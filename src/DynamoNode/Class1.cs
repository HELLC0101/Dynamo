--- conflicted
+++ resolved
@@ -1,9 +1,5 @@
-using System;
-using System.Collections.Generic;
-using Dynamo.Controls;
-using Dynamo.Models;
-using Dynamo.UI;
-using ProtoCore.AST.AssociativeAST;
+﻿using Dynamo.Models;
+using Microsoft.FSharp.Collections;
 
 //IMPORTANT!! In order for Dynamo to recognize your node, it must
 //be in the Dynamo.Nodes workspace. 
@@ -15,16 +11,12 @@
     [NodeName("Node with Number")]
     [NodeCategory(BuiltinNodeCategories.CORE_SCRIPTING)]
     [NodeDescription("A description for your node which will appear in the tooltip.")]
-    public class CustomNode : NodeModel, IWpfNode
+    public class NodeWithNumber : NodeWithOneOutput
     {
-<<<<<<< HEAD
-        public CustomNode()
-=======
         /// <summary>
         /// The default constructor.
         /// </summary>
         public NodeWithNumber()
->>>>>>> 3ea8bbb8
         {
             //Define some input ports an input port will be created for 
             //each port data object you add to the InPortData collection
@@ -38,16 +30,12 @@
             RegisterAllPorts();
         }
 
-<<<<<<< HEAD
-        public void SetupCustomUIElements(dynNodeView nodeUI)
-=======
         /// <summary>
         /// Called after the construction of the node object, from the UI layer, to allow for the setup
         /// of additional UI elements (buttons, sliders, etc.) on the node. 
         /// </summary>
         /// <param name="nodeUI">The node ui view into which your custom elements will be added.</param>
         public override void SetupCustomUIElements(object nodeUI)
->>>>>>> 3ea8bbb8
         {
             //If you have custom UI elements which you want to
             //add to the node, set them up here.
@@ -55,11 +43,6 @@
             //to have them appear in the center of the node.
         }
 
-<<<<<<< HEAD
-        public override IEnumerable<AssociativeNode> BuildOutputAst(List<AssociativeNode> inputAstNodes)
-        {
-            throw new NotImplementedException("FILL ME IN");
-=======
         /// <summary>
         /// The evaluation entry point for a node.
         /// </summary>
@@ -129,7 +112,6 @@
 
             //return your list wrapped in a value
             return FScheme.Value.NewList(result);
->>>>>>> 3ea8bbb8
         }
     }
 }