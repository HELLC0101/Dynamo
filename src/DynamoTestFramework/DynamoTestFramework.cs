﻿using System;
using System.Collections.Generic;
using System.Diagnostics;
using System.Globalization;
using System.IO;
using System.Linq;
using System.Reflection;
using System.Text.RegularExpressions;
using System.Xml;
using System.Xml.Serialization;
using Autodesk.Revit.Attributes;
using Autodesk.Revit.DB;
using Autodesk.Revit.UI;
using Dynamo.Applications;
using Dynamo.Controls;
using Dynamo.NUnit.Tests;
using Dynamo.Units;
using Dynamo.Utilities;
using NUnit.Core;
using NUnit.Core.Filters;
using RevitServices.Persistence;
using RevitServices.Transactions;

namespace Dynamo.Tests
{
    [Transaction(Autodesk.Revit.Attributes.TransactionMode.Manual)]
    [Regeneration(RegenerationOption.Manual)]
    [Journaling(JournalingMode.UsingCommandData)]
    public class DynamoTestFramework : IExternalCommand
    {
        private resultType resultsRoot;

        public testsuiteType rootSuite
        {
            get { return resultsRoot.testsuite; }
        }

        public resultsType dynamoResults
        {
            get { return resultsRoot.testsuite.results; }
        }

        /// <summary>
        /// Test name specified in journal's data map.
        /// If test name is specified, one test will be run by name.
        /// </summary>
        private string testName = "";

        /// <summary>
        /// Fixture name specified in journal's data map.
        /// If fixture name is specified, all tests in fixture will be run.
        /// </summary>
        private string fixtureName = "";

        /// <summary>
        /// Test assembly location specified in journal's data map.
        /// The test assembly location must be specified in order to find tests to run.
        /// </summary>
        private string testAssembly = "";

        /// <summary>
        /// The directory where the results file will be written. 
        /// </summary>
        private string resultsPath = "";

        /// <summary>
        /// Should Dynamo be run?
        /// </summary>
        private bool runDynamo;

        public Result Execute(ExternalCommandData revit, ref string message, ElementSet elements)
        {
            AppDomain.CurrentDomain.AssemblyResolve += Dynamo.Utilities.AssemblyHelper.CurrentDomain_AssemblyResolve;

            //Get the data map from the running journal file.
            IDictionary<string, string> dataMap = revit.JournalData;

            try
            {
                var docManager = DocumentManager.GetInstance();
                docManager.CurrentUIApplication = revit.Application;
                docManager.CurrentDBDocument = revit.Application.ActiveUIDocument.Document;
                docManager.CurrentUIDocument = revit.Application.ActiveUIDocument;
                
                bool canReadData = (0 < dataMap.Count);

                if (canReadData)
                {
                    if (dataMap.ContainsKey("testName"))
                    {
                        testName = dataMap["testName"];
                    }
                    if (dataMap.ContainsKey("fixtureName"))
                    {
                        fixtureName = dataMap["fixtureName"];
                    }
                    if (dataMap.ContainsKey("testAssembly"))
                    {
                        testAssembly = dataMap["testAssembly"];
                    }
                    if (dataMap.ContainsKey("resultsPath"))
                    {
                        resultsPath = dataMap["resultsPath"];
                    }
                    if (dataMap.ContainsKey("runDynamo"))
                    {
                        try
                        {
                            runDynamo = Convert.ToBoolean(dataMap["runDynamo"]);
                        }
                        catch
                        {
                            runDynamo = false;
                        }

                    }
                }

                if (string.IsNullOrEmpty(testAssembly))
                {
                    throw new Exception("Test assembly location must be specified in journal.");
                }

                if (string.IsNullOrEmpty(resultsPath))
                {
                    throw new Exception("You must supply a path for the results file.");
                }

                if (runDynamo)
                {
                    StartDynamo();
                }

                //http://stackoverflow.com/questions/2798561/how-to-run-nunit-from-my-code

                //Tests must be executed on the main thread in order to access the Revit API.
                //NUnit's SimpleTestRunner runs the tests on the main thread
                //http://stackoverflow.com/questions/16216011/nunit-c-run-specific-tests-through-coding?rq=1
                CoreExtensions.Host.InitializeService();
                var runner = new SimpleTestRunner();
                var builder = new TestSuiteBuilder();
                string testAssemblyLoc = Path.Combine(Path.GetDirectoryName(Assembly.GetExecutingAssembly().Location), testAssembly);

                var package = new TestPackage("DynamoTestFramework", new List<string>() {testAssemblyLoc});
                runner.Load(package);
                TestSuite suite = builder.Build(package);

                TestFixture fixture = null;
                FindFixtureByName(out fixture, suite, fixtureName);
                if (fixture == null)
                    throw new Exception(string.Format("Could not find fixture: {0}", fixtureName));

                InitializeResults();

                if (!canReadData)
                {
                    var currInvalid = Convert.ToInt16(resultsRoot.invalid);
                    resultsRoot.invalid = currInvalid + 1;
                    resultsRoot.testsuite.result = "Error";

                    throw new Exception("Journal file's data map contains no information about tests.");
                }

                //find or create a fixture
                var fixtureResult = FindOrCreateFixtureResults(dynamoResults, fixtureName);

                //convert the fixture's results array to a list
                var runningResults = fixtureResult.results.Items.ToList();

                //if the test name is not specified
                //run all tests in the fixture
                if (string.IsNullOrEmpty(testName) || testName == "None")
                {
                    var fixtureResults = RunFixture(fixture);
                    runningResults.AddRange(fixtureResults);
                }
                else
                {
                    var t = FindTestByName(fixture, testName);
                    if (t != null)
                    {
                        if (t is ParameterizedMethodSuite)
                        {
                            var paramSuite = t as ParameterizedMethodSuite;
                            foreach (var tInner in paramSuite.Tests)
                            {
                                if (tInner is TestMethod)
                                {
                                    runningResults.Add(RunTest((TestMethod)tInner));
                                }
                            }
                        }
                        else if (t is TestMethod)
                        {
                            runningResults.Add(RunTest((TestMethod)t));
                        } 
                    }
                    else
                    {
                        //we have a journal file, but the specified test could not be found
                        var currInvalid = Convert.ToInt16(resultsRoot.invalid);
                        resultsRoot.invalid = currInvalid + 1;
                        resultsRoot.testsuite.result = "Error";
                    }
                }

                fixtureResult.results.Items = runningResults.ToArray();

                CalculateCaseTotalsOnSuite(fixtureResult);
                CalculateSweetTotalsOnOuterSweet(rootSuite);
                CalculateTotalsOnResultsRoot(resultsRoot);

                SaveResults();
            }
            catch (Exception ex)
            {
                Debug.WriteLine(ex.ToString());
                Console.WriteLine(ex.ToString());
                Console.WriteLine(ex.StackTrace);
                return Result.Failed;
            }

            return Result.Succeeded;
        }

        private void StartDynamo()
        {
            Level defaultLevel = null;
            var fecLevel = new FilteredElementCollector(DocumentManager.GetInstance().CurrentDBDocument);
            fecLevel.OfClass(typeof(Level));

            DocumentManager.GetInstance().CurrentUIApplication = DocumentManager.GetInstance().CurrentUIApplication;
            DocumentManager.GetInstance().CurrentUIDocument = DocumentManager.GetInstance().CurrentUIDocument;
            dynRevitSettings.DefaultLevel = defaultLevel;

            SIUnit.HostApplicationInternalAreaUnit = DynamoAreaUnit.SquareFoot;
            SIUnit.HostApplicationInternalLengthUnit = DynamoLengthUnit.DecimalFoot;
            SIUnit.HostApplicationInternalVolumeUnit = DynamoVolumeUnit.CubicFoot;

            //create dynamo
            var r = new Regex(@"\b(Autodesk |Structure |MEP |Architecture )\b");
            string context = r.Replace(DocumentManager.GetInstance().CurrentUIApplication.Application.VersionName, "");

            // create the transaction manager object
            TransactionManager.SetupManager(new DebugTransactionStrategy());

<<<<<<< HEAD
            var dynamoController = new DynamoController_Revit(DynamoRevitApp.env, DynamoRevitApp.Updater, typeof(DynamoRevitViewModel), context)
                {
                    Testing = true
                };
=======
            var dynamoController = new DynamoController_Revit(DynamoRevitApp.env, DynamoRevitApp.Updater, typeof(DynamoRevitViewModel), context, units);
            DynamoController.IsTestMode = true;
>>>>>>> bfcffe10
        }

        private void CalculateTotalsOnResultsRoot(resultType result)
        {
            var resultItems = result.testsuite.results.Items.ToList();
            var cases = resultItems
                .Where(x => x.GetType() == typeof (testsuiteType))
                .Cast<testsuiteType>()
                .SelectMany(x => x.results.Items)
                .Where(x => x.GetType() == typeof (testcaseType))
                .Cast<testcaseType>();

            var testcaseTypes = cases as testcaseType[] ?? cases.ToArray();

            if (!testcaseTypes.Any())
                return;

            result.errors = testcaseTypes.Sum(x => x.result == "Failure" ? 1 : 0);
            result.total = testcaseTypes.Count();

            result.ignored = testcaseTypes.Sum(x => x.result == "Ignored" ? 1 : 0);
            result.inconclusive = testcaseTypes.Sum(x => x.result == "Inconclusive" ? 1 : 0);
            result.invalid = testcaseTypes.Sum(x => x.result == "Invalid" ? 1 : 0);
            result.notrun = testcaseTypes.Sum(x => x.executed == "NotRun" ? 1 : 0);
            result.skipped = testcaseTypes.Sum(x => x.result == "Skipped" ? 1 : 0);
            result.errors = testcaseTypes.Sum(x => x.result == "Error" ? 1 : 0);
            result.failures = testcaseTypes.Sum(x => x.result == "Failure" ? 1 : 0);
        }

        private void CalculateSweetTotalsOnOuterSweet(testsuiteType suite)
        {
            var suiteItems = suite.results.Items.ToList();
            var innerSuites = suiteItems.Where(x => x.GetType() == typeof (testsuiteType)).Cast<testsuiteType>();
            suite.asserts = innerSuites.Sum(x => Convert.ToInt16(x.asserts)).ToString();
            suite.result = innerSuites.Any(x => x.result == "Failure") ? "Failure" : "Success";
            suite.time = innerSuites.Sum(x => Convert.ToDouble(x.time)).ToString();
        }

        private void CalculateCaseTotalsOnSuite(testsuiteType suite)
        {
            //result types
            //Ignored, Failure, NotRunnable, Error, Success

            //success is true or false

            var suiteItems = suite.results.Items.ToList();
            var cases = suiteItems.Where(x => x.GetType() == typeof(testcaseType)).Cast<testcaseType>();
            suite.asserts = cases.Sum(x => Convert.ToInt16(x.asserts)).ToString();
            suite.result = cases.Any(x => x.result == "Failure") ? "Failure" : "Success";
            suite.time = cases.Sum(x => Convert.ToDouble(x.time)).ToString();
            //suite.executed = cases.All(x => x.executed == "False") ? "False" : "True";
            suite.executed = true.ToString();
        }

        /// <summary>
        /// Find or create a fixture in a suite by name.
        /// </summary>
        /// <param name="suite"></param>
        /// <returns></returns>
        private testsuiteType FindOrCreateFixtureResults(resultsType results, string fixtureName)
        {
            testsuiteType fixture = null;

            if (results.Items != null && results.Items.Any())
            {
                fixture = (testsuiteType)results.Items.
                FirstOrDefault(x => x.GetType() == typeof(testsuiteType) && ((testsuiteType)x).name == fixtureName);

                if (fixture != null)
                {
                    return fixture;
                }
            }

            fixture = new testsuiteType
                {
                    name = fixtureName,
                    description = "Unit tests in Revit.",
                    time = "0.0",
                    type = "TestFixture",
                    result = "Success",
                    executed = "True",
                    results = new resultsType { Items = new object[] { } }
                };

            //add the newly created fixture to the list of fixtures
            List<object> currentFixtures = null;
            currentFixtures = results.Items != null ? 
                results.Items.ToList() : 
                new List<object>();
            currentFixtures.Add(fixture);
            results.Items = currentFixtures.ToArray();

            return fixture;
        }

        /// <summary>
        /// Run all tests in a fixture.
        /// </summary>
        /// <param name="fixture">Returns a list of results. These results are usually testcaseType objects.</param>
        /// <returns></returns>
        private IEnumerable<object> RunFixture(TestFixture fixture)
        {
            var results = new List<object>();
            
            foreach (var t in fixture.Tests)
            {
                if (t is ParameterizedMethodSuite)
                {
                    var paramSuite = t as ParameterizedMethodSuite;
                    foreach (var tInner in paramSuite.Tests)
                    {
                        if (tInner is TestMethod)
                        {
                            results.Add(RunTest((TestMethod)tInner));
                        }
                    }
                }
                else if (t is TestMethod)
                {
                    results.Add(RunTest((TestMethod)t));
                }
            }

            return results;
        }

        private testcaseType RunTest(TestMethod t)
        {
            TestFilter filter = new NameFilter(t.TestName);
            var result = (t as TestMethod).Run(new TestListener(), filter);

            //result types
            //Ignored, Failure, NotRunnable, Error, Success
            var testCase = new testcaseType
                {
                    name = t.TestName.Name,
                    executed = result.Executed.ToString(),
                    success = result.IsSuccess.ToString(),
                    asserts = result.AssertCount.ToString(CultureInfo.InvariantCulture),
                    time = result.Time.ToString(CultureInfo.InvariantCulture)
                };

            switch (result.ResultState)
            {
                case ResultState.Cancelled:
                    testCase.result = "Cancelled";
                    break;
                case ResultState.Error:
                    var f = new failureType {message = result.Message, stacktrace = result.StackTrace};
                    testCase.Item = f;
                    testCase.result = "Error";
                    break;
                case ResultState.Failure:
                    var fail = new failureType {message = result.Message, stacktrace = result.StackTrace};
                    testCase.Item = fail;
                    testCase.result = "Failure";
                    break;
                case ResultState.Ignored:
                    testCase.result = "Ignored";
                    break;
                case ResultState.Inconclusive:
                    testCase.result = "Inconclusive";
                    break;
                case ResultState.NotRunnable:
                    testCase.result = "NotRunnable";
                    break;
                case ResultState.Skipped:
                    testCase.result = "Skipped";
                    break;
                case ResultState.Success:
                    testCase.result = "Success";
                    break;
            }

            return testCase;
        }

        /// <summary>
        /// Sets up an NUNit ResultsType object or deserializing and existing one.
        /// </summary>
        private void InitializeResults()
        {
            if (File.Exists(resultsPath))
            {
                //read from the file
                var x = new XmlSerializer(typeof(resultType));
                using (var sr = new StreamReader(resultsPath))
                {
                    resultsRoot = (resultType)x.Deserialize(sr);
                }
            }
            else
            {
                //create one result to dump everything into
                resultsRoot = new resultType { name = Assembly.GetExecutingAssembly().Location };

                resultsRoot.testsuite = new testsuiteType
                    {
                        name = "DynamoTestFrameworkTests",
                        description = "Unit tests in Revit.",
                        time = "0.0",
                        type = "TestFixture",
                        result = "Success",
                        executed = "True"
                    };

                resultsRoot.testsuite = rootSuite;
                resultsRoot.testsuite.results = new resultsType { Items = new object[] { } };
                resultsRoot.date = DateTime.Now.ToString("yyyy-MM-dd");
                resultsRoot.time = DateTime.Now.ToString("HH:mm:ss");
                resultsRoot.failures = 0;
                resultsRoot.ignored = 0;
                resultsRoot.notrun = 0;
                resultsRoot.errors = 0;
                resultsRoot.skipped = 0;
                resultsRoot.inconclusive = 0;
                resultsRoot.invalid = 0;
            }
        }

        /// <summary>
        /// Serializes the results to an NUnit compatible xml file.
        /// </summary>
        private void SaveResults()
        {
            //write to the file
            var x = new XmlSerializer(typeof(resultType));
            using (var tw = XmlWriter.Create(resultsPath, new XmlWriterSettings() { Indent = true }))
            {
                tw.WriteComment("This file represents the results of running a test suite");
                var ns = new XmlSerializerNamespaces();
                ns.Add("", "");
                x.Serialize(tw, resultsRoot, ns);
            }
        }

        /// <summary>
        /// Find an NUnit test fixture by name.
        /// </summary>
        /// <param name="fixture"></param>
        /// <param name="suite"></param>
        /// <param name="name"></param>
        private static void FindFixtureByName(out TestFixture fixture, TestSuite suite, string name)
        {
            foreach (TestSuite innerSuite in suite.Tests)
            {
                if (innerSuite is TestFixture)
                {
                    if (((TestFixture)innerSuite).TestName.Name == name)
                    {
                        fixture = innerSuite as TestFixture;
                        return;
                    }
                }
                else
                {
                    FindFixtureByName(out fixture, innerSuite, name);
                    if (fixture != null)
                        return;
                }
            }

            fixture = null;
        }

        /// <summary>
        /// Find an NUnit test method within a given fixture by name.
        /// </summary>
        /// <param name="fixture"></param>
        /// <param name="name"></param>
        /// <returns></returns>
        private static Test FindTestByName(TestFixture fixture, string name)
        {
            return (from t in fixture.Tests.OfType<Test>()
                    where t.TestName.Name == name 
                    select t).FirstOrDefault();
        }
    }
}<|MERGE_RESOLUTION|>--- conflicted
+++ resolved
@@ -244,15 +244,8 @@
             // create the transaction manager object
             TransactionManager.SetupManager(new DebugTransactionStrategy());
 
-<<<<<<< HEAD
-            var dynamoController = new DynamoController_Revit(DynamoRevitApp.env, DynamoRevitApp.Updater, typeof(DynamoRevitViewModel), context)
-                {
-                    Testing = true
-                };
-=======
-            var dynamoController = new DynamoController_Revit(DynamoRevitApp.env, DynamoRevitApp.Updater, typeof(DynamoRevitViewModel), context, units);
+            var dynamoController = new DynamoController_Revit(DynamoRevitApp.env, DynamoRevitApp.Updater, typeof(DynamoRevitViewModel), context);
             DynamoController.IsTestMode = true;
->>>>>>> bfcffe10
         }
 
         private void CalculateTotalsOnResultsRoot(resultType result)
