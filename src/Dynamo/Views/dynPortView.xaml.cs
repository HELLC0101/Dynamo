﻿//Copyright 2013 Ian Keough

//Licensed under the Apache License, Version 2.0 (the "License");
//you may not use this file except in compliance with the License.
//You may obtain a copy of the License at

//http://www.apache.org/licenses/LICENSE-2.0

//Unless required by applicable law or agreed to in writing, software
//distributed under the License is distributed on an "AS IS" BASIS,
//WITHOUT WARRANTIES OR CONDITIONS OF ANY KIND, either express or implied.
//See the License for the specific language governing permissions and
//limitations under the License.

using System;
using System.Diagnostics;
using System.Windows;
using System.Windows.Controls;
using System.Windows.Input;
using Dynamo.Nodes;
using Dynamo.Utilities;

namespace Dynamo.Connectors
{
    /// <summary>
    /// Interaction logic for dynPort.xaml
    /// </summary>
    public delegate void PortConnectedHandler(object sender, EventArgs e);
    public delegate void PortDisconnectedHandler(object sender, EventArgs e);
    public enum PortType { INPUT, OUTPUT };

    public partial class dynPortView : UserControl, IViewModelView<dynPortViewModel>
    {
        private Dynamo.Controls.DragCanvas canvas;

        #region constructors

        public dynPortView()
        {
            InitializeComponent();
            this.Loaded += new RoutedEventHandler(dynPort_Loaded);
        }

        void dynPort_Loaded(object sender, RoutedEventArgs e)
        {
            //Debug.WriteLine("Port loaded.");
            canvas = WPF.FindUpVisualTree<Dynamo.Controls.DragCanvas>(this);
<<<<<<< HEAD
            if (ViewModel != null)
                ViewModel.UpdateCenter(CalculateCenter());

                //an event handler for the port's node updated event
                ViewModel.PortModel.Owner.Updated += new EventHandler(Owner_Updated);
        }

        void Owner_Updated(object sender, EventArgs e)
        {
            if (ViewModel != null)
                ViewModel.UpdateCenter(CalculateCenter());
=======

            if (ViewModel != null)
                ViewModel.UpdateCenter(CalculateCenter());

>>>>>>> c57e639b
        }

        #endregion constructors

        public bool Visible
        {
            get
            {
                throw new NotImplementedException("Implement port Visibility parameter getter.");
            }
            set
            {
                throw new NotImplementedException("Implement port Visibility parameter setter.");
            }
        }

        private void UserControl_MouseLeftButtonDown(object sender, MouseButtonEventArgs e)
        {
            dynSettings.ReturnFocusToSearch();

            if (ViewModel != null)
                ViewModel.ConnectCommand.Execute();
    
            //set the handled flag so that the element doesn't get dragged
            e.Handled = true;
        }

        Point CalculateCenter()
        {
            if (canvas != null && portRect.IsDescendantOf(canvas))
            {
                var transform = portRect.TransformToAncestor(canvas); // need to check if it is an ancestor first
                var rootPoint = transform.Transform(new Point(portRect.ActualWidth / 2, portRect.ActualHeight / 2));
                
                //put the "center" at one edge of the port
                if(ViewModel.PortType == PortType.INPUT)
                    return new Point(rootPoint.X - portRect.ActualWidth / 2 - 3, rootPoint.Y);
                return new Point(rootPoint.X + portRect.ActualWidth/2 + 3, rootPoint.Y);
            }

            return new Point();
        }

        private void DynPort_OnMouseEnter(object sender, MouseEventArgs e)
        {
            if (ViewModel != null)
                ViewModel.HighlightCommand.Execute();
        }

        private void DynPort_OnMouseLeave(object sender, MouseEventArgs e)
        {
            if (ViewModel != null)
                ViewModel.UnHighlightCommand.Execute();
        }

        public dynPortViewModel ViewModel
        {
            get
            {
                if (this.DataContext is dynPortViewModel)
                    return (dynPortViewModel) this.DataContext;
                else
                    return null;
            }
        }

        private void DynPortView_OnLayoutUpdated(object sender, EventArgs e)
        {
            if (ViewModel == null)
                return;

            Point p = CalculateCenter();
            if (p != ViewModel.Center)
            {
                //Debug.WriteLine("Port layout updated.");
                ViewModel.UpdateCenter(p);
            }
        }
    }

}<|MERGE_RESOLUTION|>--- conflicted
+++ resolved
@@ -45,24 +45,10 @@
         {
             //Debug.WriteLine("Port loaded.");
             canvas = WPF.FindUpVisualTree<Dynamo.Controls.DragCanvas>(this);
-<<<<<<< HEAD
-            if (ViewModel != null)
-                ViewModel.UpdateCenter(CalculateCenter());
-
-                //an event handler for the port's node updated event
-                ViewModel.PortModel.Owner.Updated += new EventHandler(Owner_Updated);
-        }
-
-        void Owner_Updated(object sender, EventArgs e)
-        {
-            if (ViewModel != null)
-                ViewModel.UpdateCenter(CalculateCenter());
-=======
 
             if (ViewModel != null)
                 ViewModel.UpdateCenter(CalculateCenter());
 
->>>>>>> c57e639b
         }
 
         #endregion constructors
