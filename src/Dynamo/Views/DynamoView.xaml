﻿<Window x:Class="Dynamo.Controls.DynamoView"
        xmlns="http://schemas.microsoft.com/winfx/2006/xaml/presentation"
        xmlns:x="http://schemas.microsoft.com/winfx/2006/xaml"
        xmlns:dynamo="clr-namespace:Dynamo"
        xmlns:controls="clr-namespace:Dynamo.Controls"
        xmlns:commands="clr-namespace:Dynamo.Commands"
        xmlns:views="clr-namespace:Dynamo.Views"
        xmlns:utilities="clr-namespace:Dynamo.Utilities" xmlns:sys="clr-namespace:System;assembly=mscorlib"
        x:Name="_this"
        Height="768" Width="1024"
        Closing="WindowClosing" 
        Closed="WindowClosed" 
        MinHeight="600" 
        MinWidth="800" 
        Title="Dynamo"
<<<<<<< HEAD
        AllowsTransparency="False" 
        KeyDown="DynamoView_KeyDown"
        KeyUp="DynamoView_KeyUp">
=======
        AllowsTransparency="False">
>>>>>>> a5c0010d

    <Window.Resources>
        <ResourceDictionary>
            <ResourceDictionary.MergedDictionaries>
                <ResourceDictionary Source="..\Themes\DynamoModern.xaml" />
                <ResourceDictionary Source="..\Themes\DynamoConverters.xaml"/>
                <ResourceDictionary Source="..\Themes\DynamoColorsAndBrushes.xaml" />
            </ResourceDictionary.MergedDictionaries>
        </ResourceDictionary>
    </Window.Resources>

    <Window.InputBindings>
        
        <KeyBinding Key="Tab"
                                Command="{Binding Path=DataContext.SelectNeighborsCommand, RelativeSource={RelativeSource FindAncestor, AncestorType={x:Type controls:DynamoView}}}"/>

        <KeyBinding Key="Delete"
                                Command="{Binding Path=DataContext.DeleteCommand, RelativeSource={RelativeSource FindAncestor, AncestorType={x:Type controls:DynamoView}}}"/>
        <KeyBinding Key="N"
                                Modifiers="Control+Shift"
                                Command="{Binding Path=DataContext.ShowNewFunctionDialogCommand, RelativeSource={RelativeSource FindAncestor, AncestorType={x:Type controls:DynamoView}}}"/>
        <KeyBinding Key="Tab"
                                Command="{Binding Path=DataContext.SelectNeighborsCommand, RelativeSource={RelativeSource FindAncestor, AncestorType={x:Type controls:DynamoView}}}"/>

        <KeyBinding Key="Delete"
                                Command="{Binding Path=DataContext.DeleteCommand, RelativeSource={RelativeSource FindAncestor, AncestorType={x:Type controls:DynamoView}}}"/>
        <KeyBinding Key="C"
                                Modifiers="Control"
                                Command="{Binding Path=DataContext.CopyCommand, RelativeSource={RelativeSource FindAncestor, AncestorType={x:Type controls:DynamoView}}}"/>
        <KeyBinding Key="D"
                                Modifiers="Control"
                                Command="{Binding Path=DataContext.CurrentSpaceViewModel.NodeFromSelectionCommand, RelativeSource={RelativeSource FindAncestor, AncestorType={x:Type controls:DynamoView}}}"/>
        <KeyBinding Key="V"
                                Modifiers="Control"
                                Command="{Binding Path=DataContext.PasteCommand, RelativeSource={RelativeSource FindAncestor, AncestorType={x:Type controls:DynamoView}}}"/>

        <KeyBinding Key="W"
                                Modifiers="Control"
                                Command="{Binding Path=DataContext.AddNoteCommand, RelativeSource={RelativeSource FindAncestor, AncestorType={x:Type controls:DynamoView}}}"/>
        <KeyBinding Key="V"
                                Modifiers="Control"
                                Command="{Binding Path=DataContext.PasteCommand, RelativeSource={RelativeSource FindAncestor, AncestorType={x:Type controls:DynamoView}}}"/>
        <KeyBinding Key="S"
                                Modifiers="Control"
                                Command="{Binding Path=DataContext.ShowSaveDialogIfNeededAndSaveResultCommand, RelativeSource={RelativeSource FindAncestor, AncestorType={x:Type controls:DynamoView}}}"/>
        <KeyBinding Key="S"
                                Modifiers="Control+Shift"
                                Command="{Binding Path=DataContext.ShowSaveDialogAndSaveResultCommand, RelativeSource={RelativeSource FindAncestor, AncestorType={x:Type controls:DynamoView}}}"/>
        <KeyBinding Key="O"
                                Modifiers="Control"
                                Command="{Binding Path=DataContext.ShowOpenDialogAndOpenResultCommand, RelativeSource={RelativeSource FindAncestor, AncestorType={x:Type controls:DynamoView}}}"/>
        <KeyBinding Key="H"
                                Modifiers="Control"
                                Command="{Binding Path=DataContext.HomeCommand, RelativeSource={RelativeSource FindAncestor, AncestorType={x:Type controls:DynamoView}}}"/>
        <KeyBinding Key="Up"
                                Modifiers="Control+Shift"
                                Command="{Binding Path=DataContext.ToggleConsoleShowingCommand, RelativeSource={RelativeSource FindAncestor, AncestorType={x:Type controls:DynamoView}}}"/>
        <KeyBinding Key="F4"
                Modifiers="Alt"
                                Command="{Binding Path=DataContext.ExitCommand, RelativeSource={RelativeSource FindAncestor, AncestorType={x:Type controls:DynamoView}}}"/>
        <KeyBinding Key="C"
                                Modifiers="Control+Shift"
                                Command="{Binding Path=DataContext.ClearCommand, RelativeSource={RelativeSource FindAncestor, AncestorType={x:Type controls:DynamoView}}}"/>

        <KeyBinding Key="R"
                Modifiers="Ctrl"
                    Command="{Binding Path=DataContext.ShowPackageManagerCommand, RelativeSource={RelativeSource FindAncestor, AncestorType={x:Type controls:DynamoView}}}"/>

    </Window.InputBindings>

    <Grid Name="mainGrid" FocusManager.IsFocusScope="True">
        
        <Grid.RowDefinitions>
            <RowDefinition Height="22"/>
            <RowDefinition Height="*"/>
            <RowDefinition Height="Auto"/>
            <RowDefinition Name="consoleRow" Height="{Binding ConsoleShowing, Converter={StaticResource BoolToConsoleHeightConverter}}"/>
            <RowDefinition Height="48"/>

        </Grid.RowDefinitions>
        
        <Grid.ColumnDefinitions>
            <ColumnDefinition Width="Auto" MaxWidth="300"/>
            <ColumnDefinition Width="Auto"/>
            <ColumnDefinition Width="*"/>
        </Grid.ColumnDefinitions>
        
        <Menu IsMainMenu="True" Margin="0,0,0,0" HorizontalAlignment="Stretch" 
              VerticalAlignment="Center" Height="22" Name="menu1" FontFamily="Arial" Grid.Row="0" Grid.Column="0" Grid.ColumnSpan="3"  Padding="3">

            <MenuItem Header="_File" Name="fileMenu" Focusable="False">

                <MenuItem Header="_New Custom Node..." Command="{Binding Path=ShowNewFunctionDialogCommand}"  Name="newFuncButton" InputGestureText="Ctrl+Shift+N">
                </MenuItem>

                <MenuItem Header="_Open..." Command="{Binding Path=ShowOpenDialogAndOpenResultCommand}" Name="openButton" InputGestureText="Ctrl+O">

                    <MenuItem.Icon>
                        <Image Source="/DynamoElements;component/Images/openHS.png" Width="16" Height="16" />
                    </MenuItem.Icon>
                </MenuItem>
                <Separator />

                <MenuItem Header="_Save" Command="{Binding Path=ShowSaveDialogIfNeededAndSaveResultCommand}" 
                          Name="saveThisButton" InputGestureText="Ctrl+S">

                    <MenuItem.Icon>
                        <Image Source="/DynamoElements;component/Images/saveHS.png" Width="16" Height="16" />
                    </MenuItem.Icon>
                </MenuItem>
                <MenuItem Focusable="False" Header="_Save As..." Command="{Binding Path=ShowSaveDialogAndSaveResultCommand}" Name="saveButton" InputGestureText="Ctrl+Shift+S">

                    <MenuItem.Icon>
                        <Image Source="/DynamoElements;component/Images/saveHS.png" Width="16" Height="16" />
                    </MenuItem.Icon>
                </MenuItem>

                <MenuItem Focusable="False" Header="_Save Image..." Command="{Binding Path=ShowSaveImageDialogAndSaveResultCommand}" Name="saveImage"/>
                <Separator />
                <MenuItem Focusable="False" Header="_Clear" Command="{Binding Path=ClearCommand}" Name="clearButton" 
                          InputGestureText="Ctrl+Shift+C">

                    <MenuItem.Icon>
                        <Image Source="/DynamoElements;component/Images/DocumentHS.png" Width="16" Height="16" />
                    </MenuItem.Icon>
                </MenuItem>
                <Separator />
                <MenuItem Header="_Exit" Command="{Binding Path=ExitCommand}"  Name="exit" InputGestureText="Alt+F4"/>
            </MenuItem>

            <MenuItem Header="_Edit" Name="editMenu">
                <MenuItem Focusable="False" Header="_Copy" Command="{Binding Path=CopyCommand}" Name="copy" InputGestureText="Ctrl+C"/>
                <MenuItem Focusable="False" Header="_Paste" Command="{Binding Path=PasteCommand}"  Name="paste" InputGestureText="Ctrl+V"/>
                <Separator/>
                <MenuItem Focusable="False" Header="_Create Note" Command="{Binding Path=AddNoteCommand}"  Name="noteMenuItem" InputGestureText="Ctrl+W" />
                <MenuItem Focusable="False" Header="_Create Node From Selection" Command="{Binding Path=CurrentSpaceViewModel.NodeFromSelectionCommand}"  Name="nodeFromSelection" InputGestureText="Ctrl+D"/>
            </MenuItem>

            <MenuItem Header="_View" Name="viewMenu">
                
                <MenuItem Header="{Binding Path=ConsoleShowing, Converter={StaticResource ShowHideConsoleMenuConverter}}"
                          Command="{Binding Path=ToggleConsoleShowingCommand}" InputGestureText="Ctrl+Shift+Up"/>

                <MenuItem Focusable="False" Header="_Connector Type" IsEnabled="True">
                    <MenuItem Focusable="False" Name="settings_curves" IsCheckable="True" 
                              IsChecked="{Binding Path=ConnectorType,Converter={StaticResource EnumToBoolConverter},ConverterParameter=BEZIER, Mode=TwoWay}" 
                              Command="{Binding Path=SetConnectorTypeCommand}" CommandParameter="BEZIER" Header="Curves"/>

                    <MenuItem Name="settings_plines" IsCheckable="True" 

                              IsChecked="{Binding Path=ConnectorType,Converter={StaticResource EnumToBoolConverter},ConverterParameter=POLYLINE, Mode=TwoWay}" 
                              Command="{Binding Path=SetConnectorTypeCommand}" CommandParameter="POLYLINE" Header="Polylines"/>
                </MenuItem>

                <MenuItem Focusable="False" Header="_Package Manager" Name="PackageManagerMenu" Visibility="Collapsed" IsEnabled="True" >
                    <MenuItem Focusable="False" Header="_Login" Command="{Binding Source={x:Static commands:DynamoCommands.ShowLoginCmd}}"  Name="showLogin" />
                    <MenuItem Focusable="False" Header="_Refresh Remote Packages" Command="{Binding Source={x:Static commands:DynamoCommands.RefreshRemotePackagesCmd}}"  Name="refreshRemote" />
                    <MenuItem Focusable="False" Header="_Publish Selected Node" Command="{Binding Source={x:Static commands:DynamoCommands.PublishSelectedNodeCmd}}"  Name="publishSelected" />

                    <MenuItem Focusable="False" Header="_Publish Current Workspace " Command="{Binding Source={x:Static commands:DynamoCommands.PublishCurrentWorkspaceCmd}}"  Name="publishCurrent" />
                </MenuItem>
                
            </MenuItem>

            <MenuItem Header="_Workspaces" Name="workspacesMenu">
                <MenuItem Header="_Home" Command="{Binding Path=HomeCommand}" Name="homeButton" IsEnabled="False" InputGestureText="Ctrl+H">
                    <MenuItem.Icon>
                        <Image Source="/DynamoElements;component/Images/HomeHS.png" Width="16" Height="16" />
                    </MenuItem.Icon>
                </MenuItem>
                <MenuItem Focusable="False" Header="_Custom Nodes" Name="userFunctions" 
                  ItemsSource="{Binding Source={x:Static utilities:dynSettings.CustomNodes}}">
                    <MenuItem.ItemTemplate>
                        <DataTemplate>
                            <MenuItem Focusable="False" Header="{Binding Key}" CommandParameter="{Binding Value}" Command="{Binding Path= DataContext.DisplayFunctionCommand, RelativeSource={RelativeSource FindAncestor, AncestorType={x:Type controls:DynamoView}}}"/>
                        </DataTemplate>
                    </MenuItem.ItemTemplate>
                </MenuItem>
            </MenuItem>

            <MenuItem Header="Help" Focusable="False">
                <!--<MenuItem Header="_Layout All" Command="{Binding Source={x:Static commands:DynamoCommands.LayoutAllCmd}}"  Name="layoutAll"/>-->
                <MenuItem Focusable="False" Header="Samples" Name="SamplesMenu">
                    <MenuItem.Icon>
                        <Image Source="/DynamoElements;component/Images/OpenSelectedItemHS.png" Width="16" Height="16" />
                    </MenuItem.Icon>
                </MenuItem>
                <MenuItem Header="_Go To Project Website" Command="{Binding Path=GoToSourceCodeCommand}"  Name="sourceCode"/>
                <MenuItem Header="_Go To Project Wiki" Command="{Binding Path=GoToWikiCommand}"  Name="wiki"/>

            </MenuItem>

        </Menu>

        <Border Margin="0" BorderBrush="Black" BorderThickness="0" Name="border" 
                Grid.Row="1" Grid.Column="2" Grid.ColumnSpan="1" Grid.RowSpan="3" Background="Black">
            
            <TabControl ItemsSource="{Binding Workspaces}" Name="WorkspaceTabs" 
                        SelectedIndex="{Binding CurrentWorkspaceIndex}" Background="#222" Padding ="0">
                
                <TabControl.Resources>

                    <Style  TargetType="{x:Type TabControl}">
                        <Setter Property="OverridesDefaultStyle"
          Value="True" />
                        <Setter Property="SnapsToDevicePixels"
          Value="True" />
                        <Setter Property="Template">
                            <Setter.Value>
                                <ControlTemplate TargetType="{x:Type TabControl}">
                                    <Grid KeyboardNavigation.TabNavigation="Local">
                                        <Grid.RowDefinitions>
                                            <RowDefinition Height="Auto" />
                                            <RowDefinition Height="*" />
                                        </Grid.RowDefinitions>
                                        <TabPanel x:Name="HeaderPanel"
                                            Grid.Row="0" 
                                            Margin="0,4,0,0"
                                            Panel.ZIndex="1"
                                            IsItemsHost="True"
                                            KeyboardNavigation.TabIndex="1"
                                            Background="Transparent" />
                                        <Border x:Name="Border"
                                          Grid.Row="1" 
                                          BorderBrush="#4B4B4B"
                                          BorderThickness="0,4,0,0">
                                            <ContentPresenter x:Name="PART_SelectedContentHost" ContentSource="SelectedContent" />
                                        </Border>
                                    </Grid>
                                </ControlTemplate>
                            </Setter.Value>
                        </Setter>
                    </Style>
                    
                    <Style TargetType="{x:Type TabItem}">
                        <Setter Property="Template">
                            <Setter.Value>
                                <ControlTemplate TargetType="{x:Type TabItem}">
                                    <Grid>
                                        <Border 
                                          Name="Border"
                                          BorderBrush="Black" 
                                          CornerRadius="4,4,0,0"
                                          BorderThickness="2,1,1,0" >
                                            <Border.Style>
                                                <Style TargetType="Border">
                                                    <Style.Triggers>
                                                        <DataTrigger Binding="{Binding RelativeSource={RelativeSource Mode=FindAncestor,AncestorType={x:Type TabItem}},Path=IsSelected}" Value="True">
                                                            <Setter Property="Background">
                                                                <Setter.Value>
                                                                    <LinearGradientBrush  StartPoint="0.5,0" EndPoint="0.5,1">
                                                                        <GradientStop Color="#555" Offset="0.0" />
                                                                        <GradientStop Color="#4B4B4B" Offset="1.0" />
                                                                    </LinearGradientBrush>
                                                                </Setter.Value>
                                                            </Setter>
                                                        </DataTrigger>
                                                        <DataTrigger Binding="{Binding RelativeSource={RelativeSource Mode=FindAncestor,AncestorType={x:Type TabItem}},Path=IsSelected}" Value="False">
                                                            <Setter Property="Background">
                                                                <Setter.Value>
                                                                    <LinearGradientBrush  StartPoint="0.5,0" EndPoint="0.5,1">
                                                                        <GradientStop Color="#333" Offset="0.0" />
                                                                        <GradientStop Color="#111" Offset="1.0" />
                                                                    </LinearGradientBrush>
                                                                </Setter.Value>
                                                            </Setter>
                                                        </DataTrigger>
                                                    </Style.Triggers>
                                                </Style>
                                            </Border.Style>
                                            <ContentPresenter x:Name="ContentSite"
                                                VerticalAlignment="Center"
                                                HorizontalAlignment="Center"
                                                ContentSource="Header" />
                                        </Border>
                                    </Grid>
                                </ControlTemplate>
                            </Setter.Value>
                        </Setter>
                    </Style>

                    <Style TargetType="{x:Type Button}" x:Key="CloseButtonStyle">
                        <Style.Resources>
                            <sys:Double x:Key="CloseButtonWidth">6</sys:Double>
                            <sys:Double x:Key="CloseCircleWidth">12</sys:Double>
                            <sys:Double x:Key="CloseButtonOffset">3</sys:Double>
                        </Style.Resources>
                        <Setter Property="VerticalAlignment" Value="Center" />
                        <Setter Property="HorizontalAlignment" Value="Center" />
                        <Setter Property="Background" Value="Transparent" />
                        <Setter Property="Foreground" Value="DarkGray" />
                        <Setter Property="Template">
                            <Setter.Value>
                                <ControlTemplate TargetType="Button">
                                    
                                    <Canvas Background="Transparent" x:Name="CloseButton" Margin="0" Width="{StaticResource CloseCircleWidth}" Height="{StaticResource CloseCircleWidth}">
                                        
                                        <Ellipse Width="{StaticResource CloseCircleWidth}" Fill="{TemplateBinding Background}" Height="{StaticResource CloseCircleWidth}" />
                                        <Canvas Canvas.Left="{StaticResource CloseButtonOffset}" Canvas.Top="{StaticResource CloseButtonOffset}" Background="Transparent" Width="{StaticResource CloseButtonWidth}" Height="{StaticResource CloseButtonWidth}">
                                            
                                            <Line X1="0" Y1="0" X2="{StaticResource CloseButtonWidth}" Y2="{StaticResource CloseButtonWidth}" Stroke="{TemplateBinding Foreground}" StrokeThickness="2" />
                                            <Line X1="0" Y1="{StaticResource CloseButtonWidth}" X2="{StaticResource CloseButtonWidth}" Y2="0" Stroke="{TemplateBinding Foreground}" StrokeThickness="2" />
                                        
                                        </Canvas>

                                        <Canvas.Style>
                                            <Style TargetType="Canvas">
                                                <Style.Triggers>

                                                    <DataTrigger Binding="{Binding Converter={StaticResource WorkspaceTypeConverter}}" Value="{x:Type dynamo:HomeWorkspace}">
                                                        <Setter Property="Visibility" Value="Collapsed"/>
                                                    </DataTrigger>

                                                </Style.Triggers>
                                            </Style>
                                        </Canvas.Style>
                                        
                                    </Canvas>
                                    
                                </ControlTemplate>
                            </Setter.Value>
                        </Setter>
                        <Style.Triggers>
                            <Trigger Property="IsMouseOver" Value="True">
                                <Setter Property="Background" Value="DarkGray" />
                                <Setter Property="Foreground" Value="White" />
                            </Trigger>
                        </Style.Triggers>
                    </Style>
                    
                </TabControl.Resources>
                
                <TabControl.ItemTemplate>
                    
                    <DataTemplate>
                        
                        <StackPanel Orientation="Horizontal" Margin="10,5,10,5">

                            <TextBlock Name="WorkspaceName" Margin="0,2,0,0" >
                                <TextBlock.Style>
                                    <Style TargetType="TextBlock">
                                        <Style.Triggers>
                                            
                                            <DataTrigger Binding="{Binding RelativeSource={RelativeSource Mode=FindAncestor,AncestorType={x:Type TabItem}},Path=IsSelected}" Value="True">
                                                <Setter Property="Foreground" Value="GhostWhite"></Setter>
                                            </DataTrigger>
                                            
                                            <DataTrigger Binding="{Binding RelativeSource={RelativeSource Mode=FindAncestor,AncestorType={x:Type TabItem}},Path=IsSelected}" Value="False">
                                                <Setter Property="Foreground" Value="#999"></Setter>
                                            </DataTrigger>
                                            
                                            <DataTrigger Binding="{Binding Converter={StaticResource WorkspaceTypeConverter}}" Value="{x:Type dynamo:HomeWorkspace}">
                                                <Setter Property="Text" Value="Home"/>
                                                <Setter Property="FontWeight" Value="Bold"/>
                                            </DataTrigger>
                                            
                                            <DataTrigger Binding="{Binding Converter={StaticResource WorkspaceTypeConverter}}" Value="{x:Type dynamo:FuncWorkspace}">
                                                <Setter Property="Text" Value="{Binding Name}"/>
                                            </DataTrigger>
                                            
                                        </Style.Triggers>
                                    </Style>
                                </TextBlock.Style>
                            </TextBlock>

                            <TextBlock Name="Spacer" Text=" -" Margin="0,2,0,0">
                                <TextBlock.Style>
                                    <Style TargetType="TextBlock">
                                        <Style.Triggers>
                                            
                                            <DataTrigger Binding="{Binding RelativeSource={RelativeSource Mode=FindAncestor,AncestorType={x:Type TabItem}},Path=IsSelected}" Value="True">
                                                <Setter Property="Foreground" Value="GhostWhite"></Setter>
                                            </DataTrigger>
                                            
                                            <DataTrigger Binding="{Binding RelativeSource={RelativeSource Mode=FindAncestor,AncestorType={x:Type TabItem}},Path=IsSelected}" Value="False">
                                                <Setter Property="Foreground" Value="#999"></Setter>
                                            </DataTrigger>

                                        </Style.Triggers>
                                    </Style>
                                </TextBlock.Style>

                            </TextBlock>

                            <TextBlock Name="WorkspaceFileName" Text="{Binding Path=FilePath, Converter={StaticResource PathToFileNameConverter}}" Margin="5,2,10,0">
                                <TextBlock.Style>
                                    <Style TargetType="TextBlock">
                                        <Style.Triggers>
                                            <DataTrigger Binding="{Binding RelativeSource={RelativeSource Mode=FindAncestor,AncestorType={x:Type TabItem}},Path=IsSelected}" Value="True">
                                                <Setter Property="Foreground" Value="GhostWhite"></Setter>
                                            </DataTrigger>
                                            
                                            <DataTrigger Binding="{Binding RelativeSource={RelativeSource Mode=FindAncestor,AncestorType={x:Type TabItem}},Path=IsSelected}" Value="False">
                                                <Setter Property="Foreground" Value="#999"></Setter>
                                            </DataTrigger>
                                            
                                            <DataTrigger Binding="{Binding HasUnsavedChanges}" Value="True">
                                                <Setter Property="FontStyle" Value="Italic"/>
                                            </DataTrigger>

                                            <DataTrigger Binding="{Binding HasUnsavedChanges}" Value="False">
                                                <Setter Property="FontStyle" Value="Normal"/>
                                            </DataTrigger>
                                        </Style.Triggers>
                                    </Style>
                                </TextBlock.Style>                                
                                
                            </TextBlock> 
                            
                            <Button Style="{StaticResource CloseButtonStyle}" Command="{Binding HideCommand}" />

                        </StackPanel>
                        
                    </DataTemplate>
                    
                </TabControl.ItemTemplate>
                
                <TabControl.ContentTemplate>
                    <DataTemplate>
                        <views:dynWorkspaceView></views:dynWorkspaceView>
                    </DataTemplate>
                 </TabControl.ContentTemplate>
                
            </TabControl>
       
        </Border>
        
        <ScrollViewer Name="LogScroller" 
                    VerticalAlignment="Stretch"
                    VerticalScrollBarVisibility="Auto" 
                    HorizontalAlignment="Stretch"
                    HorizontalScrollBarVisibility="Hidden"
                    Background="Black" 
                    Opacity="1" 
                    Visibility="Visible"
                    Grid.Row="3"
                    Grid.Column="0" 
                    Grid.ColumnSpan="3" SourceUpdated="LogScroller_OnSourceUpdated">
            <ScrollViewer.ContextMenu>
                <ContextMenu>
                    <MenuItem Header="Clear" Command="{Binding ClearLogCommand}"/>
                </ContextMenu>
            </ScrollViewer.ContextMenu>

            <TextBox Text="{Binding Path=LogText}" 
                    Foreground="#FF888888" BorderThickness="0" BorderBrush="#00000000" Background="Black"
                    Margin="0" TextWrapping="Wrap"
                    IsReadOnly="True" IsReadOnlyCaretVisible="True" IsUndoEnabled="False" 
                    IsTabStop="False" FontFamily="Consolas" />
        </ScrollViewer>

        <Grid Height="Auto" Width="300" HorizontalAlignment="Stretch" Name="sidebarGrid" VerticalAlignment="Stretch" Visibility="Visible" 
              Grid.Row="1" Grid.Column="0" Grid.RowSpan="2" Background="Black">
            
        </Grid>

        <WrapPanel Orientation="Horizontal" Grid.Row="4" Grid.Column="0" Grid.RowSpan="1" HorizontalAlignment="Stretch" VerticalAlignment="Stretch" 

                   Grid.ColumnSpan="3">

            <WrapPanel.Background>
                <LinearGradientBrush  StartPoint="0.5,0" EndPoint="0.5,1">
                    <GradientStop Color="#222" Offset="0.0" />
                    <GradientStop Color="#111" Offset="1.0" />
                </LinearGradientBrush>
            </WrapPanel.Background>

            <Button Name="RunButton" Width="100" Content="Run" 
                    Margin="5" Style="{DynamicResource ResourceKey=STextButton}" 
                    Command="{Binding Path=RunExpressionCommand}"
                    CommandParameter="{Binding Path=RunInDebug}"
                    IsEnabled="{Binding Path=RunEnabled, Mode=TwoWay}" Focusable="False"/>

            <Button Name="cancelButton" Width="100" Content="Cancel" Focusable="False" Style="{DynamicResource ResourceKey=STextButton}" 
                      Command="{Binding Path=CancelRunCommand}" Margin="5"/>
            
            <CheckBox Margin="10"
                      Name="dynamicCheckBox" x:FieldModifier="public" Focusable="False" Foreground="Gray"
                      Content="Run Automatically" FontSize="11" IsChecked="{Binding Path=DynamicRunEnabled, Mode=TwoWay}"
                      IsEnabled="{Binding Path=CanRunDynamically, Mode=OneWay}"
                      VerticalAlignment="Center" VerticalContentAlignment="Center"/>
            
            <CheckBox Margin="10" x:FieldModifier="public" Name="debugCheckBox" 
                      FontSize="11" VerticalAlignment="Center" Foreground="Gray"
                      IsChecked="{Binding Path=RunInDebug, Mode=TwoWay}" Focusable="False"
                      Content="Debug" VerticalContentAlignment="Center"/>
            
        </WrapPanel>
        
        <DockPanel Grid.Row="4" Grid.Column="2" Width="150" Name="PackageManagerLoginStateContainer" Visibility ="Hidden" HorizontalAlignment="Right">

            <TextBlock Height="25" Padding="5" Name="PackageManagerLoginState" HorizontalAlignment="Right">Not logged in</TextBlock>
            <Button Height="25" Name="PackageManagerLoginButton" Command="{Binding Source={x:Static commands:DynamoCommands.ShowLoginCmd}}" >Log in</Button>
            
        </DockPanel>

        <Canvas HorizontalAlignment="Stretch"
              Margin="0,20,0,0"
              Grid.Row="1"
              Grid.Column="0"
              Grid.RowSpan="3"
              Grid.ColumnSpan="3"
              Name="overlayCanvas" 
              VerticalAlignment="Stretch" 
              Width="Auto" 
              IsHitTestVisible="False" 
              PreviewMouseMove="OverlayCanvas_OnMouseMove"
              Visibility="Visible">
        </Canvas>

        <GridSplitter ResizeDirection="Rows" 
                        Grid.Column="2" 
                        Grid.ColumnSpan="1"
                        Grid.Row="2" 
                        Grid.RowSpan="1"
                        Width="Auto" 
                        Height="2" 
                        HorizontalAlignment="Stretch" 
                        VerticalAlignment="Stretch" 
                        Margin="0" Background="#FF646464"/>

        <GridSplitter ResizeDirection="Auto" 
                          Grid.Column="1" 
                          Grid.Row="1" 
                          Grid.RowSpan="2"
                          Height="Auto"
                          Width="2"
                          HorizontalAlignment="Stretch" 
                          VerticalAlignment="Stretch" 
                          Margin="0" Background="#FF646464"/>

    </Grid>
    
    
</Window><|MERGE_RESOLUTION|>--- conflicted
+++ resolved
@@ -13,13 +13,9 @@
         MinHeight="600" 
         MinWidth="800" 
         Title="Dynamo"
-<<<<<<< HEAD
         AllowsTransparency="False" 
         KeyDown="DynamoView_KeyDown"
         KeyUp="DynamoView_KeyUp">
-=======
-        AllowsTransparency="False">
->>>>>>> a5c0010d
 
     <Window.Resources>
         <ResourceDictionary>
