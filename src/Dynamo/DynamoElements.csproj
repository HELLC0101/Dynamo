--- conflicted
+++ resolved
@@ -191,8 +191,6 @@
     </Compile>
     <Compile Include="ZoomBorder.cs" />
     <Compile Include="Search\SearchDictionary.cs" />
-<<<<<<< HEAD
-=======
     <EmbeddedResource Include="Diagrams\DynamoController_EvaluationThread.sequencediagram.layout">
       <DependentUpon>DynamoController_EvaluationThread.sequencediagram</DependentUpon>
     </EmbeddedResource>
@@ -202,20 +200,16 @@
     <EmbeddedResource Include="Diagrams\DynamoController_DynamoController_1.sequencediagram.layout">
       <DependentUpon>DynamoController_DynamoController_1.sequencediagram</DependentUpon>
     </EmbeddedResource>
->>>>>>> a238b3b4
     <EmbeddedResource Include="Properties\Resources.resx">
       <Generator>ResXFileCodeGenerator</Generator>
       <LastGenOutput>Resources.Designer.cs</LastGenOutput>
       <SubType>Designer</SubType>
     </EmbeddedResource>
-<<<<<<< HEAD
     <None Include="Class Diagrams\ClassDiagram1.cd" />
-=======
     <None Include="Diagrams\ClassDiagram1.cd" />
     <None Include="Diagrams\DynamoController_EvaluationThread.sequencediagram" />
     <None Include="Diagrams\dynNodeModel_Compile.sequencediagram" />
     <None Include="Diagrams\DynamoController_DynamoController_1.sequencediagram" />
->>>>>>> a238b3b4
     <None Include="packages.config" />
     <None Include="Properties\Settings.settings">
       <Generator>SettingsSingleFileGenerator</Generator>
