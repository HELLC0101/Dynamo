﻿<?xml version="1.0" encoding="utf-8"?>
<!--
Copyright © Autodesk, Inc. 2012. All rights reserved.

Licensed under the Apache License, Version 2.0 (the "License");
you may not use this file except in compliance with the License.
You may obtain a copy of the License at

http://www.apache.org/licenses/LICENSE-2.0

Unless required by applicable law or agreed to in writing, software
distributed under the License is distributed on an "AS IS" BASIS,
WITHOUT WARRANTIES OR CONDITIONS OF ANY KIND, either express or implied.
See the License for the specific language governing permissions and
limitations under the License.
-->
<Project ToolsVersion="4.0" DefaultTargets="Build" xmlns="http://schemas.microsoft.com/developer/msbuild/2003">
  <PropertyGroup>
    <Configuration Condition=" '$(Configuration)' == '' ">Debug</Configuration>
    <Platform Condition=" '$(Platform)' == '' ">AnyCPU</Platform>
    <ProductVersion>9.0.21022</ProductVersion>
    <SchemaVersion>2.0</SchemaVersion>
    <ProjectGuid>{7858FA8C-475F-4B8E-B468-1F8200778CF8}</ProjectGuid>
    <OutputType>library</OutputType>
    <AppDesignerFolder>Properties</AppDesignerFolder>
    <RootNamespace>Dynamo.Nodes</RootNamespace>
    <AssemblyName>DynamoElements</AssemblyName>
    <TargetFrameworkVersion>v4.0</TargetFrameworkVersion>
    <FileAlignment>512</FileAlignment>
    <ProjectTypeGuids>{60dc8134-eba5-43b8-bcc9-bb4bc16c2548};{FAE04EC0-301F-11D3-BF4B-00C04F79EFBC}</ProjectTypeGuids>
    <WarningLevel>4</WarningLevel>
    <FileUpgradeFlags>
    </FileUpgradeFlags>
    <UpgradeBackupLocation>
    </UpgradeBackupLocation>
    <OldToolsVersion>3.5</OldToolsVersion>
    <TargetFrameworkProfile />
  </PropertyGroup>
  <PropertyGroup Condition=" '$(Configuration)|$(Platform)' == 'Debug|AnyCPU' ">
    <DebugSymbols>true</DebugSymbols>
    <DebugType>full</DebugType>
    <Optimize>false</Optimize>
    <OutputPath>..\..\bin\Debug\</OutputPath>
    <DefineConstants>TRACE;DEBUG</DefineConstants>
    <ErrorReport>prompt</ErrorReport>
    <WarningLevel>4</WarningLevel>
    <PlatformTarget>AnyCPU</PlatformTarget>
    <TreatWarningsAsErrors>false</TreatWarningsAsErrors>
  </PropertyGroup>
  <PropertyGroup Condition=" '$(Configuration)|$(Platform)' == 'Release|AnyCPU' ">
    <DebugType>pdbonly</DebugType>
    <Optimize>true</Optimize>
    <OutputPath>..\..\bin\Release\</OutputPath>
    <DefineConstants>TRACE</DefineConstants>
    <ErrorReport>prompt</ErrorReport>
    <WarningLevel>4</WarningLevel>
  </PropertyGroup>
  <ItemGroup>
    <Reference Include="FSharp.Core, Version=4.0.0.0, Culture=neutral, PublicKeyToken=b03f5f7f11d50a3a, processorArchitecture=MSIL" />
    <Reference Include="Greg">
      <HintPath>..\..\extern\greg\Greg.dll</HintPath>
    </Reference>
    <Reference Include="HelixToolkit.Wpf, Version=2012.4.24.1, Culture=neutral, PublicKeyToken=52aa3500039caf0d, processorArchitecture=MSIL">
      <SpecificVersion>False</SpecificVersion>
      <HintPath>..\..\extern\Helix3D\NET40\HelixToolkit.Wpf.dll</HintPath>
    </Reference>
    <Reference Include="Microsoft.Practices.Prism">
      <HintPath>..\..\extern\prism\Microsoft.Practices.Prism.dll</HintPath>
    </Reference>
    <Reference Include="RestSharp, Version=104.1.0.0, Culture=neutral, processorArchitecture=MSIL">
      <SpecificVersion>False</SpecificVersion>
      <HintPath>..\..\extern\greg\RestSharp.dll</HintPath>
    </Reference>
    <Reference Include="System" />
    <Reference Include="System.Core">
      <RequiredTargetFramework>3.5</RequiredTargetFramework>
    </Reference>
    <Reference Include="System.Drawing" />
    <Reference Include="System.Web" />
    <Reference Include="System.Windows.Forms" />
    <Reference Include="System.Xaml" />
    <Reference Include="System.Xml" />
    <Reference Include="WindowsBase">
      <RequiredTargetFramework>3.0</RequiredTargetFramework>
    </Reference>
    <Reference Include="PresentationCore">
      <RequiredTargetFramework>3.0</RequiredTargetFramework>
    </Reference>
    <Reference Include="PresentationFramework">
      <RequiredTargetFramework>3.0</RequiredTargetFramework>
    </Reference>
  </ItemGroup>
  <ItemGroup>
    <Compile Include="Commands.cs" />
    <Compile Include="DragCanvas.cs" />
    <Compile Include="DynamoLogger.cs" />
    <Compile Include="DynamoRunner.cs" />
    <Compile Include="DynamoSelection.cs" />
    <Compile Include="Interfaces\IViewModelView.cs" />
    <Compile Include="Models\DynamoModel.cs" />
    <Compile Include="Models\dynModelBase.cs" />
    <Compile Include="Models\dynNoteModel.cs" />
    <Compile Include="Models\dynPortModel.cs" />
    <Compile Include="Utilities\Extensions.cs" />
    <Compile Include="Utilities\ObservableDictionary.cs" />
    <Compile Include="Utilities\WPF.cs" />
    <Compile Include="ViewModels\DynamoViewModel.cs" />
    <Compile Include="ViewModels\dynConnectorViewModel.cs" />
    <Compile Include="ViewModels\dynNodeViewModel.cs" />
    <Compile Include="ViewModels\dynNoteViewModel.cs" />
    <Compile Include="ViewModels\dynPortViewModel.cs" />
    <Compile Include="ViewModels\dynViewModelBase.cs" />
    <Compile Include="ViewModels\dynWorkspaceViewModel.cs" />
    <Compile Include="CustomNodeLoader.cs" />
    <Compile Include="DynamoLoader.cs" />
    <Compile Include="NodeCollapser.cs" />
    <Compile Include="Search\SearchElements\CommandElement.cs" />
    <Compile Include="Utilities\Converters.cs" />
    <Compile Include="DynamoController.cs" />
    <Compile Include="Utilities\Guid.cs" />
    <Compile Include="Nodes\dynEnum.cs" />
    <Compile Include="Nodes\dynIDrawable.cs" />
    <Compile Include="Nodes\Watch\dynWatch3D.cs" />
    <Compile Include="PackageManager\PackageManagerCommands.cs" />
    <Compile Include="PackageManager\Login\PackageManagerLoginViewModel.cs" />
    <Compile Include="PackageManager\Login\PackageManagerLoginView.xaml.cs">
      <DependentUpon>PackageManagerLoginView.xaml</DependentUpon>
    </Compile>
    <Compile Include="PackageManager\PackageManagerClient.cs" />
    <Compile Include="PackageManager\Publish\PackageManagerPublishViewModel.cs" />
    <Compile Include="PackageManager\Publish\PackageManagerPublishView.xaml.cs">
      <DependentUpon>PackageManagerPublishView.xaml</DependentUpon>
    </Compile>
    <Compile Include="Search\Regions\PackageManagerRegion.cs" />
    <Compile Include="Search\Regions\RegionBase.cs" />
    <Compile Include="Search\Regions\RevitAPIRegion.cs" />
    <Compile Include="Search\SearchCommands.cs" />
    <Compile Include="Search\SearchElements\CategorySearchElement.cs" />
    <Compile Include="Search\SearchElements\LocalSearchElement.cs" />
    <Compile Include="Search\SearchElements\PackageManagerSearchElement.cs" />
    <Compile Include="Search\SearchElements\SearchElementBase.cs" />
    <Compile Include="Search\SearchElements\WorkspaceSearchElement.cs" />
    <Compile Include="Search\SearchView.xaml.cs">
      <DependentUpon>SearchView.xaml</DependentUpon>
    </Compile>
    <Compile Include="Search\SearchViewModel.cs" />
    <Compile Include="Nodes\dynColors.cs" />
    <Compile Include="Prompts\dynEditWindow.xaml.cs">
      <DependentUpon>dynEditWindow.xaml</DependentUpon>
    </Compile>
    <Compile Include="Nodes\dynTimer.cs" />
    <Compile Include="Nodes\dynArduino.cs" />
    <Compile Include="Nodes\dynBaseTypes.cs" />
    <Compile Include="Views\DynamoView.xaml.cs">
      <DependentUpon>DynamoView.xaml</DependentUpon>
    </Compile>
    <Compile Include="Nodes\dynCommunication.cs" />
    <Compile Include="Models\dynConnectorModel.cs" />
    <Compile Include="Nodes\dynFiles.cs" />
    <Compile Include="Nodes\dynFunction.cs" />
    <Compile Include="Models\dynNodeModel.cs" />
    <Compile Include="Views\dynNodeView.xaml.cs">
      <DependentUpon>dynNodeView.xaml</DependentUpon>
    </Compile>
    <Compile Include="Views\dynNoteView.xaml.cs">
      <DependentUpon>dynNoteView.xaml</DependentUpon>
    </Compile>
    <Compile Include="Views\dynPortView.xaml.cs">
      <DependentUpon>dynPortView.xaml</DependentUpon>
    </Compile>
    <Compile Include="dynSettings.cs" />
    <Compile Include="Models\dynWorkspaceModel.cs" />
    <Compile Include="Prompts\FunctionNamePrompt.xaml.cs">
      <DependentUpon>FunctionNamePrompt.xaml</DependentUpon>
    </Compile>
    <Compile Include="Nodes\Watch\dynWatch.cs" />
    <Compile Include="Nodes\Watch\WatchTree.xaml.cs">
      <DependentUpon>WatchTree.xaml</DependentUpon>
    </Compile>
    <Compile Include="Properties\AssemblyInfo.cs">
      <SubType>Code</SubType>
    </Compile>
    <Compile Include="Properties\Resources.Designer.cs">
      <AutoGen>True</AutoGen>
      <DesignTime>True</DesignTime>
      <DependentUpon>Resources.resx</DependentUpon>
    </Compile>
    <Compile Include="Properties\Settings.Designer.cs">
      <AutoGen>True</AutoGen>
      <DependentUpon>Settings.settings</DependentUpon>
      <DesignTimeSharedInput>True</DesignTimeSharedInput>
    </Compile>
<<<<<<< HEAD
    <Compile Include="WatchControl.xaml.cs">
      <DependentUpon>WatchControl.xaml</DependentUpon>
=======
    <Compile Include="Views\dynConnectorView.xaml.cs">
      <DependentUpon>dynConnectorView.xaml</DependentUpon>
    </Compile>
    <Compile Include="Views\dynWorkspaceView.xaml.cs">
      <DependentUpon>dynWorkspaceView.xaml</DependentUpon>
>>>>>>> 2ec6f35c
    </Compile>
    <Compile Include="ZoomBorder.cs" />
    <Compile Include="Search\SearchDictionary.cs" />
    <EmbeddedResource Include="Properties\Resources.resx">
      <Generator>ResXFileCodeGenerator</Generator>
      <LastGenOutput>Resources.Designer.cs</LastGenOutput>
      <SubType>Designer</SubType>
    </EmbeddedResource>
    <None Include="Class Diagrams\ClassDiagram1.cd" />
    <None Include="Diagrams\ClassDiagram1.cd" />
    <None Include="packages.config" />
    <None Include="Properties\Settings.settings">
      <Generator>SettingsSingleFileGenerator</Generator>
      <LastGenOutput>Settings.Designer.cs</LastGenOutput>
    </None>
    <AppDesigner Include="Properties\" />
  </ItemGroup>
  <ItemGroup>
    <Page Include="Views\DynamoView.xaml">
      <Generator>MSBuild:Compile</Generator>
      <SubType>Designer</SubType>
    </Page>
    <Page Include="Views\dynNodeView.xaml">
      <SubType>Designer</SubType>
      <Generator>MSBuild:Compile</Generator>
    </Page>
    <Page Include="Prompts\dynEditWindow.xaml">
      <SubType>Designer</SubType>
      <Generator>MSBuild:Compile</Generator>
    </Page>
    <Page Include="Views\dynNoteView.xaml">
      <SubType>Designer</SubType>
      <Generator>MSBuild:Compile</Generator>
    </Page>
    <Page Include="Views\dynPortView.xaml">
      <Generator>MSBuild:Compile</Generator>
      <SubType>Designer</SubType>
    </Page>
    <Page Include="PackageManager\Login\PackageManagerLoginView.xaml">
      <SubType>Designer</SubType>
      <Generator>MSBuild:Compile</Generator>
    </Page>
    <Page Include="PackageManager\Publish\PackageManagerPublishView.xaml">
      <SubType>Designer</SubType>
      <Generator>MSBuild:Compile</Generator>
    </Page>
    <Page Include="Search\SearchView.xaml">
      <SubType>Designer</SubType>
      <Generator>MSBuild:Compile</Generator>
    </Page>
    <Page Include="Prompts\FunctionNamePrompt.xaml">
      <Generator>MSBuild:Compile</Generator>
      <SubType>Designer</SubType>
    </Page>
    <Page Include="Nodes\Watch\WatchTree.xaml">
      <Generator>MSBuild:Compile</Generator>
      <SubType>Designer</SubType>
    </Page>
    <Page Include="Themes\DynamoColorsAndBrushes.xaml">
      <SubType>Designer</SubType>
      <Generator>MSBuild:Compile</Generator>
    </Page>
    <Page Include="Themes\DynamoConverters.xaml">
      <SubType>Designer</SubType>
      <Generator>MSBuild:Compile</Generator>
    </Page>
    <Page Include="Views\dynConnectorView.xaml">
      <SubType>Designer</SubType>
      <Generator>MSBuild:Compile</Generator>
    </Page>
    <Page Include="Views\dynWorkspaceView.xaml">
      <SubType>Designer</SubType>
      <Generator>MSBuild:Compile</Generator>
    </Page>
    <Resource Include="Themes\DynamoModern.xaml">
      <SubType>Designer</SubType>
      <Generator>MSBuild:Compile</Generator>
    </Resource>
    <Page Include="Themes\DynamoText.xaml">
      <SubType>Designer</SubType>
      <Generator>MSBuild:Compile</Generator>
    </Page>
    <Page Include="WatchControl.xaml">
      <SubType>Designer</SubType>
      <Generator>MSBuild:Compile</Generator>
    </Page>
  </ItemGroup>
  <ItemGroup>
    <ProjectReference Include="..\FSchemeInterop\FSchemeInterop.csproj">
      <Project>{F25808D6-DF62-4732-9453-D4978079864C}</Project>
      <Name>FSchemeInterop</Name>
      <Private>True</Private>
    </ProjectReference>
    <ProjectReference Include="..\FScheme\FScheme.fsproj">
      <Project>{F0E5A3E5-BDD0-41AE-848E-DED9EFC5FA7F}</Project>
      <Name>FScheme</Name>
    </ProjectReference>
  </ItemGroup>
  <ItemGroup>
    <Resource Include="Images\Anonymous_Pencil_icon.png" />
  </ItemGroup>
  <ItemGroup>
    <Resource Include="Images\saveHS.png" />
  </ItemGroup>
  <ItemGroup>
    <Resource Include="Images\HomeHS.png" />
  </ItemGroup>
  <ItemGroup>
    <Resource Include="Images\openHS.png" />
  </ItemGroup>
  <ItemGroup>
    <Resource Include="Images\DocumentHS.png" />
  </ItemGroup>
  <ItemGroup>
    <Resource Include="Images\OpenSelectedItemHS.png" />
  </ItemGroup>
  <ItemGroup>
    <Resource Include="Images\cloud_download_arrow.png" />
  </ItemGroup>
  <ItemGroup>
    <Resource Include="Images\cloud_download_arrow_white.png" />
  </ItemGroup>
  <ItemGroup>
    <Resource Include="Images\cloud_download_arrow_gray.png" />
  </ItemGroup>
  <ItemGroup>
    <Resource Include="Images\search.png" />
  </ItemGroup>
  <ItemGroup>
    <Resource Include="Images\padlock-closed-black24x24.png" />
  </ItemGroup>
  <ItemGroup>
    <Resource Include="Images\arrow-right-white.png" />
  </ItemGroup>
  <ItemGroup>
    <Resource Include="Images\arrow-left-black.png" />
    <Resource Include="Images\arrow-left-white.png" />
    <Resource Include="Images\arrow-right-black.png" />
  </ItemGroup>
  <ItemGroup>
    <Resource Include="Images\add.png" />
    <Resource Include="Images\add_32.png" />
    <Resource Include="Images\add_32_white.png" />
  </ItemGroup>
  <ItemGroup>
    <Resource Include="Images\search_24.png" />
  </ItemGroup>
  <ItemGroup>
    <Resource Include="Images\back.png" />
    <Resource Include="Images\back_24.png" />
    <Resource Include="Images\back_32.png" />
  </ItemGroup>
  <ItemGroup>
    <Resource Include="Images\Anonymous_Pencil_icon_white.png" />
  </ItemGroup>
  <ItemGroup>
    <Resource Include="Images\Anonymous_Pencil_icon_white_32.png" />
  </ItemGroup>
  <ItemGroup>
    <Resource Include="Images\Anonymous_Pencil_icon_white_24.png" />
  </ItemGroup>
  <ItemGroup />
  <Import Project="$(MSBuildToolsPath)\Microsoft.CSharp.targets" />
  <PropertyGroup>
    <PostBuildEvent>
    </PostBuildEvent>
  </PropertyGroup>
  <!-- To modify your build process, add your task inside one of the targets below and uncomment it. 
       Other similar extension points exist, see Microsoft.Common.targets.
  <Target Name="BeforeBuild">
  </Target>
  <Target Name="AfterBuild">
  </Target>
  -->
</Project><|MERGE_RESOLUTION|>--- conflicted
+++ resolved
@@ -190,16 +190,13 @@
       <DependentUpon>Settings.settings</DependentUpon>
       <DesignTimeSharedInput>True</DesignTimeSharedInput>
     </Compile>
-<<<<<<< HEAD
     <Compile Include="WatchControl.xaml.cs">
       <DependentUpon>WatchControl.xaml</DependentUpon>
-=======
     <Compile Include="Views\dynConnectorView.xaml.cs">
       <DependentUpon>dynConnectorView.xaml</DependentUpon>
     </Compile>
     <Compile Include="Views\dynWorkspaceView.xaml.cs">
       <DependentUpon>dynWorkspaceView.xaml</DependentUpon>
->>>>>>> 2ec6f35c
     </Compile>
     <Compile Include="ZoomBorder.cs" />
     <Compile Include="Search\SearchDictionary.cs" />
