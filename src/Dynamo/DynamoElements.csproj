﻿<?xml version="1.0" encoding="utf-8"?>
<!--
Copyright © Autodesk, Inc. 2012. All rights reserved.

Licensed under the Apache License, Version 2.0 (the "License");
you may not use this file except in compliance with the License.
You may obtain a copy of the License at

http://www.apache.org/licenses/LICENSE-2.0

Unless required by applicable law or agreed to in writing, software
distributed under the License is distributed on an "AS IS" BASIS,
WITHOUT WARRANTIES OR CONDITIONS OF ANY KIND, either express or implied.
See the License for the specific language governing permissions and
limitations under the License.
-->
<Project ToolsVersion="4.0" DefaultTargets="Build" xmlns="http://schemas.microsoft.com/developer/msbuild/2003">
  <PropertyGroup>
    <Configuration Condition=" '$(Configuration)' == '' ">Debug</Configuration>
    <Platform Condition=" '$(Platform)' == '' ">AnyCPU</Platform>
    <ProductVersion>9.0.21022</ProductVersion>
    <SchemaVersion>2.0</SchemaVersion>
    <ProjectGuid>{7858FA8C-475F-4B8E-B468-1F8200778CF8}</ProjectGuid>
    <OutputType>library</OutputType>
    <AppDesignerFolder>Properties</AppDesignerFolder>
    <RootNamespace>Dynamo</RootNamespace>
    <AssemblyName>DynamoElements</AssemblyName>
    <TargetFrameworkVersion>v4.0</TargetFrameworkVersion>
    <FileAlignment>512</FileAlignment>
    <ProjectTypeGuids>{60dc8134-eba5-43b8-bcc9-bb4bc16c2548};{FAE04EC0-301F-11D3-BF4B-00C04F79EFBC}</ProjectTypeGuids>
    <WarningLevel>4</WarningLevel>
    <FileUpgradeFlags>
    </FileUpgradeFlags>
    <UpgradeBackupLocation>
    </UpgradeBackupLocation>
    <OldToolsVersion>3.5</OldToolsVersion>
    <TargetFrameworkProfile />
  </PropertyGroup>
  <PropertyGroup Condition=" '$(Configuration)|$(Platform)' == 'Debug|AnyCPU' ">
    <DebugSymbols>true</DebugSymbols>
    <DebugType>full</DebugType>
    <Optimize>false</Optimize>
    <OutputPath>..\..\bin\Debug\</OutputPath>
    <DefineConstants>TRACE;DEBUG</DefineConstants>
    <ErrorReport>prompt</ErrorReport>
    <WarningLevel>4</WarningLevel>
    <PlatformTarget>AnyCPU</PlatformTarget>
    <TreatWarningsAsErrors>false</TreatWarningsAsErrors>
  </PropertyGroup>
  <PropertyGroup Condition=" '$(Configuration)|$(Platform)' == 'Release|AnyCPU' ">
    <DebugType>full</DebugType>
    <Optimize>true</Optimize>
    <OutputPath>..\..\bin\Release\</OutputPath>
    <DefineConstants>TRACE</DefineConstants>
    <ErrorReport>prompt</ErrorReport>
    <WarningLevel>4</WarningLevel>
    <DebugSymbols>true</DebugSymbols>
  </PropertyGroup>
  <ItemGroup>
    <Reference Include="FSharp.Core, Version=4.0.0.0, Culture=neutral, PublicKeyToken=b03f5f7f11d50a3a, processorArchitecture=MSIL" />
    <Reference Include="Greg">
      <HintPath>..\..\extern\greg\Greg.dll</HintPath>
    </Reference>
    <Reference Include="HelixToolkit.Wpf, Version=2012.4.24.1, Culture=neutral, PublicKeyToken=52aa3500039caf0d, processorArchitecture=MSIL">
      <SpecificVersion>False</SpecificVersion>
      <HintPath>..\..\extern\Helix3D\NET40\HelixToolkit.Wpf.dll</HintPath>
    </Reference>
    <Reference Include="Microsoft.CSharp" />
    <Reference Include="Microsoft.Practices.Prism">
      <HintPath>..\..\extern\prism\Microsoft.Practices.Prism.dll</HintPath>
    </Reference>
    <Reference Include="NCalc">
      <HintPath>..\..\extern\NCalc\NCalc.dll</HintPath>
    </Reference>
    <Reference Include="nunit.core, Version=2.6.2.12296, Culture=neutral, PublicKeyToken=96d09a1eb7f44a77, processorArchitecture=MSIL">
      <SpecificVersion>False</SpecificVersion>
      <HintPath>..\..\extern\NUnit\nunit.core.dll</HintPath>
    </Reference>
    <Reference Include="nunit.framework, Version=2.6.2.12296, Culture=neutral, PublicKeyToken=96d09a1eb7f44a77, processorArchitecture=MSIL">
      <SpecificVersion>False</SpecificVersion>
      <HintPath>..\..\extern\NUnit\nunit.framework.dll</HintPath>
    </Reference>
    <Reference Include="RestSharp, Version=104.1.0.0, Culture=neutral, processorArchitecture=MSIL">
      <SpecificVersion>False</SpecificVersion>
      <HintPath>..\..\extern\greg\RestSharp.dll</HintPath>
    </Reference>
    <Reference Include="System" />
    <Reference Include="System.Core">
      <RequiredTargetFramework>3.5</RequiredTargetFramework>
    </Reference>
    <Reference Include="System.Drawing" />
    <Reference Include="System.Web" />
    <Reference Include="System.Windows.Forms" />
    <Reference Include="System.Xaml" />
    <Reference Include="System.Xml" />
    <Reference Include="WindowsBase">
      <RequiredTargetFramework>3.0</RequiredTargetFramework>
    </Reference>
    <Reference Include="PresentationCore">
      <RequiredTargetFramework>3.0</RequiredTargetFramework>
    </Reference>
    <Reference Include="PresentationFramework">
      <RequiredTargetFramework>3.0</RequiredTargetFramework>
    </Reference>
  </ItemGroup>
  <ItemGroup>
    <Compile Include="Commands.cs" />
    <Compile Include="DragCanvas.cs" />
    <Compile Include="DynamoCompletionData.cs" />
    <Compile Include="DynamoLogger.cs" />
    <Compile Include="DynamoRunner.cs" />
    <Compile Include="DynamoSelection.cs" />
    <Compile Include="Interfaces\IViewModelView.cs" />
    <Compile Include="Models\DynamoModel.cs" />
    <Compile Include="Models\dynModelBase.cs" />
    <Compile Include="Models\dynNoteModel.cs" />
    <Compile Include="Models\dynPortModel.cs" />
    <Compile Include="Nodes\Watch\Watch3DFullscreenViewModel.cs" />
<<<<<<< HEAD
    <Compile Include="PackageManager\PackageElements\PackageDependencyElement.cs" />
    <Compile Include="PackageManager\PackageElements\PackageDependencyItem.cs" />
    <Compile Include="PackageManager\PackageElements\PackageDependencyLeaf.cs" />
    <Compile Include="PackageManager\PackageElements\PackageDependencyRoot.cs" />
=======
    <Compile Include="Prompts\CrashPrompt.xaml.cs">
      <DependentUpon>CrashPrompt.xaml</DependentUpon>
    </Compile>
    <Compile Include="Prompts\dynEditWindow.xaml.cs">
      <DependentUpon>dynEditWindow.xaml</DependentUpon>
      <SubType>Code</SubType>
    </Compile>
    <Compile Include="Prompts\FunctionNamePrompt.xaml.cs">
      <DependentUpon>FunctionNamePrompt.xaml</DependentUpon>
      <SubType>Code</SubType>
    </Compile>
>>>>>>> c57e639b
    <Compile Include="Search\BrowserInternalElement.cs" />
    <Compile Include="Search\BrowserItem.cs" />
    <Compile Include="Search\SearchElements\TopSearchElement.cs" />
    <Compile Include="Nodes\dynEquation.cs" />
    <Compile Include="Units.cs" />
    <Compile Include="Utilities\Extensions.cs" />
    <Compile Include="Utilities\ObservableDictionary.cs" />
    <Compile Include="Utilities\TrulyObservableCollection.cs" />
    <Compile Include="Utilities\WPF.cs" />
    <Compile Include="ViewModels\DynamoViewModel.cs" />
    <Compile Include="ViewModels\dynConnectorViewModel.cs" />
    <Compile Include="ViewModels\dynNodeViewModel.cs" />
    <Compile Include="ViewModels\dynNoteViewModel.cs" />
    <Compile Include="ViewModels\dynPortViewModel.cs" />
    <Compile Include="ViewModels\dynViewModelBase.cs" />
    <Compile Include="ViewModels\dynWorkspaceViewModel.cs" />
    <Compile Include="CustomNodeLoader.cs" />
    <Compile Include="DynamoLoader.cs" />
    <Compile Include="NodeCollapser.cs" />
    <Compile Include="Search\SearchElements\CommandElement.cs" />
    <Compile Include="Utilities\Converters.cs" />
    <Compile Include="DynamoController.cs" />
    <Compile Include="Utilities\Guid.cs" />
    <Compile Include="Nodes\dynEnum.cs" />
    <Compile Include="Nodes\dynIDrawable.cs" />
    <Compile Include="Nodes\Watch\dynWatch3D.cs" />
    <Compile Include="PackageManager\PackageManagerCommands.cs" />
    <Compile Include="PackageManager\PackageManagerClient.cs" />
    <Compile Include="PackageManager\Publish\PackageManagerPublishViewModel.cs" />
    <Compile Include="PackageManager\Publish\PackageManagerPublishView.xaml.cs">
      <DependentUpon>PackageManagerPublishView.xaml</DependentUpon>
    </Compile>
    <Compile Include="Search\Regions\PackageManagerRegion.cs" />
    <Compile Include="Search\Regions\RegionBase.cs" />
    <Compile Include="Search\Regions\RevitAPIRegion.cs" />
    <Compile Include="Search\SearchCommands.cs" />
    <Compile Include="Search\SearchElements\CategorySearchElement.cs" />
    <Compile Include="Search\SearchElements\NodeSearchElement.cs" />
    <Compile Include="Search\SearchElements\PackageManagerSearchElement.cs" />
    <Compile Include="Search\SearchElements\SearchElementBase.cs" />
    <Compile Include="Search\SearchElements\WorkspaceSearchElement.cs" />
    <Compile Include="Views\SearchView.xaml.cs">
      <DependentUpon>SearchView.xaml</DependentUpon>
    </Compile>
    <Compile Include="ViewModels\SearchViewModel.cs" />
    <Compile Include="Nodes\dynColors.cs" />
    <Compile Include="Nodes\dynTimer.cs" />
    <Compile Include="Nodes\dynArduino.cs" />
    <Compile Include="Nodes\dynBaseTypes.cs" />
    <Compile Include="Views\WatchViewFullscreen.xaml.cs">
      <DependentUpon>WatchViewFullscreen.xaml</DependentUpon>
    </Compile>
    <Compile Include="Views\DynamoView.xaml.cs">
      <DependentUpon>DynamoView.xaml</DependentUpon>
    </Compile>
    <Compile Include="Nodes\dynCommunication.cs" />
    <Compile Include="Models\dynConnectorModel.cs" />
    <Compile Include="Nodes\dynFiles.cs" />
    <Compile Include="Nodes\dynFunction.cs" />
    <Compile Include="Models\dynNodeModel.cs" />
    <Compile Include="Views\dynNodeView.xaml.cs">
      <DependentUpon>dynNodeView.xaml</DependentUpon>
    </Compile>
    <Compile Include="Views\dynNoteView.xaml.cs">
      <DependentUpon>dynNoteView.xaml</DependentUpon>
    </Compile>
    <Compile Include="Views\dynPortView.xaml.cs">
      <DependentUpon>dynPortView.xaml</DependentUpon>
    </Compile>
    <Compile Include="dynSettings.cs" />
    <Compile Include="Models\dynWorkspaceModel.cs" />
    <Compile Include="Nodes\Watch\dynWatch.cs" />
    <Compile Include="Nodes\Watch\WatchTree.xaml.cs">
      <DependentUpon>WatchTree.xaml</DependentUpon>
    </Compile>
    <Compile Include="Properties\AssemblyInfo.cs">
      <SubType>Code</SubType>
    </Compile>
    <Compile Include="Properties\Resources.Designer.cs">
      <AutoGen>True</AutoGen>
      <DesignTime>True</DesignTime>
      <DependentUpon>Resources.resx</DependentUpon>
    </Compile>
    <Compile Include="Properties\Settings.Designer.cs">
      <AutoGen>True</AutoGen>
      <DependentUpon>Settings.settings</DependentUpon>
      <DesignTimeSharedInput>True</DesignTimeSharedInput>
    </Compile>
    <Compile Include="Views\WatchView.xaml.cs">
      <DependentUpon>WatchView.xaml</DependentUpon>
    </Compile>
    <Compile Include="Views\dynConnectorView.xaml.cs">
      <DependentUpon>dynConnectorView.xaml</DependentUpon>
    </Compile>
    <Compile Include="Views\dynWorkspaceView.xaml.cs">
      <DependentUpon>dynWorkspaceView.xaml</DependentUpon>
    </Compile>
    <Compile Include="ZoomBorder.cs" />
    <Compile Include="Search\SearchDictionary.cs" />
    <EmbeddedResource Include="Properties\Resources.resx">
      <Generator>ResXFileCodeGenerator</Generator>
      <LastGenOutput>Resources.Designer.cs</LastGenOutput>
      <SubType>Designer</SubType>
    </EmbeddedResource>
    <None Include="Class Diagrams\ClassDiagram1.cd" />
    <None Include="Diagrams\ClassDiagram1.cd" />
    <None Include="packages.config" />
    <None Include="Properties\Settings.settings">
      <Generator>SettingsSingleFileGenerator</Generator>
      <LastGenOutput>Settings.Designer.cs</LastGenOutput>
    </None>
    <AppDesigner Include="Properties\" />
  </ItemGroup>
  <ItemGroup>
    <Page Include="Prompts\CrashPrompt.xaml">
      <SubType>Designer</SubType>
      <Generator>MSBuild:Compile</Generator>
    </Page>
    <Page Include="Prompts\dynEditWindow.xaml">
      <SubType>Designer</SubType>
      <Generator>MSBuild:Compile</Generator>
    </Page>
    <Page Include="Prompts\FunctionNamePrompt.xaml">
      <SubType>Designer</SubType>
      <Generator>MSBuild:Compile</Generator>
    </Page>
    <Page Include="Views\WatchViewFullscreen.xaml">
      <Generator>MSBuild:Compile</Generator>
      <SubType>Designer</SubType>
    </Page>
    <Page Include="Views\DynamoView.xaml">
      <Generator>MSBuild:Compile</Generator>
      <SubType>Designer</SubType>
    </Page>
    <Page Include="Views\dynNodeView.xaml">
      <SubType>Designer</SubType>
      <Generator>MSBuild:Compile</Generator>
    </Page>
    <Page Include="Views\dynNoteView.xaml">
      <SubType>Designer</SubType>
      <Generator>MSBuild:Compile</Generator>
    </Page>
    <Page Include="Views\dynPortView.xaml">
      <Generator>MSBuild:Compile</Generator>
      <SubType>Designer</SubType>
    </Page>
    <Page Include="PackageManager\Publish\PackageManagerPublishView.xaml">
      <SubType>Designer</SubType>
      <Generator>MSBuild:Compile</Generator>
    </Page>
    <Page Include="Views\SearchView.xaml">
      <SubType>Designer</SubType>
      <Generator>MSBuild:Compile</Generator>
    </Page>
    <Page Include="Nodes\Watch\WatchTree.xaml">
      <Generator>MSBuild:Compile</Generator>
      <SubType>Designer</SubType>
    </Page>
    <Page Include="Themes\DynamoColorsAndBrushes.xaml">
      <SubType>Designer</SubType>
      <Generator>MSBuild:Compile</Generator>
    </Page>
    <Page Include="Themes\DynamoConverters.xaml">
      <SubType>Designer</SubType>
      <Generator>MSBuild:Compile</Generator>
    </Page>
    <Page Include="Views\dynConnectorView.xaml">
      <SubType>Designer</SubType>
      <Generator>MSBuild:Compile</Generator>
    </Page>
    <Page Include="Views\dynWorkspaceView.xaml">
      <SubType>Designer</SubType>
      <Generator>MSBuild:Compile</Generator>
    </Page>
    <Resource Include="Themes\DynamoModern.xaml">
      <SubType>Designer</SubType>
      <Generator>MSBuild:Compile</Generator>
    </Resource>
    <Page Include="Themes\DynamoText.xaml">
      <SubType>Designer</SubType>
      <Generator>MSBuild:Compile</Generator>
    </Page>
    <Page Include="Views\WatchView.xaml">
      <SubType>Designer</SubType>
      <Generator>MSBuild:Compile</Generator>
    </Page>
  </ItemGroup>
  <ItemGroup>
    <ProjectReference Include="..\FSchemeInterop\FSchemeInterop.csproj">
      <Project>{F25808D6-DF62-4732-9453-D4978079864C}</Project>
      <Name>FSchemeInterop</Name>
      <Private>True</Private>
    </ProjectReference>
    <ProjectReference Include="..\FScheme\FScheme.fsproj">
      <Project>{F0E5A3E5-BDD0-41AE-848E-DED9EFC5FA7F}</Project>
      <Name>FScheme</Name>
    </ProjectReference>
  </ItemGroup>
  <ItemGroup>
    <Resource Include="Images\Anonymous_Pencil_icon.png" />
  </ItemGroup>
  <ItemGroup>
    <Resource Include="Images\saveHS.png" />
  </ItemGroup>
  <ItemGroup>
    <Resource Include="Images\HomeHS.png" />
  </ItemGroup>
  <ItemGroup>
    <Resource Include="Images\openHS.png" />
  </ItemGroup>
  <ItemGroup>
    <Resource Include="Images\DocumentHS.png" />
  </ItemGroup>
  <ItemGroup>
    <Resource Include="Images\OpenSelectedItemHS.png" />
  </ItemGroup>
  <ItemGroup>
    <Resource Include="Images\cloud_download_arrow.png" />
  </ItemGroup>
  <ItemGroup>
    <Resource Include="Images\cloud_download_arrow_white.png" />
  </ItemGroup>
  <ItemGroup>
    <Resource Include="Images\cloud_download_arrow_gray.png" />
  </ItemGroup>
  <ItemGroup>
    <Resource Include="Images\search.png" />
  </ItemGroup>
  <ItemGroup>
    <Resource Include="Images\padlock-closed-black24x24.png" />
  </ItemGroup>
  <ItemGroup>
    <Resource Include="Images\arrow-right-white.png" />
  </ItemGroup>
  <ItemGroup>
    <Resource Include="Images\arrow-left-black.png" />
    <Resource Include="Images\arrow-left-white.png" />
    <Resource Include="Images\arrow-right-black.png" />
  </ItemGroup>
  <ItemGroup>
    <Resource Include="Images\add.png" />
    <Resource Include="Images\add_32.png" />
    <Resource Include="Images\add_32_white.png" />
  </ItemGroup>
  <ItemGroup>
    <Resource Include="Images\search_24.png" />
  </ItemGroup>
  <ItemGroup>
    <Resource Include="Images\back.png" />
    <Resource Include="Images\back_24.png" />
    <Resource Include="Images\back_32.png" />
  </ItemGroup>
  <ItemGroup>
    <Resource Include="Images\Anonymous_Pencil_icon_white.png" />
  </ItemGroup>
  <ItemGroup>
    <Resource Include="Images\Anonymous_Pencil_icon_white_32.png" />
  </ItemGroup>
  <ItemGroup>
    <Resource Include="Images\Anonymous_Pencil_icon_white_24.png" />
  </ItemGroup>
  <ItemGroup />
  <Import Project="$(MSBuildToolsPath)\Microsoft.CSharp.targets" />
  <PropertyGroup>
    <PostBuildEvent>
    </PostBuildEvent>
  </PropertyGroup>
  <!-- To modify your build process, add your task inside one of the targets below and uncomment it. 
       Other similar extension points exist, see Microsoft.Common.targets.
  <Target Name="BeforeBuild">
  </Target>
  <Target Name="AfterBuild">
  </Target>
  -->
</Project><|MERGE_RESOLUTION|>--- conflicted
+++ resolved
@@ -116,12 +116,14 @@
     <Compile Include="Models\dynNoteModel.cs" />
     <Compile Include="Models\dynPortModel.cs" />
     <Compile Include="Nodes\Watch\Watch3DFullscreenViewModel.cs" />
-<<<<<<< HEAD
-    <Compile Include="PackageManager\PackageElements\PackageDependencyElement.cs" />
-    <Compile Include="PackageManager\PackageElements\PackageDependencyItem.cs" />
-    <Compile Include="PackageManager\PackageElements\PackageDependencyLeaf.cs" />
-    <Compile Include="PackageManager\PackageElements\PackageDependencyRoot.cs" />
-=======
+    <Compile Include="PackageManager\UI\PackageDependencyInternalViewModel.cs" />
+    <Compile Include="PackageManager\UI\PackageDependencyViewModel.cs" />
+    <Compile Include="PackageManager\UI\PackageDependencyLeafViewModel.cs" />
+    <Compile Include="PackageManager\UI\PackageDependencyRootViewModel.cs" />
+    <Compile Include="PackageManager\UI\PackageManagerPublishView.xaml.cs">
+      <DependentUpon>PackageManagerPublishView.xaml</DependentUpon>
+    </Compile>
+    <Compile Include="PackageManager\UI\PackageManagerPublishCustomNodeViewModel.cs" />
     <Compile Include="Prompts\CrashPrompt.xaml.cs">
       <DependentUpon>CrashPrompt.xaml</DependentUpon>
     </Compile>
@@ -133,7 +135,6 @@
       <DependentUpon>FunctionNamePrompt.xaml</DependentUpon>
       <SubType>Code</SubType>
     </Compile>
->>>>>>> c57e639b
     <Compile Include="Search\BrowserInternalElement.cs" />
     <Compile Include="Search\BrowserItem.cs" />
     <Compile Include="Search\SearchElements\TopSearchElement.cs" />
@@ -162,10 +163,6 @@
     <Compile Include="Nodes\Watch\dynWatch3D.cs" />
     <Compile Include="PackageManager\PackageManagerCommands.cs" />
     <Compile Include="PackageManager\PackageManagerClient.cs" />
-    <Compile Include="PackageManager\Publish\PackageManagerPublishViewModel.cs" />
-    <Compile Include="PackageManager\Publish\PackageManagerPublishView.xaml.cs">
-      <DependentUpon>PackageManagerPublishView.xaml</DependentUpon>
-    </Compile>
     <Compile Include="Search\Regions\PackageManagerRegion.cs" />
     <Compile Include="Search\Regions\RegionBase.cs" />
     <Compile Include="Search\Regions\RevitAPIRegion.cs" />
@@ -248,6 +245,10 @@
     <AppDesigner Include="Properties\" />
   </ItemGroup>
   <ItemGroup>
+    <Page Include="PackageManager\UI\PackageManagerPublishView.xaml">
+      <Generator>MSBuild:Compile</Generator>
+      <SubType>Designer</SubType>
+    </Page>
     <Page Include="Prompts\CrashPrompt.xaml">
       <SubType>Designer</SubType>
       <Generator>MSBuild:Compile</Generator>
@@ -279,10 +280,6 @@
     <Page Include="Views\dynPortView.xaml">
       <Generator>MSBuild:Compile</Generator>
       <SubType>Designer</SubType>
-    </Page>
-    <Page Include="PackageManager\Publish\PackageManagerPublishView.xaml">
-      <SubType>Designer</SubType>
-      <Generator>MSBuild:Compile</Generator>
     </Page>
     <Page Include="Views\SearchView.xaml">
       <SubType>Designer</SubType>
