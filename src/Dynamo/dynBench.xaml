﻿<Window x:Class="Dynamo.Controls.dynBench"
        xmlns="http://schemas.microsoft.com/winfx/2006/xaml/presentation"
        xmlns:x="http://schemas.microsoft.com/winfx/2006/xaml"
        xmlns:dragCanvas="clr-namespace:Dynamo.Controls;assembly=DragCanvas"
        xmlns:dynamo="clr-namespace:Dynamo"
        xmlns:controls="clr-namespace:Dynamo.Controls"
        xmlns:commands="clr-namespace:Dynamo.Commands"
        x:Name="_this" MouseMove="OnMouseMove" 
        MouseLeftButtonDown="OnMouseLeftButtonDown"
        MouseDown="OnMouseDown"
        MouseUp="OnMouseUp"
        PreviewKeyDown="OnPreviewKeyDown"
        Loaded="_this_Loaded"
        Closed="WindowClosed" 
        MinHeight="600" 
        MinWidth="800" 
        Title="Dynamo"
<<<<<<< HEAD
        AllowsTransparency="False">
    <Window.Resources>
        <controls:InverseBooleanConverter x:Key="InverseBooleanConverter"/>
        <controls:ShowHideConsoleMenuItemConverter x:Key="ShowHideConsoleMenuConverter"/>
        <controls:ZoomStatConverter x:Key="ZoomStatConverter"/>
        <controls:CurrentOffsetStatConverter x:Key="CurrentOffsetStatConverter"/>
        <controls:TransformOriginStatConverter x:Key="TransformOriginStatConverter"/>
        <controls:EnumToBooleanConverter x:Key="EnumToBoolConverter"/>
    </Window.Resources>
=======
        AllowsTransparency="False"
        FocusManager.FocusedElement="{Binding ElementName=searchBox}" Loaded="_this_Loaded">
    
>>>>>>> 1e9f6c58
    <Window.InputBindings>
        <KeyBinding Key="Tab"
                                Command="{Binding Source={x:Static commands:DynamoCommands.SelectNeighborsCmd}}"/>
        <KeyBinding Key="Delete"
<<<<<<< HEAD
                                Modifiers="Control"
                                Command="{Binding Source={x:Static commands:DynamoCommands.DeleteCmd}}"/>
        <KeyBinding Key="Back"
                                Modifiers="Control"
                                Command="{Binding Source={x:Static commands:DynamoCommands.DeleteCmd}}"/>
=======
                    Command="{Binding Source={x:Static commands:DynamoCommands.DeleteCmd}}"/>
        <KeyBinding Key="Back"
                    Command="{Binding Source={x:Static commands:DynamoCommands.DeleteCmd}}"/>
>>>>>>> 1e9f6c58
        <KeyBinding Key="C"
                                Modifiers="Control"
                                Command="{Binding Source={x:Static commands:DynamoCommands.CopyCmd}}"/>
        <KeyBinding Key="V"
<<<<<<< HEAD
                                Modifiers="Control"
                                Command="{Binding Source={x:Static commands:DynamoCommands.PasteCmd}}"/>
        <KeyBinding Key="S"
                                Modifiers="Control"
                                Command="{Binding Source={x:Static commands:DynamoCommands.SaveCmd}}"/>
        <KeyBinding Key="S"
                                Modifiers="Control+Shift"
                                Command="{Binding Source={x:Static commands:DynamoCommands.SaveAsCmd}}"/>
        <KeyBinding Key="O"
                                Modifiers="Control"
                                Command="{Binding Source={x:Static commands:DynamoCommands.SaveAsCmd}}"/>
        <KeyBinding Key="H"
                                Modifiers="Control"
                                Command="{Binding Source={x:Static commands:DynamoCommands.HomeCmd}}"/>
        <KeyBinding Key="Up"
                                Modifiers="Control+Shift"
                                Command="{Binding Source={x:Static commands:DynamoCommands.ShowConsoleCmd}}"/>
        <KeyBinding Key="C"
                                Modifiers="Control+Shift"
                                Command="{Binding Source={x:Static commands:DynamoCommands.ClearCmd}}"/> 
       
    </Window.InputBindings>
    <Grid Name="mainGrid" Focusable="True">
=======
                    Modifiers="Control"
                    Command="{Binding Source={x:Static commands:DynamoCommands.PasteCmd}}"/>
        <KeyBinding Key="Space"
                    Command="{Binding Source={x:Static commands:DynamoCommands.ShowSearchCmd}}"/>
        <KeyBinding Key="Escape"
                    Command="{Binding Source={x:Static commands:DynamoCommands.HideSearchCmd}}"/>
    </Window.InputBindings>
    
    <Grid Focusable="True" Name="mainGrid">
>>>>>>> 1e9f6c58
        <Grid.RowDefinitions>
            <RowDefinition Height="22"/>
            <RowDefinition Height="*"/>
            <RowDefinition Height="Auto"/>
<<<<<<< HEAD
            <RowDefinition Name="consoleRow" Height="0"/>
            <RowDefinition Height="35"/>
        </Grid.RowDefinitions>
=======
            <RowDefinition Height="100"/>
        </Grid.RowDefinitions> 
>>>>>>> 1e9f6c58
        <Grid.ColumnDefinitions>
            <ColumnDefinition Width="Auto" MaxWidth="300"/>
            <ColumnDefinition Width="Auto"/>
            <ColumnDefinition Width="*"/>
        </Grid.ColumnDefinitions>
        <Menu IsMainMenu="True" Margin="0,0,0,0" HorizontalAlignment="Stretch" 
              VerticalAlignment="Center" Height="22" Name="menu1" FontFamily="Arial" Grid.Row="0" Grid.Column="0" Grid.ColumnSpan="3"  Padding="3">
             <MenuItem Header="_File" Name="fileMenu">
                <MenuItem Header="_Clear" Command="{Binding Source={x:Static commands:DynamoCommands.ClearCmd}}" Name="clearButton" InputGestureText="Ctrl+Shift+C">
               <MenuItem.Icon>
                  <Image Source="/DynamoElements;component/Images/DocumentHS.png" Width="16" Height="16" />
               </MenuItem.Icon>
            </MenuItem>
            <Separator />
                <MenuItem Header="_Open..." Command="{Binding Source={x:Static commands:DynamoCommands.OpenCmd}}" Name="openButton" InputGestureText="Ctrl+O">
               <MenuItem.Icon>
                  <Image Source="/DynamoElements;component/Images/openHS.png" Width="16" Height="16" />
               </MenuItem.Icon>
            </MenuItem>
            <MenuItem Header="Samples" Name="SamplesMenu">
               <MenuItem.Icon>
                  <Image Source="/DynamoElements;component/Images/OpenSelectedItemHS.png" Width="16" Height="16" />
               </MenuItem.Icon>
            </MenuItem>
            <Separator />
                <MenuItem Header="_Save" Command="{Binding Source={x:Static commands:DynamoCommands.SaveCmd}}" Name="saveThisButton" InputGestureText="Ctrl+S">
                <MenuItem.Icon>
                        <Image Source="/DynamoElements;component/Images/saveHS.png" Width="16" Height="16" />
                    </MenuItem.Icon>
            </MenuItem>
                <MenuItem Header="_Save As..." Command="{Binding Source={x:Static commands:DynamoCommands.SaveAsCmd}}" Name="saveButton" InputGestureText="Ctrl+Shift+S">
               <MenuItem.Icon>
                  <Image Source="/DynamoElements;component/Images/saveHS.png" Width="16" Height="16" />
               </MenuItem.Icon>
            </MenuItem>
                <MenuItem Header="_Save Image..." Command="{Binding Source={x:Static commands:DynamoCommands.SaveImageCmd}}" Name="saveImage"/>
                <MenuItem Header="_Layout All" Command="{Binding Source={x:Static commands:DynamoCommands.LayoutAllCmd}}"  Name="layoutAll"/>
            <Separator />
             </MenuItem>
             <MenuItem Header="_View" Name="viewMenu">
                <MenuItem Header="_Home" Command="{Binding Source={x:Static commands:DynamoCommands.HomeCmd}}" Name="homeButton" IsEnabled="False" InputGestureText="Ctrl+H">
                   <MenuItem.Icon>
                      <Image Source="/DynamoElements;component/Images/HomeHS.png" Width="16" Height="16" />
                   </MenuItem.Icon>
                </MenuItem>
                <MenuItem Header="{Binding ElementName=_this, Path=ConsoleShowing, Converter={StaticResource ShowHideConsoleMenuConverter}}"
                          Command="{Binding Source={x:Static commands:DynamoCommands.ShowConsoleCmd}}" InputGestureText="Ctrl+Shift+Up"/>
                <Separator />
             </MenuItem>
            <MenuItem Header="Settings">
                <MenuItem Header="_Connector Type" IsEnabled="True">
                    <MenuItem Name="settings_curves" IsCheckable="True" 
                              IsChecked="{Binding ElementName=_this,Path=ConnectorType,Converter={StaticResource EnumToBoolConverter},ConverterParameter=BEZIER, Mode=TwoWay}" Header="Curves"/>
                    <MenuItem Name="settings_plines" IsCheckable="True" 
                              IsChecked="{Binding ElementName=_this, Path=ConnectorType,Converter={StaticResource EnumToBoolConverter},ConverterParameter=POLYLINE, Mode=TwoWay}" Header="Polylines"/>
                </MenuItem>
            </MenuItem>
        </Menu>
        
        <Border Margin="0" BorderBrush="Black" BorderThickness="0" Name="border" 
                Grid.Row="1" Grid.Column="2" Grid.ColumnSpan="1" Grid.RowSpan="3">
            <!--outer canvas clips the inner canvas-->
            
            <Canvas Name="outerCanvas" 
                 Margin="0,0,0,0" 
                 ClipToBounds="True" 
                 Grid.Row="0"
                 Grid.Column="2">
<<<<<<< HEAD
                <controls:ZoomBorder ClipToBounds="True" x:Name="zoomBorder">
                    <dragCanvas:DragCanvas x:Name="WorkBench"
                                    x:FieldModifier="public"
                                    Width="100000" 
                                    Height="100000" 
                                    Visibility="Hidden"
                                    ContextMenuOpening="WorkBench_ContextMenuOpening">
                        <Rectangle
                            x:Name="selectionBox"
                            Visibility="Collapsed"
                            Stroke="Black"
                            StrokeThickness="1"
                            IsHitTestVisible="False"
                        />
                        <Canvas.Background>
                            <SolidColorBrush Color="Transparent"/>
                        </Canvas.Background>
                    </dragCanvas:DragCanvas>
                </controls:ZoomBorder>
=======
                
                <dragCanvas:DragCanvas x:Name="WorkBench"
                                x:FieldModifier="public"
                                Width="100000" 
                                Height="100000" 
                                Visibility="Hidden" 
                                ContextMenuOpening="WorkBench_ContextMenuOpening">
                    
                    <Canvas.RenderTransform>
                      <TransformGroup>
                         <ScaleTransform CenterX="-10"
                                         CenterY="-55"
                                         ScaleX="{Binding ElementName=_this,Path=Zoom}" 
                                         ScaleY="{Binding ElementName=_this,Path=Zoom}" />
                         <TranslateTransform X="{Binding ElementName=_this, Path=CurrentX}" 
                                             Y="{Binding ElementName=_this, Path=CurrentY}" />
                      </TransformGroup>
                   </Canvas.RenderTransform>

                    <Rectangle
                        x:Name="selectionBox"
                        Visibility="Collapsed"
                        Stroke="Black"
                        StrokeThickness="1"
                    />
                    
                    <Canvas.Background>
                        <SolidColorBrush Color="Transparent"/>
                    </Canvas.Background>
                    
                </dragCanvas:DragCanvas>
                
>>>>>>> 1e9f6c58
                <Label Canvas.Right="30" Canvas.Top="5" Content="Home" Height="45" Name="workspaceLabel" 
                       HorizontalContentAlignment="Right" FontSize="24" 
                       FontFamily="Trebuchet MS" Opacity=".6" IsHitTestVisible="False" />
                
                <Image Canvas.Right="0" Canvas.Top="5" Height="35" Name="editNameButton" Stretch="Fill" Width="33" Source="/DynamoElements;component/Images/Anonymous_Pencil_icon.png" 
                       MouseEnter="image1_MouseEnter" MouseLeave="image1_MouseLeave" MouseLeftButtonUp="image1_MouseLeftButtonUp" 
                       MouseLeftButtonDown="image1_MouseLeftButtonDown" Visibility="Collapsed" IsHitTestVisible="False" />
                
                <TextBox Canvas.Right="30" Canvas.Top="13" Height="23" Name="editNameBox" Width="263" 
                         Focusable="False" IsHitTestVisible="False" Visibility="Collapsed" 
                         IsEnabled="False" MouseEnter="editNameBox_MouseEnter" MouseLeave="editNameBox_MouseLeave" />
                
                <Canvas.Background>
                    <SolidColorBrush Color="#FF505050" />
                </Canvas.Background>
                
                <Canvas.ContextMenu>
                    <ContextMenu>
                       <MenuItem 
                            Header="_New Node From Selection" 
                            Name="NodeFromSelection"
                            Command="{Binding Source={x:Static commands:DynamoCommands.NodeFromSelectionCmd}}"/>
                    </ContextMenu>
                </Canvas.ContextMenu>
                
            </Canvas>
        </Border>
        
        <ScrollViewer Name="LogScroller" 
                    VerticalAlignment="Stretch"
                    VerticalScrollBarVisibility="Auto" 
                    HorizontalAlignment="Stretch"
                    HorizontalScrollBarVisibility="Auto"
                    Background="Gainsboro" 
                    Opacity="1" 
                    Visibility="Visible"
                    Grid.Row="3"
                    Grid.Column="0" 
                    Grid.ColumnSpan="3">
            <ScrollViewer.ContextMenu>
                <ContextMenu>
                    <MenuItem Header="Clear" Command="{Binding Source={x:Static commands:DynamoCommands.ClearLogCmd}}"/>
                </ContextMenu>
            </ScrollViewer.ContextMenu>
            <TextBox Text="{Binding ElementName=_this, Path=LogText}" 
                    Foreground="#FF505050" BorderThickness="0" BorderBrush="#00000000" 
                    Margin="0" TextWrapping="Wrap" Focusable="True"
                    IsReadOnly="True" IsReadOnlyCaretVisible="True" IsUndoEnabled="False" 
                    IsTabStop="False" FontFamily="Consolas" />
        </ScrollViewer>
        
        <Grid Height="Auto" Width="300" HorizontalAlignment="Stretch" Name="sidebarGrid" VerticalAlignment="Stretch" Visibility="Visible" 
              Grid.Row="1" Grid.Column="0" Grid.RowSpan="2" Background="#FF505050">
            <Grid.RowDefinitions>
                <RowDefinition Height="40"/>
                <RowDefinition Height="*"/>
            </Grid.RowDefinitions>
            <Grid.ColumnDefinitions>
                <ColumnDefinition Width="*"/>
                <ColumnDefinition Width="80"/>
            </Grid.ColumnDefinitions>
            <ScrollViewer HorizontalAlignment="Stretch" Margin="10,5,10,10" Name="scrollViewer1" VerticalAlignment="Stretch" 
                          VerticalScrollBarVisibility="Auto" Grid.Column="0" Grid.ColumnSpan="2" Grid.Row="1">
                <StackPanel Name="SideStackPanel" HorizontalAlignment="Stretch" VerticalAlignment="Stretch">
                </StackPanel>
            </ScrollViewer>
            <!--<Label Content="Search:" Margin="0,5,5,0" Height="23" VerticalAlignment="Top" Width="Auto" HorizontalAlignment="Left" FontFamily="Arial" Foreground="#FFC8C8C8"/>-->
           
            <Grid Margin="10,10,5,5">
                
                <Grid.Style>
                    <Style TargetType="Grid">
                        <Setter Property="Background">
                            <Setter.Value>
                                <VisualBrush Stretch="Fill">
                                    <VisualBrush.Visual>
                                        <Rectangle Stretch="Fill" Stroke="White"/>
                                    </VisualBrush.Visual>
                                </VisualBrush>
                            </Setter.Value>
                        </Setter>
                    </Style>
                </Grid.Style>
                
                <TextBox Name="SearchBox" Padding="5"
                            Text="" IsEnabled="True" TextChanged="SearchBox_OnTextChanged" 
                            LostFocus="searchBox_LostFocus" FontFamily="Arial" Grid.Row="0" Grid.Column="0" VerticalAlignment="Stretch">
                    <TextBox.Style>
                        
                        <Style TargetType="TextBox">
                            <Style.Triggers>
                                <DataTrigger Binding="{Binding RelativeSource={RelativeSource Self}, Path=Text}" Value="">
                                    <Setter Property="Background">
                                        <Setter.Value>
                                            <VisualBrush Stretch="None">
                                                <VisualBrush.Visual>
                                                    <TextBlock Text="Filter..." FontFamily="Arial" FontSize="12" Foreground="Gray"/>
                                                </VisualBrush.Visual>
                                            </VisualBrush>
                                        </Setter.Value>
                                    </Setter>
                                </DataTrigger>
                                <DataTrigger Binding="{Binding RelativeSource={RelativeSource Self}, Path=Text}" Value="{x:Null}">
                                    <Setter Property="Background">
                                        <Setter.Value>
                                            <VisualBrush Stretch="None">
                                                <VisualBrush.Visual>
                                                    <TextBlock Text="Filter..." Margin="0" FontFamily="Arial" FontSize="12" Foreground="Gray"/>
                                                </VisualBrush.Visual>
                                            </VisualBrush>
                                        </Setter.Value>
                                    </Setter>
                                </DataTrigger>
                                <DataTrigger Binding="{Binding RelativeSource={RelativeSource Self}, Path=IsFocused}" Value="True">
                                    <Setter Property="Background">
                                        <Setter.Value>
                                            <VisualBrush Stretch="None">
                                            </VisualBrush>
                                        </Setter.Value>
                                    </Setter>
                                </DataTrigger>
                            </Style.Triggers>
                        </Style>
                    </TextBox.Style>
                </TextBox>
            </Grid>
            
            <Button HorizontalAlignment="Stretch" Content="New..." Margin="5,10,10,5"
                        VerticalAlignment="Stretch" Click="NewFunction_Click" FontFamily="Arial" Grid.Column="1" Grid.Row="0"/>
        </Grid>
<<<<<<< HEAD
        <WrapPanel Orientation="Horizontal" Grid.Row="4" Grid.Column="0" HorizontalAlignment="Stretch" VerticalAlignment="Stretch" 
                   Grid.ColumnSpan="3" Background="#FFF0F0F0">
            <Button Name="RunButton" Height="25" Width="100" Content="Run" 
                    FontFamily="Arial" Margin="5"
                    Command="{Binding Source={x:Static commands:DynamoCommands.RunExpressionCmd}}"
                    CommandParameter="{Binding ElementName=_this, Path=Controller.RunInDebug}"/>
            <Button Name="cancelButton" Height="25" Width="100" Content="Cancel" 
                      Command="{Binding Source={x:Static commands:DynamoCommands.CancelRunCmd}}" FontFamily="Arial" Margin="5"/>
            <CheckBox Margin="10"
                      Name="dynamicCheckBox" x:FieldModifier="public" FontFamily="Arial" 
                      Content="Run Automatically" FontSize="11" IsChecked="{Binding ElementName=_this, Path=Controller.DynamicRunEnabled, Mode=TwoWay}"
                      IsEnabled="{Binding ElementName=_this, Path=Controller.CanRunDynamically, Mode=OneWay}"
                      VerticalAlignment="Center" VerticalContentAlignment="Center"/>
            <CheckBox Margin="10" x:FieldModifier="public" Name="debugCheckBox" 
                      FontFamily="Arial" FontSize="11" VerticalAlignment="Center"
                      IsChecked="{Binding ElementName=_this, Path=Controller.RunInDebug, Mode=TwoWay}"
                      Content="Debug" VerticalContentAlignment="Center"/>
        </WrapPanel>
        <Canvas HorizontalAlignment="Stretch"
              Margin="0,20,0,0"
              Grid.Row="1"
              Grid.Column="0"
              Grid.RowSpan="3"
=======
        <Button Name="RunButton" Margin="10,55" Height="25" Width="100" HorizontalAlignment="Left" VerticalAlignment="Bottom" Content="Run" 
                    Click="Run_Click"  FontFamily="Arial" Grid.Row="1" Grid.Column="2" />
        <Button Name="cancelButton" Margin="120,55" Height="25" Width="100" HorizontalAlignment="Left" VerticalAlignment="Bottom" Content="Cancel" 
                    Click="Cancel_Click"  FontFamily="Arial" Grid.Row="1" Grid.Column="2" />
        <CheckBox Margin="10,35" HorizontalAlignment="Left" VerticalAlignment="Bottom" 
                  Name="dynamicCheckBox" x:FieldModifier="public" FontFamily="Arial" Grid.Row="1" Grid.Column="2"/>
        <Label Margin="25,30" Content="Run Automatically" HorizontalAlignment="Left" 
                   VerticalAlignment="Bottom" FontFamily="Arial" FontSize="11"  Foreground="#FF141414" Grid.Row="1" Grid.Column="2"/>
        <CheckBox Margin="10,13" HorizontalAlignment="Left" VerticalAlignment="Bottom" x:FieldModifier="public" Name="debugCheckBox" 
                      Checked="debugCheckBox_Checked" Unchecked="debugCheckBox_Unchecked" FontFamily="Arial" Grid.Row="1" Grid.Column="2"/>
        <Label Margin="25,9" Content="Debug" HorizontalAlignment="Left" VerticalAlignment="Bottom" 
               FontFamily="Arial" Foreground="#FF141414" FontSize="11" Grid.Row="1" Grid.Column="2"/>
        <Canvas Grid.Row="1" Grid.RowSpan="3"
>>>>>>> 1e9f6c58
              Grid.ColumnSpan="3"
              Name="overlayCanvas" 
              VerticalAlignment="Bottom" 
              Width="Auto" 
              IsHitTestVisible="False" 
              MouseUp="OverlayCanvas_OnMouseUp" 
              PreviewMouseMove="OverlayCanvas_OnMouseMove"
              Visibility="Visible" Height="687">
         <Canvas.Background>
            <SolidColorBrush />
         </Canvas.Background>
      </Canvas>
<<<<<<< HEAD
        <!--<StackPanel Grid.Column="2" Grid.Row="1" HorizontalAlignment="Left" VerticalAlignment="Bottom">
            <Label Name="zoomStatLabel" FontFamily="Consolas" FontSize="11" Foreground="White" 
                   Content="{Binding ElementName=_this, Path=Zoom, Mode=OneWay, Converter={StaticResource ZoomStatConverter}}"/> 
            <Label Name="transformOriginStatLabel" FontFamily="Consolas" FontSize="11" Foreground="White" 
                   Content="{Binding ElementName=_this, Path=TransformOrigin, Mode=OneWay, Converter={StaticResource TransformOriginStatConverter}}"/>
            <Label Name="currentOffsetStatLabel" FontFamily="Consolas" FontSize="11" Foreground="White" 
                   Content="{Binding ElementName=_this, Path=CurrentOffset, Mode=OneWay, Converter={StaticResource CurrentOffsetStatConverter}}"/>
        </StackPanel>-->
=======
        
>>>>>>> 1e9f6c58
        <GridSplitter ResizeDirection="Rows" 
                        Grid.Column="2" 
                        Grid.ColumnSpan="1"
                        Grid.Row="2" 
                        Grid.RowSpan="1"
                        Width="Auto" 
                        Height="2" 
                        HorizontalAlignment="Stretch" 
                        VerticalAlignment="Stretch" 
                        Margin="0" Background="#FF646464"/>
        <GridSplitter ResizeDirection="Auto" 
                          Grid.Column="1" 
                          Grid.Row="1" 
                          Grid.RowSpan="2"
                          Height="Auto"
                          Width="2"
                          HorizontalAlignment="Stretch" 
                          VerticalAlignment="Stretch" 
                          Margin="0" Background="#FF646464"/>
   </Grid>
</Window><|MERGE_RESOLUTION|>--- conflicted
+++ resolved
@@ -5,7 +5,9 @@
         xmlns:dynamo="clr-namespace:Dynamo"
         xmlns:controls="clr-namespace:Dynamo.Controls"
         xmlns:commands="clr-namespace:Dynamo.Commands"
-        x:Name="_this" MouseMove="OnMouseMove" 
+        x:Name="_this"
+        Height="768" Width="1024"
+        MouseMove="OnMouseMove" 
         MouseLeftButtonDown="OnMouseLeftButtonDown"
         MouseDown="OnMouseDown"
         MouseUp="OnMouseUp"
@@ -15,238 +17,173 @@
         MinHeight="600" 
         MinWidth="800" 
         Title="Dynamo"
-<<<<<<< HEAD
         AllowsTransparency="False">
-    <Window.Resources>
-        <controls:InverseBooleanConverter x:Key="InverseBooleanConverter"/>
-        <controls:ShowHideConsoleMenuItemConverter x:Key="ShowHideConsoleMenuConverter"/>
-        <controls:ZoomStatConverter x:Key="ZoomStatConverter"/>
-        <controls:CurrentOffsetStatConverter x:Key="CurrentOffsetStatConverter"/>
-        <controls:TransformOriginStatConverter x:Key="TransformOriginStatConverter"/>
-        <controls:EnumToBooleanConverter x:Key="EnumToBoolConverter"/>
-    </Window.Resources>
-=======
-        AllowsTransparency="False"
-        FocusManager.FocusedElement="{Binding ElementName=searchBox}" Loaded="_this_Loaded">
-    
->>>>>>> 1e9f6c58
-    <Window.InputBindings>
-        <KeyBinding Key="Tab"
+  
+  <Window.Resources>
+    <controls:InverseBooleanConverter x:Key="InverseBooleanConverter"/>
+    <controls:ShowHideConsoleMenuItemConverter x:Key="ShowHideConsoleMenuConverter"/>
+    <controls:ZoomStatConverter x:Key="ZoomStatConverter"/>
+    <controls:CurrentOffsetStatConverter x:Key="CurrentOffsetStatConverter"/>
+    <controls:TransformOriginStatConverter x:Key="TransformOriginStatConverter"/>
+    <controls:EnumToBooleanConverter x:Key="EnumToBoolConverter"/>
+  </Window.Resources>
+  
+  <Window.InputBindings>
+    <KeyBinding Key="Tab"
                                 Command="{Binding Source={x:Static commands:DynamoCommands.SelectNeighborsCmd}}"/>
-        <KeyBinding Key="Delete"
-<<<<<<< HEAD
-                                Modifiers="Control"
+    <KeyBinding Key="Delete"
                                 Command="{Binding Source={x:Static commands:DynamoCommands.DeleteCmd}}"/>
-        <KeyBinding Key="Back"
-                                Modifiers="Control"
-                                Command="{Binding Source={x:Static commands:DynamoCommands.DeleteCmd}}"/>
-=======
-                    Command="{Binding Source={x:Static commands:DynamoCommands.DeleteCmd}}"/>
-        <KeyBinding Key="Back"
-                    Command="{Binding Source={x:Static commands:DynamoCommands.DeleteCmd}}"/>
->>>>>>> 1e9f6c58
-        <KeyBinding Key="C"
+    <KeyBinding Key="C"
                                 Modifiers="Control"
                                 Command="{Binding Source={x:Static commands:DynamoCommands.CopyCmd}}"/>
-        <KeyBinding Key="V"
-<<<<<<< HEAD
+    <KeyBinding Key="V"
                                 Modifiers="Control"
                                 Command="{Binding Source={x:Static commands:DynamoCommands.PasteCmd}}"/>
-        <KeyBinding Key="S"
+    <KeyBinding Key="S"
                                 Modifiers="Control"
                                 Command="{Binding Source={x:Static commands:DynamoCommands.SaveCmd}}"/>
-        <KeyBinding Key="S"
+    <KeyBinding Key="S"
                                 Modifiers="Control+Shift"
                                 Command="{Binding Source={x:Static commands:DynamoCommands.SaveAsCmd}}"/>
-        <KeyBinding Key="O"
+    <KeyBinding Key="O"
                                 Modifiers="Control"
                                 Command="{Binding Source={x:Static commands:DynamoCommands.SaveAsCmd}}"/>
-        <KeyBinding Key="H"
+    <KeyBinding Key="H"
                                 Modifiers="Control"
                                 Command="{Binding Source={x:Static commands:DynamoCommands.HomeCmd}}"/>
-        <KeyBinding Key="Up"
+    <KeyBinding Key="Up"
                                 Modifiers="Control+Shift"
                                 Command="{Binding Source={x:Static commands:DynamoCommands.ShowConsoleCmd}}"/>
-        <KeyBinding Key="C"
+    <KeyBinding Key="C"
                                 Modifiers="Control+Shift"
-                                Command="{Binding Source={x:Static commands:DynamoCommands.ClearCmd}}"/> 
-       
-    </Window.InputBindings>
-    <Grid Name="mainGrid" Focusable="True">
-=======
-                    Modifiers="Control"
-                    Command="{Binding Source={x:Static commands:DynamoCommands.PasteCmd}}"/>
-        <KeyBinding Key="Space"
+                                Command="{Binding Source={x:Static commands:DynamoCommands.ClearCmd}}"/>
+
+    <KeyBinding Key="Space"
                     Command="{Binding Source={x:Static commands:DynamoCommands.ShowSearchCmd}}"/>
-        <KeyBinding Key="Escape"
+    <KeyBinding Key="Escape"
                     Command="{Binding Source={x:Static commands:DynamoCommands.HideSearchCmd}}"/>
-    </Window.InputBindings>
-    
-    <Grid Focusable="True" Name="mainGrid">
->>>>>>> 1e9f6c58
-        <Grid.RowDefinitions>
-            <RowDefinition Height="22"/>
-            <RowDefinition Height="*"/>
-            <RowDefinition Height="Auto"/>
-<<<<<<< HEAD
-            <RowDefinition Name="consoleRow" Height="0"/>
-            <RowDefinition Height="35"/>
-        </Grid.RowDefinitions>
-=======
-            <RowDefinition Height="100"/>
-        </Grid.RowDefinitions> 
->>>>>>> 1e9f6c58
-        <Grid.ColumnDefinitions>
-            <ColumnDefinition Width="Auto" MaxWidth="300"/>
-            <ColumnDefinition Width="Auto"/>
-            <ColumnDefinition Width="*"/>
-        </Grid.ColumnDefinitions>
-        <Menu IsMainMenu="True" Margin="0,0,0,0" HorizontalAlignment="Stretch" 
+
+  </Window.InputBindings>
+  <Grid Name="mainGrid" Focusable="True">
+    <Grid.RowDefinitions>
+      <RowDefinition Height="22"/>
+      <RowDefinition Height="*"/>
+      <RowDefinition Height="Auto"/>
+      <RowDefinition Name="consoleRow" Height="0"/>
+      <RowDefinition Height="35"/>
+    </Grid.RowDefinitions>
+    <Grid.ColumnDefinitions>
+      <ColumnDefinition Width="Auto" MaxWidth="300"/>
+      <ColumnDefinition Width="Auto"/>
+      <ColumnDefinition Width="*"/>
+    </Grid.ColumnDefinitions>
+    <Menu IsMainMenu="True" Margin="0,0,0,0" HorizontalAlignment="Stretch" 
               VerticalAlignment="Center" Height="22" Name="menu1" FontFamily="Arial" Grid.Row="0" Grid.Column="0" Grid.ColumnSpan="3"  Padding="3">
-             <MenuItem Header="_File" Name="fileMenu">
-                <MenuItem Header="_Clear" Command="{Binding Source={x:Static commands:DynamoCommands.ClearCmd}}" Name="clearButton" InputGestureText="Ctrl+Shift+C">
-               <MenuItem.Icon>
-                  <Image Source="/DynamoElements;component/Images/DocumentHS.png" Width="16" Height="16" />
-               </MenuItem.Icon>
-            </MenuItem>
-            <Separator />
-                <MenuItem Header="_Open..." Command="{Binding Source={x:Static commands:DynamoCommands.OpenCmd}}" Name="openButton" InputGestureText="Ctrl+O">
-               <MenuItem.Icon>
-                  <Image Source="/DynamoElements;component/Images/openHS.png" Width="16" Height="16" />
-               </MenuItem.Icon>
-            </MenuItem>
-            <MenuItem Header="Samples" Name="SamplesMenu">
-               <MenuItem.Icon>
-                  <Image Source="/DynamoElements;component/Images/OpenSelectedItemHS.png" Width="16" Height="16" />
-               </MenuItem.Icon>
-            </MenuItem>
-            <Separator />
-                <MenuItem Header="_Save" Command="{Binding Source={x:Static commands:DynamoCommands.SaveCmd}}" Name="saveThisButton" InputGestureText="Ctrl+S">
-                <MenuItem.Icon>
-                        <Image Source="/DynamoElements;component/Images/saveHS.png" Width="16" Height="16" />
-                    </MenuItem.Icon>
-            </MenuItem>
-                <MenuItem Header="_Save As..." Command="{Binding Source={x:Static commands:DynamoCommands.SaveAsCmd}}" Name="saveButton" InputGestureText="Ctrl+Shift+S">
-               <MenuItem.Icon>
-                  <Image Source="/DynamoElements;component/Images/saveHS.png" Width="16" Height="16" />
-               </MenuItem.Icon>
-            </MenuItem>
-                <MenuItem Header="_Save Image..." Command="{Binding Source={x:Static commands:DynamoCommands.SaveImageCmd}}" Name="saveImage"/>
-                <MenuItem Header="_Layout All" Command="{Binding Source={x:Static commands:DynamoCommands.LayoutAllCmd}}"  Name="layoutAll"/>
-            <Separator />
-             </MenuItem>
-             <MenuItem Header="_View" Name="viewMenu">
-                <MenuItem Header="_Home" Command="{Binding Source={x:Static commands:DynamoCommands.HomeCmd}}" Name="homeButton" IsEnabled="False" InputGestureText="Ctrl+H">
-                   <MenuItem.Icon>
-                      <Image Source="/DynamoElements;component/Images/HomeHS.png" Width="16" Height="16" />
-                   </MenuItem.Icon>
-                </MenuItem>
-                <MenuItem Header="{Binding ElementName=_this, Path=ConsoleShowing, Converter={StaticResource ShowHideConsoleMenuConverter}}"
+      <MenuItem Header="_File" Name="fileMenu">
+        <MenuItem Header="_Clear" Command="{Binding Source={x:Static commands:DynamoCommands.ClearCmd}}" Name="clearButton" InputGestureText="Ctrl+Shift+C">
+          <MenuItem.Icon>
+            <Image Source="/DynamoElements;component/Images/DocumentHS.png" Width="16" Height="16" />
+          </MenuItem.Icon>
+        </MenuItem>
+        <Separator />
+        <MenuItem Header="_Open..." Command="{Binding Source={x:Static commands:DynamoCommands.OpenCmd}}" Name="openButton" InputGestureText="Ctrl+O">
+          <MenuItem.Icon>
+            <Image Source="/DynamoElements;component/Images/openHS.png" Width="16" Height="16" />
+          </MenuItem.Icon>
+        </MenuItem>
+        <MenuItem Header="Samples" Name="SamplesMenu">
+          <MenuItem.Icon>
+            <Image Source="/DynamoElements;component/Images/OpenSelectedItemHS.png" Width="16" Height="16" />
+          </MenuItem.Icon>
+        </MenuItem>
+        <Separator />
+        <MenuItem Header="_Save" Command="{Binding Source={x:Static commands:DynamoCommands.SaveCmd}}" Name="saveThisButton" InputGestureText="Ctrl+S">
+          <MenuItem.Icon>
+            <Image Source="/DynamoElements;component/Images/saveHS.png" Width="16" Height="16" />
+          </MenuItem.Icon>
+        </MenuItem>
+        <MenuItem Header="_Save As..." Command="{Binding Source={x:Static commands:DynamoCommands.SaveAsCmd}}" Name="saveButton" InputGestureText="Ctrl+Shift+S">
+          <MenuItem.Icon>
+            <Image Source="/DynamoElements;component/Images/saveHS.png" Width="16" Height="16" />
+          </MenuItem.Icon>
+        </MenuItem>
+        <MenuItem Header="_Save Image..." Command="{Binding Source={x:Static commands:DynamoCommands.SaveImageCmd}}" Name="saveImage"/>
+        <MenuItem Header="_Layout All" Command="{Binding Source={x:Static commands:DynamoCommands.LayoutAllCmd}}"  Name="layoutAll"/>
+        <Separator />
+      </MenuItem>
+      <MenuItem Header="_View" Name="viewMenu">
+        <MenuItem Header="_Home" Command="{Binding Source={x:Static commands:DynamoCommands.HomeCmd}}" Name="homeButton" IsEnabled="False" InputGestureText="Ctrl+H">
+          <MenuItem.Icon>
+            <Image Source="/DynamoElements;component/Images/HomeHS.png" Width="16" Height="16" />
+          </MenuItem.Icon>
+        </MenuItem>
+        <MenuItem Header="{Binding ElementName=_this, Path=ConsoleShowing, Converter={StaticResource ShowHideConsoleMenuConverter}}"
                           Command="{Binding Source={x:Static commands:DynamoCommands.ShowConsoleCmd}}" InputGestureText="Ctrl+Shift+Up"/>
-                <Separator />
-             </MenuItem>
-            <MenuItem Header="Settings">
-                <MenuItem Header="_Connector Type" IsEnabled="True">
-                    <MenuItem Name="settings_curves" IsCheckable="True" 
+        <Separator />
+      </MenuItem>
+      <MenuItem Header="Settings">
+        <MenuItem Header="_Connector Type" IsEnabled="True">
+          <MenuItem Name="settings_curves" IsCheckable="True" 
                               IsChecked="{Binding ElementName=_this,Path=ConnectorType,Converter={StaticResource EnumToBoolConverter},ConverterParameter=BEZIER, Mode=TwoWay}" Header="Curves"/>
-                    <MenuItem Name="settings_plines" IsCheckable="True" 
+          <MenuItem Name="settings_plines" IsCheckable="True" 
                               IsChecked="{Binding ElementName=_this, Path=ConnectorType,Converter={StaticResource EnumToBoolConverter},ConverterParameter=POLYLINE, Mode=TwoWay}" Header="Polylines"/>
-                </MenuItem>
-            </MenuItem>
-        </Menu>
-        
-        <Border Margin="0" BorderBrush="Black" BorderThickness="0" Name="border" 
+        </MenuItem>
+      </MenuItem>
+    </Menu>
+    <Border Margin="0" BorderBrush="Black" BorderThickness="0" Name="border" 
                 Grid.Row="1" Grid.Column="2" Grid.ColumnSpan="1" Grid.RowSpan="3">
-            <!--outer canvas clips the inner canvas-->
-            
-            <Canvas Name="outerCanvas" 
+      <!--outer canvas clips the inner canvas-->
+      <Canvas Name="outerCanvas" 
                  Margin="0,0,0,0" 
                  ClipToBounds="True" 
                  Grid.Row="0"
                  Grid.Column="2">
-<<<<<<< HEAD
-                <controls:ZoomBorder ClipToBounds="True" x:Name="zoomBorder">
-                    <dragCanvas:DragCanvas x:Name="WorkBench"
+        <controls:ZoomBorder ClipToBounds="True" x:Name="zoomBorder">
+          <dragCanvas:DragCanvas x:Name="WorkBench"
                                     x:FieldModifier="public"
                                     Width="100000" 
                                     Height="100000" 
                                     Visibility="Hidden"
                                     ContextMenuOpening="WorkBench_ContextMenuOpening">
-                        <Rectangle
+            <Rectangle
                             x:Name="selectionBox"
                             Visibility="Collapsed"
                             Stroke="Black"
                             StrokeThickness="1"
                             IsHitTestVisible="False"
                         />
-                        <Canvas.Background>
-                            <SolidColorBrush Color="Transparent"/>
-                        </Canvas.Background>
-                    </dragCanvas:DragCanvas>
-                </controls:ZoomBorder>
-=======
-                
-                <dragCanvas:DragCanvas x:Name="WorkBench"
-                                x:FieldModifier="public"
-                                Width="100000" 
-                                Height="100000" 
-                                Visibility="Hidden" 
-                                ContextMenuOpening="WorkBench_ContextMenuOpening">
-                    
-                    <Canvas.RenderTransform>
-                      <TransformGroup>
-                         <ScaleTransform CenterX="-10"
-                                         CenterY="-55"
-                                         ScaleX="{Binding ElementName=_this,Path=Zoom}" 
-                                         ScaleY="{Binding ElementName=_this,Path=Zoom}" />
-                         <TranslateTransform X="{Binding ElementName=_this, Path=CurrentX}" 
-                                             Y="{Binding ElementName=_this, Path=CurrentY}" />
-                      </TransformGroup>
-                   </Canvas.RenderTransform>
-
-                    <Rectangle
-                        x:Name="selectionBox"
-                        Visibility="Collapsed"
-                        Stroke="Black"
-                        StrokeThickness="1"
-                    />
-                    
-                    <Canvas.Background>
-                        <SolidColorBrush Color="Transparent"/>
-                    </Canvas.Background>
-                    
-                </dragCanvas:DragCanvas>
-                
->>>>>>> 1e9f6c58
-                <Label Canvas.Right="30" Canvas.Top="5" Content="Home" Height="45" Name="workspaceLabel" 
+            <Canvas.Background>
+              <SolidColorBrush Color="Transparent"/>
+            </Canvas.Background>
+          </dragCanvas:DragCanvas>
+        </controls:ZoomBorder>
+        <Label Canvas.Right="30" Canvas.Top="5" Content="Home" Height="45" Name="workspaceLabel" 
                        HorizontalContentAlignment="Right" FontSize="24" 
                        FontFamily="Trebuchet MS" Opacity=".6" IsHitTestVisible="False" />
-                
-                <Image Canvas.Right="0" Canvas.Top="5" Height="35" Name="editNameButton" Stretch="Fill" Width="33" Source="/DynamoElements;component/Images/Anonymous_Pencil_icon.png" 
+        <Image Canvas.Right="0" Canvas.Top="5" Height="35" Name="editNameButton" Stretch="Fill" Width="33" Source="/DynamoElements;component/Images/Anonymous_Pencil_icon.png" 
                        MouseEnter="image1_MouseEnter" MouseLeave="image1_MouseLeave" MouseLeftButtonUp="image1_MouseLeftButtonUp" 
                        MouseLeftButtonDown="image1_MouseLeftButtonDown" Visibility="Collapsed" IsHitTestVisible="False" />
-                
-                <TextBox Canvas.Right="30" Canvas.Top="13" Height="23" Name="editNameBox" Width="263" 
+        <TextBox Canvas.Right="30" Canvas.Top="13" Height="23" Name="editNameBox" Width="263" 
                          Focusable="False" IsHitTestVisible="False" Visibility="Collapsed" 
                          IsEnabled="False" MouseEnter="editNameBox_MouseEnter" MouseLeave="editNameBox_MouseLeave" />
-                
-                <Canvas.Background>
-                    <SolidColorBrush Color="#FF505050" />
-                </Canvas.Background>
-                
-                <Canvas.ContextMenu>
-                    <ContextMenu>
-                       <MenuItem 
+        <Canvas.Background>
+          <SolidColorBrush Color="#FF505050" />
+          <!--<LinearGradientBrush EndPoint="0.5,1" StartPoint="0.5,0">
+                        <GradientStop Color="#FF4B4B4B" Offset="1" />
+                        <GradientStop Color="#FF7A7A7A" Offset="0" />
+                    </LinearGradientBrush>-->
+        </Canvas.Background>
+        <Canvas.ContextMenu>
+          <ContextMenu>
+            <MenuItem 
                             Header="_New Node From Selection" 
                             Name="NodeFromSelection"
                             Command="{Binding Source={x:Static commands:DynamoCommands.NodeFromSelectionCmd}}"/>
-                    </ContextMenu>
-                </Canvas.ContextMenu>
-                
-            </Canvas>
-        </Border>
-        
-        <ScrollViewer Name="LogScroller" 
+          </ContextMenu>
+        </Canvas.ContextMenu>
+      </Canvas>
+    </Border>
+    <ScrollViewer Name="LogScroller" 
                     VerticalAlignment="Stretch"
                     VerticalScrollBarVisibility="Auto" 
                     HorizontalAlignment="Stretch"
@@ -257,150 +194,127 @@
                     Grid.Row="3"
                     Grid.Column="0" 
                     Grid.ColumnSpan="3">
-            <ScrollViewer.ContextMenu>
-                <ContextMenu>
-                    <MenuItem Header="Clear" Command="{Binding Source={x:Static commands:DynamoCommands.ClearLogCmd}}"/>
-                </ContextMenu>
-            </ScrollViewer.ContextMenu>
-            <TextBox Text="{Binding ElementName=_this, Path=LogText}" 
+      <ScrollViewer.ContextMenu>
+        <ContextMenu>
+          <MenuItem Header="Clear" Command="{Binding Source={x:Static commands:DynamoCommands.ClearLogCmd}}"/>
+        </ContextMenu>
+      </ScrollViewer.ContextMenu>
+      <TextBox Text="{Binding ElementName=_this, Path=LogText}" 
                     Foreground="#FF505050" BorderThickness="0" BorderBrush="#00000000" 
                     Margin="0" TextWrapping="Wrap" Focusable="True"
                     IsReadOnly="True" IsReadOnlyCaretVisible="True" IsUndoEnabled="False" 
                     IsTabStop="False" FontFamily="Consolas" />
-        </ScrollViewer>
-        
-        <Grid Height="Auto" Width="300" HorizontalAlignment="Stretch" Name="sidebarGrid" VerticalAlignment="Stretch" Visibility="Visible" 
+    </ScrollViewer>
+    <Grid Height="Auto" Width="300" HorizontalAlignment="Stretch" Name="sidebarGrid" VerticalAlignment="Stretch" Visibility="Visible" 
               Grid.Row="1" Grid.Column="0" Grid.RowSpan="2" Background="#FF505050">
-            <Grid.RowDefinitions>
-                <RowDefinition Height="40"/>
-                <RowDefinition Height="*"/>
-            </Grid.RowDefinitions>
-            <Grid.ColumnDefinitions>
-                <ColumnDefinition Width="*"/>
-                <ColumnDefinition Width="80"/>
-            </Grid.ColumnDefinitions>
-            <ScrollViewer HorizontalAlignment="Stretch" Margin="10,5,10,10" Name="scrollViewer1" VerticalAlignment="Stretch" 
+      <Grid.RowDefinitions>
+        <RowDefinition Height="40"/>
+        <RowDefinition Height="*"/>
+      </Grid.RowDefinitions>
+      <Grid.ColumnDefinitions>
+        <ColumnDefinition Width="*"/>
+        <ColumnDefinition Width="80"/>
+      </Grid.ColumnDefinitions>
+      <ScrollViewer HorizontalAlignment="Stretch" Margin="10,5,10,10" Name="scrollViewer1" VerticalAlignment="Stretch" 
                           VerticalScrollBarVisibility="Auto" Grid.Column="0" Grid.ColumnSpan="2" Grid.Row="1">
-                <StackPanel Name="SideStackPanel" HorizontalAlignment="Stretch" VerticalAlignment="Stretch">
-                </StackPanel>
-            </ScrollViewer>
-            <!--<Label Content="Search:" Margin="0,5,5,0" Height="23" VerticalAlignment="Top" Width="Auto" HorizontalAlignment="Left" FontFamily="Arial" Foreground="#FFC8C8C8"/>-->
-           
-            <Grid Margin="10,10,5,5">
-                
-                <Grid.Style>
-                    <Style TargetType="Grid">
-                        <Setter Property="Background">
-                            <Setter.Value>
-                                <VisualBrush Stretch="Fill">
-                                    <VisualBrush.Visual>
-                                        <Rectangle Stretch="Fill" Stroke="White"/>
-                                    </VisualBrush.Visual>
-                                </VisualBrush>
-                            </Setter.Value>
-                        </Setter>
-                    </Style>
-                </Grid.Style>
-                
-                <TextBox Name="SearchBox" Padding="5"
+        <StackPanel Name="SideStackPanel" HorizontalAlignment="Stretch" VerticalAlignment="Stretch">
+        </StackPanel>
+      </ScrollViewer>
+      <!--<Label Content="Search:" Margin="0,5,5,0" Height="23" VerticalAlignment="Top" Width="Auto" HorizontalAlignment="Left" FontFamily="Arial" Foreground="#FFC8C8C8"/>-->
+      <Grid Margin="10,10,5,5">
+        <Grid.Style>
+          <Style TargetType="Grid">
+            <Setter Property="Background">
+              <Setter.Value>
+                <VisualBrush Stretch="Fill">
+                  <VisualBrush.Visual>
+                    <Rectangle Stretch="Fill" Stroke="White"/>
+                  </VisualBrush.Visual>
+                </VisualBrush>
+              </Setter.Value>
+            </Setter>
+          </Style>
+        </Grid.Style>
+        <TextBox Name="SearchBox" Padding="5"
                             Text="" IsEnabled="True" TextChanged="SearchBox_OnTextChanged" 
                             LostFocus="searchBox_LostFocus" FontFamily="Arial" Grid.Row="0" Grid.Column="0" VerticalAlignment="Stretch">
-                    <TextBox.Style>
-                        
-                        <Style TargetType="TextBox">
-                            <Style.Triggers>
-                                <DataTrigger Binding="{Binding RelativeSource={RelativeSource Self}, Path=Text}" Value="">
-                                    <Setter Property="Background">
-                                        <Setter.Value>
-                                            <VisualBrush Stretch="None">
-                                                <VisualBrush.Visual>
-                                                    <TextBlock Text="Filter..." FontFamily="Arial" FontSize="12" Foreground="Gray"/>
-                                                </VisualBrush.Visual>
-                                            </VisualBrush>
-                                        </Setter.Value>
-                                    </Setter>
-                                </DataTrigger>
-                                <DataTrigger Binding="{Binding RelativeSource={RelativeSource Self}, Path=Text}" Value="{x:Null}">
-                                    <Setter Property="Background">
-                                        <Setter.Value>
-                                            <VisualBrush Stretch="None">
-                                                <VisualBrush.Visual>
-                                                    <TextBlock Text="Filter..." Margin="0" FontFamily="Arial" FontSize="12" Foreground="Gray"/>
-                                                </VisualBrush.Visual>
-                                            </VisualBrush>
-                                        </Setter.Value>
-                                    </Setter>
-                                </DataTrigger>
-                                <DataTrigger Binding="{Binding RelativeSource={RelativeSource Self}, Path=IsFocused}" Value="True">
-                                    <Setter Property="Background">
-                                        <Setter.Value>
-                                            <VisualBrush Stretch="None">
-                                            </VisualBrush>
-                                        </Setter.Value>
-                                    </Setter>
-                                </DataTrigger>
-                            </Style.Triggers>
-                        </Style>
-                    </TextBox.Style>
-                </TextBox>
-            </Grid>
-            
-            <Button HorizontalAlignment="Stretch" Content="New..." Margin="5,10,10,5"
+          <TextBox.Style>
+            <Style TargetType="TextBox">
+              <Style.Triggers>
+                <DataTrigger Binding="{Binding RelativeSource={RelativeSource Self}, Path=Text}" Value="">
+                  <Setter Property="Background">
+                    <Setter.Value>
+                      <VisualBrush Stretch="None">
+                        <VisualBrush.Visual>
+                          <TextBlock Text="Search..." FontFamily="Arial" FontSize="12" Foreground="Gray"/>
+                        </VisualBrush.Visual>
+                      </VisualBrush>
+                    </Setter.Value>
+                  </Setter>
+                </DataTrigger>
+                <DataTrigger Binding="{Binding RelativeSource={RelativeSource Self}, Path=Text}" Value="{x:Null}">
+                  <Setter Property="Background">
+                    <Setter.Value>
+                      <VisualBrush Stretch="None">
+                        <VisualBrush.Visual>
+                          <TextBlock Text="Search..." Margin="0" FontFamily="Arial" FontSize="12" Foreground="Gray"/>
+                        </VisualBrush.Visual>
+                      </VisualBrush>
+                    </Setter.Value>
+                  </Setter>
+                </DataTrigger>
+                <DataTrigger Binding="{Binding RelativeSource={RelativeSource Self}, Path=IsFocused}" Value="True">
+                  <Setter Property="Background">
+                    <Setter.Value>
+                      <VisualBrush Stretch="None">
+                      </VisualBrush>
+                    </Setter.Value>
+                  </Setter>
+                </DataTrigger>
+              </Style.Triggers>
+            </Style>
+          </TextBox.Style>
+        </TextBox>
+      </Grid>
+      <Button HorizontalAlignment="Stretch" Content="New..." Margin="5,10,10,5"
                         VerticalAlignment="Stretch" Click="NewFunction_Click" FontFamily="Arial" Grid.Column="1" Grid.Row="0"/>
-        </Grid>
-<<<<<<< HEAD
-        <WrapPanel Orientation="Horizontal" Grid.Row="4" Grid.Column="0" HorizontalAlignment="Stretch" VerticalAlignment="Stretch" 
+    </Grid>
+    <WrapPanel Orientation="Horizontal" Grid.Row="4" Grid.Column="0" HorizontalAlignment="Stretch" VerticalAlignment="Stretch" 
                    Grid.ColumnSpan="3" Background="#FFF0F0F0">
-            <Button Name="RunButton" Height="25" Width="100" Content="Run" 
+      <Button Name="RunButton" Height="25" Width="100" Content="Run" 
                     FontFamily="Arial" Margin="5"
                     Command="{Binding Source={x:Static commands:DynamoCommands.RunExpressionCmd}}"
                     CommandParameter="{Binding ElementName=_this, Path=Controller.RunInDebug}"/>
-            <Button Name="cancelButton" Height="25" Width="100" Content="Cancel" 
+      <Button Name="cancelButton" Height="25" Width="100" Content="Cancel" 
                       Command="{Binding Source={x:Static commands:DynamoCommands.CancelRunCmd}}" FontFamily="Arial" Margin="5"/>
-            <CheckBox Margin="10"
+      <CheckBox Margin="10"
                       Name="dynamicCheckBox" x:FieldModifier="public" FontFamily="Arial" 
                       Content="Run Automatically" FontSize="11" IsChecked="{Binding ElementName=_this, Path=Controller.DynamicRunEnabled, Mode=TwoWay}"
                       IsEnabled="{Binding ElementName=_this, Path=Controller.CanRunDynamically, Mode=OneWay}"
                       VerticalAlignment="Center" VerticalContentAlignment="Center"/>
-            <CheckBox Margin="10" x:FieldModifier="public" Name="debugCheckBox" 
+      <CheckBox Margin="10" x:FieldModifier="public" Name="debugCheckBox" 
                       FontFamily="Arial" FontSize="11" VerticalAlignment="Center"
                       IsChecked="{Binding ElementName=_this, Path=Controller.RunInDebug, Mode=TwoWay}"
                       Content="Debug" VerticalContentAlignment="Center"/>
-        </WrapPanel>
-        <Canvas HorizontalAlignment="Stretch"
+    </WrapPanel>
+    <Canvas HorizontalAlignment="Stretch"
               Margin="0,20,0,0"
               Grid.Row="1"
               Grid.Column="0"
               Grid.RowSpan="3"
-=======
-        <Button Name="RunButton" Margin="10,55" Height="25" Width="100" HorizontalAlignment="Left" VerticalAlignment="Bottom" Content="Run" 
-                    Click="Run_Click"  FontFamily="Arial" Grid.Row="1" Grid.Column="2" />
-        <Button Name="cancelButton" Margin="120,55" Height="25" Width="100" HorizontalAlignment="Left" VerticalAlignment="Bottom" Content="Cancel" 
-                    Click="Cancel_Click"  FontFamily="Arial" Grid.Row="1" Grid.Column="2" />
-        <CheckBox Margin="10,35" HorizontalAlignment="Left" VerticalAlignment="Bottom" 
-                  Name="dynamicCheckBox" x:FieldModifier="public" FontFamily="Arial" Grid.Row="1" Grid.Column="2"/>
-        <Label Margin="25,30" Content="Run Automatically" HorizontalAlignment="Left" 
-                   VerticalAlignment="Bottom" FontFamily="Arial" FontSize="11"  Foreground="#FF141414" Grid.Row="1" Grid.Column="2"/>
-        <CheckBox Margin="10,13" HorizontalAlignment="Left" VerticalAlignment="Bottom" x:FieldModifier="public" Name="debugCheckBox" 
-                      Checked="debugCheckBox_Checked" Unchecked="debugCheckBox_Unchecked" FontFamily="Arial" Grid.Row="1" Grid.Column="2"/>
-        <Label Margin="25,9" Content="Debug" HorizontalAlignment="Left" VerticalAlignment="Bottom" 
-               FontFamily="Arial" Foreground="#FF141414" FontSize="11" Grid.Row="1" Grid.Column="2"/>
-        <Canvas Grid.Row="1" Grid.RowSpan="3"
->>>>>>> 1e9f6c58
               Grid.ColumnSpan="3"
               Name="overlayCanvas" 
-              VerticalAlignment="Bottom" 
+              VerticalAlignment="Stretch" 
               Width="Auto" 
               IsHitTestVisible="False" 
               MouseUp="OverlayCanvas_OnMouseUp" 
               PreviewMouseMove="OverlayCanvas_OnMouseMove"
-              Visibility="Visible" Height="687">
-         <Canvas.Background>
-            <SolidColorBrush />
-         </Canvas.Background>
-      </Canvas>
-<<<<<<< HEAD
-        <!--<StackPanel Grid.Column="2" Grid.Row="1" HorizontalAlignment="Left" VerticalAlignment="Bottom">
+              Visibility="Visible">
+      <Canvas.Background>
+        <SolidColorBrush />
+      </Canvas.Background>
+    </Canvas>
+    <!--<StackPanel Grid.Column="2" Grid.Row="1" HorizontalAlignment="Left" VerticalAlignment="Bottom">
             <Label Name="zoomStatLabel" FontFamily="Consolas" FontSize="11" Foreground="White" 
                    Content="{Binding ElementName=_this, Path=Zoom, Mode=OneWay, Converter={StaticResource ZoomStatConverter}}"/> 
             <Label Name="transformOriginStatLabel" FontFamily="Consolas" FontSize="11" Foreground="White" 
@@ -408,10 +322,7 @@
             <Label Name="currentOffsetStatLabel" FontFamily="Consolas" FontSize="11" Foreground="White" 
                    Content="{Binding ElementName=_this, Path=CurrentOffset, Mode=OneWay, Converter={StaticResource CurrentOffsetStatConverter}}"/>
         </StackPanel>-->
-=======
-        
->>>>>>> 1e9f6c58
-        <GridSplitter ResizeDirection="Rows" 
+    <GridSplitter ResizeDirection="Rows" 
                         Grid.Column="2" 
                         Grid.ColumnSpan="1"
                         Grid.Row="2" 
@@ -421,7 +332,7 @@
                         HorizontalAlignment="Stretch" 
                         VerticalAlignment="Stretch" 
                         Margin="0" Background="#FF646464"/>
-        <GridSplitter ResizeDirection="Auto" 
+    <GridSplitter ResizeDirection="Auto" 
                           Grid.Column="1" 
                           Grid.Row="1" 
                           Grid.RowSpan="2"
@@ -430,5 +341,5 @@
                           HorizontalAlignment="Stretch" 
                           VerticalAlignment="Stretch" 
                           Margin="0" Background="#FF646464"/>
-   </Grid>
+  </Grid>
 </Window>