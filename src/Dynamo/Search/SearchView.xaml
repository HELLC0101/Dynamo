--- conflicted
+++ resolved
@@ -4,7 +4,6 @@
              xmlns:mc="http://schemas.openxmlformats.org/markup-compatibility/2006" 
              xmlns:d="http://schemas.microsoft.com/expression/blend/2008"
              mc:Ignorable="d" 
-<<<<<<< HEAD
              Visibility="{Binding Path=Visible}" d:DesignWidth="344" x:Name="SearchControl" MaxHeight="{Binding RelativeSource={RelativeSource FindAncestor, AncestorType={x:Type Canvas}}, Path=ActualHeight}">
 
   <Grid Background="Black">
@@ -41,36 +40,7 @@
                       VerticalScrollBarVisibility="Visible" HorizontalScrollBarVisibility="Disabled" MaxHeight="{Binding ElementName=SearchControl, Path=MaxHeight}" Background="Black" BorderThickness="0" Width="{Binding Path=ActualWidth,ElementName=SearchControl}">
 
         <ListBox Name="SearchResultsListBox" ItemsSource="{Binding Path=SearchResults}" 
-=======
-             Visibility="{Binding Path=Visible}" 
-               d:DesignWidth="380" 
-               x:Name="SearchControl" 
-               MaxHeight="{Binding RelativeSource={RelativeSource FindAncestor, AncestorType={x:Type Canvas}}, Path=ActualHeight}">
 
-    <Grid Background="Black">
-
-        <StackPanel x:Name="RSearchContainerStackPanel"  Margin="0">
-
-            <StackPanel Name="RSearchBoxStackPanel" Orientation="Horizontal">
-
-                <TextBox Name="SearchTextBox" Foreground="WhiteSmoke" Background="#222" BorderThickness="0" FontSize ="18" Padding="10,15,5,10" Margin ="0"
-                       IsEnabled="True" TextChanged="SearchTextBox_TextChanged" VerticalAlignment="Stretch" Width="300" Text="{Binding Path=SearchText,Mode=TwoWay}" />
-
-
-                <Button Name="BackButton" Margin="1, 0, 1, 0" Width="60" FontSize="24" Foreground="White" ToolTip="Go Back" 
-                      Style="{DynamicResource ResourceKey=SImageButton}" Click="Back_Click" Tag="..\Images\arrow-left-white.png" />
-
-                <ToggleButton Name="RSearchBoxIncludeOnline" Margin="0" Width="30" FontSize="24" Foreground="White" ToolTip="Include nodes from online" 
-                      Style="{DynamicResource ResourceKey=SSearchOnlineToggleButton}" IsChecked="{Binding IncludePackageManagerSearchElements, Mode=TwoWay}" Tag="..\Images\add_32_white.png" />
-
-
-            </StackPanel>
-
-            <ScrollViewer HorizontalAlignment="Stretch" Margin="0" Name="RSearchResultsScrollView" VerticalAlignment="Stretch" 
-                      VerticalScrollBarVisibility="Visible" HorizontalScrollBarVisibility="Disabled" MaxHeight="{Binding ElementName=SearchControl, Path=MaxHeight}" Background="Black" BorderThickness="0" Width="{Binding Path=ActualWidth,ElementName=SearchControl}">
-
-                <ListBox Name="SearchResultsListBox" ItemsSource="{Binding Path=SearchResults}" 
->>>>>>> 99a77be3
                    BorderThickness="0" Padding="0" Background="Black" SelectedIndex="{Binding Path=SelectedIndex}">
 
                     <ListBox.ItemContainerStyle>
@@ -80,7 +50,7 @@
                      Color="#FFF"/>
                                 <SolidColorBrush x:Key="{x:Static SystemColors.ControlBrushKey}"
                      Color="#FFF" />
-<<<<<<< HEAD
+                              
               </Style.Resources>
 
               <EventSetter Event="MouseDoubleClick" Handler="ListBoxItem_MouseDoubleClick"/>
@@ -103,35 +73,11 @@
                 <TextBlock FontSize="11" Name="description" Visibility="Collapsed" TextWrapping ="Wrap" Text="{Binding Path=Description}" Foreground="Gray"  Padding="10, 30, 0, 10" />
                 <TextBlock FontSize="10" Name="keywords" Text="{Binding Path=Keywords}" HorizontalAlignment="Right" Foreground="Gray"  Padding="10, 20, 10, 0"/>
                 <TextBlock FontSize="11" Name="type" Text="{Binding Path=Type}" Foreground="Azure" HorizontalAlignment="Right" Padding="10, 5, 10, 0"/>
-=======
-                            </Style.Resources>
 
-                            <EventSetter Event="MouseDoubleClick" Handler="ListBoxItem_MouseDoubleClick"/>
-
-                        </Style>
-
-                    </ListBox.ItemContainerStyle>
-
-                    <ListBox.ItemTemplate >
-
-                        <DataTemplate>
-
-                            <Grid Name="SearchEle" VerticalAlignment="Stretch"
-                      Width="{Binding ElementName=SearchResultsListBox,Path=ActualWidth}" 
-                      HorizontalAlignment="Left" Background="#CC000000">
-
-                                <Line X1="0" X2="{Binding ElementName=SearchResultsListBox,Path=ActualWidth}" 
-                            Stroke="#111" Y1="0" Y2="0" VerticalAlignment="Top"/>
-                                <TextBlock FontSize="16" Name="name" Text="{Binding Path=Name}" Foreground="AliceBlue" Padding="10,5,0,0"/>
-                                <TextBlock FontSize="11" Name="description" TextWrapping ="Wrap" Text="{Binding Path=Description}" Foreground="Gray"  Padding="10, 30, 0, 10"/>
-                                <TextBlock FontSize="10" Name="keywords" Text="{Binding Path=Keywords}" HorizontalAlignment="Right" Foreground="Gray"  Padding="10, 20, 10, 10"/>
-                                <TextBlock FontSize="11" Name="type" Text="{Binding Path=Type}" Foreground="Azure" HorizontalAlignment="Right" Padding="10, 5, 10, 10"/>
->>>>>>> 99a77be3
 
                                 <Line X1="0" X2="{Binding ElementName=SearchResultsListBox,Path=ActualWidth}" 
                             Stroke="DimGray" Y1="0" Y2="0" VerticalAlignment="Bottom"/>
 
-<<<<<<< HEAD
               </Grid>
 
               <DataTemplate.Triggers>
@@ -186,52 +132,6 @@
       </ResourceDictionary.MergedDictionaries>
     </ResourceDictionary>
   </UserControl.Resources>
-=======
-                            </Grid>
-
-                            <DataTemplate.Triggers>
-
-                                <DataTrigger Binding="{Binding ElementName=type, Path=Text}" Value="Workspace">
-                                    <DataTrigger.Setters>
-                                        <Setter Property="Background" Value="#EE1A1600" TargetName="SearchEle" />
-                                        <Setter Property="Foreground" Value="Gold" TargetName="type" />
-                                    </DataTrigger.Setters>
-                                </DataTrigger>
-
-                                <DataTrigger Binding="{Binding ElementName=type, Path=Text}" Value="Community Node">
-                                    <DataTrigger.Setters>
-                                        <Setter Property="Background" Value="#EE0C1900" TargetName="SearchEle" />
-                                        <Setter Property="Foreground" Value="#FF7CFC00" TargetName="type" />
-                                    </DataTrigger.Setters>
-                                </DataTrigger>
-
-                                <DataTrigger Binding="{Binding ElementName=type, Path=Text}" Value="Category">
-                                    <DataTrigger.Setters>
-                                        <Setter Property="Background" Value="#EE111617" TargetName="SearchEle" />
-                                        <Setter Property="Foreground" Value="#FFADD8E6" TargetName="type" />
-                                    </DataTrigger.Setters>
-
-                                </DataTrigger>
-
-                            </DataTemplate.Triggers>
-
-                        </DataTemplate>
-
-                    </ListBox.ItemTemplate>
-
-                </ListBox>
-            </ScrollViewer>
-        </StackPanel>
-    </Grid>
-
-    <UserControl.Resources>
-        <ResourceDictionary>
-            <ResourceDictionary.MergedDictionaries>
-                <ResourceDictionary Source="..\Themes\DynamoModern.xaml" />
-            </ResourceDictionary.MergedDictionaries>
-        </ResourceDictionary>
-    </UserControl.Resources>
->>>>>>> 99a77be3
 
 </UserControl>
   
