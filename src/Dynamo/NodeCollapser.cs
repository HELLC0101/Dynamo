--- conflicted
+++ resolved
@@ -33,15 +33,11 @@
                 return;
             }
 
-<<<<<<< HEAD
-            var newNodeWorkspace = new FuncWorkspace(args.Name, args.Category, 0, 0);
-=======
-            var newNodeWorkspace = new FuncWorkspace(newNodeName, newNodeCategory, 0, 0)
+            var newNodeWorkspace = new FuncWorkspace(args.Name, args.Category, 0, 0)
             {
                 WatchChanges = false
             };
 
->>>>>>> 3b667737
             var newNodeDefinition = new FunctionDefinition(Guid.NewGuid())
             {
                 Workspace = newNodeWorkspace
