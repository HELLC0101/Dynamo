﻿using System;
using System.Collections.Generic;
using System.Linq;
using System.Text;
using System.Windows;

using System.Windows.Controls;
using System.Reflection;
using System.IO;
using System.Diagnostics;
using System.Windows.Forms;
using System.Windows.Input;
using System.Xml;
using System.Windows.Threading;
using System.ComponentModel;
using System.Text.RegularExpressions;
using System.Windows.Media;

using Dynamo.Nodes;
using Dynamo.Controls;
using Dynamo.Nodes.PackageManager;
using Dynamo.PackageManager;
using Dynamo.Search;
using Dynamo.Utilities;
using Dynamo.FSchemeInterop;
using Dynamo.Connectors;
using Dynamo.FSchemeInterop.Node;
using Dynamo.Commands;

using Expression = Dynamo.FScheme.Expression;

namespace Dynamo
{
    public class DynamoController : INotifyPropertyChanged
    {
        public SearchController SearchController { get; internal set; }
        public PackageManagerLoginController PackageManagerLoginController { get; internal set; }

        public PackageManagerClient PackageManagerClient { get; internal set; }

        public event PropertyChangedEventHandler PropertyChanged;
        /// <summary>
        /// Used by various properties to notify observers that a property has changed.
        /// </summary>
        /// <param name="info">What changed.</param>
        protected void NotifyPropertyChanged(String info)
        {
            if (PropertyChanged != null)
            {
                PropertyChanged(this, new PropertyChangedEventArgs(info));
            }
        }

        List<UIElement> clipBoard = new List<UIElement>();
        public List<UIElement> ClipBoard
        {
            get { return clipBoard; }
            set { clipBoard = value; }
        }

        bool isProcessingCommandQueue = false;
        public bool IsProcessingCommandQueue
        {
            get { return isProcessingCommandQueue; }
        }

        List<Tuple<object, object>> commandQueue = new List<Tuple<object, object>>();
        public List<Tuple<object, object>> CommandQueue
        {
            get { return commandQueue; }
        }

        //TODO: Remove this?
        public dynBench Bench { get; private set; }

        public IEnumerable<dynNode> AllNodes
        {
            get
            {
                return HomeSpace.Nodes.Concat(
                   dynSettings.FunctionDict.Values.Aggregate(
                      (IEnumerable<dynNode>)new List<dynNode>(),
                      (a, x) => a.Concat(x.Workspace.Nodes)
                   )
                );
            }
        }

        SortedDictionary<string, TypeLoadData> builtinTypesByNickname = new SortedDictionary<string, TypeLoadData>();
        public SortedDictionary<string, TypeLoadData> BuiltInTypesByNickname
        {
            get { return builtinTypesByNickname; }
        }

        Dictionary<string, TypeLoadData> builtinTypesByTypeName = new Dictionary<string, TypeLoadData>();

        DynamoSplash splashScreen;
        public DynamoSplash SplashScreen
        {
            get { return splashScreen; }
            set { splashScreen = value; }
        }

        dynWorkspace _cspace;
        public dynWorkspace CurrentSpace
        {
            get { return _cspace; }
            internal set
            {
                _cspace = value;
                //Bench.CurrentX = _cspace.PositionX;
                //Bench.CurrentY = _cspace.PositionY;

                Bench.CurrentOffset = new Point(_cspace.PositionX, _cspace.PositionY);

                //TODO: Also set the name here.
            }
        }

        public dynWorkspace HomeSpace { get; protected set; }

        private string UnlockLoadPath;

        public ExecutionEnvironment FSchemeEnvironment
        {
            get;
            private set;
        }

        public List<dynNode> Nodes
        {
            get { return CurrentSpace.Nodes; }
        }

        public bool ViewingHomespace
        {
            get { return CurrentSpace == HomeSpace; }
        }

        #region Constructor and Initialization
        //public DynamoController(SplashScreen splash)
        public DynamoController()
        {
            Bench = new dynBench(this);

            SearchController = new SearchController(Bench);
            PackageManagerClient = new PackageManagerClient(this);
            PackageManagerLoginController = new PackageManagerLoginController(Bench, PackageManagerClient);

            HomeSpace = CurrentSpace = new HomeWorkspace();

            //Bench.CurrentX = dynBench.CANVAS_OFFSET_X;
            //Bench.CurrentY = dynBench.CANVAS_OFFSET_Y;

            Bench.CurrentOffset = new Point(dynBench.CANVAS_OFFSET_X, dynBench.CANVAS_OFFSET_Y);

            Bench.InitializeComponent();
            Bench.Log(String.Format(
                "Dynamo -- Build {0}.",
                Assembly.GetExecutingAssembly().GetName().Version.ToString()));

            dynSettings.Bench = Bench;
            dynSettings.Controller = this;
            dynSettings.Workbench = Bench.WorkBench;

            if (DynamoCommands.ShowSplashScreenCmd.CanExecute(null))
            {
                DynamoCommands.ShowSplashScreenCmd.Execute(null);
            }

            //WTF
            Bench.settings_curves.IsChecked = true;
            Bench.settings_curves.IsChecked = false;

            Bench.LockUI();

            //run tests
            if (FScheme.RunTests(Bench.Log))
                Bench.Log("All Tests Passed. Core library loaded OK.");

            FSchemeEnvironment = new ExecutionEnvironment();

            LoadBuiltinTypes();
            PopulateSamplesMenu();

            Bench.Activated += Bench_Activated;

            //Dispatcher.CurrentDispatcher.Hooks.DispatcherInactive += new EventHandler(Hooks_DispatcherInactive);
        }

        void Hooks_DispatcherInactive(object sender, EventArgs e)
        {
            ProcessCommandQueue();
        }

        public void ProcessCommandQueue()
        {
            foreach (Tuple<object, object> cmdData in commandQueue)
            {
                ICommand cmd = cmdData.Item1 as ICommand;
                if (cmd != null)
                {
                    if (cmd.CanExecute(cmdData.Item2))
                    {
                        DynamoCommands.WriteToLogCmd.Execute(string.Format("Executing command : {0}", cmd.GetType()));
                        cmd.Execute(cmdData.Item2);
                    }
                }
            }
            commandQueue.Clear();

            dynSettings.Writer.WriteLine(string.Format("Bench Thread : {0}", Bench.Dispatcher.Thread.ManagedThreadId.ToString()));
        }

        private bool _activated = false;
        void Bench_Activated(object sender, EventArgs e)
        {
            if (!this._activated)
            {
                _activated = true;

                LoadUserTypes();
                Bench.Log("Welcome to Dynamo!");

                if (UnlockLoadPath != null && !OpenWorkbench(UnlockLoadPath))
                {
                    //MessageBox.Show("Workbench could not be opened.");
                    Bench.Log("Workbench could not be opened.");

                    //dynSettings.Writer.WriteLine("Workbench could not be opened.");
                    //dynSettings.Writer.WriteLine(UnlockLoadPath);

                    if (DynamoCommands.WriteToLogCmd.CanExecute(null))
                    {
                        DynamoCommands.WriteToLogCmd.Execute("Workbench could not be opened.");
                        DynamoCommands.WriteToLogCmd.Execute(UnlockLoadPath);
                    }
                }

                UnlockLoadPath = null;

                Bench.UnlockUI();
                Bench.WorkBench.Visibility = System.Windows.Visibility.Visible;

                if (DynamoCommands.CloseSplashScreenCmd.CanExecute(null))
                {
                    DynamoCommands.CloseSplashScreenCmd.Execute(null);
                }

                HomeSpace.OnDisplayed();
            }
        }


        #endregion

        #region Loading
        internal void QueueLoad(string path)
        {
            UnlockLoadPath = path;
        }

        /// <summary>
        /// Setup the "Add" menu with all available dynElement types.
        /// </summary>
        private void LoadBuiltinTypes()
        {
            //setup the menu with all the types by reflecting
            //the DynamoElements.dll
            Assembly dynamoAssembly = Assembly.GetExecutingAssembly();

            var location = Path.GetDirectoryName(dynamoAssembly.Location);

            //try getting the element types via reflection. 
            // MDJ - I wrapped this in a try-catch as we were having problems with an 
            // external dll (MIConvexHullPlugin.dll) not loading correctly from \dynamo\packages 
            // because the dll did not have a strong name by default and was not loaded into the GAC.
            // The exceptions are now caught but if there is an exception no built-in types are loaded.
            // TODO - move the try catch inside the for loop if possible to not fail all loads. this could slow down load times though.

            //var loadedAssemblies = new List<Assembly>();
            //var assembliesToLoad = new List<string>();

            #region determine assemblies to load
            var allLoadedAssembliesByPath = new Dictionary<string, Assembly>(
                AppDomain.CurrentDomain.GetAssemblies().ToDictionary(x => x.Location));

            var allLoadedAssemblies = new Dictionary<string, Assembly>(
                AppDomain.CurrentDomain.GetAssemblies().ToDictionary(x => x.FullName));

            //var tempDomain = AppDomain.CreateDomain("TemporaryAppDomain");

            var path = Path.Combine(location, "Packages");

            if (!Directory.Exists(path))
                Directory.CreateDirectory(path);

            var allDynamoAssemblyPaths =
                Directory.GetFiles(location, "*.dll")
                .Concat(Directory.GetFiles(
                    path,
                    "*.dll",
                    SearchOption.AllDirectories));

            var resolver = new ResolveEventHandler(delegate(object sender, ResolveEventArgs args)
            {
                Assembly result;
                allLoadedAssemblies.TryGetValue(args.Name, out result);
                return result;
            });

            AppDomain.CurrentDomain.AssemblyResolve += resolver;

            foreach (var assemblyPath in allDynamoAssemblyPaths)
            {
                if (allLoadedAssembliesByPath.ContainsKey(assemblyPath))
                    loadNodesFromAssembly(allLoadedAssembliesByPath[assemblyPath]);
                //loadedAssemblies.Add(allLoadedAssemblies[assemblyPath]);
                else
                {
                    try
                    {
                        var assembly = Assembly.LoadFrom(assemblyPath);
                        allLoadedAssemblies[assembly.GetName().Name] = assembly;
                        loadNodesFromAssembly(assembly);
                    }
                    catch { }
                }
            }

            AppDomain.CurrentDomain.AssemblyResolve -= resolver;

            //AppDomain.Unload(tempDomain);
            #endregion

            //foreach (var assembly in loadedAssemblies.Concat(assembliesToLoad.Select(Assembly.LoadFile)))
            //    loadNodesFromAssembly(assembly);

            var threads = Process.GetCurrentProcess().Threads; // trying to understand why processor pegs after loading.

            //string pluginsPath = Path.Combine(location, "definitions");

            //if (Directory.Exists(pluginsPath))
            //{
            //    loadUserAssemblies(pluginsPath);
            //}

            #region PopulateUI

            var sortedExpanders = new SortedDictionary<string, Tuple<Expander, SortedList<string, dynNodeUI>>>();

            foreach (KeyValuePair<string, TypeLoadData> kvp in builtinTypesByNickname)
            {
                //if (!kvp.Value.t.Equals(typeof(dynSymbol)))
                //{
                //   System.Windows.Controls.MenuItem mi = new System.Windows.Controls.MenuItem();
                //   mi.Header = kvp.Key;
                //   mi.Click += new RoutedEventHandler(AddElement_Click);
                //   AddMenu.Items.Add(mi);
                //}

                //---------------------//

                var catAtts = kvp.Value.Type.GetCustomAttributes(typeof(NodeCategoryAttribute), false);
                string categoryName;
                if (catAtts.Length > 0)
                {
                    categoryName = ((NodeCategoryAttribute)catAtts[0]).ElementCategory;
                }
                else
                {
                    Bench.Log("No category specified for \"" + kvp.Key + "\"");
                    continue;
                }

                dynNode newNode = null;

                SearchController.Add( kvp.Value.Type, kvp.Key );

                try
                {
                    var obj = Activator.CreateInstance(kvp.Value.Type);
                    newNode = (dynNode)obj;//.Unwrap();
                }
                catch (Exception e) //TODO: Narrow down
                {
                    Bench.Log("Error loading \"" + kvp.Key);
                    Bench.Log(e.InnerException);
                    continue;
                }

                try
                {
                    var nodeUI = newNode.NodeUI;

                    nodeUI.DisableInteraction();

                    string name = kvp.Key;

                    //newEl.MouseDoubleClick += delegate { AddElement(name); };

                    nodeUI.MouseDown += delegate
                    {
                        Bench.BeginDragElement(nodeUI, nodeUI.NodeLogic.GetType().ToString(), Mouse.GetPosition(nodeUI));
                        nodeUI.Visibility = System.Windows.Visibility.Hidden;
                    };

                    nodeUI.GUID = new Guid();
                    nodeUI.Margin = new Thickness(5, 30, 5, 5);

                    var target = Bench.sidebarGrid.Width - 30;
                    var width = nodeUI.ActualWidth != 0 ? nodeUI.ActualWidth : nodeUI.Width;
                    var scale = Math.Min(target / width, .8);

                    nodeUI.LayoutTransform = new ScaleTransform(scale, scale);

                    Tuple<Expander, SortedList<string, dynNodeUI>> expander;

                    if (sortedExpanders.ContainsKey(categoryName))
                    {
                        expander = sortedExpanders[categoryName];
                    }
                    else
                    {
                        var e = new Expander()
                        {
                            Header = categoryName,
                            Height = double.NaN,
                            Margin = new Thickness(0, 5, 0, 0),
                            Content = new WrapPanel()
                            {
                                Height = double.NaN,
                                Width = double.NaN
                            },
                            HorizontalAlignment = System.Windows.HorizontalAlignment.Left,
                            Foreground = new SolidColorBrush(Color.FromRgb(200, 200, 200))
                        };

                        Bench.addMenuCategoryDict[categoryName] = e;

                        expander = new Tuple<Expander, SortedList<string, dynNodeUI>>(e, new SortedList<string, dynNodeUI>());

                        sortedExpanders[categoryName] = expander;
                    }

                    var sortedElements = expander.Item2;
                    sortedElements.Add(kvp.Key, nodeUI);

                    Bench.addMenuItemsDictNew[kvp.Key] = nodeUI;

                    //--------------//

                    var tagAtts = kvp.Value.Type.GetCustomAttributes(typeof(NodeSearchTagsAttribute), false);

                    List<string> tags = null;

                    if (tagAtts.Length > 0)
                    {
                        tags = ((NodeSearchTagsAttribute)tagAtts[0]).Tags;
                    }

                    if (tags != null)
                    {
                        searchDict.Add(nodeUI, tags.Where(x => x.Length > 0));
                    }

                    searchDict.Add(nodeUI, kvp.Key.Split(' ').Where(x => x.Length > 0));
                    searchDict.Add(nodeUI, kvp.Key);
                    searchDict.AddName(nodeUI, kvp.Key);
                }
                catch (Exception e)
                {
                    Bench.Log("Error loading \"" + kvp.Key);
                    Bench.Log(e);
                }
            }

            //Add everything to the menu here
            foreach (var kvp in sortedExpanders)
            {
                var expander = kvp.Value;
                Bench.SideStackPanel.Children.Add(expander.Item1);
                var wp = (WrapPanel)expander.Item1.Content;
                foreach (dynNodeUI e in expander.Item2.Values)
                {
                    wp.Children.Add(e);
                }
            }

            #endregion
        }

        
       
        private bool isNodeSubType(Type t)
        {
            return t.Namespace == "Dynamo.Nodes" &&
                !t.IsAbstract &&
                t.IsSubclassOf(typeof(dynNode));
        }

        private void loadNodesFromAssembly(Assembly assembly)
        {
            try
            {
                Type[] loadedTypes = assembly.GetTypes();

                foreach (Type t in loadedTypes)
                {
                    //only load types that are in the right namespace, are not abstract
                    //and have the elementname attribute
                    object[] attribs = t.GetCustomAttributes(typeof(NodeNameAttribute), false);

                    if (isNodeSubType(t) && attribs.Length > 0)
                    {
                        string typeName = (attribs[0] as NodeNameAttribute).Name;
                        var data = new TypeLoadData(assembly, t);
                        builtinTypesByNickname.Add(typeName, data);
                        builtinTypesByTypeName.Add(t.FullName, data);
                    }
                }
            }
            catch (Exception e)
            {
                Bench.Log("Could not load types.");
                Bench.Log(e);
                if (e is System.Reflection.ReflectionTypeLoadException)
                {
                    var typeLoadException = e as ReflectionTypeLoadException;
                    var loaderExceptions = typeLoadException.LoaderExceptions;
                    Bench.Log("Dll Load Exception: " + loaderExceptions[0].ToString());
                    Bench.Log(loaderExceptions[0].ToString());
                    if (loaderExceptions.Count() > 1)
                    {
                        Bench.Log("Dll Load Exception: " + loaderExceptions[1].ToString());
                        Bench.Log(loaderExceptions[1].ToString());
                    }
                }
            }
        }

        /// <summary>
        /// Setup the "Samples" sub-menu with contents of samples directory.
        /// </summary>
        void PopulateSamplesMenu()
        {
            string directory = Path.GetDirectoryName(Assembly.GetExecutingAssembly().Location);
            string samplesPath = Path.Combine(directory, "samples");

            if (System.IO.Directory.Exists(samplesPath))
            {
                string[] dirPaths = Directory.GetDirectories(samplesPath);
                string[] filePaths = Directory.GetFiles(samplesPath, "*.dyn");

                // handle top-level files
                if (filePaths.Any())
                {
                    foreach (string path in filePaths)
                    {
                        var item = new System.Windows.Controls.MenuItem()
                        {
                            Header = Path.GetFileNameWithoutExtension(path),
                            Tag = path
                        };
                        item.Click += new RoutedEventHandler(sample_Click);
                        Bench.SamplesMenu.Items.Add(item);
                    }

                }

                // handle top-level dirs, TODO - factor out to a seperate function, make recusive
                if (dirPaths.Any())
                {
                    foreach (string dirPath in dirPaths)
                    {
                        var dirItem = new System.Windows.Controls.MenuItem()
                        {
                            Header = Path.GetFileName(dirPath),
                            Tag = Path.GetFileName(dirPath)
                        };

                        filePaths = Directory.GetFiles(dirPath, "*.dyn");
                        if (filePaths.Any())
                        {
                            foreach (string path in filePaths)
                            {
                                var item = new System.Windows.Controls.MenuItem()
                                {
                                    Header = Path.GetFileNameWithoutExtension(path),
                                    Tag = path
                                };
                                item.Click += new RoutedEventHandler(sample_Click);
                                dirItem.Items.Add(item);
                            }

                        }
                        Bench.SamplesMenu.Items.Add(dirItem);

                    }
                    return;

                }
            }
            //this.fileMenu.Items.Remove(this.samplesMenu);
        }

        void sample_Click(object sender, RoutedEventArgs e)
        {
            var path = (string)((System.Windows.Controls.MenuItem)sender).Tag;

            if (Bench.UILocked)
                QueueLoad(path);
            else
            {
                if (!ViewingHomespace)
                    ViewHomeWorkspace();

                OpenWorkbench(path);
            }
        }

        /// <summary>
        /// Setup the "Add" menu with all available user-defined types.
        /// </summary>
        public void LoadUserTypes()
        {
            string directory = Path.GetDirectoryName(Assembly.GetExecutingAssembly().Location);
            string pluginsPath = Path.Combine(directory, "definitions");

            if (System.IO.Directory.Exists(pluginsPath))
            {
                Bench.Log("Autoloading definitions...");
                loadUserWorkspaces(pluginsPath);
            }
        }

        private void loadUserWorkspaces(string directory)
        {
            var parentBuffer = new Dictionary<Guid, HashSet<Guid>>();
            var childrenBuffer = new Dictionary<Guid, HashSet<FunctionDefinition>>();
            string[] filePaths = Directory.GetFiles(directory, "*.dyf");
            foreach (string filePath in filePaths)
            {
                OpenDefinition(filePath, childrenBuffer, parentBuffer);
            }
            foreach (var e in this.AllNodes)
            {
                e.EnableReporting();
            }
        }
        #endregion

        #region Node Initialization
        /// <summary>
        /// This method adds dynElements when opening from a file
        /// </summary>
        /// <param name="elementType"></param>
        /// <param name="nickName"></param>
        /// <param name="guid"></param>
        /// <param name="x"></param>
        /// <param name="y"></param>
        /// <returns></returns>
        public dynNode AddDynElement(
            Type elementType, string nickName, Guid guid,
            double x, double y, dynWorkspace ws,
            System.Windows.Visibility vis = System.Windows.Visibility.Visible)
        {
            try
            {
                //create a new object from a type
                //that is passed in
                //dynElement el = (dynElement)Activator.CreateInstance(elementType, new object[] { nickName });
                dynNode node = (dynNode)Activator.CreateInstance(elementType);

                var nodeUI = node.NodeUI;

                if (!string.IsNullOrEmpty(nickName))
                {
                    nodeUI.NickName = nickName;
                }
                else
                {
                    NodeNameAttribute elNameAttrib = node.GetType().GetCustomAttributes(typeof(NodeNameAttribute), true)[0] as NodeNameAttribute;
                    if (elNameAttrib != null)
                    {
                        nodeUI.NickName = elNameAttrib.Name;
                    }
                }

                nodeUI.GUID = guid;

                string name = nodeUI.NickName;

                //store the element in the elements list
                ws.Nodes.Add(node);
                node.WorkSpace = ws;

                nodeUI.Visibility = vis;

                Bench.WorkBench.Children.Add(nodeUI);

                Canvas.SetLeft(nodeUI, x);
                Canvas.SetTop(nodeUI, y);

                //create an event on the element itself
                //to update the elements ports and connectors
                //nodeUI.PreviewMouseRightButtonDown += new MouseButtonEventHandler(UpdateElement);

                return node;
            }
            catch (Exception e)
            {
                Bench.Log("Could not create an instance of the selected type: " + elementType);
                Bench.Log(e);
                return null;
            }
        }

        internal FunctionDefinition NewFunction(Guid id, string name, string category, bool display)
        {
            //Add an entry to the funcdict
            var workSpace = new FuncWorkspace(
                name, category, dynBench.CANVAS_OFFSET_X, dynBench.CANVAS_OFFSET_Y);

            var newElements = workSpace.Nodes;
            var newConnectors = workSpace.Connectors;

            var functionDefinition = new FunctionDefinition(id)
            {
                Workspace = workSpace
            };

            dynSettings.FunctionDict[functionDefinition.FunctionId] = functionDefinition;

            //Add an entry to the View menu
            System.Windows.Controls.MenuItem i = new System.Windows.Controls.MenuItem();
            i.Header = name;
            //i.Click += new RoutedEventHandler(Bench.ChangeView_Click);
            Bench.viewMenu.Items.Add(i);
            Bench.viewMenuItemsDict[name] = i;

            // add the element to search
            SearchController.Add(workSpace);

            //Add an entry to the Add menu
            //System.Windows.Controls.MenuItem mi = new System.Windows.Controls.MenuItem();
            //mi.Header = name;
            //mi.Click += new RoutedEventHandler(AddElement_Click);
            //AddMenu.Items.Add(mi);
            //this.addMenuItemsDict[name] = mi;

            dynFunction newEl = CreateFunction(
               workSpace.Nodes.Where(el => el is dynSymbol)
                  .Select(s => ((dynSymbol)s).Symbol),
               new List<String>() { "out" },
               functionDefinition);

            newEl.NodeUI.NickName = name;

            newEl.NodeUI.DisableInteraction();
            newEl.NodeUI.MouseDown += delegate
            {
                Bench.BeginDragElement(newEl.NodeUI, newEl.Definition.FunctionId.ToString(), Mouse.GetPosition(newEl.NodeUI));

                newEl.NodeUI.Visibility = System.Windows.Visibility.Hidden;
            };
            newEl.NodeUI.GUID = Guid.NewGuid();
            newEl.NodeUI.Margin = new Thickness(5, 30, 5, 5);
            newEl.NodeUI.LayoutTransform = new ScaleTransform(.8, .8);
            newEl.NodeUI.State = ElementState.DEAD;

            Expander expander;

            if (Bench.addMenuCategoryDict.ContainsKey(category))
            {
                expander = Bench.addMenuCategoryDict[category];
            }
            else
            {
                expander = new Expander()
                {
                    Header = category,
                    Height = double.NaN,
                    Margin = new Thickness(0, 5, 0, 0),
                    Content = new WrapPanel()
                    {
                        Height = double.NaN,
                        Width = 240
                    },
                    HorizontalAlignment = System.Windows.HorizontalAlignment.Left,
                    //FontWeight = FontWeights.Bold
                    Foreground = new SolidColorBrush(Color.FromRgb(200, 200, 200))
                };

                Bench.addMenuCategoryDict[category] = expander;

                var sortedExpanders = new SortedList<string, Expander>();
                foreach (Expander child in Bench.SideStackPanel.Children)
                {
                    sortedExpanders.Add((string)child.Header, child);
                }
                sortedExpanders.Add(category, expander);

                Bench.SideStackPanel.Children.Clear();

                foreach (Expander child in sortedExpanders.Values)
                {
                    Bench.SideStackPanel.Children.Add(child);
                }
            }

            var wp = (WrapPanel)expander.Content;

            var sortedElements = new SortedList<string, dynNodeUI>();
            foreach (dynNodeUI child in wp.Children)
            {
                sortedElements.Add(child.NickName, child);
            }
            sortedElements.Add(name, newEl.NodeUI);

            wp.Children.Clear();

            foreach (dynNodeUI child in sortedElements.Values)
            {
                wp.Children.Add(child);
            }

            Bench.addMenuItemsDictNew[name] = newEl.NodeUI;

            searchDict.Add(newEl.NodeUI, name.Split(' ').Where(x => x.Length > 0));
            searchDict.Add( newEl.NodeUI, name );
            searchDict.AddName(newEl.NodeUI, name);

            

            if (display)
            {
                //Store old workspace
                //var ws = new dynWorkspace(this.elements, this.connectors, this.CurrentX, this.CurrentY);

                if (!this.ViewingHomespace)
                {
                    //Step 2: Store function workspace in the function dictionary
                    //this.FunctionDict[this.CurrentSpace.Name] = this.CurrentSpace;

                    //Step 3: Save function
                    SaveFunction(dynSettings.FunctionDict.Values.First(x => x.Workspace == CurrentSpace));
                }

                //Make old workspace invisible
                foreach (dynNode dynE in this.Nodes)
                {
                    dynE.NodeUI.Visibility = System.Windows.Visibility.Collapsed;
                }
                foreach (dynConnector dynC in this.CurrentSpace.Connectors)
                {
                    dynC.Visible = false;
                }
                foreach (dynNote note in this.CurrentSpace.Notes)
                {
                    note.Visibility = System.Windows.Visibility.Hidden;
                }

                //this.currentFunctionName = name;

                ////Clear the bench for the new function
                //this.elements = newElements;
                //this.connectors = newConnectors;
                //this.CurrentX = CANVAS_OFFSET_X;
                //this.CurrentY = CANVAS_OFFSET_Y;
                this.CurrentSpace = workSpace;

                //this.saveFuncItem.IsEnabled = true;
                Bench.homeButton.IsEnabled = true;
                //this.varItem.IsEnabled = true;

                Bench.workspaceLabel.Content = this.CurrentSpace.Name;
                Bench.editNameButton.Visibility = System.Windows.Visibility.Visible;
                Bench.editNameButton.IsHitTestVisible = true;
                Bench.setFunctionBackground();
            }

            return functionDefinition;
        }

        protected virtual dynFunction CreateFunction(IEnumerable<string> inputs, IEnumerable<string> outputs, FunctionDefinition functionDefinition)
        {
            return new dynFunction(inputs, outputs, functionDefinition);
        }

        internal dynNode CreateDragNode(string name)
        {
            dynNode result;

            if (builtinTypesByTypeName.ContainsKey(name))
<<<<<<< HEAD
            {
                TypeLoadData tld = builtinTypesByTypeName[name];

                var obj = Activator.CreateInstanceFrom(tld.Assembly.Location, tld.Type.FullName);
                var newEl = (dynNode)obj.Unwrap();
                newEl.NodeUI.DisableInteraction();
                result = newEl;
            }
            else
            {
                var def = dynSettings.FunctionDict[Guid.Parse(name)];

                var ws = def.Workspace;

=======
            {
                TypeLoadData tld = builtinTypesByTypeName[name];

                var obj = Activator.CreateInstanceFrom(tld.Assembly.Location, tld.Type.FullName);
                var newEl = (dynNode)obj.Unwrap();
                newEl.NodeUI.DisableInteraction();
                result = newEl;
            }
            else if (builtinTypesByNickname.ContainsKey(name))
            {
                TypeLoadData tld = builtinTypesByNickname[name];

                var obj = Activator.CreateInstanceFrom(tld.Assembly.Location, tld.Type.FullName);
                var newEl = (dynNode)obj.Unwrap();
                newEl.NodeUI.DisableInteraction();
                result = newEl;
            }
            else
            {
                var def = dynSettings.FunctionDict[Guid.Parse(name)];

                var ws = def.Workspace;

>>>>>>> bd515820
                //TODO: Update to base off of Definition
                var inputs =
                    ws.Nodes.Where(e => e is dynSymbol)
                        .Select(s => (s as dynSymbol).Symbol);

                var outputs =
                    ws.Nodes.Where(e => e is dynOutput)
                        .Select(o => (o as dynOutput).Symbol);

                if (!outputs.Any())
                {
                    var topMost = new List<Tuple<int, dynNode>>();

                    var topMostNodes = ws.GetTopMostNodes();

                    foreach (var topNode in topMostNodes)
                    {
                        foreach (var output in Enumerable.Range(0, topNode.OutPortData.Count))
                        {
                            if (!topNode.HasOutput(output))
                                topMost.Add(Tuple.Create(output, topNode));
                        }
                    }

                    outputs = topMost.Select(x => x.Item2.OutPortData[x.Item1].NickName);
                }

                result = new dynFunction(inputs, outputs, def);
                result.NodeUI.NickName = ws.Name;
            }

            //if (result is dynDouble)
            //    (result as dynDouble).Value = this.storedSearchNum;
            //else if (result is dynStringInput)
            //    (result as dynStringInput).Value = this.storedSearchStr;
            //else if (result is dynBool)
            //    (result as dynBool).Value = this.storedSearchBool;

            return result;
        }
        #endregion

        #region Saving and Opening Workspaces
        internal void SaveAs()
        {
            save(string.Empty);
        }

        internal void Save()
        {
            save(CurrentSpace.FilePath);
        }

        private void save(string xmlPath)
        {
            //string xmlPath = "C:\\test\\myWorkbench.xml";
            //string xmlPath = "";

            //if the incoming path is empty
            //present the user with save options
            if (string.IsNullOrEmpty(xmlPath))
            {
                string ext, fltr;
                if (this.ViewingHomespace)
                {
                    ext = ".dyn";
                    fltr = "Dynamo Workspace (*.dyn)|*.dyn";
                }
                else
                {
                    ext = ".dyf";
                    fltr = "Dynamo Function (*.dyf)|*.dyf";
                }
                fltr += "|All files (*.*)|*.*";

                SaveFileDialog saveDialog = new SaveFileDialog()
                {
                    AddExtension = true,
                    DefaultExt = ext,
                    Filter = fltr,
                };

                //if the xmlPath is not empty set the default directory
                if (!string.IsNullOrEmpty(xmlPath))
                {
                    FileInfo fi = new FileInfo(xmlPath);
                    saveDialog.InitialDirectory = fi.DirectoryName;
                }
                else if (!string.IsNullOrEmpty(CurrentSpace.FilePath))
                {
                    //if you've got the file location of the current
                    //space cached then use its directory 
                    FileInfo fi = new FileInfo(CurrentSpace.FilePath);
                    saveDialog.InitialDirectory = fi.DirectoryName;
                }

                if (saveDialog.ShowDialog() == System.Windows.Forms.DialogResult.OK)
                {
                    xmlPath = saveDialog.FileName;
                    CurrentSpace.FilePath = xmlPath;
                }
            }

            if (!string.IsNullOrEmpty(xmlPath))
            {
                if (!SaveWorkspace(xmlPath, this.CurrentSpace))
                {
                    //MessageBox.Show("Workbench could not be saved.");
                    Bench.Log("Workbench could not be saved.");
                }
            }
        }

        // PB: this will be moved elsewhere, useful for early package manager work
        public XmlDocument GetXmlFromWorkspace(dynWorkspace workSpace)
        {
            try
            {
                //create the xml document
                XmlDocument xmlDoc = new XmlDocument();
                xmlDoc.CreateXmlDeclaration("1.0", null, null);

                XmlElement root = xmlDoc.CreateElement("dynWorkspace");  //write the root element
                root.SetAttribute("X", workSpace.PositionX.ToString());
                root.SetAttribute("Y", workSpace.PositionY.ToString());

                if (workSpace != HomeSpace) //If we are not saving the home space
                {
                    root.SetAttribute("Name", workSpace.Name);
                    root.SetAttribute("Category", ((FuncWorkspace)workSpace).Category);
                }

                xmlDoc.AppendChild(root);

                XmlElement elementList = xmlDoc.CreateElement("dynElements");  //write the root element
                root.AppendChild(elementList);

                foreach (dynNode el in workSpace.Nodes)
                {
                    XmlElement dynEl = xmlDoc.CreateElement(el.GetType().ToString());
                    elementList.AppendChild(dynEl);

                    //set the type attribute
                    dynEl.SetAttribute("type", el.GetType().ToString());
                    dynEl.SetAttribute("guid", el.NodeUI.GUID.ToString());
                    dynEl.SetAttribute("nickname", el.NodeUI.NickName);
                    dynEl.SetAttribute("x", Canvas.GetLeft(el.NodeUI).ToString());
                    dynEl.SetAttribute("y", Canvas.GetTop(el.NodeUI).ToString());

                    el.SaveElement(xmlDoc, dynEl);
                }

                //write only the output connectors
                XmlElement connectorList = xmlDoc.CreateElement("dynConnectors");  //write the root element
                root.AppendChild(connectorList);

                foreach (dynNode el in workSpace.Nodes)
                {
                    foreach (var port in el.NodeUI.OutPorts)
                    {
                        foreach (dynConnector c in port.Connectors.Where(c => c.Start != null && c.End != null))
                        {
                            XmlElement connector = xmlDoc.CreateElement(c.GetType().ToString());
                            connectorList.AppendChild(connector);
                            connector.SetAttribute("start", c.Start.Owner.GUID.ToString());
                            connector.SetAttribute("start_index", c.Start.Index.ToString());
                            connector.SetAttribute("end", c.End.Owner.GUID.ToString());
                            connector.SetAttribute("end_index", c.End.Index.ToString());

                            if (c.End.PortType == PortType.INPUT)
                                connector.SetAttribute("portType", "0");
                        }
                    }
                }

                //save the notes
                XmlElement noteList = xmlDoc.CreateElement("dynNotes");  //write the root element
                root.AppendChild(noteList);
                foreach (dynNote n in workSpace.Notes)
                {
                    XmlElement note = xmlDoc.CreateElement(n.GetType().ToString());
                    noteList.AppendChild(note);
                    note.SetAttribute("text", n.noteText.Text);
                    note.SetAttribute("x", Canvas.GetLeft(n).ToString());
                    note.SetAttribute("y", Canvas.GetTop(n).ToString());
                }

                return xmlDoc;

            }
            catch (Exception ex)
            {
                Bench.Log(ex);
                Debug.WriteLine(ex.Message + " : " + ex.StackTrace);
                return null;
            }

        } 

        bool SaveWorkspace(string xmlPath, dynWorkspace workSpace)
        {
            Bench.Log("Saving " + xmlPath + "...");
            try
            {
                //create the xml document
                XmlDocument xmlDoc = new XmlDocument();
                xmlDoc.CreateXmlDeclaration("1.0", null, null);

                XmlElement root = xmlDoc.CreateElement("dynWorkspace");  //write the root element
                root.SetAttribute("X", workSpace.PositionX.ToString());
                root.SetAttribute("Y", workSpace.PositionY.ToString());

                if (workSpace != HomeSpace) //If we are not saving the home space
                {
                    root.SetAttribute("Name", workSpace.Name);
                    root.SetAttribute("Category", ((FuncWorkspace)workSpace).Category);
                    root.SetAttribute(
                        "ID",
                        dynSettings.FunctionDict.Values
                            .First(x => x.Workspace == workSpace).FunctionId.ToString());
                }

                xmlDoc.AppendChild(root);

                XmlElement elementList = xmlDoc.CreateElement("dynElements");  //write the root element
                root.AppendChild(elementList);

                foreach (dynNode el in workSpace.Nodes)
                {
                    Point relPoint = el.NodeUI
                        .TransformToAncestor(Bench.WorkBench)
                        .Transform(new Point(0, 0));

                    XmlElement dynEl = xmlDoc.CreateElement(el.GetType().ToString());
                    elementList.AppendChild(dynEl);

                    //set the type attribute
                    dynEl.SetAttribute("type", el.GetType().ToString());
                    dynEl.SetAttribute("guid", el.NodeUI.GUID.ToString());
                    dynEl.SetAttribute("nickname", el.NodeUI.NickName);
                    dynEl.SetAttribute("x", Canvas.GetLeft(el.NodeUI).ToString());
                    dynEl.SetAttribute("y", Canvas.GetTop(el.NodeUI).ToString());

                    el.SaveElement(xmlDoc, dynEl);
                }

                //write only the output connectors
                XmlElement connectorList = xmlDoc.CreateElement("dynConnectors");  //write the root element
                root.AppendChild(connectorList);

                foreach (dynNode el in workSpace.Nodes)
                {
                    foreach (var port in el.NodeUI.OutPorts)
                    {
                        foreach (dynConnector c in port.Connectors.Where(c => c.Start != null && c.End != null))
                        {
                            XmlElement connector = xmlDoc.CreateElement(c.GetType().ToString());
                            connectorList.AppendChild(connector);
                            connector.SetAttribute("start", c.Start.Owner.GUID.ToString());
                            connector.SetAttribute("start_index", c.Start.Index.ToString());
                            connector.SetAttribute("end", c.End.Owner.GUID.ToString());
                            connector.SetAttribute("end_index", c.End.Index.ToString());

                            if (c.End.PortType == PortType.INPUT)
                                connector.SetAttribute("portType", "0");
                        }
                    }
                }

                //save the notes
                XmlElement noteList = xmlDoc.CreateElement("dynNotes");  //write the root element
                root.AppendChild(noteList);
                foreach (dynNote n in workSpace.Notes)
                {
                    XmlElement note = xmlDoc.CreateElement(n.GetType().ToString());
                    noteList.AppendChild(note);
                    note.SetAttribute("text", n.noteText.Text);
                    note.SetAttribute("x", Canvas.GetLeft(n).ToString());
                    note.SetAttribute("y", Canvas.GetTop(n).ToString());
                }

                xmlDoc.Save(xmlPath);

                //cache the file path for future save operations
                workSpace.FilePath = xmlPath;
            }
            catch (Exception ex)
            {
                Bench.Log(ex);
                Debug.WriteLine(ex.Message + " : " + ex.StackTrace);
                return false;
            }

            return true;
        }

        public void SaveFunction(FunctionDefinition definition, bool writeDefinition = true)
        {
            dynWorkspace functionWorkspace = definition.Workspace;

            //Generate xml, and save it in a fixed place
            if (writeDefinition)
            {
                string directory = Path.GetDirectoryName(Assembly.GetExecutingAssembly().Location);
                string pluginsPath = Path.Combine(directory, "definitions");

                try
                {
                    if (!Directory.Exists(pluginsPath))
                        Directory.CreateDirectory(pluginsPath);

                    string path = Path.Combine(pluginsPath, FormatFileName(functionWorkspace.Name) + ".dyf");
                    SaveWorkspace(path, functionWorkspace);
                }
                catch (Exception e)
                {
                    Bench.Log("Error saving:" + e.GetType());
                    Bench.Log(e);
                }
            }

            try
            {
                var outputs = functionWorkspace.Nodes.Where(x => x is dynOutput);

                var topMost = new List<Tuple<int, dynNode>>();

                IEnumerable<string> outputNames;

                if (outputs.Any())
                {
                    topMost.AddRange(
                        outputs.Where(x => x.HasInput(0)).Select(x => x.Inputs[0]));

                    outputNames = outputs.Select(x => (x as dynOutput).Symbol);
                }
                else
                {
                    var topMostNodes = functionWorkspace.GetTopMostNodes();

                    var outNames = new List<string>();

                    foreach (var topNode in topMostNodes)
                    {
                        foreach (var output in Enumerable.Range(0, topNode.OutPortData.Count))
                        {
                            if (!topNode.HasOutput(output))
                            {
                                topMost.Add(Tuple.Create(output, topNode));
                                outNames.Add(topNode.OutPortData[output].NickName);
                            }
                        }
                    }

                    outputNames = outNames;
                }

                foreach (var ele in topMost)
                {
                    ele.Item2.NodeUI.ValidateConnections();
                }

                //Find function entry point, and then compile the function and add it to our environment
                //dynNode top = topMost.FirstOrDefault();

                var variables = functionWorkspace.Nodes.Where(x => x is dynSymbol);
                var inputNames = variables.Select(x => (x as dynSymbol).Symbol);

                INode top;
                var buildDict = new Dictionary<dynNode, Dictionary<int, INode>>();

                if (topMost.Count > 1)
                {
                    InputNode node = new ExternalFunctionNode(
                        FScheme.Value.NewList,
                        Enumerable.Range(0, topMost.Count).Select(x => x.ToString()));

                    var i = 0;
                    foreach (var topNode in topMost)
                    {
                        var inputName = i.ToString();
                        node.ConnectInput(inputName, topNode.Item2.Build(buildDict, topNode.Item1));
                        i++;
                    }

                    top = node;
                }
                else
                    top = topMost[0].Item2.BuildExpression(buildDict);

                if (outputs.Any())
                {
                    var beginNode = new BeginNode();
                    var hangingNodes = functionWorkspace.GetTopMostNodes().ToList();
                    foreach (var tNode in hangingNodes.Select((x, index) => new { Index = index, Node = x }))
                    {
                        beginNode.AddInput(tNode.Index.ToString());
                        beginNode.ConnectInput(tNode.Index.ToString(), tNode.Node.Build(buildDict, 0));
                    }
                    beginNode.AddInput(hangingNodes.Count.ToString());
                    beginNode.ConnectInput(hangingNodes.Count.ToString(), top);

                    top = beginNode;
                }

                Expression expression = Utils.MakeAnon(variables.Select(x => x.NodeUI.GUID.ToString()), top.Compile());

                FSchemeEnvironment.DefineSymbol(definition.FunctionId.ToString(), expression);

                //Update existing function nodes which point to this function to match its changes
                foreach (var el in this.AllNodes)
                {
                    if (el is dynFunction)
                    {
                        var node = (dynFunction)el;

                        if (node.Definition != definition)
                            continue;

                        node.SetInputs(inputNames);
                        node.SetOutputs(outputNames);
                        el.NodeUI.RegisterAllPorts();
                    }
                }

                //Call OnSave for all saved elements
                foreach (var el in functionWorkspace.Nodes)
                    el.onSave();

                //Update new add menu
                var addItem = (dynFunction)Bench.addMenuItemsDictNew[functionWorkspace.Name].NodeLogic;
                addItem.SetInputs(inputNames);
                addItem.SetOutputs(outputNames);
                addItem.NodeUI.RegisterAllPorts();
                addItem.NodeUI.State = ElementState.DEAD;
            }
            catch (Exception ex)
            {
                Bench.Log(ex.GetType().ToString() + ": " + ex.Message);
            }
        }

        private static string FormatFileName(string filename)
        {
            return RemoveChars(
               filename,
               new string[] { "\\", "/", ":", "*", "?", "\"", "<", ">", "|" }
            );
        }

        internal static string RemoveChars(string s, IEnumerable<string> chars)
        {
            foreach (var c in chars)
                s = s.Replace(c, "");
            return s;
        }

        internal bool OpenDefinition(string xmlPath)
        {
            return OpenDefinition(
                xmlPath,
                new Dictionary<Guid, HashSet<FunctionDefinition>>(),
                new Dictionary<Guid, HashSet<Guid>>());
        }

        bool OpenDefinition(
            string xmlPath,
            Dictionary<Guid, HashSet<FunctionDefinition>> children,
            Dictionary<Guid, HashSet<Guid>> parents)
        {
            try
            {
                #region read xml file

                XmlDocument xmlDoc = new XmlDocument();
                xmlDoc.Load(xmlPath);

                string funName = null;
                string category = "";
                double cx = dynBench.CANVAS_OFFSET_X;
                double cy = dynBench.CANVAS_OFFSET_Y;
                string id = "";

                foreach (XmlNode node in xmlDoc.GetElementsByTagName("dynWorkspace"))
                {
                    foreach (XmlAttribute att in node.Attributes)
                    {
                        if (att.Name.Equals("X"))
                            cx = Convert.ToDouble(att.Value);
                        else if (att.Name.Equals("Y"))
                            cy = Convert.ToDouble(att.Value);
                        else if (att.Name.Equals("Name"))
                            funName = att.Value;
                        else if (att.Name.Equals("Category"))
                            category = att.Value;
                        else if (att.Name.Equals("ID"))
                            id = att.Value;
                    }
                }

                //If there is no function name, then we are opening a home definition
                if (funName == null)
                {
                    //View the home workspace, then open the bench file
                    if (!this.ViewingHomespace)
                        ViewHomeWorkspace(); //TODO: Refactor
                    return this.OpenWorkbench(xmlPath);
                }
                else if (dynSettings.FunctionDict.Values.Any(x => x.Workspace.Name == funName))
                {
                    Bench.Log("ERROR: Could not load definition for \"" + funName + "\", a node with this name already exists.");
                    return false;
                }

                Bench.Log("Loading node definition for \"" + funName + "\" from: " + xmlPath);

                //TODO: refactor to include x,y
                var def = NewFunction(
                    Guid.Parse(id),
                    funName,
                    category.Length > 0
                        ? category
                        : BuiltinNodeCategories.MISC,
                    false
                );

                var ws = def.Workspace;

                ws.PositionX = cx;
                ws.PositionY = cy;

                //this.Log("Opening definition " + xmlPath + "...");

                XmlNodeList elNodes = xmlDoc.GetElementsByTagName("dynElements");
                XmlNodeList cNodes = xmlDoc.GetElementsByTagName("dynConnectors");
                XmlNodeList nNodes = xmlDoc.GetElementsByTagName("dynNotes");

                XmlNode elNodesList = elNodes[0] as XmlNode;
                XmlNode cNodesList = cNodes[0] as XmlNode;
                XmlNode nNodesList = nNodes[0] as XmlNode;

                var dependencies = new Stack<Guid>();

                #region instantiate nodes
                foreach (XmlNode elNode in elNodesList.ChildNodes)
                {
                    XmlAttribute typeAttrib = elNode.Attributes[0];
                    XmlAttribute guidAttrib = elNode.Attributes[1];
                    XmlAttribute nicknameAttrib = elNode.Attributes[2];
                    XmlAttribute xAttrib = elNode.Attributes[3];
                    XmlAttribute yAttrib = elNode.Attributes[4];

                    string typeName = typeAttrib.Value.ToString();

                    var oldNamespace = "Dynamo.Elements.";
                    if (typeName.StartsWith(oldNamespace))
                        typeName = "Dynamo.Nodes." + typeName.Remove(0, oldNamespace.Length);

                    Guid guid = new Guid(guidAttrib.Value.ToString());
                    string nickname = nicknameAttrib.Value.ToString();

                    double x = Convert.ToDouble(xAttrib.Value.ToString());
                    double y = Convert.ToDouble(yAttrib.Value.ToString());

                    //Type t = Type.GetType(typeName);
                    TypeLoadData tData;
                    Type t;

                    if (!builtinTypesByTypeName.TryGetValue(typeName, out tData))
                    {
                        t = Type.GetType(typeName);
                        if (t == null)
                        {
                            Bench.Log("Error loading definition. Could not load node of type: " + typeName);
                            return false;
                        }
                    }
                    else
                        t = tData.Type;

                    dynNode el = AddDynElement(t, nickname, guid, x, y, ws, System.Windows.Visibility.Hidden);

                    if (el == null)
                        return false;

                    el.DisableReporting();
                    el.LoadElement(elNode);

                    if (el is dynFunction)
                    {
                        var fun = el as dynFunction;
                        var funId = Guid.Parse(fun.Symbol);

                        FunctionDefinition funcDef;
                        if (dynSettings.FunctionDict.TryGetValue(funId, out funcDef))
                            fun.Definition = funcDef;
                        else
                            dependencies.Push(funId);
                    }
                }
                #endregion

                Bench.WorkBench.UpdateLayout();

                #region instantiate connectors
                foreach (XmlNode connector in cNodesList.ChildNodes)
                {
                    XmlAttribute guidStartAttrib = connector.Attributes[0];
                    XmlAttribute intStartAttrib = connector.Attributes[1];
                    XmlAttribute guidEndAttrib = connector.Attributes[2];
                    XmlAttribute intEndAttrib = connector.Attributes[3];
                    XmlAttribute portTypeAttrib = connector.Attributes[4];

                    Guid guidStart = new Guid(guidStartAttrib.Value.ToString());
                    Guid guidEnd = new Guid(guidEndAttrib.Value.ToString());
                    int startIndex = Convert.ToInt16(intStartAttrib.Value.ToString());
                    int endIndex = Convert.ToInt16(intEndAttrib.Value.ToString());
                    int portType = Convert.ToInt16(portTypeAttrib.Value.ToString());

                    //find the elements to connect
                    dynNode start = null;
                    dynNode end = null;

                    foreach (dynNode e in ws.Nodes)
                    {
                        if (e.NodeUI.GUID == guidStart)
                        {
                            start = e;
                        }
                        else if (e.NodeUI.GUID == guidEnd)
                        {
                            end = e;
                        }
                        if (start != null && end != null)
                        {
                            break;
                        }
                    }

                    //don't connect if the end element is an instance map
                    //those have a morphing set of inputs
                    //dynInstanceParameterMap endTest = end as dynInstanceParameterMap;

                    //if (endTest != null)
                    //{
                    //    continue;
                    //}

                    if (start != null && end != null && start != end)
                    {
                        dynConnector newConnector = new dynConnector(
                           start.NodeUI, end.NodeUI,
                           startIndex, endIndex,
                           portType, false
                        );

                        ws.Connectors.Add(newConnector);
                    }
                }
                #endregion

                #region instantiate notes
                if (nNodesList != null)
                {
                    foreach (XmlNode note in nNodesList.ChildNodes)
                    {
                        XmlAttribute textAttrib = note.Attributes[0];
                        XmlAttribute xAttrib = note.Attributes[1];
                        XmlAttribute yAttrib = note.Attributes[2];

                        string text = textAttrib.Value.ToString();
                        double x = Convert.ToDouble(xAttrib.Value.ToString());
                        double y = Convert.ToDouble(yAttrib.Value.ToString());

                        //dynNote n = Bench.AddNote(text, x, y, ws);
                        //Bench.AddNote(text, x, y, ws);

                        Dictionary<string, object> paramDict = new Dictionary<string, object>();
                        paramDict.Add("x", x);
                        paramDict.Add("y", y);
                        paramDict.Add("text", text);
                        paramDict.Add("workspace", ws);
                        DynamoCommands.AddNoteCmd.Execute(paramDict);
                    }
                }
                #endregion

                foreach (var e in ws.Nodes)
                    e.EnableReporting();

                this.hideWorkspace(ws);

                #endregion

                ws.FilePath = xmlPath;

                bool canLoad = true;

                //For each node this workspace depends on...
                foreach (var dep in dependencies)
                {
                    canLoad = false;
                    //Dep -> Ws
                    if (children.ContainsKey(dep))
                        children[dep].Add(def);
                    else
                        children[dep] = new HashSet<FunctionDefinition>() { def };

                    //Ws -> Deps
                    if (parents.ContainsKey(def.FunctionId))
                        parents[def.FunctionId].Add(dep);
                    else
                        parents[def.FunctionId] = new HashSet<Guid>() { dep };
                }

                if (canLoad)
                    SaveFunction(def, false);

                nodeWorkspaceWasLoaded(def, children, parents);
            }
            catch (Exception ex)
            {
                Bench.Log("There was an error opening the workbench.");
                Bench.Log(ex);
                Debug.WriteLine(ex.Message + ":" + ex.StackTrace);
                CleanWorkbench();
                return false;
            }

            return true;
        }

        void nodeWorkspaceWasLoaded(
            FunctionDefinition def,
            Dictionary<Guid, HashSet<FunctionDefinition>> children,
            Dictionary<Guid, HashSet<Guid>> parents)
        {
            //If there were some workspaces that depended on this node...
            if (children.ContainsKey(def.FunctionId))
            {
                //For each workspace...
                foreach (var child in children[def.FunctionId])
                {
                    //Nodes the workspace depends on
                    var allParents = parents[child.FunctionId];
                    //Remove this workspace, since it's now loaded.
                    allParents.Remove(def.FunctionId);
                    //If everything the node depends on has been loaded...
                    if (!allParents.Any())
                    {
                        SaveFunction(child, false);
                        nodeWorkspaceWasLoaded(child, children, parents);
                    }
                }
            }
        }

        void hideWorkspace(dynWorkspace ws)
        {
            foreach (var e in ws.Nodes)
                e.NodeUI.Visibility = System.Windows.Visibility.Collapsed;
            foreach (var c in ws.Connectors)
                c.Visible = false;
            foreach (var n in ws.Notes)
                n.Visibility = System.Windows.Visibility.Hidden;
        }

        bool OpenWorkbench(string xmlPath)
        {
            Bench.Log("Opening home workspace " + xmlPath + "...");
            CleanWorkbench();

            try
            {
                #region read xml file

                XmlDocument xmlDoc = new XmlDocument();
                xmlDoc.Load(xmlPath);

                foreach (XmlNode node in xmlDoc.GetElementsByTagName("dynWorkspace"))
                {
                    foreach (XmlAttribute att in node.Attributes)
                    {
                        if (att.Name.Equals("X"))
                        {
                            //Bench.CurrentX = Convert.ToDouble(att.Value);
                            Bench.CurrentOffset = new Point(Convert.ToDouble(att.Value), Bench.CurrentOffset.Y);
                        }
                        else if (att.Name.Equals("Y"))
                        {
                            //Bench.CurrentY = Convert.ToDouble(att.Value);
                            Bench.CurrentOffset = new Point(Bench.CurrentOffset.X, Convert.ToDouble(att.Value));
                        }
                    }
                }

                XmlNodeList elNodes = xmlDoc.GetElementsByTagName("dynElements");
                XmlNodeList cNodes = xmlDoc.GetElementsByTagName("dynConnectors");
                XmlNodeList nNodes = xmlDoc.GetElementsByTagName("dynNotes");

                XmlNode elNodesList = elNodes[0] as XmlNode;
                XmlNode cNodesList = cNodes[0] as XmlNode;
                XmlNode nNodesList = nNodes[0] as XmlNode;

                foreach (XmlNode elNode in elNodesList.ChildNodes)
                {
                    XmlAttribute typeAttrib = elNode.Attributes[0];
                    XmlAttribute guidAttrib = elNode.Attributes[1];
                    XmlAttribute nicknameAttrib = elNode.Attributes[2];
                    XmlAttribute xAttrib = elNode.Attributes[3];
                    XmlAttribute yAttrib = elNode.Attributes[4];

                    string typeName = typeAttrib.Value.ToString();
                    Guid guid = new Guid(guidAttrib.Value.ToString());
                    string nickname = nicknameAttrib.Value.ToString();

                    double x = Convert.ToDouble(xAttrib.Value.ToString());
                    double y = Convert.ToDouble(yAttrib.Value.ToString());

                    if (typeName.StartsWith("Dynamo.Elements."))
                        typeName = "Dynamo.Nodes." + typeName.Remove(0, 16);

                    TypeLoadData tData;
                    Type t;

                    if (!builtinTypesByTypeName.TryGetValue(typeName, out tData))
                    {
                        t = Type.GetType(typeName);
                        if (t == null)
                        {
                            Bench.Log("Error loading workspace. Could not load node of type: " + typeName);
                            return false;
                        }
                    }
                    else
                        t = tData.Type;

                    dynNode el = AddDynElement(
                       t, nickname, guid, x, y,
                       this.CurrentSpace
                    );

                    el.DisableReporting();

                    el.LoadElement(elNode);

                    if (this.ViewingHomespace)
                        el.SaveResult = true;

                    if (el is dynFunction)
                    {
                        var fun = el as dynFunction;
                        var funId = Guid.Parse(fun.Symbol);

                        FunctionDefinition funcDef;
                        if (dynSettings.FunctionDict.TryGetValue(funId, out funcDef))
                            fun.Definition = funcDef;
                        else
                            fun.NodeUI.Error("No definition found.");
                    }

                    //read the sub elements
                    //set any numeric values 
                    //foreach (XmlNode subNode in elNode.ChildNodes)
                    //{
                    //   if (subNode.Name == "System.Double")
                    //   {
                    //      double val = Convert.ToDouble(subNode.Attributes[0].Value);
                    //      el.OutPortData[0].Object = val;
                    //      el.Update();
                    //   }
                    //   else if (subNode.Name == "System.Int32")
                    //   {
                    //      int val = Convert.ToInt32(subNode.Attributes[0].Value);
                    //      el.OutPortData[0].Object = val;
                    //      el.Update();
                    //   }
                    //}

                }

                dynSettings.Workbench.UpdateLayout();

                foreach (XmlNode connector in cNodesList.ChildNodes)
                {
                    XmlAttribute guidStartAttrib = connector.Attributes[0];
                    XmlAttribute intStartAttrib = connector.Attributes[1];
                    XmlAttribute guidEndAttrib = connector.Attributes[2];
                    XmlAttribute intEndAttrib = connector.Attributes[3];
                    XmlAttribute portTypeAttrib = connector.Attributes[4];

                    Guid guidStart = new Guid(guidStartAttrib.Value.ToString());
                    Guid guidEnd = new Guid(guidEndAttrib.Value.ToString());
                    int startIndex = Convert.ToInt16(intStartAttrib.Value.ToString());
                    int endIndex = Convert.ToInt16(intEndAttrib.Value.ToString());
                    int portType = Convert.ToInt16(portTypeAttrib.Value.ToString());

                    //find the elements to connect
                    dynNode start = null;
                    dynNode end = null;

                    foreach (dynNode e in Nodes)
                    {
                        if (e.NodeUI.GUID == guidStart)
                        {
                            start = e;
                        }
                        else if (e.NodeUI.GUID == guidEnd)
                        {
                            end = e;
                        }
                        if (start != null && end != null)
                        {
                            break;
                        }
                    }

                    //don't connect if the end element is an instance map
                    //those have a morphing set of inputs
                    //dynInstanceParameterMap endTest = end as dynInstanceParameterMap;

                    //if (endTest != null)
                    //{
                    //    continue;
                    //}

                    if (start != null && end != null && start != end)
                    {
                        dynConnector newConnector = new dynConnector(start.NodeUI, end.NodeUI,
                            startIndex, endIndex, portType);

                        this.CurrentSpace.Connectors.Add(newConnector);
                    }
                }

                #region instantiate notes
                if (nNodesList != null)
                {
                    foreach (XmlNode note in nNodesList.ChildNodes)
                    {
                        XmlAttribute textAttrib = note.Attributes[0];
                        XmlAttribute xAttrib = note.Attributes[1];
                        XmlAttribute yAttrib = note.Attributes[2];

                        string text = textAttrib.Value.ToString();
                        double x = Convert.ToDouble(xAttrib.Value.ToString());
                        double y = Convert.ToDouble(yAttrib.Value.ToString());

                        //dynNote n = Bench.AddNote(text, x, y, this.CurrentSpace);
                        //Bench.AddNote(text, x, y, this.CurrentSpace);

                        Dictionary<string, object> paramDict = new Dictionary<string, object>();
                        paramDict.Add("x", x);
                        paramDict.Add("y", y);
                        paramDict.Add("text", text);
                        paramDict.Add("workspace", this.CurrentSpace);
                        DynamoCommands.AddNoteCmd.Execute(paramDict);
                    }
                }
                #endregion

                foreach (var e in this.CurrentSpace.Nodes)
                    e.EnableReporting();

                #endregion

                HomeSpace.FilePath = xmlPath;
            }
            catch (Exception ex)
            {
                Bench.Log("There was an error opening the workbench.");
                Bench.Log(ex);
                Debug.WriteLine(ex.Message + ":" + ex.StackTrace);
                CleanWorkbench();
                return false;
            }
            return true;
        }

        internal void CleanWorkbench()
        {
            Bench.Log("Clearing workflow...");

            //Copy locally
            var elements = this.Nodes.ToList();

            foreach (dynNode el in elements)
            {
                el.DisableReporting();
                try
                {
                    el.Destroy();
                }
                catch { }
            }

            foreach (dynNode el in elements)
            {
                foreach (dynPort p in el.NodeUI.InPorts)
                {
                    for (int i = p.Connectors.Count - 1; i >= 0; i--)
                        p.Connectors[i].Kill();
                }
                foreach (var port in el.NodeUI.OutPorts)
                {
                    for (int i = port.Connectors.Count - 1; i >= 0; i--)
                        port.Connectors[i].Kill();
                }

                dynSettings.Workbench.Children.Remove(el.NodeUI);
            }

            foreach (dynNote n in this.CurrentSpace.Notes)
            {
                dynSettings.Workbench.Children.Remove(n);
            }

            CurrentSpace.Nodes.Clear();
            CurrentSpace.Connectors.Clear();
            CurrentSpace.Notes.Clear();
            CurrentSpace.Modified();
        }
        #endregion

        #region Running
        public bool Running { get; protected set; }

        public bool RunCancelled
        {
            get;
            protected internal set;
        }

        private bool runAgain = false;

        //protected bool _debug;
        private bool _showErrors;

        protected bool canRunDynamically = true;
        public virtual bool CanRunDynamically
        {
            get
            {
                //we don't want to be able to run
                //dynamically if we're in debug mode
                return !debug;
            }
            set
            {
                canRunDynamically = value;
                NotifyPropertyChanged("CanRunDynamically");
            }
        }

        protected bool dynamicRun = false;
        public virtual bool DynamicRunEnabled
        {
            get
            {
                return dynamicRun; //selecting debug now toggles this on/off
            }
            set
            {
                dynamicRun = value;
                NotifyPropertyChanged("DynamicRunEnabled");
            }
        }

        protected bool debug = false;
        public virtual bool RunInDebug
        {
            get { return debug; }
            set
            {
                debug = value;

                //toggle off dynamic run
                CanRunDynamically = !debug;

                if (debug == true)
                    DynamicRunEnabled = false;

                NotifyPropertyChanged("RunInDebug");
            }
        }

        internal void QueueRun()
        {
            this.RunCancelled = true;
            this.runAgain = true;
        }

        public void RunExpression(bool showErrors = true)
        {
            //If we're already running, do nothing.
            if (Running)
                return;

            _showErrors = showErrors;

            //TODO: Hack. Might cause things to break later on...
            //Reset Cancel and Rerun flags
            RunCancelled = false;
            runAgain = false;

            //We are now considered running
            Running = true;

            //Set run auto flag
            //this.DynamicRunEnabled = !showErrors;

            //Setup background worker
            BackgroundWorker worker = new BackgroundWorker();
            worker.DoWork += new DoWorkEventHandler(EvaluationThread);

            //Disable Run Button
            Bench.Dispatcher.Invoke(new Action(
               delegate { Bench.RunButton.IsEnabled = false; }
            ));

            //Let's start
            worker.RunWorkerAsync();
        }

        protected virtual void EvaluationThread(object s, DoWorkEventArgs args)
        {
            /* Execution Thread */

            //Get our entry points (elements with nothing connected to output)
            var topElements = HomeSpace.GetTopMostNodes();

            //Mark the topmost as dirty/clean
            foreach (var topMost in topElements)
                topMost.MarkDirty();

            //TODO: Flesh out error handling
            try
            {
                var topNode = new BeginNode(new List<string>());
                var i = 0;
                var buildDict = new Dictionary<dynNode, Dictionary<int, INode>>();
                foreach (var topMost in topElements)
                {
                    var inputName = i.ToString();
                    topNode.AddInput(inputName);
                    topNode.ConnectInput(inputName, topMost.BuildExpression(buildDict));
                    i++;
                }

                Expression runningExpression = topNode.Compile();

                Run(topElements, runningExpression);
            }
            catch (CancelEvaluationException ex)
            {
                /* Evaluation was cancelled */

                OnRunCancelled(false);
                //this.CancelRun = false; //Reset cancel flag
                this.RunCancelled = true;

                //If we are forcing this, then make sure we don't run again either.
                if (ex.Force)
                    this.runAgain = false;
            }
            catch (Exception ex)
            {
                /* Evaluation has an error */

                //Catch unhandled exception
                if (ex.Message.Length > 0)
                {
                    Bench.Dispatcher.Invoke(new Action(
                        delegate
                        {
                            Bench.Log(ex);
                        }
                    ));
                }

                OnRunCancelled(true);

                //Reset the flags
                this.runAgain = false;
                this.RunCancelled = true;
            }
            finally
            {
                /* Post-evaluation cleanup */

                //Re-enable run button
                Bench.Dispatcher.Invoke(new Action(
                   delegate
                   {
                       Bench.RunButton.IsEnabled = true;
                   }
                ));

                //No longer running
                this.Running = false;

                foreach (var def in dynSettings.FunctionWasEvaluated)
                    def.RequiresRecalc = false;

                //If we should run again...
                if (this.runAgain)
                {
                    //Reset flag
                    this.runAgain = false;

                    //Run this method again from the main thread
                    Bench.Dispatcher.BeginInvoke(new Action(
                       delegate
                       {
                           RunExpression(_showErrors);
                       }
                    ));
                }
            }
        }

        protected internal virtual void Run(IEnumerable<dynNode> topElements, Expression runningExpression)
        {
            //Print some stuff if we're in debug mode
            if (debug)
            {
                //string exp = FScheme.print(runningExpression);
                Bench.Dispatcher.Invoke(new Action(
                   delegate
                   {
                       foreach (var node in topElements)
                       {
                           string exp = node.PrintExpression();
                           Bench.Log("> " + exp);
                       }
                   }
                ));
            }

            try
            {
                //Evaluate the expression
                var expr = FSchemeEnvironment.Evaluate(runningExpression);

                //Print some more stuff if we're in debug mode
                if (debug && expr != null)
                {
                    Bench.Dispatcher.Invoke(new Action(
                       () => Bench.Log(FScheme.print(expr))
                    ));
                }
            }
            catch (CancelEvaluationException ex)
            {
                /* Evaluation was cancelled */

                OnRunCancelled(false);
                //this.RunCancelled = false;
                if (ex.Force)
                    this.runAgain = false;
            }
            catch (Exception ex)
            {
                /* Evaluation failed due to error */

                //Print unhandled exception
                if (ex.Message.Length > 0)
                {
                    Bench.Dispatcher.Invoke(new Action(
                       delegate
                       {
                           Bench.Log(ex);
                       }
                    ));
                }
                OnRunCancelled(true);
                this.RunCancelled = true;
                this.runAgain = false;
            }

            OnEvaluationCompleted();
        }

        protected virtual void OnRunCancelled(bool error)
        {
            if (error)
                dynSettings.FunctionWasEvaluated.Clear();
        }

        protected virtual void OnEvaluationCompleted()
        {

        }

        internal void ShowElement(dynNode e)
        {
            if (dynamicRun)
                return;

            if (!this.Nodes.Contains(e))
            {
                if (HomeSpace != null && HomeSpace.Nodes.Contains(e))
                {
                    //Show the homespace
                    ViewHomeWorkspace();
                }
                else
                {
                    foreach (var funcDef in dynSettings.FunctionDict.Values)
                    {
                        if (funcDef.Workspace.Nodes.Contains(e))
                        {
                            DisplayFunction(funcDef);
                            break;
                        }
                    }
                }
            }

            Bench.CenterViewOnElement(e.NodeUI);
        }
        #endregion

        #region Changing Workspace Views

        internal void ViewHomeWorkspace()
        {
            //Step 1: Make function workspace invisible
            foreach (var ele in this.Nodes)
            {
                ele.NodeUI.Visibility = System.Windows.Visibility.Collapsed;
            }
            foreach (var con in this.CurrentSpace.Connectors)
            {
                con.Visible = false;
            }
            foreach (var note in this.CurrentSpace.Notes)
            {
                note.Visibility = System.Windows.Visibility.Hidden;
            }
            //var ws = new dynWorkspace(this.elements, this.connectors, this.CurrentX, this.CurrentY);
             
            //Step 2: Store function workspace in the function dictionary
            //this.FunctionDict[this.CurrentSpace.Name] = this.CurrentSpace;

            //Step 3: Save function
            SaveFunction(dynSettings.FunctionDict.Values.First(x => x.Workspace == CurrentSpace));

            //Step 4: Make home workspace visible
            //this.elements = this.homeSpace.elements;
            //this.connectors = this.homeSpace.connectors;
            //this.CurrentX = this.homeSpace.savedX;
            //this.CurrentY = this.homeSpace.savedY;
            this.CurrentSpace = HomeSpace;

            foreach (var ele in this.Nodes)
            {
                ele.NodeUI.Visibility = System.Windows.Visibility.Visible;
            }
            foreach (var con in this.CurrentSpace.Connectors)
            {
                con.Visible = true;
            }
            foreach (var note in this.CurrentSpace.Notes)
            {
                note.Visibility = System.Windows.Visibility.Visible;
            }

            //this.saveFuncItem.IsEnabled = false;
            Bench.homeButton.IsEnabled = false;
            //this.varItem.IsEnabled = false;

            Bench.workspaceLabel.Content = "Home";
            Bench.editNameButton.Visibility = System.Windows.Visibility.Collapsed;
            Bench.editNameButton.IsHitTestVisible = false;

            Bench.setHomeBackground();

            CurrentSpace.OnDisplayed();
        }

        internal void DisplayFunction(FunctionDefinition symbol)
        {
            if (symbol == null || CurrentSpace.Name.Equals(symbol.Workspace.Name))
                return;

            var newWs = symbol.Workspace;

            //Make sure we aren't dragging
            Bench.WorkBench.isDragInProgress = false;
            Bench.WorkBench.ignoreClick = true;

            //Step 1: Make function workspace invisible
            foreach (var ele in this.Nodes)
            {
                ele.NodeUI.Visibility = System.Windows.Visibility.Collapsed;
            }
            foreach (var con in this.CurrentSpace.Connectors)
            {
                con.Visible = false;
            }
            foreach (var note in this.CurrentSpace.Notes)
            {
                note.Visibility = System.Windows.Visibility.Hidden;
            }
            //var ws = new dynWorkspace(this.elements, this.connectors, this.CurrentX, this.CurrentY);

            if (!this.ViewingHomespace)
            {
                //Step 2: Store function workspace in the function dictionary
                //this.FunctionDict[this.CurrentSpace.Name] = this.CurrentSpace;

                //Step 3: Save function
                SaveFunction(dynSettings.FunctionDict.Values.First(x => x.Workspace == CurrentSpace));
            }

            //Step 4: Make home workspace visible
            //this.elements = newWs.elements;
            //this.connectors = newWs.connectors;
            //this.CurrentX = newWs.savedX;
            //this.CurrentY = newWs.savedY;
            this.CurrentSpace = newWs;

            foreach (var ele in this.Nodes)
            {
                ele.NodeUI.Visibility = System.Windows.Visibility.Visible;
            }
            foreach (var con in this.CurrentSpace.Connectors)
            {
                con.Visible = true;
            }

            foreach (var note in this.CurrentSpace.Notes)
            {
                note.Visibility = System.Windows.Visibility.Visible;
            }

            //this.saveFuncItem.IsEnabled = true;
            Bench.homeButton.IsEnabled = true;
            //this.varItem.IsEnabled = true;

            Bench.workspaceLabel.Content = symbol;
            Bench.editNameButton.Visibility = System.Windows.Visibility.Visible;
            Bench.editNameButton.IsHitTestVisible = true;

            Bench.setFunctionBackground();

            CurrentSpace.OnDisplayed();
        }

        #endregion

        #region Updating Nodes
        internal void SaveNameEdit()
        {
            var newName = Bench.editNameBox.Text;

            if (dynSettings.FunctionDict.Values.Any(x => x.Workspace.Name == newName))
            {
                Bench.Log("ERROR: Cannot rename to \"" + newName + "\", node with same name already exists.");
                return;
            }

            Bench.workspaceLabel.Content = Bench.editNameBox.Text;

            //Update view menu
            var viewItem = Bench.viewMenuItemsDict[CurrentSpace.Name];
            viewItem.Header = newName;
            Bench.viewMenuItemsDict.Remove(CurrentSpace.Name);
            Bench.viewMenuItemsDict[newName] = viewItem;

            SearchController.Refactor(CurrentSpace, newName);

            //Update add menu
            //var addItem = this.addMenuItemsDict[this.currentFunctionName];
            //addItem.Header = newName;
            //this.addMenuItemsDict.Remove(this.currentFunctionName);
            //this.addMenuItemsDict[newName] = addItem;

            //------------------//

            var newAddItem = (dynFunction)Bench.addMenuItemsDictNew[this.CurrentSpace.Name].NodeLogic;
            if (newAddItem.NodeUI.NickName.Equals(this.CurrentSpace.Name))
                newAddItem.NodeUI.NickName = newName;
            //newAddItem.Symbol = newName;
            Bench.addMenuItemsDictNew.Remove(this.CurrentSpace.Name);
            Bench.addMenuItemsDictNew[newName] = newAddItem.NodeUI;

            //Sort the menu after a rename
            Expander unsorted = Bench.addMenuCategoryDict.Values.FirstOrDefault(
               ex => ((WrapPanel)ex.Content).Children.Contains(newAddItem.NodeUI)
            );

            var wp = (WrapPanel)unsorted.Content;

            var sortedElements = new SortedList<string, dynNodeUI>();
            foreach (dynNodeUI child in wp.Children)
            {
                sortedElements.Add(child.NickName, child);
            }

            wp.Children.Clear();

            foreach (dynNodeUI child in sortedElements.Values)
            {
                wp.Children.Add(child);
            }


            //Update search dictionary after a rename
            var oldTags = this.CurrentSpace.Name.Split(' ').Where(x => x.Length > 0);
            this.searchDict.Remove(newAddItem.NodeUI, oldTags);
            this.searchDict.Add(newAddItem.NodeUI, this.CurrentSpace.Name);

            var newTags = newName.Split(' ').Where(x => x.Length > 0);
            this.searchDict.Add(newAddItem.NodeUI, newTags);
            this.searchDict.Add(newAddItem.NodeUI, newName);

            //------------------//

            //Update existing function nodes
            foreach (var el in this.AllNodes)
            {
                if (el is dynFunction)
                {
                    var node = (dynFunction)el;

                    if (!node.Definition.Workspace.Name.Equals(this.CurrentSpace.Name))
                        continue;

                    //node.Symbol = newName;

                    //Rename nickname only if it's still referring to the old name
                    if (node.NodeUI.NickName.Equals(this.CurrentSpace.Name))
                        node.NodeUI.NickName = newName;
                }
            }

            FSchemeEnvironment.RemoveSymbol(this.CurrentSpace.Name);

            //TODO: Delete old stored definition
            string directory = System.IO.Path.GetDirectoryName(Assembly.GetExecutingAssembly().Location);
            string pluginsPath = System.IO.Path.Combine(directory, "definitions");

            if (Directory.Exists(pluginsPath))
            {
                string oldpath = System.IO.Path.Combine(pluginsPath, this.CurrentSpace.Name + ".dyf");
                if (File.Exists(oldpath))
                {
                    string newpath = FormatFileName(
                       System.IO.Path.Combine(pluginsPath, newName + ".dyf")
                    );

                    File.Move(oldpath, newpath);
                }
            }

            //Update function dictionary
            //var tmp = this.FunctionDict[this.CurrentSpace.Name];
            //this.FunctionDict.Remove(this.CurrentSpace.Name);
            //this.FunctionDict[newName] = tmp;

            ((FuncWorkspace)this.CurrentSpace).Name = newName;

            SaveFunction(dynSettings.FunctionDict.Values.First(x => x.Workspace == CurrentSpace));
        }
        #endregion

        #region Filtering
        SearchDictionary<dynNodeUI> searchDict = new SearchDictionary<dynNodeUI>();

        internal void filterCategory(HashSet<dynNodeUI> elements, Expander ex)
        {
            var content = (WrapPanel)ex.Content;

            bool filterWholeCategory = true;

            foreach (dynNodeUI ele in content.Children)
            {
                if (!elements.Contains(ele))
                {
                    ele.Visibility = System.Windows.Visibility.Collapsed;
                }
                else
                {
                    ele.Visibility = System.Windows.Visibility.Visible;
                    filterWholeCategory = false;
                }
            }

            if (filterWholeCategory)
            {
                ex.Visibility = System.Windows.Visibility.Collapsed;
            }
            else
            {
                ex.Visibility = System.Windows.Visibility.Visible;

                //if (filter.Length > 0)
                //   ex.IsExpanded = true;
            }
        }

        private static Regex searchBarNumRegex = new Regex(@"^-?\d+(\.\d*)?$");
        private static Regex searchBarStrRegex = new Regex("^\"([^\"]*)\"?$");
        private double storedSearchNum = 0;
        private string storedSearchStr = "";
        private bool storedSearchBool = false;

        internal void UpdateSearch(string search)
        {
            Match m;

            if (searchBarNumRegex.IsMatch(search))
            {
                storedSearchNum = Convert.ToDouble(search);
                Bench.FilterAddMenu(
                   new HashSet<dynNodeUI>() 
                   { 
                      Bench.addMenuItemsDictNew["Number"], 
                      Bench.addMenuItemsDictNew["Number Slider"] 
                   }
                );
            }
            else if ((m = searchBarStrRegex.Match(search)).Success)  //(search.StartsWith("\""))
            {
                storedSearchStr = m.Groups[1].Captures[0].Value;
                Bench.FilterAddMenu(
                   new HashSet<dynNodeUI>()
                   {
                      Bench.addMenuItemsDictNew["String"]
                   }
                );
            }
            else if (search.Equals("true") || search.Equals("false"))
            {
                storedSearchBool = Convert.ToBoolean(search);
                Bench.FilterAddMenu(
                   new HashSet<dynNodeUI>()
                   {
                      Bench.addMenuItemsDictNew["Boolean"]
                   }
                );
            }
            else
            {
                this.storedSearchNum = 0;
                this.storedSearchStr = "";
                this.storedSearchBool = false;

                var filter = search.Length == 0
                   ? new HashSet<dynNodeUI>(Bench.addMenuItemsDictNew.Values)
                   : searchDict.Search(search.ToLower());

                Bench.FilterAddMenu(filter);
            }
        }
        #endregion

        #region Refactor
        internal void NodeFromSelection(IEnumerable<dynNode> selectedNodes)
        {
            var selectedNodeSet = new HashSet<dynNode>(selectedNodes);

            #region Prompt
            //First, prompt the user to enter a name
            string newNodeName, newNodeCategory;
            string error = "";

            do
            {
                var dialog = new FunctionNamePrompt(Bench.addMenuCategoryDict.Keys, error);
                if (dialog.ShowDialog() != true)
                {
                    return;
                }

                newNodeName = dialog.Text;
                newNodeCategory = dialog.Category;

                if (dynSettings.FunctionDict.Values.Any(x => x.Workspace.Name == newNodeName))
                {
                    error = "A function with this name already exists.";
                }
                else if (newNodeCategory.Equals(""))
                {
                    error = "Please enter a valid category.";
                }
                else
                {
                    error = "";
                }
            }
            while (!error.Equals(""));

            var newNodeDefinition = NewFunction(Guid.NewGuid(), newNodeName, newNodeCategory, false);
            var newNodeWorkspace = newNodeDefinition.Workspace;
            #endregion

            CurrentSpace.DisableReporting();

            #region UI Positioning Calculations
            var avgX = selectedNodeSet.Average(node => Canvas.GetLeft(node.NodeUI));
            var avgY = selectedNodeSet.Average(node => Canvas.GetTop(node.NodeUI));

            var leftMost = selectedNodeSet.Min(node => Canvas.GetLeft(node.NodeUI));
            var topMost = selectedNodeSet.Min(node => Canvas.GetTop(node.NodeUI));
            var rightMost = selectedNodeSet.Max(node => Canvas.GetLeft(node.NodeUI) + node.NodeUI.Width);
            #endregion

            #region Determine Inputs and Outputs
            //Step 1: determine which nodes will be inputs to the new node
            var inputs = new HashSet<Tuple<dynNode, int, Tuple<int, dynNode>>>(
                selectedNodeSet.SelectMany(
                    node => Enumerable.Range(0, node.InPortData.Count).Where(node.HasInput).Select(
                        data => Tuple.Create(node, data, node.Inputs[data])).Where(
                            input => !selectedNodeSet.Contains(input.Item3.Item2))));

            var outputs = new HashSet<Tuple<dynNode, int, Tuple<int, dynNode>>>(
                selectedNodeSet.SelectMany(
                    node => Enumerable.Range(0, node.OutPortData.Count).Where(node.HasOutput).SelectMany(
                        data => node.Outputs[data]
                            .Where(output => !selectedNodeSet.Contains(output.Item2))
                            .Select(output => Tuple.Create(node, data, output)))));
            #endregion

            #region Detect 1-node holes (higher-order function extraction)
            var curriedNodeArgs =
                new HashSet<dynNode>(
                    inputs
                        .Select(x => x.Item3.Item2)
                        .Intersect(outputs.Select(x => x.Item3.Item2)))
                .Select(
                    outerNode =>
                    {
                        var node = new dynApply1();

                        var nodeUI = node.NodeUI;

                        NodeNameAttribute elNameAttrib = node.GetType().GetCustomAttributes(typeof(NodeNameAttribute), true)[0] as NodeNameAttribute;
                        if (elNameAttrib != null)
                        {
                            nodeUI.NickName = elNameAttrib.Name;
                        }

                        nodeUI.GUID = Guid.NewGuid();

                        //store the element in the elements list
                        newNodeWorkspace.Nodes.Add(node);
                        node.WorkSpace = newNodeWorkspace;

                        node.DisableReporting();

                        Bench.WorkBench.Children.Add(nodeUI);

                        //Place it in an appropriate spot
                        Canvas.SetLeft(nodeUI, Canvas.GetLeft(outerNode.NodeUI));
                        Canvas.SetTop(nodeUI, Canvas.GetTop(outerNode.NodeUI));

                        //Fetch all input ports
                        // in order
                        // that have inputs
                        // and whose input comes from an inner node
                        var inPortsConnected = Enumerable.Range(0, outerNode.InPortData.Count)
                            .Where(x => outerNode.HasInput(x) && selectedNodeSet.Contains(outerNode.Inputs[x].Item2))
                            .ToList();

                        var nodeInputs = outputs
                            .Where(output => output.Item3.Item2 == outerNode)
                            .Select(
                                output =>
                                    new
                                    {
                                        InnerNodeInputSender = output.Item1,
                                        OuterNodeInPortData = output.Item3.Item1
                                    }).ToList();

                        nodeInputs.ForEach(_ => node.AddInput());

                        node.NodeUI.RegisterAllPorts();

                        Bench.WorkBench.UpdateLayout();

                        return new
                        {
                            OuterNode = outerNode,
                            InnerNode = node,
                            Outputs = inputs.Where(input => input.Item3.Item2 == outerNode)
                                .Select(input => input.Item3.Item1),
                            Inputs = nodeInputs,
                            OuterNodePortDataList = inPortsConnected
                        };
                    }).ToList();
            #endregion

            #region Move selection to new workspace
            var connectors = new HashSet<dynConnector>(
                CurrentSpace.Connectors.Where(
                    conn => selectedNodeSet.Contains(conn.Start.Owner.NodeLogic)
                        && selectedNodeSet.Contains(conn.End.Owner.NodeLogic)));

            //Step 2: move all nodes to new workspace
            //  remove from old
            CurrentSpace.Nodes.RemoveAll(selectedNodeSet.Contains);
            CurrentSpace.Connectors.RemoveAll(connectors.Contains);
            //  add to new
            newNodeWorkspace.Nodes.AddRange(selectedNodeSet);
            newNodeWorkspace.Connectors.AddRange(connectors);

            var leftShift = leftMost - 250;
            foreach (var node in newNodeWorkspace.Nodes.Select(x => x.NodeUI))
            {
                Canvas.SetLeft(node, Canvas.GetLeft(node) - leftShift);
                Canvas.SetTop(node, Canvas.GetTop(node) - topMost);
            }
            #endregion

            #region Insert new node replacement into the current workspace
            //Step 5: insert new node into original workspace
            var collapsedNode = new dynFunction(
                inputs.Select(x => x.Item1.InPortData[x.Item2].NickName),
                outputs
                    .Where(x => !curriedNodeArgs.Any(y => y.OuterNode == x.Item3.Item2))
                    .Select(x => x.Item1.OutPortData[x.Item2].NickName),
                newNodeDefinition);

            collapsedNode.NodeUI.GUID = Guid.NewGuid();

            CurrentSpace.Nodes.Add(collapsedNode);
            collapsedNode.WorkSpace = CurrentSpace;

            Bench.WorkBench.Children.Add(collapsedNode.NodeUI);

            Canvas.SetLeft(collapsedNode.NodeUI, avgX);
            Canvas.SetTop(collapsedNode.NodeUI, avgY);

            Bench.WorkBench.UpdateLayout();
            #endregion

            #region Destroy all hanging connectors
            //Step 6: connect inputs and outputs
            foreach (var connector in CurrentSpace.Connectors
                .Where(c => selectedNodeSet.Contains(c.Start.Owner.NodeLogic) && !selectedNodeSet.Contains(c.End.Owner.NodeLogic)).ToList())
            {
                connector.Kill();
            }

            foreach (var connector in CurrentSpace.Connectors
                .Where(c => !selectedNodeSet.Contains(c.Start.Owner.NodeLogic) && selectedNodeSet.Contains(c.End.Owner.NodeLogic)).ToList())
            {
                connector.Kill();
            }
            #endregion

            newNodeWorkspace.Nodes.ForEach(x => x.DisableReporting());

            #region Process inputs
            //Step 3: insert variables (reference step 1)
            foreach (var input in Enumerable.Range(0, inputs.Count).Zip(inputs, Tuple.Create))
            {
                var inputIndex = input.Item1;

                var inputReceiverNode = input.Item2.Item1;
                var inputReceiverData = input.Item2.Item2;

                var inputNode = input.Item2.Item3.Item2;
                var inputData = input.Item2.Item3.Item1;

                //Connect outside input to the node
                CurrentSpace.Connectors.Add(
                    new dynConnector(
                        inputNode.NodeUI,
                        collapsedNode.NodeUI,
                        inputData,
                        inputIndex,
                        0,
                        true));

                //Create Symbol Node
                dynSymbol node = new dynSymbol()
                {
                    Symbol = inputReceiverNode.InPortData[inputReceiverData].NickName
                };

                var nodeUI = node.NodeUI;

                NodeNameAttribute elNameAttrib = node.GetType().GetCustomAttributes(typeof(NodeNameAttribute), true)[0] as NodeNameAttribute;
                if (elNameAttrib != null)
                {
                    nodeUI.NickName = elNameAttrib.Name;
                }

                nodeUI.GUID = Guid.NewGuid();

                //store the element in the elements list
                newNodeWorkspace.Nodes.Add(node);
                node.WorkSpace = newNodeWorkspace;

                node.DisableReporting();

                Bench.WorkBench.Children.Add(nodeUI);

                //Place it in an appropriate spot
                Canvas.SetLeft(nodeUI, 0);
                Canvas.SetTop(nodeUI, inputIndex * (50 + node.NodeUI.Height));

                Bench.WorkBench.UpdateLayout();

                var curriedNode = curriedNodeArgs.FirstOrDefault(
                    x => x.OuterNode == inputNode);

                if (curriedNode == null)
                {
                    //Connect it (new dynConnector)
                    newNodeWorkspace.Connectors.Add(new dynConnector(
                        nodeUI,
                        inputReceiverNode.NodeUI,
                        0,
                        inputReceiverData,
                        0,
                        false));
                }
                else
                {
                    //Connect it to the applier
                    newNodeWorkspace.Connectors.Add(new dynConnector(
                        nodeUI,
                        curriedNode.InnerNode.NodeUI,
                        0,
                        0,
                        0,
                        false));

                    //Connect applier to the inner input receiver
                    newNodeWorkspace.Connectors.Add(new dynConnector(
                        curriedNode.InnerNode.NodeUI,
                        inputReceiverNode.NodeUI,
                        0,
                        inputReceiverData,
                        0,
                        false));
                }
            }
            #endregion

            #region Process outputs
            //List of all inner nodes to connect an output. Unique.
            var outportList = new List<Tuple<dynNode, int>>();

            int i = 0;
            foreach (var output in outputs)
            {
                if (outportList.All(x => !(x.Item1 == output.Item1 && x.Item2 == output.Item2)))
                {
                    var outputSenderNode = output.Item1;
                    var outputSenderData = output.Item2;
                    var outputReceiverNode = output.Item3.Item2;

                    if (curriedNodeArgs.Any(x => x.OuterNode == outputReceiverNode))
                        continue;

                    outportList.Add(Tuple.Create(outputSenderNode, outputSenderData));

                    //Create Symbol Node
                    var node = new dynOutput()
                    {
                        Symbol = outputSenderNode.OutPortData[outputSenderData].NickName
                    };

                    var nodeUI = node.NodeUI;

                    NodeNameAttribute elNameAttrib = node.GetType().GetCustomAttributes(typeof(NodeNameAttribute), false)[0] as NodeNameAttribute;
                    if (elNameAttrib != null)
                    {
                        nodeUI.NickName = elNameAttrib.Name;
                    }

                    nodeUI.GUID = Guid.NewGuid();

                    //store the element in the elements list
                    newNodeWorkspace.Nodes.Add(node);
                    node.WorkSpace = newNodeWorkspace;

                    node.DisableReporting();

                    Bench.WorkBench.Children.Add(nodeUI);

                    //Place it in an appropriate spot
                    Canvas.SetLeft(nodeUI, rightMost + 75 - leftShift);
                    Canvas.SetTop(nodeUI, i * (50 + node.NodeUI.Height));

                    Bench.WorkBench.UpdateLayout();

                    newNodeWorkspace.Connectors.Add(new dynConnector(
                        outputSenderNode.NodeUI,
                        nodeUI,
                        outputSenderData,
                        0,
                        0,
                        false));

                    i++;
                }
            }

            //Connect outputs to new node
            foreach (var output in outputs)
            {
                //Node to be connected to in CurrentSpace
                var outputSenderNode = output.Item1;

                //Port to be connected to on outPutNode_outer
                var outputSenderData = output.Item2;

                var outputReceiverData = output.Item3.Item1;
                var outputReceiverNode = output.Item3.Item2;

                var curriedNode = curriedNodeArgs.FirstOrDefault(
                    x => x.OuterNode == outputReceiverNode);

                if (curriedNode == null)
                {
                    CurrentSpace.Connectors.Add(
                        new dynConnector(
                            collapsedNode.NodeUI,
                            outputReceiverNode.NodeUI,
                            outportList.FindIndex(x => x.Item1 == outputSenderNode && x.Item2 == outputSenderData),
                            outputReceiverData,
                            0,
                            true));
                }
                else
                {
                    var targetPort = curriedNode.Inputs
                        .First(
                            x => x.InnerNodeInputSender == outputSenderNode)
                        .OuterNodeInPortData;

                    var targetPortIndex = curriedNode.OuterNodePortDataList.IndexOf(targetPort);

                    //Connect it (new dynConnector)
                    newNodeWorkspace.Connectors.Add(new dynConnector(
                        outputSenderNode.NodeUI,
                        curriedNode.InnerNode.NodeUI,
                        outputSenderData,
                        targetPortIndex + 1,
                        0));
                }
            }
            #endregion

            #region Make new workspace invisible
            //Step 4: make nodes invisible
            // and update positions
            foreach (var node in newNodeWorkspace.Nodes.Select(x => x.NodeUI))
                node.Visibility = Visibility.Hidden;

            foreach (var connector in newNodeWorkspace.Connectors)
                connector.Visible = false;
            #endregion

            newNodeWorkspace.Nodes.ForEach(x => { x.EnableReporting(); x.NodeUI.UpdateConnections(); });

            collapsedNode.EnableReporting();
            collapsedNode.NodeUI.UpdateConnections();

            CurrentSpace.EnableReporting();

            SaveFunction(newNodeDefinition, true);
        }
        #endregion
    }
}<|MERGE_RESOLUTION|>--- conflicted
+++ resolved
@@ -893,7 +893,6 @@
             dynNode result;
 
             if (builtinTypesByTypeName.ContainsKey(name))
-<<<<<<< HEAD
             {
                 TypeLoadData tld = builtinTypesByTypeName[name];
 
@@ -902,37 +901,21 @@
                 newEl.NodeUI.DisableInteraction();
                 result = newEl;
             }
-            else
-            {
-                var def = dynSettings.FunctionDict[Guid.Parse(name)];
-
-                var ws = def.Workspace;
-
-=======
-            {
-                TypeLoadData tld = builtinTypesByTypeName[name];
+            else if (builtinTypesByNickname.ContainsKey(name))
+            {
+                TypeLoadData tld = builtinTypesByNickname[name];
 
                 var obj = Activator.CreateInstanceFrom(tld.Assembly.Location, tld.Type.FullName);
                 var newEl = (dynNode)obj.Unwrap();
                 newEl.NodeUI.DisableInteraction();
                 result = newEl;
             }
-            else if (builtinTypesByNickname.ContainsKey(name))
-            {
-                TypeLoadData tld = builtinTypesByNickname[name];
-
-                var obj = Activator.CreateInstanceFrom(tld.Assembly.Location, tld.Type.FullName);
-                var newEl = (dynNode)obj.Unwrap();
-                newEl.NodeUI.DisableInteraction();
-                result = newEl;
-            }
             else
             {
                 var def = dynSettings.FunctionDict[Guid.Parse(name)];
 
                 var ws = def.Workspace;
 
->>>>>>> bd515820
                 //TODO: Update to base off of Definition
                 var inputs =
                     ws.Nodes.Where(e => e is dynSymbol)
