--- conflicted
+++ resolved
@@ -31,12 +31,7 @@
 
 namespace Dynamo
 {
-<<<<<<< HEAD
-
-    public class DynamoController:INotifyPropertyChanged
-=======
     public class DynamoController : INotifyPropertyChanged
->>>>>>> 4b8028b6
     {
         public SearchController SearchController { get; internal set; }
         public PackageManagerLoginController PackageManagerLoginController { get; internal set; }
@@ -148,15 +143,11 @@
         {
             Bench = new dynBench(this);
 
-<<<<<<< HEAD
             SearchController = new SearchController(Bench);
             PackageManagerClient = new PackageManagerClient(this);
             PackageManagerLoginController = new PackageManagerLoginController(Bench, PackageManagerClient);
 
-            homeSpace = CurrentSpace = new HomeWorkspace();
-=======
             HomeSpace = CurrentSpace = new HomeWorkspace();
->>>>>>> 4b8028b6
 
             //Bench.CurrentX = dynBench.CANVAS_OFFSET_X;
             //Bench.CurrentY = dynBench.CANVAS_OFFSET_Y;
@@ -476,9 +467,6 @@
                     searchDict.Add(nodeUI, kvp.Key.Split(' ').Where(x => x.Length > 0));
                     searchDict.Add(nodeUI, kvp.Key);
                     searchDict.AddName(nodeUI, kvp.Key);
-
-
-
                 }
                 catch (Exception e)
                 {
@@ -728,13 +716,7 @@
             }
         }
 
-<<<<<<< HEAD
-        
-
-        internal dynWorkspace NewFunction(string name, string category, bool display)
-=======
         internal FunctionDefinition NewFunction(Guid id, string name, string category, bool display)
->>>>>>> 4b8028b6
         {
             //Add an entry to the funcdict
             var workSpace = new FuncWorkspace(
@@ -1051,7 +1033,7 @@
                 root.SetAttribute("X", workSpace.PositionX.ToString());
                 root.SetAttribute("Y", workSpace.PositionY.ToString());
 
-                if (workSpace != this.homeSpace) //If we are not saving the home space
+                if (workSpace != HomeSpace) //If we are not saving the home space
                 {
                     root.SetAttribute("Name", workSpace.Name);
                     root.SetAttribute("Category", ((FuncWorkspace)workSpace).Category);
