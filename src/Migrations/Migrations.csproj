﻿<?xml version="1.0" encoding="utf-8"?>
<Project ToolsVersion="4.0" DefaultTargets="Build" xmlns="http://schemas.microsoft.com/developer/msbuild/2003">
  <Import Project="$(MSBuildExtensionsPath)\$(MSBuildToolsVersion)\Microsoft.Common.props" Condition="Exists('$(MSBuildExtensionsPath)\$(MSBuildToolsVersion)\Microsoft.Common.props')" />
  <ImportGroup Label="PropertySheets">
    <Import Project="$(SolutionDir)Config\CS.props" />
  </ImportGroup>
  <PropertyGroup>
    <Configuration Condition=" '$(Configuration)' == '' ">Debug</Configuration>
    <Platform Condition=" '$(Platform)' == '' ">AnyCPU</Platform>
    <ProjectGuid>{06B9E5B0-7C50-4351-9D88-E159DC25755F}</ProjectGuid>
    <OutputType>Library</OutputType>
    <AppDesignerFolder>Properties</AppDesignerFolder>
    <RootNamespace>Migrations</RootNamespace>
    <AssemblyName>Migrations</AssemblyName>
    <TargetFrameworkVersion>v4.5</TargetFrameworkVersion>
    <FileAlignment>512</FileAlignment>
  </PropertyGroup>
  <PropertyGroup Condition=" '$(Configuration)|$(Platform)' == 'Debug|AnyCPU' ">
    <DebugSymbols>true</DebugSymbols>
    <DebugType>full</DebugType>
    <Optimize>false</Optimize>
    <OutputPath>$(OutputPath)\nodes</OutputPath>
    <DefineConstants>DEBUG;TRACE</DefineConstants>
    <ErrorReport>prompt</ErrorReport>
    <WarningLevel>4</WarningLevel>
  </PropertyGroup>
  <PropertyGroup Condition=" '$(Configuration)|$(Platform)' == 'Release|AnyCPU' ">
    <DebugType>pdbonly</DebugType>
    <Optimize>true</Optimize>
    <OutputPath>$(OutputPath)\nodes</OutputPath>
    <DefineConstants>TRACE</DefineConstants>
    <ErrorReport>prompt</ErrorReport>
    <WarningLevel>4</WarningLevel>
  </PropertyGroup>
  <ItemGroup>
    <Reference Include="System" />
    <Reference Include="System.Core" />
    <Reference Include="System.Xml" />
  </ItemGroup>
  <ItemGroup>
    <Compile Include="..\AssemblySharedInfoGenerator\AssemblySharedInfo.cs">
      <Link>Properties\AssemblySharedInfo.cs</Link>
    </Compile>
    <Compile Include="DynamoPython\dynPython.cs" />
    <Compile Include="MigrationHelpers.cs" />
    <Compile Include="CoreNodes\dynBaseTypes.cs" />
<<<<<<< HEAD
    <Compile Include="CoreNodes\dynColors.cs" />
    <Compile Include="CoreNodes\dynCommunication.cs" />
    <Compile Include="CoreNodes\dynFiles.cs" />
    <Compile Include="CoreNodes\dynFormula.cs" />
    <Compile Include="CoreNodes\dynMultithreading.cs" />
    <Compile Include="CoreNodes\dynOptimize.cs" />
    <Compile Include="CoreNodes\dynTimer.cs" />
    <Compile Include="CoreNodes\Measurement.cs" />
    <Compile Include="RevitNodes\DividedSurface.cs" />
    <Compile Include="RevitNodes\DynamicRelaxation.cs" />
    <Compile Include="RevitNodes\Element.cs" />
    <Compile Include="RevitNodes\Ellipse.cs" />
    <Compile Include="RevitNodes\Face.cs" />
    <Compile Include="RevitNodes\Facet.cs" />
    <Compile Include="RevitNodes\FamilyInstance.cs" />
    <Compile Include="RevitNodes\FamilyType.cs" />
    <Compile Include="RevitNodes\Floor.cs" />
    <Compile Include="RevitNodes\FreeForm.cs" />
=======
    <Compile Include="RevitNodes\AdaptiveComponents.cs" />
    <Compile Include="RevitNodes\AnalysisDisplay.cs" />
    <Compile Include="RevitNodes\Annotation.cs" />
    <Compile Include="RevitNodes\Arc.cs" />
    <Compile Include="RevitNodes\Circle.cs" />
    <Compile Include="RevitNodes\Curve.cs" />
    <Compile Include="RevitNodes\DividedCurve.cs" />
>>>>>>> b2a3f987
    <Compile Include="RevitNodes\FunctionWithRevit.cs" />
    <Compile Include="RevitNodes\Grid.cs" />
    <Compile Include="RevitNodes\HermiteSpline.cs" />
    <Compile Include="RevitNodes\Intersect.cs" />
    <Compile Include="RevitNodes\Level.cs" />
    <Compile Include="RevitNodes\Line.cs" />
    <Compile Include="RevitNodes\Material.cs" />
    <Compile Include="RevitNodes\ModelCurve.cs" />
    <Compile Include="RevitNodes\NurbsSpline.cs" />
    <Compile Include="RevitNodes\Plane.cs" />
    <Compile Include="RevitNodes\Solid.cs" />
    <Compile Include="RevitNodes\StructuralFraming.cs" />
    <Compile Include="RevitNodes\SunPath.cs" />
    <Compile Include="RevitNodes\Tesselation.cs" />
    <Compile Include="RevitNodes\Topography.cs" />
    <Compile Include="RevitNodes\Transaction.cs" />
    <Compile Include="RevitNodes\Transform.cs" />
    <Compile Include="RevitNodes\UV.cs" />
    <Compile Include="RevitNodes\View.cs" />
    <Compile Include="RevitNodes\Wall.cs" />
    <Compile Include="RevitNodes\XYZ.cs" />
    <Compile Include="Properties\AssemblyInfo.cs" />
  </ItemGroup>
  <ItemGroup>
    <ProjectReference Include="..\DynamoCore\DynamoCore.csproj">
      <Project>{7858fa8c-475f-4b8e-b468-1f8200778cf8}</Project>
      <Name>DynamoCore</Name>
      <Private>False</Private>
    </ProjectReference>
    <ProjectReference Include="..\NodeServices\DynamoServices.csproj">
      <Project>{ef879a10-041d-4c68-83e7-3192685f1bae}</Project>
      <Name>DynamoServices</Name>
      <Private>False</Private>
    </ProjectReference>
  </ItemGroup>
  
  <Import Project="$(MSBuildToolsPath)\Microsoft.CSharp.targets" />
  <!-- To modify your build process, add your task inside one of the targets below and uncomment it. 
       Other similar extension points exist, see Microsoft.Common.targets.
  <Target Name="BeforeBuild">
  </Target>
  <Target Name="AfterBuild">
  </Target>
  -->
</Project><|MERGE_RESOLUTION|>--- conflicted
+++ resolved
@@ -44,7 +44,6 @@
     <Compile Include="DynamoPython\dynPython.cs" />
     <Compile Include="MigrationHelpers.cs" />
     <Compile Include="CoreNodes\dynBaseTypes.cs" />
-<<<<<<< HEAD
     <Compile Include="CoreNodes\dynColors.cs" />
     <Compile Include="CoreNodes\dynCommunication.cs" />
     <Compile Include="CoreNodes\dynFiles.cs" />
@@ -63,7 +62,6 @@
     <Compile Include="RevitNodes\FamilyType.cs" />
     <Compile Include="RevitNodes\Floor.cs" />
     <Compile Include="RevitNodes\FreeForm.cs" />
-=======
     <Compile Include="RevitNodes\AdaptiveComponents.cs" />
     <Compile Include="RevitNodes\AnalysisDisplay.cs" />
     <Compile Include="RevitNodes\Annotation.cs" />
@@ -71,7 +69,6 @@
     <Compile Include="RevitNodes\Circle.cs" />
     <Compile Include="RevitNodes\Curve.cs" />
     <Compile Include="RevitNodes\DividedCurve.cs" />
->>>>>>> b2a3f987
     <Compile Include="RevitNodes\FunctionWithRevit.cs" />
     <Compile Include="RevitNodes\Grid.cs" />
     <Compile Include="RevitNodes\HermiteSpline.cs" />
