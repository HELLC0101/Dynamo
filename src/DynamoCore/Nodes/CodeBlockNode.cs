﻿using System;
using System.Collections;
using System.Collections.Generic;
using System.Collections.Specialized;
using System.Diagnostics;
using System.Globalization;
using System.Linq;
using System.Xml;

using Dynamo.Core;
using Dynamo.DSEngine;

using ProtoCore.AST.AssociativeAST;
using Dynamo.Models;
using Dynamo.Utilities;
using ProtoCore.BuildData;
using ArrayNode = ProtoCore.AST.AssociativeAST.ArrayNode;
using Node = ProtoCore.AST.Node;
using Operator = ProtoCore.DSASM.Operator;
using ProtoCore.Utils;
using Dynamo.UI;
using ProtoCore.Namespace;

namespace Dynamo.Nodes
{
    [NodeName("Code Block")]
    [NodeCategory(BuiltinNodeCategories.CORE_INPUT)]
    [NodeDescription("Allows for DesignScript code to be authored directly")]
    [IsDesignScriptCompatible]
    public class CodeBlockNodeModel : NodeModel
    {
        private readonly List<Statement> codeStatements = new List<Statement>();
        private string code = string.Empty;
        private List<string> inputIdentifiers = new List<string>();
        private readonly List<string> tempVariables = new List<string>();
        private string previewVariable;
        private readonly LibraryServices libraryServices;

        private bool shouldFocus = true;
        public bool ShouldFocus
        {
            get { return shouldFocus;  }
            internal set { shouldFocus = value; }
        }

<<<<<<< HEAD
        private readonly DynamoLogger logger;
        private ElementResolver elementResolver;

=======
>>>>>>> c35c96f3
        private struct Formatting
        {
            public const double INITIAL_MARGIN = 0;
            public const string TOOL_TIP_FOR_TEMP_VARIABLE = "Statement Output";
        }

        #region Public Methods

        public CodeBlockNodeModel(LibraryServices libraryServices)
        {
            ArgumentLacing = LacingStrategy.Disabled;
            this.libraryServices = libraryServices;
            this.libraryServices.LibraryLoaded += LibraryServicesOnLibraryLoaded;
        }

        public CodeBlockNodeModel(string userCode, LibraryServices libraryServices)
            : this(libraryServices)
        {
            code = userCode;
            ProcessCodeDirect();
        }

        public CodeBlockNodeModel(string userCode, double xPos, double yPos, LibraryServices libraryServices)
            : this(userCode, Guid.NewGuid(), xPos, yPos, libraryServices) { }

        public CodeBlockNodeModel(string userCode, Guid guid, double xPos, double yPos, LibraryServices libraryServices)
        {
            ArgumentLacing = LacingStrategy.Disabled;
            X = xPos;
            Y = yPos;
            this.libraryServices = libraryServices;
            this.libraryServices.LibraryLoaded += LibraryServicesOnLibraryLoaded;
            code = userCode;
            GUID = guid;
            ShouldFocus = false;

            ProcessCodeDirect();
        }

        public override void Dispose()
        {
            base.Dispose();
            libraryServices.LibraryLoaded -= LibraryServicesOnLibraryLoaded;
        }

        private void LibraryServicesOnLibraryLoaded(object sender, LibraryServices.LibraryLoadedEventArgs libraryLoadedEventArgs)
        {
            ProcessCodeDirect();
        }

        /// <summary>
        ///     It removes all the in ports and out ports so that the user knows there is an error.
        /// </summary>
        private void ProcessError()
        {
            previewVariable = null;
        }

        /// <summary>
        ///     Returns the names of all the variables defined in this code block.
        /// </summary>
        /// <returns>List containing all the names</returns>
        public List<string> GetDefinedVariableNames()
        {
            var defVarNames = new List<string>();

            // For unbound identifier, ideally if there is an input connect 
            // to it, it is defined variable. But here we have to be more
            // aggresive. For copy/paste, the connectors haven't been 
            // created yet, so if a variable is defined in other CBN, even
            // that variable is defined in this CBN, it is not included in
            // the return value. 
            defVarNames.AddRange(inputIdentifiers);

            // Then get all variabled on the LHS of the statements
            foreach (Statement stmnt in codeStatements)
            {
                defVarNames.AddRange(Statement.GetDefinedVariableNames(stmnt, true));
            }

            return defVarNames;
        }

        /// <summary>
        /// Returns the index of the port corresponding to the variable name given
        /// </summary>
        /// <param name="variableName"> Name of the variable corresponding to an input port </param>
        /// <returns> Index of the required port in the InPorts collection </returns>
        public static int GetInportIndex(CodeBlockNodeModel cbn, string variableName)
        {
            return cbn.inputIdentifiers.IndexOf(variableName);
        }

        /// <summary>
        ///  Returns the corresponding output port index for a given defined variable 
        /// </summary>
        /// <param name="variableName"></param>
        /// <returns></returns>
        public int GetOutportIndex(string variableName)
        {
            var svs = CodeBlockUtils.GetStatementVariables(codeStatements, true);
            for (int i = 0; i < codeStatements.Count; i++)
            {
                Statement s = codeStatements[i];
                if (CodeBlockUtils.DoesStatementRequireOutputPort(svs, i))
                {
                    List<string> varNames = Statement.GetDefinedVariableNames(s, true);
                    if (varNames.Contains(variableName))
                        return i;
                }
            }
            return -1;
        }

        #endregion

        #region Properties

        public override bool IsConvertible
        {
            get
            {
                return true;
            }
        }

        public override string AstIdentifierBase
        {
            get
            {
                return previewVariable ?? base.AstIdentifierBase;
            }
        }

        public string Code
        {
            get { return code; }
            private set { code = value; }
        }

        public void SetCodeContent(string newCode, UndoRedoRecorder recorder)
        {
            if (code != null && code.Equals(newCode))
                return;

            if (newCode == null) 
                code = null;
            else
            {
                string errorMessage = string.Empty;
                string warningMessage = string.Empty;

                using (recorder.BeginActionGroup())
                {
                    var inportConnections = new OrderedDictionary();
                    var outportConnections = new OrderedDictionary();
                    //Save the connectors so that we can recreate them at the correct positions
                    SaveAndDeleteConnectors(inportConnections, outportConnections, recorder);
                    
                    code = newCode;
                    ProcessCode(ref errorMessage, ref warningMessage);

                    //Recreate connectors that can be reused
                    LoadAndCreateConnectors(inportConnections, outportConnections, recorder);
                }

                RaisePropertyChanged("Code");
                ForceReExecuteOfNode = true;
                OnAstUpdated();
                ReportPosition();

                ClearRuntimeError();
                if (!string.IsNullOrEmpty(errorMessage))
                    Error(errorMessage);
                else if (!string.IsNullOrEmpty(warningMessage))
                    Warning(warningMessage);
            }
        }

        /// <summary>
        /// Temporary variables that generated in code.
        /// </summary>
        public List<string> TempVariables
        {
            get { return tempVariables; }
        }

        #endregion

        #region Protected Methods

        protected override bool UpdateValueCore(string name, string value, UndoRedoRecorder recorder)
        {
<<<<<<< HEAD
            base.SaveNode(xmlDoc, nodeElement, context);
            var helper = new XmlElementHelper(nodeElement);
            helper.SetAttribute("CodeText", code);
            helper.SetAttribute("ShouldFocus", shouldFocus);


            // Serialize elementResolver as strings of partial class name vs. fully resolved name
            SerializeElementResolver(nodeElement);
        }

        protected override void LoadNode(XmlNode nodeElement)
        {
            base.LoadNode(nodeElement);
            var helper = new XmlElementHelper(nodeElement as XmlElement);
            code = helper.ReadString("CodeText");

            // Lookup namespace resolution map if available and initialize new instance of ElementResolver
            DeserializeElementResolver(nodeElement as XmlElement);

            ProcessCodeDirect();
            shouldFocus = helper.ReadBoolean("ShouldFocus");
        }
=======
            if (name != "Code") 
                return base.UpdateValueCore(name, value, recorder);

            //Remove the UpdateValue's recording
            recorder.PopFromUndoGroup();
>>>>>>> c35c96f3

            value = CodeBlockUtils.FormatUserText(value);

            //Since an empty Code Block Node should not exist, this checks for such instances.
            // If an empty Code Block Node is found, it is deleted. Since the creation and deletion of 
            // an empty Code Block Node should not be recorded, this method also checks and removes
            // any unwanted recordings
            if (value == "")
            {
                Code = "";
            }
            else
            {
                if (!value.Equals(Code))
                    SetCodeContent(value, recorder);
            }
            return true;
        }

        protected override void SerializeCore(XmlElement element, SaveContext context)
        {
            base.SerializeCore(element, context);
            var helper = new XmlElementHelper(element);
            helper.SetAttribute("CodeText", code);
            helper.SetAttribute("ShouldFocus", shouldFocus);
        }

        protected override void DeserializeCore(XmlElement nodeElement, SaveContext context)
        {
            base.DeserializeCore(nodeElement, context);
            var helper = new XmlElementHelper(nodeElement);
            shouldFocus = helper.ReadBoolean("ShouldFocus");
            code = helper.ReadString("CodeText");
            ProcessCodeDirect();
        }

        internal override IEnumerable<AssociativeNode> BuildAst(List<AssociativeNode> inputAstNodes)
        {
            //Do not build if the node is in error.
            if (State == ElementState.Error)
            {
                return null;
            }

            var resultNodes = new List<AssociativeNode>();

            // Define unbound variables if necessary
            if (inputIdentifiers != null &&
                inputAstNodes != null &&
                inputIdentifiers.Count == inputAstNodes.Count)
            {
                var initStatments = inputIdentifiers.Zip(inputAstNodes,
                    (ident, rhs) =>
                    {
                        var identNode = AstFactory.BuildIdentifier(ident);
                        MapIdentifiers(identNode);
                        return AstFactory.BuildAssignment(identNode, rhs);
                    });
                resultNodes.AddRange(initStatments);
            }

            foreach (var astNode in codeStatements.Select(stmnt => NodeUtils.Clone(stmnt.AstNode)))
            {
                MapIdentifiers(astNode);
                resultNodes.Add(astNode as AssociativeNode);
            }

            return resultNodes;
        }

        public override IdentifierNode GetAstIdentifierForOutputIndex(int portIndex)
        {
            if (State == ElementState.Error)
                return null;

            // Here the "portIndex" is back mapped to the corresponding "Statement" 
            // object. However, not all "Statement" objects produce an output port,
            // so "portIndex" cannot be used directly to index into "codeStatements" 
            // list. This loop goes through "codeStatements", decrementing "portIndex"
            // along the way to determine the right "Statement" object matching the 
            // port index.
            // 
            Statement statement = null;
            var svs = CodeBlockUtils.GetStatementVariables(codeStatements, true);
            for (int stmt = 0, port = 0; stmt < codeStatements.Count; stmt++)
            {
                if (CodeBlockUtils.DoesStatementRequireOutputPort(svs, stmt))
                {
                    if (port == portIndex)
                    {
                        statement = codeStatements[stmt];
                        break;
                    }

                    port = port + 1;
                }
            }

            if (statement == null)
                return null;

            var binExprNode = statement.AstNode as BinaryExpressionNode;
            if (binExprNode == null || (binExprNode.LeftNode == null))
                return null;

            var identNode = binExprNode.LeftNode as IdentifierNode;
            var mappedIdent = NodeUtils.Clone(identNode);
            MapIdentifiers(mappedIdent);
            return mappedIdent as IdentifierNode;
        }

        #endregion

        #region Private Methods

        private void SerializeElementResolver(XmlElement nodeElement)
        {
            if (elementResolver == null)
                return;

            var xmlDoc = nodeElement.OwnerDocument;
            Debug.Assert(xmlDoc != null);

            var mapElement = xmlDoc.CreateElement("NamespaceResolutionMap");

            foreach (var element in elementResolver.ResolutionMap)
            {
                var resolverElement = xmlDoc.CreateElement("ClassMap");
                
                resolverElement.SetAttribute("partialName", element.Key);
                resolverElement.SetAttribute("resolvedName", element.Value.Key);
                resolverElement.SetAttribute("assemblyName", element.Value.Value);

                mapElement.AppendChild(resolverElement);
            }
            nodeElement.AppendChild(mapElement);
        }

        private void DeserializeElementResolver(XmlElement nodeElement)
        {
            var nodes = nodeElement.GetElementsByTagName("NamespaceResolutionMap");
            
            if (nodes.Count == 0)
            {
                // no namespace resolution map information exists in the DYN file
                return;
            }

            var resolutionMap = new Dictionary<string, KeyValuePair<string, string>>();
            foreach (XmlNode child in nodes[0].ChildNodes)
            {
                XmlAttribute pName = child.Attributes["partialName"];
                XmlAttribute rName = child.Attributes["resolvedName"];
                XmlAttribute aName = child.Attributes["assemblyName"];
                var kvp = new KeyValuePair<string, string>(rName.Value, aName.Value);
                resolutionMap.Add(pName.Value, kvp);
            }
            elementResolver = new ElementResolver(resolutionMap);
        }

        internal void ProcessCodeDirect()
        {
            string errorMessage = string.Empty;
            string warningMessage = string.Empty;

            ProcessCode(ref errorMessage, ref warningMessage);
            RaisePropertyChanged("Code");
            ForceReExecuteOfNode = true;
            OnAstUpdated();
            
            ClearRuntimeError();
            if (!string.IsNullOrEmpty(errorMessage))
            {
                Error(errorMessage);
            }
            else if (!string.IsNullOrEmpty(warningMessage))
            {
                Warning(warningMessage);
            }
        }

        private void ProcessCode(ref string errorMessage, ref string warningMessage)
        {
            code = CodeBlockUtils.FormatUserText(code);
            codeStatements.Clear();

            if (string.IsNullOrEmpty(Code))
                previewVariable = null;

            try
            {
<<<<<<< HEAD
                ParseParam parseParam = new ParseParam(this.GUID, code);
                if (Workspace.DynamoModel.EngineController.TryParseCode(ref parseParam, elementResolver))
=======
                var parseParam = new ParseParam(GUID, code);
                if (CompilerUtils.PreCompileCodeBlock(libraryServices.LibraryManagementCore, ref parseParam))
>>>>>>> c35c96f3
                {
                    if (parseParam.ParsedNodes != null)
                    {
                        // Create an instance of statement for each code statement written by the user
                        foreach (var parsedNode in parseParam.ParsedNodes)
                        {
                            // Create a statement variable from the generated nodes
                            codeStatements.Add(Statement.CreateInstance(parsedNode));
                        }

                        SetPreviewVariable(parseParam.ParsedNodes);
                    }
                }

                if (parseParam.Errors != null && parseParam.Errors.Any())
                {
                    errorMessage = string.Join("\n", parseParam.Errors.Select(m => m.Message));
                    ProcessError();
                    CreateInputOutputPorts();
                    return;
                }

                if (parseParam.Warnings != null)
                {
                    // Unbound identifiers in CBN will have input slots.
                    // 
                    // To check function redefinition, we need to check other
                    // CBN to find out if it has been defined yet. Now just
                    // skip this warning.
                    var warnings =
                        parseParam.Warnings.Where(
                            w =>
                                w.ID != WarningID.kIdUnboundIdentifier
                                    && w.ID != WarningID.kFunctionAlreadyDefined);

                    if (warnings.Any())
                    {
                        warningMessage = string.Join("\n", warnings.Select(m => m.Message));
                    }
                }

                if (parseParam.UnboundIdentifiers != null)
                    inputIdentifiers = new List<string>(parseParam.UnboundIdentifiers);
                else
                    inputIdentifiers.Clear();
            }
            catch (Exception e)
            {
                errorMessage = e.Message;
                previewVariable = null;
                ProcessError();
                return;
            }

            // Set the input and output ports based on the statements
            CreateInputOutputPorts();
        }

        private void SetPreviewVariable(IEnumerable<Node> parsedNodes)
        {
            previewVariable = null;
            if (parsedNodes == null || (!parsedNodes.Any()))
                return;

            IdentifierNode identifierNode = null;
            foreach (var statement in parsedNodes.Reverse().OfType<BinaryExpressionNode>())
            {
                identifierNode = statement.LeftNode as IdentifierNode;
                if (identifierNode != null) // Found the identifier...
                {
                    // ... that is not a temporary variable, take it!
                    if (!tempVariables.Contains(identifierNode.Value))
                        break;
                }
            }

            if (identifierNode == null)
                return;

            var duplicatedNode = new IdentifierNode(identifierNode);
            MapIdentifiers(duplicatedNode);

            // Of course, if we just needed "duplicatedNode.Value" we would not 
            // have to clone the original "IdentifierNode". In addition to 
            // renaming the variable, we also need to keep the array indexer 
            // (e.g. the "previewVariable" should be "arr[2][3]" instead of just
            // "arr") to obtain the correct value for that particular array 
            // element. The best way to keep these array indexers, naturally, is
            // to use "IdentifierNode.ToString" method, as in:
            // 
            //      previewVariable = duplicatedNode.ToString();
            // 
            // But the problem now is, "ILiveRunner.InspectNodeValue" method can 
            // only return a valid RuntimeMirror if "previewVariable" contains 
            // variable name (i.e. "arr") and nothing else (e.g. "arr[2][3]").
            // For now, simply set the "previewVariable" to just the array name,
            // instead of the full expression with array indexers.
            // 
            previewVariable = duplicatedNode.Value;
        }

        /// <summary>
        /// Creates the inport and outport data based on 
        /// the statements generated from the user code.
        /// </summary>
        /// 
        private void CreateInputOutputPorts()
        {
            InPortData.Clear();
            OutPortData.Clear();
            if ((codeStatements == null || (codeStatements.Count == 0))
                && (inputIdentifiers == null || (inputIdentifiers.Count == 0)))
            {
                RegisterAllPorts();
                return;
            }

            SetInputPorts();
            SetOutputPorts();

            RegisterAllPorts();
        }

        private void SetInputPorts()
        {
            // Generate input port data list from the unbound identifiers.
            var inportData = CodeBlockUtils.GenerateInputPortData(inputIdentifiers);
            foreach (var portData in inportData)
                InPortData.Add(portData);
        }

        private void SetOutputPorts()
        {
            // Get all defined variables and their locations
            var definedVars = codeStatements.Select(s => new KeyValuePair<Variable, int>(s.FirstDefinedVariable, s.StartLine))
                                            .Where(pair => pair.Key != null)
                                            .Select(pair => new KeyValuePair<string, int>(pair.Key.Name, pair.Value))
                                            .OrderBy(pair => pair.Key)
                                            .GroupBy(pair => pair.Key);

            // Calc each variable's last location of definition
            var locationMap = new Dictionary<string, int>();
            foreach (var defs in definedVars)
            {
                var name = defs.FirstOrDefault().Key;
                var loc = defs.Select(p => p.Value).Max<int>();
                locationMap[name] = loc;
            }

            // Create output ports
            var allDefs = locationMap.OrderBy(p => p.Value);
            if (allDefs.Any() == false)
                return;

            double prevPortBottom = 0.0;
            foreach (var def in allDefs)
            {
                // Map the given logical line index to its corresponding visual 
                // line index. Do note that "def.Value" here is the line number 
                // supplied by the paser, which uses 1-based line indexing so we 
                // have to remove one from the line index.
                // 
                var logicalIndex = def.Value - 1;
                
                string tooltip = def.Key;
                if (tempVariables.Contains(def.Key))
                    tooltip = Formatting.TOOL_TIP_FOR_TEMP_VARIABLE;

                double portCoordsY = Formatting.INITIAL_MARGIN;
                portCoordsY += logicalIndex * Configurations.CodeBlockPortHeightInPixels;

                OutPortData.Add(new PortData(string.Empty, tooltip)
                {
                    VerticalMargin = portCoordsY - prevPortBottom,
                    Height = Configurations.CodeBlockPortHeightInPixels
                });

                // Since we compute the "delta" between the top of the current 
                // port to the bottom of the previous port, we need to record 
                // down the bottom coordinate value before proceeding to the next 
                // port.
                // 
                prevPortBottom = portCoordsY + Configurations.CodeBlockPortHeightInPixels;
            }
        }

        /// <summary>
        ///     Deletes all the connections and saves their data (the start and end port)
        ///     so that they can be recreated if needed.
        /// </summary>
        /// <param name="inportConnections">A list of connections that will be destroyed</param>
        /// <param name="outportConnections"></param>
        /// <param name="recorder"></param>
        private void SaveAndDeleteConnectors(IDictionary inportConnections, IDictionary outportConnections, UndoRedoRecorder recorder)
        {
            //----------------------------Inputs---------------------------------
            foreach (var portModel in InPorts)
            {
                var portName = portModel.ToolTipContent;
                if (portModel.Connectors.Count != 0)
                {
                    inportConnections.Add(portName, new List<PortModel>());
                    foreach (var connector in portModel.Connectors)
                    {
                        (inportConnections[portName] as List<PortModel>).Add(connector.Start);
                        recorder.RecordDeletionForUndo(connector);
                    }
                }
                else
                    inportConnections.Add(portName, null);
            }

            //Delete the connectors
            foreach (PortModel inport in InPorts)
                inport.DestroyConnectors();

            //Clear out all the port models
            for (int i = InPorts.Count - 1; i >= 0; i--)
                InPorts.RemoveAt(i);


            //----------------------------Outputs---------------------------------
            for (int i = 0; i < OutPorts.Count; i++)
            {
                PortModel portModel = OutPorts[i];
                string portName = portModel.ToolTipContent;
                if (portModel.ToolTipContent.Equals(Formatting.TOOL_TIP_FOR_TEMP_VARIABLE))
                    portName += i.ToString(CultureInfo.InvariantCulture);
                if (portModel.Connectors.Count != 0)
                {
                    outportConnections.Add(portName, new List<PortModel>());
                    foreach (ConnectorModel connector in portModel.Connectors)
                    {
                        (outportConnections[portName] as List<PortModel>).Add(connector.End);
                        recorder.RecordDeletionForUndo(connector);
                    }
                }
                else
                    outportConnections.Add(portName, null);
            }

            //Delete the connectors
            foreach (PortModel outport in OutPorts)
                outport.DestroyConnectors();

            //Clear out all the port models
            for (int i = OutPorts.Count - 1; i >= 0; i--)
                OutPorts.RemoveAt(i);
        }

        /// <summary>
        ///     Now that the portData has been set for the new ports, we recreate the connections we
        ///     so mercilessly destroyed, restoring peace and balance to the world once again.
        /// </summary>
        /// <param name="inportConnections"></param>
        /// <param name="outportConnections"> List of the connections that were killed</param>
        /// <param name="recorder"></param>
        private void LoadAndCreateConnectors(OrderedDictionary inportConnections, OrderedDictionary outportConnections, UndoRedoRecorder recorder)
        {
            //----------------------------Inputs---------------------------------
            /* Input Port connections are matched only if the name is the same */
            for (int i = 0; i < InPortData.Count; i++)
            {
                string varName = InPortData[i].ToolTipString;
                if (inportConnections.Contains(varName))
                {
                    if (inportConnections[varName] != null)
                    {
                        foreach (var startPortModel in (inportConnections[varName] as List<PortModel>))
                        {
                            PortType p;
                            NodeModel startNode = startPortModel.Owner;
                            var connector = ConnectorModel.Make(
                                startNode,
                                this,
                                startNode.GetPortIndexAndType(startPortModel, out p),
                                i);
                            recorder.RecordCreationForUndo(connector);
                        }
                        outportConnections[varName] = null;
                    }
                }
            }

            //----------------------------Outputs--------------------------------
            /*The matching is done in three parts:
             *Step 1:
             *   First, it tries to match the connectors wrt to the defined 
             *   variable name. Hence it first checks to see if any of the old 
             *   variable names are present. If so, if there were any connectors 
             *   presnt then it makes the new connectors. As it iterates through 
             *   the new ports, it also finds the ports that didnt exist before
             */
            List<int> undefinedIndices = new List<int>();
            for (int i = 0; i < OutPortData.Count; i++)
            {
                string varName = OutPortData[i].ToolTipString;
                if (outportConnections.Contains(varName))
                {
                    if (outportConnections[varName] != null)
                    {
                        foreach (var endPortModel in (outportConnections[varName] as List<PortModel>))
                        {
                            PortType p;
                            NodeModel endNode = endPortModel.Owner;
                            var connector = ConnectorModel.Make(this, endNode, i,
                                endNode.GetPortIndexAndType(endPortModel, out p));
                            recorder.RecordCreationForUndo(connector);
                        }
                        outportConnections[varName] = null;
                    }
                }
                else
                    undefinedIndices.Add(i);
            }

            /*
             *Step 2:
             *   The second priority is to match the connections to the previous 
             *   indices. For all the ports that were not previously defined, it 
             *   now checks if that "numbered" port had any connections 
             *   previously, ie, if the old third port had 2 connections, then 
             *   these would go to the new 3rd port (if it is not a variable that
             *   was defined before)
             */
            for (int i = 0; i < undefinedIndices.Count; i++)
            {
                int index = undefinedIndices[i];
                if (index < outportConnections.Count && outportConnections[index] != null)
                {
                    foreach (PortModel endPortModel in (outportConnections[index] as List<PortModel>))
                    {
                        PortType p;
                        NodeModel endNode = endPortModel.Owner;
                        var connector = ConnectorModel.Make(this, endNode, index,
                            endNode.GetPortIndexAndType(endPortModel, out p));
                        recorder.RecordCreationForUndo(connector);
                    }
                    outportConnections[index] = null;
                    undefinedIndices.Remove(index);
                    i--;
                }
            }

            /*
             *Step 2:
             *   The final step. Now that the priorties are finished, the 
             *   function tries to reuse any existing connections by attaching 
             *   them to any ports that have not already been given connections
             */
            List<List<PortModel>> unusedConnections =
                outportConnections.Values.Cast<List<PortModel>>()
                    .Where(portModelList => portModelList != null)
                    .ToList();

            while (undefinedIndices.Count > 0 && unusedConnections.Count != 0)
            {
                foreach (PortModel endPortModel in unusedConnections[0])
                {
                    PortType p;
                    NodeModel endNode = endPortModel.Owner;
                    ConnectorModel connector = ConnectorModel.Make(
                        this,
                        endNode,
                        undefinedIndices[0],
                        endNode.GetPortIndexAndType(endPortModel, out p));
                    recorder.RecordCreationForUndo(connector);
                }
                undefinedIndices.RemoveAt(0);
                unusedConnections.RemoveAt(0);
            }
        }

        private void MapIdentifiers(Node astNode)
        {
            if (astNode == null)
            {
                return;
            }

            var definedVars = GetDefinedVariableNames();

            if (astNode is IdentifierNode)
            {
                var identNode = astNode as IdentifierNode;
                var ident = identNode.Value;
                if ((inputIdentifiers.Contains(ident) || definedVars.Contains(ident))
                    && !tempVariables.Contains(ident)
                    && !identNode.Equals(AstIdentifierForPreview))
                {
                    identNode.Name = identNode.Value = LocalizeIdentifier(ident);
                }

                MapIdentifiers(identNode.ArrayDimensions);
            }
            else if (astNode is IdentifierListNode)
            {
                var node = astNode as IdentifierListNode;
                MapIdentifiers(node.LeftNode);
                MapIdentifiers(node.RightNode);
            }
            else if (astNode is FunctionCallNode)
            {
                var node = astNode as FunctionCallNode;
                MapIdentifiers(node.Function);
                for (int i = 0; i < node.FormalArguments.Count; ++i)
                {
                    MapIdentifiers(node.FormalArguments[i]);
                }
                MapIdentifiers(node.ArrayDimensions);
            }
            else if (astNode is ArrayNode)
            {
                var node = astNode as ArrayNode;
                MapIdentifiers(node.Expr);
            }
            else if (astNode is ExprListNode)
            {
                var node = astNode as ExprListNode;
                for (int i = 0; i < node.list.Count; ++i)
                {
                    MapIdentifiers(node.list[i]);
                }
                MapIdentifiers(node.ArrayDimensions);
            }
            else if (astNode is FunctionDotCallNode)
            {
                var node = astNode as FunctionDotCallNode;
            }
            else if (astNode is InlineConditionalNode)
            {
                var node = astNode as InlineConditionalNode;
                MapIdentifiers(node.ConditionExpression);
                MapIdentifiers(node.TrueExpression);
                MapIdentifiers(node.FalseExpression);
            }
            else if (astNode is RangeExprNode)
            {
                var node = astNode as RangeExprNode;
                MapIdentifiers(node.FromNode);
                MapIdentifiers(node.ToNode);
                MapIdentifiers(node.StepNode);
                MapIdentifiers(node.ArrayDimensions);
            }
            else if (astNode is BinaryExpressionNode)
            {
                var node = astNode as BinaryExpressionNode;
                MapIdentifiers(node.LeftNode);
                MapIdentifiers(node.RightNode);
            }
        }

        private string LocalizeIdentifier(string identifierName)
        {
            var guid = GUID.ToString().Replace("-", string.Empty);
            return string.Format("{0}_{1}", identifierName, guid);
        }

        #endregion
    }

    public class Statement
    {
        #region Enums

        #region State enum

        public enum State
        {
            Normal,
            Warning,
            Error
        }

        #endregion

        #region StatementType enum

        public enum StatementType
        {
            None,
            Expression,
            Literal,
            Collection,
            AssignmentVar,
            FuncDeclaration
        }

        #endregion

        #endregion

        private readonly List<Variable> definedVariables = new List<Variable>();
        private readonly List<Variable> referencedVariables;
        private readonly List<Statement> subStatements = new List<Statement>();

        #region Public Methods
        public static Statement CreateInstance(Node parsedNode)
        {
            if (parsedNode == null)
                throw new ArgumentNullException();

            return new Statement(parsedNode);
        }

        public static void GetReferencedVariables(Node astNode, List<Variable> refVariableList)
        {
            //DFS Search to find all identifier nodes
            if (astNode == null)
                return;
            if (astNode is FunctionCallNode)
            {
                var currentNode = astNode as FunctionCallNode;
                foreach (AssociativeNode node in currentNode.FormalArguments)
                    GetReferencedVariables(node, refVariableList);
            }
            else if (astNode is IdentifierNode)
            {
                var resultVariable = new Variable(astNode as IdentifierNode);
                refVariableList.Add(resultVariable);
                GetReferencedVariables((astNode as IdentifierNode).ArrayDimensions, refVariableList);
            }
            else if (astNode is ArrayNode)
            {
                var currentNode = astNode as ArrayNode;
                GetReferencedVariables(currentNode.Expr, refVariableList);
                GetReferencedVariables(currentNode.Type, refVariableList);
            }
            else if (astNode is ExprListNode)
            {
                var currentNode = astNode as ExprListNode;
                foreach (AssociativeNode node in currentNode.list)
                    GetReferencedVariables(node, refVariableList);
            }
            else if (astNode is FunctionDotCallNode)
            {
                var currentNode = astNode as FunctionDotCallNode;
                GetReferencedVariables(currentNode.FunctionCall, refVariableList);
            }
            else if (astNode is InlineConditionalNode)
            {
                var currentNode = astNode as InlineConditionalNode;
                GetReferencedVariables(currentNode.ConditionExpression, refVariableList);
                GetReferencedVariables(currentNode.TrueExpression, refVariableList);
                GetReferencedVariables(currentNode.FalseExpression, refVariableList);
            }
            else if (astNode is RangeExprNode)
            {
                var currentNode = astNode as RangeExprNode;
                GetReferencedVariables(currentNode.FromNode, refVariableList);
                GetReferencedVariables(currentNode.ToNode, refVariableList);
                GetReferencedVariables(currentNode.StepNode, refVariableList);
            }
            else if (astNode is BinaryExpressionNode)
            {
                var currentNode = astNode as BinaryExpressionNode;
                GetReferencedVariables(currentNode.RightNode, refVariableList);
            }
            else
            {
                //Its could be something like a literal
                //Or node not completely implemented YET
            }
        }

        /// <summary>
        ///     Returns the names of the variables that have been referenced in the statement
        /// </summary>
        /// <param name="s"> Statement whose variable names to be got.</param>
        /// <param name="onlyTopLevel"> Bool to check if required to return reference variables in sub statements as well</param>
        /// <returns></returns>
        public static List<string> GetReferencedVariableNames(Statement s, bool onlyTopLevel)
        {
            var names = s.referencedVariables.Select(refVar => refVar.Name).ToList();
            if (!onlyTopLevel)
            {
                foreach (Statement subStatement in s.subStatements)
                    names.AddRange(GetReferencedVariableNames(subStatement, onlyTopLevel));
            }
            return names;
        }

        /// <summary>
        ///     Returns the names of the variables that have been declared in the statement
        /// </summary>
        /// <param name="s"> Statement whose variable names to be got.</param>
        /// <param name="onlyTopLevel"> Bool to check if required to return reference variables in sub statements as well</param>
        /// <returns></returns>
        public static List<string> GetDefinedVariableNames(Statement s, bool onlyTopLevel)
        {
            var names = s.definedVariables.Select(refVar => refVar.Name).ToList();
            if (!onlyTopLevel)
            {
                foreach (Statement subStatement in s.subStatements)
                    names.AddRange(GetReferencedVariableNames(subStatement, onlyTopLevel));
            }
            return names;
        }

        public static StatementType GetStatementType(Node astNode)
        {
            if (astNode is FunctionDefinitionNode)
                return StatementType.FuncDeclaration;
            if (astNode is BinaryExpressionNode)
            {
                var currentNode = astNode as BinaryExpressionNode;
                if (currentNode.Optr != Operator.assign)
                    throw new ArgumentException();
                if (!(currentNode.LeftNode.Name.StartsWith("temp") && currentNode.LeftNode.Name.Length > 10))
                    return StatementType.Expression;
                if (currentNode.RightNode is IdentifierNode)
                    return StatementType.AssignmentVar;
                if (currentNode.RightNode is ExprListNode)
                    return StatementType.Collection;
                if (currentNode.RightNode is DoubleNode || currentNode.RightNode is IntNode)
                    return StatementType.Literal;
                if (currentNode.RightNode is StringNode)
                    return StatementType.Literal;
            }
            return StatementType.None;
        }

        public static IdentifierNode GetDefinedIdentifier(Node leftNode)
        {
            if (leftNode is IdentifierNode)
                return leftNode as IdentifierNode;
            else if (leftNode is IdentifierListNode)
                return GetDefinedIdentifier((leftNode as IdentifierListNode).LeftNode);
            else if (leftNode is FunctionCallNode)
                return null;
            else
                throw new ArgumentException("Left node type incorrect");
        }
        #endregion

        #region Properties

        public int StartLine { get; private set; }
        public int EndLine { get; private set; }

        public Variable FirstDefinedVariable
        {
            get { return definedVariables.FirstOrDefault(); }
        }

        public State CurrentState { get; private set; }
        public StatementType CurrentType { get; private set; }
        public Node AstNode { get; private set; }

        #endregion

        #region Private Methods

        private Statement(Node parsedNode)
        {
            StartLine = parsedNode.line;
            EndLine = parsedNode.endLine;
            CurrentType = GetStatementType(parsedNode);
            AstNode = parsedNode;

            if (parsedNode is BinaryExpressionNode)
            {
                //First get all the defined variables
                while (parsedNode is BinaryExpressionNode)
                {
                    IdentifierNode assignedVar = GetDefinedIdentifier((parsedNode as BinaryExpressionNode).LeftNode);
                    if (assignedVar != null)
                        definedVariables.Add(new Variable(assignedVar));
                    parsedNode = (parsedNode as BinaryExpressionNode).RightNode;
                }

                //Then get the referenced variables
                List<Variable> refVariableList = new List<Variable>();
                GetReferencedVariables(parsedNode, refVariableList);
                referencedVariables = refVariableList;
            }
            else if (parsedNode is FunctionDefinitionNode)
            {
                // Handle function definitions in CBN
            }
            else
                throw new ArgumentException("Must be func def or assignment");

            Variable.SetCorrectColumn(referencedVariables, CurrentType, StartLine);
        }

        #endregion
    }


    public class Variable
    {
        public int Row { get; private set; }
        public int StartColumn { get; private set; }

        public int EndColumn
        {
            get { return StartColumn + Name.Length; }
        }

        public string Name { get; private set; }

        #region Private Methods

        private void MoveColumnBack(int line)
        {
            //Move the column of the variable back only if it is on the same line
            //as the fake variable
            if (Row == line)
                StartColumn -= 13;
        }

        #endregion

        #region Public Methods

        public Variable(IdentifierNode identNode)
        {
            if (identNode == null)
                throw new ArgumentNullException();

            Name = identNode.ToString();
            Row = identNode.line;
            StartColumn = identNode.col;
        }

        public Variable(string name, int line)
        {
            Name = name;
            Row = line;
        }

        public static void SetCorrectColumn(List<Variable> refVar, Statement.StatementType type, int line)
        {
            if (refVar == null)
                return;
            if (type != Statement.StatementType.Expression)
            {
                foreach (Variable singleVar in refVar)
                    singleVar.MoveColumnBack(line);
            }
        }

        #endregion
    }
}<|MERGE_RESOLUTION|>--- conflicted
+++ resolved
@@ -43,12 +43,9 @@
             internal set { shouldFocus = value; }
         }
 
-<<<<<<< HEAD
         private readonly DynamoLogger logger;
         private ElementResolver elementResolver;
 
-=======
->>>>>>> c35c96f3
         private struct Formatting
         {
             public const double INITIAL_MARGIN = 0;
@@ -242,36 +239,11 @@
 
         protected override bool UpdateValueCore(string name, string value, UndoRedoRecorder recorder)
         {
-<<<<<<< HEAD
-            base.SaveNode(xmlDoc, nodeElement, context);
-            var helper = new XmlElementHelper(nodeElement);
-            helper.SetAttribute("CodeText", code);
-            helper.SetAttribute("ShouldFocus", shouldFocus);
-
-
-            // Serialize elementResolver as strings of partial class name vs. fully resolved name
-            SerializeElementResolver(nodeElement);
-        }
-
-        protected override void LoadNode(XmlNode nodeElement)
-        {
-            base.LoadNode(nodeElement);
-            var helper = new XmlElementHelper(nodeElement as XmlElement);
-            code = helper.ReadString("CodeText");
-
-            // Lookup namespace resolution map if available and initialize new instance of ElementResolver
-            DeserializeElementResolver(nodeElement as XmlElement);
-
-            ProcessCodeDirect();
-            shouldFocus = helper.ReadBoolean("ShouldFocus");
-        }
-=======
             if (name != "Code") 
                 return base.UpdateValueCore(name, value, recorder);
 
             //Remove the UpdateValue's recording
             recorder.PopFromUndoGroup();
->>>>>>> c35c96f3
 
             value = CodeBlockUtils.FormatUserText(value);
 
@@ -297,6 +269,9 @@
             var helper = new XmlElementHelper(element);
             helper.SetAttribute("CodeText", code);
             helper.SetAttribute("ShouldFocus", shouldFocus);
+
+            // Serialize elementResolver as strings of partial class name vs. fully resolved name
+            SerializeElementResolver(element);
         }
 
         protected override void DeserializeCore(XmlElement nodeElement, SaveContext context)
@@ -305,6 +280,10 @@
             var helper = new XmlElementHelper(nodeElement);
             shouldFocus = helper.ReadBoolean("ShouldFocus");
             code = helper.ReadString("CodeText");
+
+            // Lookup namespace resolution map if available and initialize new instance of ElementResolver
+            DeserializeElementResolver(nodeElement);
+
             ProcessCodeDirect();
         }
 
@@ -463,13 +442,8 @@
 
             try
             {
-<<<<<<< HEAD
-                ParseParam parseParam = new ParseParam(this.GUID, code);
-                if (Workspace.DynamoModel.EngineController.TryParseCode(ref parseParam, elementResolver))
-=======
                 var parseParam = new ParseParam(GUID, code);
-                if (CompilerUtils.PreCompileCodeBlock(libraryServices.LibraryManagementCore, ref parseParam))
->>>>>>> c35c96f3
+                if (CompilerUtils.PreCompileCodeBlock(libraryServices.LibraryManagementCore, ref parseParam, elementResolver))
                 {
                     if (parseParam.ParsedNodes != null)
                     {
