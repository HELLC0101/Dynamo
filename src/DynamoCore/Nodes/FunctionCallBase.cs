using Dynamo.Models;

namespace Dynamo.Nodes
{
    /// <summary>
    ///     Node base class for all nodes that produce a DS function call.
    /// </summary>
    public abstract class FunctionCallBase : NodeModel
    {
        /// <summary>
        ///     Controller used to sync node with a function definition.
        /// </summary>
        public FunctionCallNodeController Controller { get; private set; }

        protected FunctionCallBase(WorkspaceModel workspace, FunctionCallNodeController controller) 
            : base(workspace)
        {
            Controller = controller;
            Controller.SyncNodeWithDefinition(this);
        }

<<<<<<< HEAD
=======
        /// <summary>
        /// The unique name that was created the node by
        /// </summary>
>>>>>>> 7cdf4a63
        public override string CreatingName
        {
            get
            {
                return this.Controller != null ? this.Controller.Definition.MangledName : this.Name;
            }
        }
    }
}<|MERGE_RESOLUTION|>--- conflicted
+++ resolved
@@ -19,12 +19,9 @@
             Controller.SyncNodeWithDefinition(this);
         }
 
-<<<<<<< HEAD
-=======
         /// <summary>
         /// The unique name that was created the node by
         /// </summary>
->>>>>>> 7cdf4a63
         public override string CreatingName
         {
             get
