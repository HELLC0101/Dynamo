﻿using System.Collections.Generic;
using System.Linq;
using System.Xml;

using Dynamo.Models;

using ProtoCore.AST.AssociativeAST;

namespace Dynamo.Nodes
{
    /// <summary>
    ///     Controller that synchronizes a node with a custom node definition.
    /// </summary>
    public class CustomNodeController<T> : FunctionCallNodeController<T>
        where T : CustomNodeDefinition
    {
        public CustomNodeController(T def) : base(def) { }
        
        protected override void InitializeInputs(NodeModel model)
        {
            model.InPortData.Clear();

<<<<<<< HEAD
            if (Definition.Parameters == null)
                return;

            foreach (var p in Definition.Parameters)
                model.InPortData.Add(new PortData(p.Name, p.Type.ToShortString(), p.DefaultValue));
=======
            if (Definition.DisplayParameters == null) return;

            foreach (string arg in Definition.DisplayParameters)
                model.InPortData.Add(new PortData(arg, "parameter"));
>>>>>>> f8be3775
        }

        protected override void InitializeOutputs(NodeModel model)
        {
            model.OutPortData.Clear();
            if (Definition.ReturnKeys != null && Definition.ReturnKeys.Any())
            {
                foreach (string key in Definition.ReturnKeys)
                    model.OutPortData.Add(new PortData(key, "return value"));
            }
            else
                model.OutPortData.Add(new PortData("", "return value"));
        }

        protected override AssociativeNode GetFunctionApplication(NodeModel model, List<AssociativeNode> inputAstNodes)
        {
            if (!model.IsPartiallyApplied)
            {
                model.AppendReplicationGuides(inputAstNodes);
                return AstFactory.BuildFunctionCall(Definition.FunctionName, inputAstNodes);
            }

            var count = Definition.DisplayParameters.Count();
            return AstFactory.BuildFunctionObject(
                Definition.FunctionName,
                count,
                Enumerable.Range(0, count).Where(model.HasInput),
                inputAstNodes);
        }

        protected override void BuildAstForPartialMultiOutput(
            NodeModel model, AssociativeNode rhs, List<AssociativeNode> resultAst)
        {
            base.BuildAstForPartialMultiOutput(model, rhs, resultAst);

            var emptyList = AstFactory.BuildExprList(new List<AssociativeNode>());
            var previewIdInit = AstFactory.BuildAssignment(model.AstIdentifierForPreview, emptyList);

            resultAst.Add(previewIdInit);
            resultAst.AddRange(
                Definition.ReturnKeys.Select(
                    (rtnKey, idx) =>
                        AstFactory.BuildAssignment(
                            AstFactory.BuildIdentifier(
                                model.AstIdentifierForPreview.Name,
                                AstFactory.BuildStringNode(rtnKey)),
                            model.GetAstIdentifierForOutputIndex(idx))));
        }

        protected override void AssignIdentifiersForFunctionCall(
            NodeModel model, AssociativeNode rhs, List<AssociativeNode> resultAst)
        {
            if (model.OutPortData.Count == 1)
            {
                resultAst.Add(AstFactory.BuildAssignment(model.AstIdentifierForPreview, rhs));
                resultAst.Add(
                    AstFactory.BuildAssignment(
                        model.GetAstIdentifierForOutputIndex(0),
                        model.AstIdentifierForPreview));
            }
            else
                base.AssignIdentifiersForFunctionCall(model, rhs, resultAst);
        }

        protected override void BuildOutputAst(NodeModel model, List<AssociativeNode> inputAstNodes, List<AssociativeNode> resultAst)
        {
            if (Definition == null)
            {
                var lhs = model.AstIdentifierForPreview;
                var rhs = AstFactory.BuildNullNode();
                resultAst.Add(AstFactory.BuildAssignment(lhs, rhs));
            }
            else
            {
                base.BuildOutputAst(model, inputAstNodes, resultAst);
            }
        }

        public override void SyncNodeWithDefinition(NodeModel model)
        {
            if (IsInSyncWithNode(model)) 
                return;
            
            base.SyncNodeWithDefinition(model);
            model.OnAstUpdated();
        }

        public override void SerializeCore(XmlElement nodeElement, SaveContext saveContext)
        {
            //Debug.WriteLine(pd.Object.GetType().ToString());
            XmlElement outEl = nodeElement.OwnerDocument.CreateElement("ID");

            outEl.SetAttribute("value", Definition.FunctionId.ToString());
            nodeElement.AppendChild(outEl);
            nodeElement.SetAttribute("nickname", NickName);
        }

        /// <summary>
        ///   Return if the custom node instance is in sync with its definition.
        ///   It may be out of sync if .dyf file is opened and updated and then
        ///   .dyn file is opened. 
        /// </summary>
        public bool IsInSyncWithNode(NodeModel model)
        {
<<<<<<< HEAD
            if (Definition == null)
                return false;

            if (Definition.Parameters != null)
            {
                var defParamNames = Definition.Parameters.Select(p => p.Name);
                var paramNames = model.InPortData.Select(p => p.NickName);
                if (!defParamNames.SequenceEqual(paramNames))
                    return false;

                var defParamTypes = Definition.Parameters.Select(p => p.Type.ToShortString());
                var paramTypes = model.InPortData.Select(p => p.ToolTipString);
                if (!defParamTypes.SequenceEqual(paramTypes))
                    return false;
            }

            if (Definition.ReturnKeys != null)
            {
                var returnKeys = model.OutPortData.Select(p => p.NickName);
                if (!Definition.ReturnKeys.SequenceEqual(returnKeys))
                    return false;
            }

            return true;
        }

        private bool VerifyFuncId(ref Guid funcId, string nickname)
        {
            if (funcId == null) return false;

            // if the dyf does not exist on the search path...
            if (this.dynamoModel.CustomNodeManager.Contains(funcId))
                return true;

            CustomNodeManager manager = this.dynamoModel.CustomNodeManager;

            // if there is a node with this name, use it instead
            if (!manager.Contains(nickname)) return false;

            funcId = manager.GetGuidFromName(nickname);
            return true;
        }

        private void LoadProxyCustomNode(Guid funcId, string nickname)
        {
            var proxyDef = new CustomNodeDefinition(funcId)
            {
                WorkspaceModel =
                    new CustomNodeWorkspaceModel(this.dynamoModel, nickname, "Custom Nodes") { FileName = null },
                IsProxy = true
            };

            string userMsg = "Failed to load custom node: " + nickname + ".  Replacing with proxy custom node.";

            this.dynamoModel.Logger.Log(userMsg);

            // tell custom node loader, but don't provide path, forcing user to resave explicitly
            this.dynamoModel.CustomNodeManager.SetFunctionDefinition(funcId, proxyDef);
=======
            return Definition == null || (Definition.DisplayParameters == null
                || (Definition.DisplayParameters.Count() == model.InPortData.Count()
                    && Definition.DisplayParameters.SequenceEqual(
                        model.InPortData.Select(p => p.NickName))))
                && (Definition.ReturnKeys == null
                    || Definition.ReturnKeys.Count() == model.OutPortData.Count()
                        && Definition.ReturnKeys.SequenceEqual(
                            model.OutPortData.Select(p => p.NickName)));
>>>>>>> f8be3775
        }
    }
}<|MERGE_RESOLUTION|>--- conflicted
+++ resolved
@@ -20,18 +20,10 @@
         {
             model.InPortData.Clear();
 
-<<<<<<< HEAD
-            if (Definition.Parameters == null)
-                return;
+            if (Definition.DisplayParameters == null) return;
 
             foreach (var p in Definition.Parameters)
                 model.InPortData.Add(new PortData(p.Name, p.Type.ToShortString(), p.DefaultValue));
-=======
-            if (Definition.DisplayParameters == null) return;
-
-            foreach (string arg in Definition.DisplayParameters)
-                model.InPortData.Add(new PortData(arg, "parameter"));
->>>>>>> f8be3775
         }
 
         protected override void InitializeOutputs(NodeModel model)
@@ -136,7 +128,6 @@
         /// </summary>
         public bool IsInSyncWithNode(NodeModel model)
         {
-<<<<<<< HEAD
             if (Definition == null)
                 return false;
 
@@ -162,49 +153,5 @@
 
             return true;
         }
-
-        private bool VerifyFuncId(ref Guid funcId, string nickname)
-        {
-            if (funcId == null) return false;
-
-            // if the dyf does not exist on the search path...
-            if (this.dynamoModel.CustomNodeManager.Contains(funcId))
-                return true;
-
-            CustomNodeManager manager = this.dynamoModel.CustomNodeManager;
-
-            // if there is a node with this name, use it instead
-            if (!manager.Contains(nickname)) return false;
-
-            funcId = manager.GetGuidFromName(nickname);
-            return true;
-        }
-
-        private void LoadProxyCustomNode(Guid funcId, string nickname)
-        {
-            var proxyDef = new CustomNodeDefinition(funcId)
-            {
-                WorkspaceModel =
-                    new CustomNodeWorkspaceModel(this.dynamoModel, nickname, "Custom Nodes") { FileName = null },
-                IsProxy = true
-            };
-
-            string userMsg = "Failed to load custom node: " + nickname + ".  Replacing with proxy custom node.";
-
-            this.dynamoModel.Logger.Log(userMsg);
-
-            // tell custom node loader, but don't provide path, forcing user to resave explicitly
-            this.dynamoModel.CustomNodeManager.SetFunctionDefinition(funcId, proxyDef);
-=======
-            return Definition == null || (Definition.DisplayParameters == null
-                || (Definition.DisplayParameters.Count() == model.InPortData.Count()
-                    && Definition.DisplayParameters.SequenceEqual(
-                        model.InPortData.Select(p => p.NickName))))
-                && (Definition.ReturnKeys == null
-                    || Definition.ReturnKeys.Count() == model.OutPortData.Count()
-                        && Definition.ReturnKeys.SequenceEqual(
-                            model.OutPortData.Select(p => p.NickName)));
->>>>>>> f8be3775
-        }
     }
 }