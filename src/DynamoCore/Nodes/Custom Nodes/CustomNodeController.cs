--- conflicted
+++ resolved
@@ -5,7 +5,6 @@
 using Dynamo.Models;
 
 using ProtoCore.AST.AssociativeAST;
-using Dynamo.Properties;
 
 namespace Dynamo.Nodes
 {
@@ -23,13 +22,8 @@
 
             if (Definition.DisplayParameters == null) return;
 
-<<<<<<< HEAD
-            foreach (string arg in Definition.Parameters)
-                model.InPortData.Add(new PortData(arg, Dynamo.Properties.Resources.PortDataParameterToolTip));
-=======
             foreach (string arg in Definition.DisplayParameters)
                 model.InPortData.Add(new PortData(arg, "parameter"));
->>>>>>> c35c96f3
         }
 
         protected override void InitializeOutputs(NodeModel model)
@@ -38,10 +32,10 @@
             if (Definition.ReturnKeys != null && Definition.ReturnKeys.Any())
             {
                 foreach (string key in Definition.ReturnKeys)
-                    model.OutPortData.Add(new PortData(key, Resources.PortDataReturnValueToolTip));
+                    model.OutPortData.Add(new PortData(key, "return value"));
             }
             else
-                model.OutPortData.Add(new PortData(string.Empty, Resources.PortDataReturnValueToolTip));
+                model.OutPortData.Add(new PortData("", "return value"));
         }
 
         protected override AssociativeNode GetFunctionApplication(NodeModel model, List<AssociativeNode> inputAstNodes)
@@ -124,53 +118,6 @@
             nodeElement.SetAttribute("nickname", NickName);
         }
 
-<<<<<<< HEAD
-        public override void LoadNode(XmlNode nodeElement)
-        {
-            XmlNode idNode =
-                nodeElement.ChildNodes.Cast<XmlNode>()
-                    .LastOrDefault(subNode => subNode.Name.Equals("ID"));
-
-            if (idNode == null || idNode.Attributes == null) return;
-            
-            string id = idNode.Attributes[0].Value;
-
-            string nickname = nodeElement.Attributes["nickname"].Value;
-            
-            Guid funcId;
-            if (!Guid.TryParse(id, out funcId) && nodeElement.Attributes != null)
-            {
-                funcId = GuidUtility.Create(GuidUtility.UrlNamespace, nickname);
-            }
-
-            if (!VerifyFuncId(ref funcId, nickname))
-                LoadProxyCustomNode(funcId, nickname);
-            
-            Definition = this.dynamoModel.CustomNodeManager.GetFunctionDefinition(funcId);
-        }
-
-        public override void DeserializeCore(XmlElement element, SaveContext context)
-        {
-            base.DeserializeCore(element, context);
-
-            var helper = new XmlElementHelper(element);
-            var nickname = helper.ReadString(/*NXLT*/"functionName");
-
-            Guid funcId;
-            if (!Guid.TryParse(helper.ReadString(/*NXLT*/"functionId"), out funcId))
-                funcId = GuidUtility.Create(GuidUtility.UrlNamespace, nickname);
-
-            if (!VerifyFuncId(ref funcId, nickname))
-            {
-                LoadProxyCustomNode(funcId, nickname);
-                return;
-            }
-
-            Definition = this.dynamoModel.CustomNodeManager.GetFunctionDefinition(funcId);
-        }
-
-=======
->>>>>>> c35c96f3
         /// <summary>
         ///   Return if the custom node instance is in sync with its definition.
         ///   It may be out of sync if .dyf file is opened and updated and then
@@ -178,51 +125,6 @@
         /// </summary>
         public bool IsInSyncWithNode(NodeModel model)
         {
-<<<<<<< HEAD
-            return Definition != null
-                && ((Definition.Parameters == null
-                    || (Definition.Parameters.Count() == model.InPortData.Count()
-                        && Definition.Parameters.SequenceEqual(
-                            model.InPortData.Select(p => p.NickName))))
-                    && (Definition.ReturnKeys == null
-                        || Definition.ReturnKeys.Count() == model.OutPortData.Count()
-                            && Definition.ReturnKeys.SequenceEqual(
-                                model.OutPortData.Select(p => p.NickName))));
-        }
-
-        private bool VerifyFuncId(ref Guid funcId, string nickname)
-        {
-            if (funcId == null) return false;
-
-            // if the dyf does not exist on the search path...
-            if (this.dynamoModel.CustomNodeManager.Contains(funcId))
-                return true;
-
-            CustomNodeManager manager = this.dynamoModel.CustomNodeManager;
-
-            // if there is a node with this name, use it instead
-            if (!manager.Contains(nickname)) return false;
-
-            funcId = manager.GetGuidFromName(nickname);
-            return true;
-        }
-
-        private void LoadProxyCustomNode(Guid funcId, string nickname)
-        {
-            var proxyDef = new CustomNodeDefinition(funcId)
-            {
-                WorkspaceModel =
-                    new CustomNodeWorkspaceModel(this.dynamoModel, nickname, "Custom Nodes") { FileName = null },
-                IsProxy = true
-            };
-
-            string userMsg = String.Format(Properties.Resources.FailedToLoadCustomNode, nickname);
-
-            this.dynamoModel.Logger.Log(userMsg);
-
-            // tell custom node loader, but don't provide path, forcing user to resave explicitly
-            this.dynamoModel.CustomNodeManager.SetFunctionDefinition(funcId, proxyDef);
-=======
             return Definition == null || (Definition.DisplayParameters == null
                 || (Definition.DisplayParameters.Count() == model.InPortData.Count()
                     && Definition.DisplayParameters.SequenceEqual(
@@ -231,7 +133,6 @@
                     || Definition.ReturnKeys.Count() == model.OutPortData.Count()
                         && Definition.ReturnKeys.SequenceEqual(
                             model.OutPortData.Select(p => p.NickName)));
->>>>>>> c35c96f3
         }
     }
 }