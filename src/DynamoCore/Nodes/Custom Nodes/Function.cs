--- conflicted
+++ resolved
@@ -82,66 +82,7 @@
             element.AppendChild(outEl);
         }
 
-<<<<<<< HEAD
-        /// <summary>
-        /// Create a definition for custom node and add inputs and outputs
-        /// </summary>
-        /// <param name="funcID">ID of the definition</param>
-        /// <param name="inputs">Number of inputs</param>
-        /// <param name="outputs">Number of outputs</param>
-        internal void LoadNode(Guid funcID, int inputs, int outputs)
-        {
-            // create a definition fo custom node
-            Controller.LoadNode(funcID, this.NickName);
-            
-            PortData data;
-            if (outputs > -1)
-            {
-                // create outputs for the node
-                for (int i = 0; i < outputs; i++)
-                {
-                    data = new PortData("", "Output #" + (i + 1));
-                    if (OutPortData.Count > i)
-                        OutPortData[i] = data;
-                    else
-                        OutPortData.Add(data);
-                }
-            }
-
-            if (inputs > -1)
-            {
-                // create inputs for the node
-                for (int i = 0; i < inputs; i++)
-                {
-                    data = new PortData("", "Input #" + (i + 1));
-                    if (InPortData.Count > i)
-                        InPortData[i] = data;
-                    else
-                        InPortData.Add(data);
-                }
-            }
-
-            // make the custom node instance be in sync 
-            // with its definition if it's needed
-            if (!Controller.IsInSyncWithNode(this))
-            {
-                Controller.SyncNodeWithDefinition(this);
-            }
-            else
-            {
-                RegisterAllPorts();
-            }
-
-            //argument lacing on functions should be set to disabled
-            //by default in the constructor, but for any workflow saved
-            //before this was the case, we need to ensure it here.
-            ArgumentLacing = LacingStrategy.Disabled;
-        }
-
-        protected override void LoadNode(XmlNode nodeElement)
-=======
         protected override void DeserializeCore(XmlElement nodeElement, SaveContext context)
->>>>>>> a63cee17
         {
             base.DeserializeCore(nodeElement, context); //Base implementation must be called
 
