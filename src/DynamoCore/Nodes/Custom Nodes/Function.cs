--- conflicted
+++ resolved
@@ -10,6 +10,7 @@
 using ProtoCore;
 using ProtoCore.DSASM;
 using DynamoUtilities;
+using Dynamo.Library;
 
 namespace Dynamo.Nodes
 {
@@ -28,14 +29,10 @@
             CustomNodeDefinition def, string nickName, string description, string category)
             : base(new CustomNodeController<CustomNodeDefinition>(def))
         {
-<<<<<<< HEAD
             ArgumentLacing = LacingStrategy.Shortest;
-=======
-            ArgumentLacing = LacingStrategy.Disabled;
             NickName = nickName;
             Description = description;
             Category = category;
->>>>>>> f8be3775
         }
 
         public CustomNodeDefinition Definition { get { return Controller.Definition; } }
@@ -203,7 +200,6 @@
             set
             {
                 inputSymbol = value;
-<<<<<<< HEAD
 
                 ClearRuntimeError();
                 var substrings = inputSymbol.Split(':');
@@ -258,17 +254,14 @@
                     }
                 }
 
-                Parameter = new CustomNodeParameter(nickName, type, defaultValue);
-
-                ReportModification();
-=======
+                Parameter = new TypedParameter(nickName, type, defaultValue);
+
                 OnAstUpdated();
->>>>>>> f8be3775
                 RaisePropertyChanged("InputSymbol");
             }
         }
 
-        public CustomNodeParameter Parameter
+        public TypedParameter Parameter
         {
             get;
             private set;
@@ -303,7 +296,6 @@
             ArgumentLacing = LacingStrategy.Disabled;
         }
 
-<<<<<<< HEAD
         private bool TryParseInputSymbol(string inputSymbol, 
                                          out IdentifierNode identifier, 
                                          out AssociativeNode defaultValue)
@@ -329,7 +321,8 @@
 
             ParseParam parseParam = new ParseParam(this.GUID, parseString);
 
-            if (this.Workspace.DynamoModel.EngineController.TryParseCode(ref parseParam) &&
+            /*
+            if (DynamoModel.EngineController.TryParseCode(ref parseParam) &&
                 parseParam.ParsedNodes != null &&
                 parseParam.ParsedNodes.Any())
             {
@@ -345,14 +338,12 @@
                     return identifier != null;
                 }
             }
+            */
 
             return false;
         }
 
-        protected override bool UpdateValueCore(string name, string value)
-=======
         protected override bool UpdateValueCore(string name, string value, UndoRedoRecorder recorder)
->>>>>>> f8be3775
         {
             if (name == "InputSymbol")
             {
