﻿using System;
using System.Collections.Generic;
using System.Linq;
using System.Xml;

using Dynamo.Models;
using Dynamo.Utilities;

using ProtoCore.AST.AssociativeAST;

namespace Dynamo.Nodes
{
    /// <summary>
    ///     DesignScript Custom Node instance.
    /// </summary>
    [NodeName("Custom Node")]
    [NodeDescription("Instance of a Custom Node")]
    [IsInteractive(false)]
    [NodeSearchable(false)]
    [IsMetaNode]
    public partial class Function : FunctionCallBase
    {
        public Function(WorkspaceModel workspaceModel) : this(workspaceModel, null) { }

        protected internal Function(WorkspaceModel workspace, CustomNodeDefinition def)
            : base(workspace, new CustomNodeController(workspace.DynamoModel, def))
        {
            ArgumentLacing = LacingStrategy.Disabled;
        }

        public new string Name
        {
            get { return Definition.WorkspaceModel.Name; }
            set
            {
                Definition.WorkspaceModel.Name = value;
                RaisePropertyChanged("Name");
            }
        }

        public override string Description
        {
            get { return Definition == null ? string.Empty : Definition.WorkspaceModel.Description; }
            set
            {
                Definition.WorkspaceModel.Description = value;
                RaisePropertyChanged("Description");
            }
        }

        [Obsolete("Use Definition.FunctionId.ToString()")]
        public string Symbol
        {
            get { return Definition.FunctionId.ToString(); }
        }

        public new string Category
        {
            get
            {
                return  this.Workspace.DynamoModel.CustomNodeManager.NodeInfos.ContainsKey(Definition.FunctionId)
                    ? this.Workspace.DynamoModel.CustomNodeManager.NodeInfos[Definition.FunctionId].Category
                    : "Custom Nodes";
            }
        }

        /// <summary>
        /// </summary>
        public new CustomNodeController Controller
        {
            get { return base.Controller as CustomNodeController; }
        }

        public CustomNodeDefinition Definition { get { return Controller.Definition; } }

        protected override void SaveNode(XmlDocument xmlDoc, XmlElement nodeElement, SaveContext context)
        {
            Controller.SaveNode(xmlDoc, nodeElement, context);
            
            var outEl = xmlDoc.CreateElement("Name");
            outEl.SetAttribute("value", NickName);
            nodeElement.AppendChild(outEl);

            outEl = xmlDoc.CreateElement("Description");
            outEl.SetAttribute("value", Description);
            nodeElement.AppendChild(outEl);

            outEl = xmlDoc.CreateElement("Inputs");
            foreach (string input in InPortData.Select(x => x.NickName))
            {
                XmlElement inputEl = xmlDoc.CreateElement("Input");
                inputEl.SetAttribute("value", input);
                outEl.AppendChild(inputEl);
            }
            nodeElement.AppendChild(outEl);

            outEl = xmlDoc.CreateElement("Outputs");
            foreach (string output in OutPortData.Select(x => x.NickName))
            {
                XmlElement outputEl = xmlDoc.CreateElement("Output");
                outputEl.SetAttribute("value", output);
                outEl.AppendChild(outputEl);
            }
            nodeElement.AppendChild(outEl);
        }

<<<<<<< HEAD
        internal void LoadNode(Guid funcID, int inputs, int outputs)
        {
=======
        /// <summary>
        /// Create a definition for custom node and add inputs and outputs
        /// </summary>
        /// <param name="funcID">ID of the definition</param>
        /// <param name="inputs">Number of inputs</param>
        /// <param name="outputs">Number of outputs</param>
        internal void LoadNode(Guid funcID, int inputs, int outputs)
        {
            // create a definition fo custom node
>>>>>>> 7cdf4a63
            Controller.LoadNode(funcID, this.NickName);
            
            PortData data;
            if (outputs > -1)
<<<<<<< HEAD
=======
            {
                // create outputs for the node
>>>>>>> 7cdf4a63
                for (int i = 0; i < outputs; i++)
                {
                    data = new PortData("", "Output #" + (i + 1));
                    if (OutPortData.Count > i)
                        OutPortData[i] = data;
                    else
                        OutPortData.Add(data);
                }
<<<<<<< HEAD
            
            if (inputs > -1)
=======
            }

            if (inputs > -1)
            {
                // create inputs for the node
>>>>>>> 7cdf4a63
                for (int i = 0; i < inputs; i++)
                {
                    data = new PortData("", "Input #" + (i + 1));
                    if (InPortData.Count > i)
                        InPortData[i] = data;
                    else
                        InPortData.Add(data);
                }
<<<<<<< HEAD

=======
            }

            // make the custom node instance be in sync 
            // with its definition if it's needed
>>>>>>> 7cdf4a63
            if (!Controller.IsInSyncWithNode(this))
            {
                Controller.SyncNodeWithDefinition(this);
            }
            else
            {
                RegisterAllPorts();
            }

            //argument lacing on functions should be set to disabled
            //by default in the constructor, but for any workflow saved
            //before this was the case, we need to ensure it here.
            ArgumentLacing = LacingStrategy.Disabled;
        }

        protected override void LoadNode(XmlNode nodeElement)
        {
            Controller.LoadNode(nodeElement);

            List<XmlNode> childNodes = nodeElement.ChildNodes.Cast<XmlNode>().ToList();

            XmlNode nameNode = childNodes.LastOrDefault(subNode => subNode.Name.Equals("Name"));
            if (nameNode != null && nameNode.Attributes != null)
                NickName = nameNode.Attributes[0].Value;

            foreach (XmlNode subNode in childNodes)
            {
                if (subNode.Name.Equals("Outputs"))
                {
                    var data =
                        subNode.ChildNodes.Cast<XmlNode>()
                               .Select(
                                   (outputNode, i) =>
                                       new
                                       {
                                           data = new PortData(outputNode.Attributes[0].Value, "Output #" + (i + 1)),
                                           idx = i
                                       });

                    foreach (var dataAndIdx in data)
                    {
                        if (OutPortData.Count > dataAndIdx.idx)
                            OutPortData[dataAndIdx.idx] = dataAndIdx.data;
                        else
                            OutPortData.Add(dataAndIdx.data);
                    }
                }
                else if (subNode.Name.Equals("Inputs"))
                {
                    var data =
                        subNode.ChildNodes.Cast<XmlNode>()
                               .Select(
                                   (inputNode, i) =>
                                       new
                                       {
                                           data = new PortData(inputNode.Attributes[0].Value, "Input #" + (i + 1)),
                                           idx = i
                                       });

                    foreach (var dataAndIdx in data)
                    {
                        if (InPortData.Count > dataAndIdx.idx)
                            InPortData[dataAndIdx.idx] = dataAndIdx.data;
                        else
                            InPortData.Add(dataAndIdx.data);
                    }
                }

                #region Legacy output support

                else if (subNode.Name.Equals("Output"))
                {
                    var data = new PortData(subNode.Attributes[0].Value, "function output");

                    if (OutPortData.Any())
                        OutPortData[0] = data;
                    else
                        OutPortData.Add(data);
                }

                #endregion
            }

            if (!Controller.IsInSyncWithNode(this))
            {
                Controller.SyncNodeWithDefinition(this);
            }
            else
            {
                RegisterAllPorts();
            }

            //argument lacing on functions should be set to disabled
            //by default in the constructor, but for any workflow saved
            //before this was the case, we need to ensure it here.
            ArgumentLacing = LacingStrategy.Disabled;
        }

        internal override IEnumerable<AssociativeNode> BuildAst(List<AssociativeNode> inputAstNodes)
        {
            return Controller.BuildAst(this, inputAstNodes);
        }

        #region Serialization/Deserialization methods

        protected override void SerializeCore(XmlElement element, SaveContext context)
        {
            base.SerializeCore(element, context); //Base implementation must be called
            
            if (context != SaveContext.Undo) return;

            var helper = new XmlElementHelper(element);
            helper.SetAttribute("functionId", Definition.FunctionId.ToString());
            helper.SetAttribute("functionName", NickName);
            helper.SetAttribute("functionDesc", Description);

            XmlDocument xmlDoc = element.OwnerDocument;
            foreach (string input in InPortData.Select(x => x.NickName))
            {
                XmlElement inputEl = xmlDoc.CreateElement("functionInput");
                inputEl.SetAttribute("inputValue", input);
                element.AppendChild(inputEl);
            }

            foreach (string input in OutPortData.Select(x => x.NickName))
            {
                XmlElement outputEl = xmlDoc.CreateElement("functionOutput");
                outputEl.SetAttribute("outputValue", input);
                element.AppendChild(outputEl);
            }
        }

        protected override void DeserializeCore(XmlElement element, SaveContext context)
        {
            base.DeserializeCore(element, context); //Base implementation must be called

            if (context != SaveContext.Undo) return;

            var helper = new XmlElementHelper(element);
            NickName = helper.ReadString("functionName");

            Controller.DeserializeCore(element, context);

            XmlNodeList inNodes = element.SelectNodes("functionInput");
            XmlNodeList outNodes = element.SelectNodes("functionOutput");

            var inData =
                inNodes.Cast<XmlNode>()
                    .Select(
                        (inputNode, i) =>
                            new
                            {
                                data = new PortData(inputNode.Attributes[0].Value, "Input #" + (i + 1)),
                                idx = i
                            });

            foreach (var dataAndIdx in inData)
            {
                if (InPortData.Count > dataAndIdx.idx)
                    InPortData[dataAndIdx.idx] = dataAndIdx.data;
                else
                    InPortData.Add(dataAndIdx.data);
            }

            var outData =
                outNodes.Cast<XmlNode>()
                    .Select(
                        (outputNode, i) =>
                            new
                            {
                                data = new PortData(outputNode.Attributes[0].Value, "Output #" + (i + 1)),
                                idx = i
                            });

            foreach (var dataAndIdx in outData)
            {
                if (OutPortData.Count > dataAndIdx.idx)
                    OutPortData[dataAndIdx.idx] = dataAndIdx.data;
                else
                    OutPortData.Add(dataAndIdx.data);
            }

            //Added it the same way as LoadNode. But unsure of when 'Output' ChildNodes will
            //be added to element. As of now I dont think it is added during serialize

            #region Legacy output support

            foreach (var portData in 
                from XmlNode subNode in element.ChildNodes
                where subNode.Name.Equals("Output")
                select new PortData(subNode.Attributes[0].Value, "function output"))
            {
                if (OutPortData.Any())
                    OutPortData[0] = portData;
                else
                    OutPortData.Add(portData);
            }

            #endregion

            RegisterAllPorts();

            Description = helper.ReadString("functionDesc");
        }

        #endregion

        public void ResyncWithDefinition()
        {
            Controller.SyncNodeWithDefinition(this);
        }

        public void ResyncWithDefinition(CustomNodeDefinition def)
        {
            Controller.Definition = def;
            ResyncWithDefinition();
        }
    }

    [NodeName("Input")]
    [NodeCategory(BuiltinNodeCategories.CORE_INPUT)]
    [NodeDescription("A function parameter, use with custom nodes")]
    [NodeSearchTags("variable", "argument", "parameter")]
    [IsInteractive(false)]
    [NotSearchableInHomeWorkspace]
    [IsDesignScriptCompatible]
    public partial class Symbol : NodeModel
    {
        private string inputSymbol = "";

        public Symbol(WorkspaceModel workspace) : base(workspace)
        {
            OutPortData.Add(new PortData("", "Symbol"));

            RegisterAllPorts();

            ArgumentLacing = LacingStrategy.Disabled;
        }

        public string InputSymbol
        {
            get { return inputSymbol; }
            set
            {
                inputSymbol = value;
                ReportModification();
                RaisePropertyChanged("InputSymbol");
            }
        }

        public override IdentifierNode GetAstIdentifierForOutputIndex(int outputIndex)
        {
            return string.IsNullOrEmpty(InputSymbol)
                ? AstIdentifierForPreview
                : AstFactory.BuildIdentifier(InputSymbol);
        }

        //protected internal override INode Build(Dictionary<NodeModel, Dictionary<int, INode>> preBuilt, int outPort)
        //{
        //    Dictionary<int, INode> result;
        //    if (!preBuilt.TryGetValue(this, out result))
        //    {
        //        result = new Dictionary<int, INode>();
        //        result[outPort] = new SymbolNode(GUID.ToString());
        //        preBuilt[this] = result;
        //    }
        //    return result[outPort];
        //}

        protected override void SaveNode(XmlDocument xmlDoc, XmlElement nodeElement, SaveContext context)
        {
            //Debug.WriteLine(pd.Object.GetType().ToString());
            XmlElement outEl = xmlDoc.CreateElement("Symbol");
            outEl.SetAttribute("value", InputSymbol);
            nodeElement.AppendChild(outEl);
        }

        protected override void LoadNode(XmlNode nodeElement)
        {
            foreach (var subNode in
                nodeElement.ChildNodes.Cast<XmlNode>()
                    .Where(subNode => subNode.Name == "Symbol"))
            {
                InputSymbol = subNode.Attributes[0].Value;
            }

            ArgumentLacing = LacingStrategy.Disabled;
        }

        /*
        [NodeMigration(from: "0.6.3.0", to: "0.7.0.0")]
        public static NodeMigrationData Migrate_0630_to_0700(NodeMigrationData data)
        {
            NodeMigrationData migrationData = new NodeMigrationData(data.Document);

            XmlElement oldNode = data.MigratedNodes.ElementAt(0);
            XmlElement dummyNode = MigrationManager.CreateDummyNode(oldNode, 0, 1);
            migrationData.AppendNode(dummyNode);

            return migrationData;
        }
        */
    }

    [NodeName("Output")]
    [NodeCategory(BuiltinNodeCategories.CORE_INPUT)]
    [NodeDescription("A function output, use with custom nodes")]
    [IsInteractive(false)]
    [NotSearchableInHomeWorkspace]
    [IsDesignScriptCompatible]
    public partial class Output : NodeModel
    {
        private string symbol = "";

        public Output(WorkspaceModel workspace) : base(workspace)
        {
            InPortData.Add(new PortData("", ""));

            RegisterAllPorts();

            ArgumentLacing = LacingStrategy.Disabled;
        }

        public string Symbol
        {
            get { return symbol; }
            set
            {
                symbol = value;
                ReportModification();
                RaisePropertyChanged("Symbol");
            }
        }

        public override IdentifierNode GetAstIdentifierForOutputIndex(int outputIndex)
        {
            if (outputIndex < 0 || outputIndex > OutPortData.Count)
                throw new ArgumentOutOfRangeException("outputIndex", @"Index must correspond to an OutPortData index.");

            return AstIdentifierForPreview;
        }

        internal override IEnumerable<AssociativeNode> BuildAst(List<AssociativeNode> inputAstNodes)
        {
            AssociativeNode assignment;
            if (null == inputAstNodes || inputAstNodes.Count == 0)
                assignment = AstFactory.BuildAssignment(AstIdentifierForPreview, AstFactory.BuildNullNode());
            else
                assignment = AstFactory.BuildAssignment(AstIdentifierForPreview, inputAstNodes[0]);

            return new[] { assignment };
        }

        protected override void SaveNode(XmlDocument xmlDoc, XmlElement nodeElement, SaveContext context)
        {
            //Debug.WriteLine(pd.Object.GetType().ToString());
            XmlElement outEl = xmlDoc.CreateElement("Symbol");
            outEl.SetAttribute("value", Symbol);
            nodeElement.AppendChild(outEl);
        }

        protected override void LoadNode(XmlNode nodeElement)
        {
            foreach (var subNode in 
                nodeElement.ChildNodes.Cast<XmlNode>()
                    .Where(subNode => subNode.Name == "Symbol"))
            {
                Symbol = subNode.Attributes[0].Value;
            }

            ArgumentLacing = LacingStrategy.Disabled;
        }

        /*
        [NodeMigration(from: "0.6.3.0", to: "0.7.0.0")]
        public static NodeMigrationData Migrate_0630_to_0700(NodeMigrationData data)
        {
            NodeMigrationData migrationData = new NodeMigrationData(data.Document);

            XmlElement oldNode = data.MigratedNodes.ElementAt(0);
            XmlElement dummyNode = MigrationManager.CreateDummyNode(oldNode, 1, 0);
            migrationData.AppendNode(dummyNode);

            return migrationData;
        }
        */
    }
}<|MERGE_RESOLUTION|>--- conflicted
+++ resolved
@@ -104,10 +104,6 @@
             nodeElement.AppendChild(outEl);
         }
 
-<<<<<<< HEAD
-        internal void LoadNode(Guid funcID, int inputs, int outputs)
-        {
-=======
         /// <summary>
         /// Create a definition for custom node and add inputs and outputs
         /// </summary>
@@ -117,16 +113,12 @@
         internal void LoadNode(Guid funcID, int inputs, int outputs)
         {
             // create a definition fo custom node
->>>>>>> 7cdf4a63
             Controller.LoadNode(funcID, this.NickName);
             
             PortData data;
             if (outputs > -1)
-<<<<<<< HEAD
-=======
             {
                 // create outputs for the node
->>>>>>> 7cdf4a63
                 for (int i = 0; i < outputs; i++)
                 {
                     data = new PortData("", "Output #" + (i + 1));
@@ -135,16 +127,11 @@
                     else
                         OutPortData.Add(data);
                 }
-<<<<<<< HEAD
-            
+            }
+
             if (inputs > -1)
-=======
-            }
-
-            if (inputs > -1)
             {
                 // create inputs for the node
->>>>>>> 7cdf4a63
                 for (int i = 0; i < inputs; i++)
                 {
                     data = new PortData("", "Input #" + (i + 1));
@@ -153,14 +140,10 @@
                     else
                         InPortData.Add(data);
                 }
-<<<<<<< HEAD
-
-=======
             }
 
             // make the custom node instance be in sync 
             // with its definition if it's needed
->>>>>>> 7cdf4a63
             if (!Controller.IsInSyncWithNode(this))
             {
                 Controller.SyncNodeWithDefinition(this);
