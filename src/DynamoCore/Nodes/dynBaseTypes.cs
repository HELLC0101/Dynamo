﻿using System;
using System.Collections.Generic;
using System.Collections.ObjectModel;
using System.Diagnostics;
using System.IO;
using System.Linq;
using System.Text.RegularExpressions;
using System.Threading;
using System.Xml;
using Dynamo.FSchemeInterop;
using Dynamo.FSchemeInterop.Node;
using Dynamo.Models;
using Dynamo.Utilities;
using Microsoft.FSharp.Collections;
using Microsoft.FSharp.Core;
using RestSharp.Contrib;
using Value = Dynamo.FScheme.Value;
using System.Globalization;
using ProtoCore.AST.AssociativeAST;
using Dynamo.DSEngine;

namespace Dynamo.Nodes
{
    /// <summary>
    /// Built-in Dynamo Categories. If you want your node to appear in one of the existing Dynamo
    /// categories, then use these constants. This ensures that if the names of the categories
    /// change down the road, your node will still be placed there.
    /// </summary>
    public static partial class BuiltinNodeCategories
    {
        public const string CORE = "Core";
        public const string CORE_INPUT = "Core.Input";
        public const string CORE_STRINGS = "Core.Strings";
        public const string CORE_LISTS_CREATE = "Core.Lists.Create";
        public const string CORE_LISTS_MODIFY = "Core.Lists.Modify";
        public const string CORE_LISTS_EVALUATE = "Core.Lists.Evaluate";
        public const string CORE_LISTS_QUERY = "Core.Lists.Query";
        public const string CORE_VIEW = "Core.View";
        public const string CORE_ANNOTATE = "Core.Annotate";
        public const string CORE_EVALUATE = "Core.Evaluate";
        public const string CORE_TIME = "Core.Time";
        public const string CORE_SCRIPTING = "Core.Scripting";
        public const string CORE_FUNCTIONS = "Core.Functions";

        public const string LOGIC = "Logic";
        public const string LOGIC_MATH_ARITHMETIC = "Logic.Math.Arithmetic";
        public const string LOGIC_MATH_ROUNDING = "Logic.Math.Rounding";
        public const string LOGIC_MATH_CONSTANTS = "Logic.Math.Constants";
        public const string LOGIC_MATH_TRIGONOMETRY = "Logic.Math.Trigonometry";
        public const string LOGIC_MATH_RANDOM = "Logic.Math.Random";
        public const string LOGIC_MATH_OPTIMIZE = "Logic.Math.Optimize";
        public const string LOGIC_EFFECT = "Logic.Effect";
        public const string LOGIC_COMPARISON = "Logic.Comparison";
        public const string LOGIC_CONDITIONAL = "Logic.Conditional";
        public const string LOGIC_LOOP = "Logic.Loop";


        public const string GEOMETRY = "Geometry";

        public const string GEOMETRY_CURVE_CREATE = "Geometry.Curve.Create";
        public const string GEOMETRY_CURVE_DIVIDE = "Geometry.Curve.Divide";
        public const string GEOMETRY_CURVE_PRIMITIVES = "Geometry.Curve.Primitives";
        public const string GEOMETRY_CURVE_QUERY = "Geometry.Curve.Query";
        public const string GEOMETRY_CURVE_FIT = "Geometry.Curve.Fit";

        public const string GEOMETRY_POINT_CREATE = "Geometry.Point.Create";
        public const string GEOMETRY_POINT_MODIFY = "Geometry.Point.Modify";
        public const string GEOMETRY_POINT_QUERY = "Geometry.Point.Query";
        public const string GEOMETRY_POINT_GRID = "Geometry.Point.Grid";
        public const string GEOMETRY_POINT_TESSELATE = "Geometry.Point.Tesselate";

        public const string GEOMETRY_SOLID_BOOLEAN = "Geometry.Solid.Boolean";
        public const string GEOMETRY_SOLID_CREATE = "Geometry.Solid.Create";
        public const string GEOMETRY_SOLID_MODIFY = "Geometry.Solid.Modify";
        public const string GEOMETRY_SOLID_PRIMITIVES = "Geometry.Solid.Primitives";
        public const string GEOMETRY_SOLID_QUERY = "Geometry.Solid.Extract";
        public const string GEOMETRY_SOLID_REPAIR = "Geometry.Solid.Repair";

        public const string GEOMETRY_SURFACE_CREATE = "Geometry.Surface.Create";
        public const string GEOMETRY_SURFACE_QUERY = "Geometry.Surface.Query";
        public const string GEOMETRY_SURFACE_UV = "Geometry.Surface.UV";
        public const string GEOMETRY_SURFACE_DIVIDE = "Geometry.Surface.Divide";

        public const string GEOMETRY_TRANSFORM_APPLY = "Geometry.Transform.Apply";
        public const string GEOMETRY_TRANSFORM_MODIFY = "Geometry.Transform.Modify";
        public const string GEOMETRY_TRANSFORM_CREATE = "Geometry.Transform.Create";

        public const string GEOMETRY_INTERSECT = "Geometry.Intersect";

        public const string GEOMETRY_EXPERIMENTAL_PRIMITIVES = "Geometry.Experimental.Primitives";
        public const string GEOMETRY_EXPERIMENTAL_SURFACE = "Geometry.Experimental.Surface";
        public const string GEOMETRY_EXPERIMENTAL_CURVE = "Geometry.Experimental.Curve";
        public const string GEOMETRY_EXPERIMENTAL_SOLID = "Geometry.Experimental.Solid";
        public const string GEOMETRY_EXPERIMENTAL_MODIFY = "Geometry.Experimental.Modify";
        public const string GEOMETRY_EXPERIMENTAL_VIEW = "Geometry.Experimental.View";

        public const string REVIT = "Revit";
        public const string REVIT_DOCUMENT = "Revit.Document";
        public const string REVIT_DATUMS = "Revit.Datums";
        public const string REVIT_FAMILIES = "Revit.Families";
        public const string REVIT_SELECTION = "Revit.Selection";
        public const string REVIT_VIEW = "Revit.View";
        public const string REVIT_REFERENCE = "Revit.Reference";
        public const string REVIT_PARAMETERS = "Revit.Parameters";
        public const string REVIT_BAKE = "Revit.Bake";
        public const string REVIT_API = "Revit.API";

        public const string ANALYZE = "Analyze";
        public const string ANALYZE_MEASURE = "Analyze.Measure";
        public const string ANALYZE_DISPLAY = "Analyze.Display";
        public const string ANALYZE_COLOR = "Analyze.Color";
        public const string ANALYZE_STRUCTURE = "Analyze.Structure";
        public const string ANALYZE_CLIMATE = "Analyze.Climate";
        public const string ANALYZE_ACOUSTIC = "Analyze.Acoustic";
        public const string ANALYZE_SOLAR = "Analyze.Solar";

        public const string IO = "Input/Output";
        public const string IO_FILE = "Input/Output.File";
        public const string IO_NETWORK = "Input/Output.Network";
        public const string IO_HARDWARE = "Input/Output.Hardware";
    }


    public static class Utilities
    {
        public static string Ellipsis(string value, int desiredLength)
        {
            if (desiredLength > value.Length)
            {
                return value;
            }
            else
            {
                return value.Remove(desiredLength - 1) + "...";
            }
        }

        /// <summary>
        /// <para>This method patches the fullyQualifiedName of a given type. It 
        /// updates the given name to its newer form (i.e. "Dynamo.Nodes.Xyz")
        /// if it matches the older form (e.g. "Dynamo.Elements.Xyz").</para>
        /// <para>The method also attempts to update "XYZ/UV" convention to 
        /// "Xyz/Uv" to comply with the new Dynamo naming convention.</para>
        /// </summary>
        /// <param name="fullyQualifiedName">A fully qualified name. An example
        /// of this would be "Dynamo.Elements.dynNode".</param>
        /// <returns>The processed fully qualified name. For an example, the 
        /// name "Dynamo.Elements.UV" will be returned as "Dynamo.Nodes.Uv".
        /// </returns>
        public static string PreprocessTypeName(string fullyQualifiedName)
        {
            if (string.IsNullOrEmpty(fullyQualifiedName))
                throw new ArgumentNullException("fullyQualifiedName");

            // older files will have nodes in the Dynamo.Elements namespace
            string oldPrefix = "Dynamo.Elements.";
            string newPrefix = "Dynamo.Nodes.";
            string className = string.Empty;

            // Attempt to extract the class name out of the fully qualified 
            // name, regardless of whether it is in the form of the older 
            // "Dynamo.Elements.XxxYyy" or the newer "Dynamo.Nodes.XxxYyy".
            // 
            if (fullyQualifiedName.StartsWith(oldPrefix))
                className = fullyQualifiedName.Substring(oldPrefix.Length);
            else if (fullyQualifiedName.StartsWith(newPrefix))
                className = fullyQualifiedName.Substring(newPrefix.Length);
            else
            {
                // We are only expected to process names of our built-in types,
                // and if we're given any of the system types, then we'll just
                // return them as-is without any patches.
                // 
                return fullyQualifiedName;
            }

            // Remove prefix of 'dyn' from older files.
            if (className.StartsWith("dyn"))
                className = className.Remove(0, 3);

            // Older files will have nodes that use "XYZ" and "UV" 
            // instead of "Xyz" and "Uv". Update these names.
            className = className.Replace("XYZ", "Xyz");
            className = className.Replace("UV", "Uv");
            return newPrefix + className; // Always new prefix from now on.
        }

        /// <summary>
        /// <para>Resolve either a built-in type or a system type, given its fully
        /// qualified name. This method performs the search with the following 
        /// order:</para>
        /// <para>1. Search among the built-in types registered with 
        /// DynamoController.BuiltInTypesByName dictionary</para>
        /// <para>2. Search among the available .NET runtime types</para>
        /// <para>3. Search among built-in types, taking their "also-known-as" 
        /// attributes into consideration when matching the type name</para>
        /// </summary>
        /// <param name="fullyQualifiedName"></param>
        /// <returns></returns>
        public static System.Type ResolveType(string fullyQualifiedName)
        {
            if (string.IsNullOrEmpty(fullyQualifiedName))
                throw new ArgumentNullException("fullyQualifiedName");

            TypeLoadData tData = null;
            var builtInTypes = dynSettings.Controller.BuiltInTypesByName;
            if (builtInTypes.TryGetValue(fullyQualifiedName, out tData))
                return tData.Type; // Found among built-in types, return it.

            //try and get a system type by this name
            Type type = Type.GetType(fullyQualifiedName);
            if (null != type)
                return type;

            // If we still can't find the type, try the also known as attributes.
            foreach (var builtInType in dynSettings.Controller.BuiltInTypesByName)
            {
                var attribs = builtInType.Value.Type.GetCustomAttributes(
                    typeof(AlsoKnownAsAttribute), false);

                if (attribs.Count() <= 0)
                    continue;

                AlsoKnownAsAttribute akaAttrib = attribs[0] as AlsoKnownAsAttribute;
                if (akaAttrib.Values.Contains(fullyQualifiedName))
                {
                    DynamoLogger.Instance.Log(string.Format(
                        "Found matching node for {0} also known as {1}",
                        builtInType.Key, fullyQualifiedName));

                    return builtInType.Value.Type; // Found a matching type.
                }
            }

            DynamoLogger.Instance.Log(string.Format(
                "Could not load node of type: {0}", fullyQualifiedName));

            DynamoLogger.Instance.Log("Loading will continue but nodes " +
                "might be missing from your workflow.");

            return null;
        }
    }

    #region FScheme Builtin Interop

    public abstract class BuiltinFunction : NodeWithOneOutput
    {
        public Func<FSharpList<Value>, Value> Func { get; protected internal set; }

        internal BuiltinFunction(FSharpFunc<FSharpList<Value>, Value> builtIn) 
            : this(builtIn.Invoke)
        { }

        internal BuiltinFunction(Func<FSharpList<Value>, Value> builtIn)
        {
            Func = builtIn;
        }

        public override Value Evaluate(FSharpList<Value> args)
        {
           return Func(args);
        }
    }

    #endregion

    public abstract partial class VariableInput : NodeWithOneOutput
    {
        protected VariableInput()
        {
        }

        protected abstract string GetInputRootName();
        protected abstract string GetTooltipRootName();

        protected virtual int GetInputNameIndex()
        {
            return InPortData.Count;
        }

        private int _lastEvaledAmt;
        public override bool RequiresRecalc
        {
            get
            {
                return _lastEvaledAmt != InPortData.Count || base.RequiresRecalc;
            }
            set
            {
                base.RequiresRecalc = value;
            }
        }

        protected internal virtual void RemoveInput()
        {
            var count = InPortData.Count;
            if (count > 0)
            {
                InPortData.RemoveAt(count - 1);
            }
        }

        protected internal virtual void AddInput()
        {
            var idx = GetInputNameIndex();
            InPortData.Add(new PortData(GetInputRootName() + idx, GetTooltipRootName() + idx, typeof(object)));
        }

        protected override void SaveNode(XmlDocument xmlDoc, XmlElement nodeElement, SaveContext context)
        {
            //Debug.WriteLine(pd.Object.GetType().ToString());
            foreach (var inport in InPortData)
            {
                XmlElement input = xmlDoc.CreateElement("Input");

                input.SetAttribute("name", inport.NickName);

                nodeElement.AppendChild(input);
            }
        }

        protected override void LoadNode(XmlNode nodeElement)
        {
            int i = InPortData.Count;
            foreach (XmlNode subNode in nodeElement.ChildNodes)
            {
                if (i > 0)
                {
                    i--;
                    continue;
                }

                if (subNode.Name == "Input")
                {
                    InPortData.Add(new PortData(subNode.Attributes["name"].Value, "", typeof(object)));
                }
            }
            RegisterAllPorts();
        }

        #region Serialization/Deserialization Methods

        protected override void SerializeCore(XmlElement element, SaveContext context)
        {
            base.SerializeCore(element, context); //Base implementation must be called
            XmlDocument xmlDoc = element.OwnerDocument;
            foreach (var inport in InPortData)
            {
                XmlElement input = xmlDoc.CreateElement("Input");
                input.SetAttribute("name", inport.NickName);
                element.AppendChild(input);
            }
        }

        protected override void DeserializeCore(XmlElement element, SaveContext context)
        {
            base.DeserializeCore(element, context); //Base implementation must be called

            if (context == SaveContext.Undo)
            {
                //Reads in the new number of ports required from the data stored in the Xml Element
                //during Serialize (nextLength). Changes the current In Port Data to match the
                //required size by adding or removing port data.
                int currLength = InPortData.Count;
                XmlNodeList inNodes = element.SelectNodes("Input");
                int nextLength = inNodes.Count;
                if (nextLength > currLength)
                {
                    for (; currLength < nextLength; currLength++)
                    {
                        XmlNode subNode = inNodes.Item(currLength);
                        string nickName = subNode.Attributes["name"].Value;
                        InPortData.Add(new PortData(nickName, "", typeof(object)));
                    }
                }
                else if (nextLength < currLength)
                    InPortData.RemoveRange(nextLength, currLength - nextLength);

                RegisterAllPorts();
            }
        }

        #endregion

        protected override void OnEvaluate()
        {
            base.OnEvaluate();

            _lastEvaledAmt = InPortData.Count;
        }
    }

    public abstract partial class VariableInputAndOutput : NodeModel
    {
        protected VariableInputAndOutput()
        {
        }

        protected abstract string GetInputRootName();
        protected abstract string GetOutputRootName();
        protected abstract string GetTooltipRootName();

        protected virtual int GetInputNameIndex()
        {
            return InPortData.Count;
        }

        private int _lastEvaledAmt;
        public override bool RequiresRecalc
        {
            get
            {
                return _lastEvaledAmt != InPortData.Count || base.RequiresRecalc;
            }
            set
            {
                base.RequiresRecalc = value;
            }
        }

        protected virtual void RemoveInput()
        {
            var count = InPortData.Count;
            if (count > 0)
            {
                InPortData.RemoveAt(count - 1);
                OutPortData.RemoveAt(count - 1);
            }
        }

        protected internal virtual void AddInput()
        {
            var idx = GetInputNameIndex();
            InPortData.Add(new PortData(GetInputRootName() + idx, GetTooltipRootName() + idx, typeof(object)));
            OutPortData.Add(new PortData(GetOutputRootName() + idx, GetTooltipRootName() + idx, typeof(object)));
        }

        protected override void SaveNode(XmlDocument xmlDoc, XmlElement nodeElement, SaveContext context)
        {
            //Debug.WriteLine(pd.Object.GetType().ToString());
            foreach (var inport in InPortData)
            {
                XmlElement input = xmlDoc.CreateElement("Input");

                input.SetAttribute("name", inport.NickName);

                nodeElement.AppendChild(input);
            }

            foreach (var outport in OutPortData)
            {
                XmlElement output = xmlDoc.CreateElement("Output");

                output.SetAttribute("name", outport.NickName);

                nodeElement.AppendChild(output);
            }
        }

        protected override void LoadNode(XmlNode nodeElement)
        {
            int i = InPortData.Count;
            foreach (XmlNode subNode in nodeElement.ChildNodes)
            {
                if (i > 0)
                {
                    i--;
                    continue;
                }

                if (subNode.Name == "Input")
                {
                    InPortData.Add(new PortData(subNode.Attributes["name"].Value, "", typeof(object)));
                }
                else if (subNode.Name == "Output")
                {
                    OutPortData.Add(new PortData(subNode.Attributes["name"].Value, "", typeof(object)));
                }
            }
            RegisterAllPorts();
        }

        #region Serialization/Deserialization Methods

        protected override void SerializeCore(XmlElement element, SaveContext context)
        {
            base.SerializeCore(element, context); //Base implementation must be called
            XmlDocument xmlDoc = element.OwnerDocument;
            foreach (var inport in InPortData)
            {
                XmlElement input = xmlDoc.CreateElement("Input");
                input.SetAttribute("name", inport.NickName);
                element.AppendChild(input);
            }
            foreach (var outport in OutPortData)
            {
                XmlElement output = xmlDoc.CreateElement("Output");
                output.SetAttribute("name", outport.NickName);
                element.AppendChild(output);
            }
        }

        protected override void DeserializeCore(XmlElement element, SaveContext context)
        {
            base.DeserializeCore(element, context); //Base implementation must be called

            if (context == SaveContext.Undo)
            {
                //Reads in the new number of ports required from the data stored in the Xml Element
                //during Serialize (nextLength). Changes the current In Port Data to match the
                //required size by adding or removing port data.

                // INPUTS
                int currLength = InPortData.Count;
                XmlNodeList inNodes = element.SelectNodes("Input");
                int nextLength = inNodes.Count;
                if (nextLength > currLength)
                {
                    for (; currLength < nextLength; currLength++)
                    {
                        XmlNode subNode = inNodes.Item(currLength);
                        string nickName = subNode.Attributes["name"].Value;
                        InPortData.Add(new PortData(nickName, "", typeof(object)));
                    }
                }
                else if (nextLength < currLength)
                    InPortData.RemoveRange(nextLength, currLength - nextLength);

                // OUTPUTS
                currLength = OutPortData.Count;
                XmlNodeList outNodes = element.SelectNodes("Output");
                nextLength = outNodes.Count;
                if (nextLength > currLength)
                {
                    for (; currLength < nextLength; currLength++)
                    {
                        XmlNode subNode = outNodes.Item(currLength);
                        string nickName = subNode.Attributes["name"].Value;
                        OutPortData.Add(new PortData(nickName, "", typeof(object)));
                    }
                }
                else if (nextLength < currLength)
                    OutPortData.RemoveRange(nextLength, currLength - nextLength);

                RegisterAllPorts();
            }
        }

        #endregion

        protected override void OnEvaluate()
        {
            base.OnEvaluate();

            _lastEvaledAmt = InPortData.Count;
        }
    }

    [NodeName("Identity")]
    [NodeCategory(BuiltinNodeCategories.CORE_INPUT )]
    [NodeDescription("Identity function")]
    public class Identity : NodeWithOneOutput
    {
        public Identity()
        {
            InPortData.Add(new PortData("x", "in", typeof(object)));
            OutPortData.Add(new PortData("x", "out", typeof(object)));
            RegisterAllPorts();
        }

        public override Value Evaluate(FSharpList<Value> args)
        {
            return args[0];
        }
    }

    #region Functions

    [NodeName("Compose Functions")]
    [NodeCategory(BuiltinNodeCategories.CORE_FUNCTIONS)]
    [NodeDescription("Composes two single parameter functions into one function.")]
    public class ComposeFunctions : NodeWithOneOutput
    { 
        public ComposeFunctions()
        {
            InPortData.Add(new PortData("f", "A Function", typeof(Value.Function)));
            InPortData.Add(new PortData("g", "A Function", typeof(Value.Function)));
            OutPortData.Add(new PortData("g ∘ f", "Composed function: g(f(x))", typeof(Value.Function)));

            RegisterAllPorts();
        }

        public override Value Evaluate(FSharpList<Value> args)
        {
            var f = ((Value.Function)args[0]).Item;
            var g = ((Value.Function)args[1]).Item;

            return Value.NewFunction(Utils.ConvertToFSchemeFunc(x => g.Invoke(Utils.MakeFSharpList(f.Invoke(x)))));
        }
    }

    #endregion

    #region Lists

    [NodeName("Reverse")]
    [NodeDescription("Reverses a list")]
    [NodeCategory(BuiltinNodeCategories.CORE_LISTS_MODIFY)]
    [NodeSearchTags("reverse", "end", "last")]
    public class Reverse : BuiltinFunction
    {
        public Reverse()
            : base(FScheme.Rev)
        {
            InPortData.Add(new PortData("list", "List to sort", typeof(Value.List)));
            OutPortData.Add(new PortData("rev", "Reversed list", typeof(Value.List)));

            RegisterAllPorts();
        }
    }

    [NodeName("List")]
    [NodeDescription("Makes a new list out of the given inputs")]
    [NodeCategory(BuiltinNodeCategories.CORE_LISTS_CREATE)]
    [NodeSearchTags("list")]
    public class NewList : VariableInput
    {
        public NewList()
        {
            InPortData.Add(new PortData("index0", "Item Index #0", typeof(object)));
            OutPortData.Add(new PortData("list", "A list", typeof(Value.List)));

            RegisterAllPorts();

            ArgumentLacing = LacingStrategy.Disabled;
        }

        protected override string GetInputRootName()
        {
            return "index";
        }

        protected override string GetTooltipRootName()
        {
            return "Item Index #";
        }

        protected internal override void RemoveInput()
        {
            if (InPortData.Count > 1)
                base.RemoveInput();
        }

        protected override InputNode Compile(IEnumerable<string> portNames)
        {
            if (SaveResult)
                return base.Compile(portNames);
            else
                return new FunctionNode("list", portNames);
        }

        public override Value Evaluate(FSharpList<Value> args)
        {
            return ((Value.Function)Controller.FSchemeEnvironment.LookupSymbol("list"))
                .Item.Invoke(args);
        }
    }

    [NodeName("Sort with Comparator")]
    [NodeCategory(BuiltinNodeCategories.CORE_LISTS_MODIFY)]
    [NodeDescription("Returns a sorted list, using the given comparator function.")]
    public class SortWith : BuiltinFunction
    {
        public SortWith()
            : base(FScheme.SortWith)
        {
            InPortData.Add(new PortData("c(x, y)", "Comparator", typeof(object)));
            InPortData.Add(new PortData("list", "List to sort", typeof(Value.List)));
            OutPortData.Add(new PortData("sorted", "Sorted list", typeof(Value.List)));

            RegisterAllPorts();
        }
    }

    [NodeName("Sort by Key")]
    [NodeCategory(BuiltinNodeCategories.CORE_LISTS_MODIFY)]
    [NodeDescription("Returns a sorted list, using the given key mapper. The key mapper must return either all numbers or all strings.")]
    public class SortBy : BuiltinFunction
    {
        public SortBy()
            : base(FScheme.SortBy)
        {
            InPortData.Add(new PortData("f(x)", "Key Mapper", typeof(object), Value.NewFunction(Utils.ConvertToFSchemeFunc(FScheme.Identity))));
            InPortData.Add(new PortData("list", "List to sort", typeof(Value.List)));
            OutPortData.Add(new PortData("sorted", "Sorted list", typeof(Value.List)));

            RegisterAllPorts();
        }
    }

    [NodeName("Sort")]
    [NodeCategory(BuiltinNodeCategories.CORE_LISTS_MODIFY)]
    [NodeDescription("Returns a sorted list of numbers or strings.")]
    [NodeSearchTags("sort", "ascending", "order")]
    public class Sort : BuiltinFunction
    {
        public Sort()
            : base(FScheme.Sort)
        {
            InPortData.Add(new PortData("list", "List of numbers or strings to sort", typeof(Value.List)));
            OutPortData.Add(new PortData("sorted", "Sorted list", typeof(Value.List)));

            RegisterAllPorts();
        }
    }

    [NodeName("List Minimum")]
    [NodeCategory(BuiltinNodeCategories.CORE_LISTS_QUERY)]
    [NodeDescription("Returns the minimum value of a list, using the given key mapper. For all elements in the list, the key mapper must return either all numbers or all strings.")]
    public class ListMin : BuiltinFunction
    {
        public ListMin() 
            : base(FScheme.Min)
        {
            InPortData.Add(new PortData("f(x)", "Key Mapper", typeof(Value.Function), Value.NewFunction(Utils.ConvertToFSchemeFunc(FScheme.Identity))));
            InPortData.Add(new PortData("list", "List to get the minimum value of.", typeof(Value.List)));
            OutPortData.Add(new PortData("min", "Minimum value.", typeof(object)));

            RegisterAllPorts();
        }
    }

    [NodeName("List Maximum")]
    [NodeCategory(BuiltinNodeCategories.CORE_LISTS_QUERY)]
    [NodeDescription("Returns the maximum value of a list, using the given key mapper. For all elements in the list, the key mapper must return either all numbers or all strings.")]
    public class ListMax : BuiltinFunction
    {
        public ListMax()
            : base(FScheme.Max)
        {
            InPortData.Add(new PortData("f(x)", "Key Mapper", typeof(Value.Function), Value.NewFunction(Utils.ConvertToFSchemeFunc(FScheme.Identity))));
            InPortData.Add(new PortData("list", "List to get the maximum value of.", typeof(Value.List)));
            OutPortData.Add(new PortData("max", "Maximum value.", typeof(object)));

            RegisterAllPorts();
        }
    }

    [NodeName("Reduce")]
    [NodeCategory(BuiltinNodeCategories.CORE_LISTS_EVALUATE)]
    [NodeDescription("Reduces a list into a new value by combining each element with an accumulated result.")]
    [NodeSearchTags("fold")]
    public class Fold : BuiltinFunction
    {
        public Fold()
            : base(FScheme.FoldL)
        {
            InPortData.Add(new PortData("f(x, a)", "Reductor Function: first argument is an arbitrary item in the list being reduced, second is the current accumulated value, result is the new accumulated value.", typeof(object)));
            InPortData.Add(new PortData("a", "Starting accumulated value, to be passed into the first call to the Reductor function.", typeof(object)));
            InPortData.Add(new PortData("list", "List to reduce.", typeof(Value.List)));
            OutPortData.Add(new PortData("", "Result", typeof(object)));

            RegisterAllPorts();
        }
    }

    [NodeName("Filter")]
    [NodeCategory(BuiltinNodeCategories.CORE_LISTS_EVALUATE)]
    [NodeDescription("Filters a sequence by a given predicate \"p\" such that for an arbitrary element \"x\" p(x) = True.")]
    public class Filter : BuiltinFunction
    {
        public Filter()
            : base(FScheme.Filter)
        {
            InPortData.Add(new PortData("p(x)", "Predicate", typeof(object)));
            InPortData.Add(new PortData("seq", "Sequence to filter", typeof(Value.List)));
            OutPortData.Add(new PortData("filtered", "Sequence containing all elements \"x\" where p(x) = True", typeof(Value.List)));

            RegisterAllPorts();
        }
    }

    [NodeName("Filter Out")]
    [NodeCategory(BuiltinNodeCategories.CORE_LISTS_EVALUATE)]
    [NodeDescription("Filters a sequence by a given predicate \"p\" such that for an arbitrary element \"x\" p(x) = False.")]
    public class FilterOut : NodeWithOneOutput
    {
        public FilterOut()
        {
            InPortData.Add(new PortData("p(x)", "Predicate", typeof(Value.Function)));
            InPortData.Add(new PortData("seq", "Sequence to filter", typeof(Value.List)));
            OutPortData.Add(new PortData("filtered", "Sequence containing all elements \"x\" where p(x) = False", typeof(Value.List)));

            RegisterAllPorts();
        }

        public override Value Evaluate(FSharpList<Value> args)
        {
            var p = ((Value.Function)args[0]).Item;
            var seq = ((Value.List)args[1]).Item;

            return Value.NewList(Utils.SequenceToFSharpList(
                seq.Where(x => !FScheme.ValueToBool(p.Invoke(Utils.MakeFSharpList(x))))));
        }
    }

    [NodeName("Number Range")]
    [NodeCategory(BuiltinNodeCategories.CORE_LISTS_CREATE)]
    [NodeDescription("Creates a sequence of numbers in the specified range.")]
    [NodeSearchTags("number", "range", "sequence", "series")]
    [AlsoKnownAs("Dynamo.Nodes.dynBuildSeq", "Dynamo.Nodes.BuildSeq")]
    public class NumberRange : BuiltinFunction
    {
        public NumberRange()
            : base(FScheme.BuildSeq)
        {
            InPortData.Add(new PortData("start", "Number to start the sequence at", typeof(Value.Number)));
            InPortData.Add(new PortData("end", "Number to end the sequence at", typeof(Value.Number)));
            InPortData.Add(new PortData("step", "Space between numbers", typeof(Value.Number)));
            OutPortData.Add(new PortData("seq", "New sequence", typeof(Value.List)));

            RegisterAllPorts();

            ArgumentLacing = LacingStrategy.Longest;
        }
    }

    [NodeName("Number Sequence")]
    [NodeCategory(BuiltinNodeCategories.CORE_LISTS_CREATE)]
    [NodeDescription("Creates a sequence of numbers.")]
    [NodeSearchTags("number", "range", "sequence", "series")]
    public class NumberSeq : NodeWithOneOutput
    {
        public NumberSeq()
        {
            InPortData.Add(new PortData("start", "Number to start the sequence at", typeof(Value.Number)));
            InPortData.Add(new PortData("amount", "Amount of numbers in the sequence", typeof(Value.Number)));
            InPortData.Add(new PortData("step", "Space between numbers", typeof(Value.Number)));
            OutPortData.Add(new PortData("seq", "New sequence", typeof(Value.List)));

            RegisterAllPorts();

            ArgumentLacing = LacingStrategy.Longest;
        }

        public override Value Evaluate(FSharpList<Value> args)
        {
            var start = ((Value.Number)args[0]).Item;
            var amount = (int)((Value.Number)args[1]).Item;
            var step = ((Value.Number)args[2]).Item;

            return Value.NewList(Utils.SequenceToFSharpList(MakeSequence(start, amount, step)));
        }

        private IEnumerable<Value> MakeSequence(double start, int amount, double step)
        {
            for (int i = 0; i < amount; i++)
            {
                yield return Value.NewNumber(start);
                start += step;
            }
        }
    }

    [NodeName("Combine")]
    [NodeCategory(BuiltinNodeCategories.CORE_LISTS_EVALUATE)]
    [NodeDescription("Applies a combinator to each element in two sequences")]
    [NodeSearchTags("zip")]
    public class Combine : VariableInput
    {
        public Combine()
        {
            InPortData.Add(new PortData("comb", "Combinator", typeof(object)));
            InPortData.Add(new PortData("list1", "List #1", typeof(Value.List)));
            InPortData.Add(new PortData("list2", "List #2", typeof(Value.List)));
            OutPortData.Add(new PortData("combined", "Combined lists", typeof(Value.List)));

            RegisterAllPorts();
            ArgumentLacing = LacingStrategy.Disabled;
        }

        protected override string GetInputRootName()
        {
            return "list";
        }

        protected override string GetTooltipRootName()
        {
            return "List #";
        }

        protected internal override void RemoveInput()
        {
            //don't allow us to remove
            //the second list
            if (InPortData.Count == 3)
                return;

            if (InPortData.Count == 3)
                InPortData[1] = new PortData("lists", "List of lists to combine", typeof(object));
            if (InPortData.Count > 3)
                base.RemoveInput();
        }

        protected internal override void AddInput()
        {
            if (InPortData.Count == 2)
                InPortData[1] = new PortData("list1", "First list", typeof(object));
            base.AddInput();
        }

        protected override void SaveNode(XmlDocument xmlDoc, XmlElement nodeElement, SaveContext context)
        {
            nodeElement.SetAttribute("inputs", (InPortData.Count - 1).ToString());
        }

        protected override void LoadNode(XmlNode nodeElement)
        {
            var inputAttr = nodeElement.Attributes["inputs"];
            int inputs = inputAttr == null ? 2 : Convert.ToInt32(inputAttr.Value);
            if (inputs == 1)
                RemoveInput();
            else
            {
                for (; inputs > 2; inputs--)
                {
                    InPortData.Add(new PortData(GetInputRootName() + GetInputNameIndex(), "", typeof(object)));
                }

                RegisterAllPorts();
            }
        }

        public override Value Evaluate(FSharpList<Value> args)
        {
            return FScheme.Map(args);
        }
    }

    public class LacerBase : VariableInput
    {
        private readonly Func<FSharpList<Value>, Value> _func;

        public LacerBase(Func<FSharpList<Value>, Value> func)
        {
            _func = func;

            InPortData.Add(new PortData("comb", "Combinator", typeof(object)));
            InPortData.Add(new PortData("list1", "List #1", typeof(Value.List)));
            InPortData.Add(new PortData("list2", "List #2", typeof(Value.List)));
            OutPortData.Add(new PortData("combined", "Combined lists", typeof(Value.List)));

            RegisterAllPorts();
        }

        protected override string GetInputRootName()
        {
            return "list";
        }

        protected override string GetTooltipRootName()
        {
            return "List #";
        }

        protected internal override void RemoveInput()
        {
            if (InPortData.Count == 3)
                InPortData[1] = new PortData("lists", "List of lists to combine", typeof(object));
            if (InPortData.Count > 2)
                base.RemoveInput();
        }

        protected internal override void AddInput()
        {
            if (InPortData.Count == 2)
                InPortData[1] = new PortData("list1", "First list", typeof(object));
            base.AddInput();
        }

        protected override void SaveNode(XmlDocument xmlDoc, XmlElement nodeElement, SaveContext context)
        {
            nodeElement.SetAttribute("inputs", (InPortData.Count - 1).ToString());
        }

        protected override void LoadNode(XmlNode nodeElement)
        {
            var inputAttr = nodeElement.Attributes["inputs"];
            int inputs = inputAttr == null ? 2 : Convert.ToInt32(inputAttr.Value);
            if (inputs == 1)
                RemoveInput();
            else
            {
                for (; inputs > 2; inputs--)
                {
                    InPortData.Add(new PortData(GetInputRootName() + GetInputNameIndex(), "", typeof(object)));
                }

                RegisterAllPorts();
            }
        }

        public override Value Evaluate(FSharpList<Value> args)
        {
            return _func(args);
        }
    }

    [NodeName("Cartesian Product")]
    [NodeCategory(BuiltinNodeCategories.CORE_LISTS_EVALUATE)]
    [NodeDescription("Applies a combinator to each pair in the cartesian product of two sequences")]
    [NodeSearchTags("cross")]
    public class CartProd : LacerBase
    {
        public CartProd() : base(FScheme.CartProd) { }
    }

    [NodeName("Lace Shortest")]
    [NodeCategory(BuiltinNodeCategories.CORE_LISTS_EVALUATE)]
    [NodeDescription("Applies a combinator to each pair resulting from a shortest lacing of the input lists. All lists are truncated to the length of the shortest input.")]
    public class LaceShortest : LacerBase
    {
        public LaceShortest() : base(FScheme.LaceShortest) { }
    }

    [NodeName("Lace Longest")]
    [NodeCategory(BuiltinNodeCategories.CORE_LISTS_EVALUATE)]
    [NodeDescription("Applies a combinator to each pair resulting from a longest lacing of the input lists. All lists have their last element repeated to match the length of the longest input.")]
    public class LaceLongest : LacerBase
    {
        public LaceLongest() : base(FScheme.LaceLongest) { }
    }

    [NodeName("Map")]
    [NodeCategory(BuiltinNodeCategories.CORE_LISTS_EVALUATE)]
    [NodeDescription("Applies a function over all elements of a list, generating a new list from the results.")]
    public class Map : BuiltinFunction
    {
        public Map()
            : base(FScheme.Map)
        {
            InPortData.Add(new PortData("f(x)", "The procedure used to map elements", typeof(object)));
            InPortData.Add(new PortData("seq", "The sequence to map over.", typeof(Value.List)));
            OutPortData.Add(new PortData("mapped", "Mapped sequence", typeof(Value.List)));

            RegisterAllPorts();
        }
    }

    [NodeName("For Each")]
    [NodeCategory(BuiltinNodeCategories.CORE_LISTS_EVALUATE)]
    [NodeDescription("Performs a computation on each element of a list. Does not accumulate results.")]
    public class ForEach : BuiltinFunction
    {
        public ForEach()
            : base(FScheme.ForEach)
        {
            InPortData.Add(new PortData("f(x)", "The computation to perform on each element", typeof(object)));
            InPortData.Add(new PortData("seq", "The list to of elements.", typeof(Value.List)));
            OutPortData.Add(new PortData("", "", typeof(Value.Dummy)));

            RegisterAllPorts();
        }
    }

    [NodeName("True For All")]
    [NodeCategory(BuiltinNodeCategories.CORE_LISTS_QUERY)]
    [NodeDescription("Tests to see if all elements in a sequence satisfy the given predicate.")]
    public class AndMap : BuiltinFunction
    {
        public AndMap()
            : base(FScheme.AndMap)
        {
            InPortData.Add(new PortData("p(x)", "The predicate used to test elements", typeof(object)));
            InPortData.Add(new PortData("seq", "The sequence to test.", typeof(Value.List)));
            OutPortData.Add(new PortData("all?", "Whether or not all elements satisfy the given predicate.", typeof(Value.List)));

            RegisterAllPorts();
        }
    }

    [NodeName("True For Any")]
    [NodeCategory(BuiltinNodeCategories.CORE_LISTS_QUERY)]
    [NodeDescription("Tests to see if any elements in a sequence satisfy the given predicate.")]
    public class OrMap : BuiltinFunction
    {
        public OrMap()
            : base(FScheme.OrMap)
        {
            InPortData.Add(new PortData("p(x)", "The predicate used to test elements", typeof(object)));
            InPortData.Add(new PortData("seq", "The sequence to test.", typeof(Value.List)));
            OutPortData.Add(new PortData("any?", "Whether or not any elements satisfy the given predicate.", typeof(Value.List)));

            RegisterAllPorts();
        }
    }

    [NodeName("Split List")]
    [NodeCategory(BuiltinNodeCategories.CORE_LISTS_MODIFY)]
    [NodeDescription("Deconstructs a list pair.")]
    public class DeCons : NodeModel
    {
        public DeCons()
        {
            InPortData.Add(new PortData("list", "A non-empty list", typeof(Value.List)));
            OutPortData.Add(new PortData("first", "Head of the list", typeof(object)));
            OutPortData.Add(new PortData("rest", "Tail of the list", typeof(Value.List)));

            RegisterAllPorts();
        }

        public override void Evaluate(FSharpList<Value> args, Dictionary<PortData, Value> outPuts)
        {
            var list = (Value.List)args[0];

            outPuts[OutPortData[0]] = list.Item.Head;
            outPuts[OutPortData[1]] = Value.NewList(list.Item.Tail);
        }
    }

    [NodeName("Add to List")]
    [NodeCategory(BuiltinNodeCategories.CORE_LISTS_MODIFY)]
    [NodeDescription("Adds an element to the beginning of a list.")]
    [NodeSearchTags("cons", "pair")]
    public class List : BuiltinFunction
    {
        public List()
            : base(FScheme.Cons)
        {
            InPortData.Add(new PortData("item", "The Head of the new list", typeof(object)));
            InPortData.Add(new PortData("list", "The Tail of the new list", typeof(object)));
            OutPortData.Add(new PortData("list", "New list", typeof(Value.List)));

            RegisterAllPorts();
        }
    }

    [NodeName("Take from List")]
    [NodeCategory(BuiltinNodeCategories.CORE_LISTS_MODIFY)]
    [NodeDescription("Takes elements from a list")]
    public class TakeList : BuiltinFunction
    {
        public TakeList()
            : base(FScheme.Take)
        {
            InPortData.Add(new PortData("amt", "Amount of elements to extract", typeof(object)));
            InPortData.Add(new PortData("list", "The list to extract elements from", typeof(Value.List)));
            OutPortData.Add(new PortData("elements", "List of extraced elements", typeof(Value.List)));

            RegisterAllPorts();
        }
    }

    [NodeName("Drop from List")]
    [NodeCategory(BuiltinNodeCategories.CORE_LISTS_MODIFY)]
    [NodeDescription("Drops elements from a list")]
    public class DropList : BuiltinFunction
    {
        public DropList()
            : base(FScheme.Drop)
        {
            InPortData.Add(new PortData("amt", "Amount of elements to remote", typeof(object)));
            InPortData.Add(new PortData("list", "The list to drop elements from", typeof(Value.List)));
            OutPortData.Add(new PortData("elements", "List of remaining elements", typeof(Value.List)));

            RegisterAllPorts();
        }
    }

    [NodeName("Shift List Indices")]
    [NodeCategory(BuiltinNodeCategories.CORE_LISTS_MODIFY)]
    [NodeDescription("Shifts the indices of a list by a given amount.")]
    public class ShiftList : NodeWithOneOutput
    {
        public ShiftList()
        {
            InPortData.Add(
                new PortData("amt", "Amount to shift the list indices by.", typeof(Value.Number)));
            InPortData.Add(new PortData("list", "List to shift indices of.", typeof(Value.List)));
            OutPortData.Add(new PortData("list", "Shifted list", typeof(Value.List)));

            RegisterAllPorts();
        }

        public override Value Evaluate(FSharpList<Value> args)
        {
            var amt = (int)((Value.Number)args[0]).Item;
            var list = ((Value.List)args[1]).Item;

            if (amt == 0)
                return Value.NewList(list);

            if (amt < 0)
            {
                return Value.NewList(
                    Utils.SequenceToFSharpList(
                        list.Skip(-amt).Concat(list.Take(-amt))));
            }

            var len = list.Length;
            return Value.NewList(
                Utils.SequenceToFSharpList(
                    list.Skip(len - amt).Concat(list.Take(len - amt))));
        }
    }

    [NodeName("Get from List")]
    [NodeCategory(BuiltinNodeCategories.CORE_LISTS_QUERY)]
    [NodeDescription("Gets an element from a list at a specified index.")]
    public class GetFromList : NodeWithOneOutput
    {
        public GetFromList()
        {
            InPortData.Add(new PortData("index", "Index of the element to extract", typeof(object)));
            InPortData.Add(new PortData("list", "The list to extract the element from", typeof(Value.List)));
            OutPortData.Add(new PortData("element", "Extracted element", typeof(object)));

            RegisterAllPorts();

            ArgumentLacing = LacingStrategy.Disabled;
        }

        public override Value Evaluate(FSharpList<Value> args)
        {
            var indices = args[0];
            var lst = ((Value.List)args[1]).Item;

            if (indices.IsNumber)
            {
                var idx = (int)(indices as Value.Number).Item;
                return ListModule.Get(lst, idx);
            }
            else if (indices.IsList)
            {
                var idxs = (indices as Value.List).Item.Select(x => (int)((Value.Number)x).Item);
                return
                    Value.NewList(
                        Utils.SequenceToFSharpList(idxs.Select(i => ListModule.Get(lst, i))));
            }
            else
            {
                throw new Exception("\"index\" argument not a number or a list of numbers.");
            }
        }
    }

    [NodeName("Slice List")]
    [NodeCategory(BuiltinNodeCategories.CORE_LISTS_MODIFY)]
    [NodeDescription("Get a sublist from a given list.")]
    public class SliceList : NodeWithOneOutput
    {
        public SliceList()
        {
            InPortData.Add(new PortData("start", "Inclusive start index", typeof(object)));
            InPortData.Add(new PortData("count", "Number of elements to obtain from list", typeof(object)));
            InPortData.Add(new PortData("list", "The list to extract the elements from", typeof(Value.List)));
            OutPortData.Add(new PortData("element", "Extracted elements", typeof(object)));

            RegisterAllPorts();
        }

        public override Value Evaluate(FSharpList<Value> args)
        {
            var start = (int)((Value.Number)args[0]).Item;
            var count = (int)((Value.Number)args[1]).Item;
            var lst = ((Value.List)args[2]).Item;

            return Value.NewList(Utils.SequenceToFSharpList(lst.Skip(start).Take(count)));
        }
    }

    [NodeName("Remove From List")]
    [NodeCategory(BuiltinNodeCategories.CORE_LISTS_MODIFY)]
    [NodeDescription("Removes an element from a list at a specified index.")]
    public class RemoveFromList : NodeWithOneOutput
    {
        public RemoveFromList()
        {
            InPortData.Add(new PortData("index", "Index of the element to remove", typeof(object)));
            InPortData.Add(new PortData("list", "The list to remove the element from", typeof(Value.List)));
            OutPortData.Add(new PortData("list", "List with element removed", typeof(object)));

            RegisterAllPorts();

            ArgumentLacing = LacingStrategy.Disabled;
        }

        public override Value Evaluate(FSharpList<Value> args)
        {
            var indices = args[0];
            var lst = ((Value.List)args[1]).Item;

            if (indices.IsNumber)
            {
                var idx = (int)(indices as Value.Number).Item;
                return Value.NewList(Utils.SequenceToFSharpList(lst.Where((_, i) => i != idx)));
            }
            else if (indices.IsList)
            {
                var idxs =
                    new HashSet<int>(
                        (indices as Value.List).Item.Select(x => (int)((Value.Number)x).Item));
                return
                    Value.NewList(
                        Utils.SequenceToFSharpList(lst.Where((_, i) => !idxs.Contains(i))));
            }
            else
            {
                throw new Exception("\"index\" argument not a number or a list of numbers.");
            }
        }
    }

    [NodeName("Drop Every Nth")]
    [NodeCategory(BuiltinNodeCategories.CORE_LISTS_MODIFY)]
    [NodeDescription("Removes every nth element from a list.")]
    public class RemoveEveryNth : NodeWithOneOutput
    {
        public RemoveEveryNth()
        {
            InPortData.Add(new PortData("n", "All indices that are a multiple of this number will be removed.", typeof(object)));
            InPortData.Add(new PortData("list", "The list to remove elements from.", typeof(Value.List)));
            InPortData.Add(new PortData("offset", "Skip this amount before removing every Nth.", typeof(Value.Number), Value.NewNumber(0)));
            OutPortData.Add(new PortData("list", "List with elements removed.", typeof(object)));

            RegisterAllPorts();
        }

        public override Value Evaluate(FSharpList<Value> args)
        {
            var n = (int)((Value.Number)args[0]).Item;
            var lst = ((Value.List)args[1]).Item;
            var offset = (int)((Value.Number)args[2]).Item;

            return Value.NewList(Utils.SequenceToFSharpList(lst.Skip(offset).Where((_, i) => (i + 1) % n != 0)));
        }
    }

    [NodeName("Take Every Nth")]
    [NodeCategory(BuiltinNodeCategories.CORE_LISTS_MODIFY)]
    [NodeDescription("Extracts every nth element from a list.")]
    public class TakeEveryNth : NodeWithOneOutput
    {
        public TakeEveryNth()
        {
            InPortData.Add(new PortData("n", "All indices that are a multiple of this number will be extracted.", typeof(object)));
            InPortData.Add(new PortData("list", "The list to extract elements from.", typeof(Value.List)));
            InPortData.Add(new PortData("offset", "Skip this amount before taking every Nth.", typeof(Value.Number), Value.NewNumber(0)));
            OutPortData.Add(new PortData("list", "Extracted elements.", typeof(object)));

            RegisterAllPorts();
        }

        public override Value Evaluate(FSharpList<Value> args)
        {
            var n = (int)((Value.Number)args[0]).Item;
            var lst = ((Value.List)args[1]).Item;
            var offset = (int)((Value.Number)args[2]).Item;

            return Value.NewList(Utils.SequenceToFSharpList(lst.Skip(offset).Where((_, i) => (i + 1) % n == 0)));
        }
    }

    [NodeName("Empty List")]
    [NodeCategory(BuiltinNodeCategories.CORE_LISTS_CREATE)]
    [NodeDescription("An empty list")]
    [IsInteractive(false)]
    public class Empty : NodeModel
    {
        public Empty()
        {
            OutPortData.Add(new PortData("empty", "An empty list", typeof(Value.List)));

            RegisterAllPorts();
        }

        public override bool RequiresRecalc
        {
            get
            {
                return false;
            }
            set { }
        }

        protected internal override INode Build(Dictionary<NodeModel, Dictionary<int, INode>> preBuilt, int outPort)
        {
            Dictionary<int, INode> result;
            if (!preBuilt.TryGetValue(this, out result))
            {
                result = new Dictionary<int, INode>();
                result[outPort] = new SymbolNode("empty");
                preBuilt[this] = result;
            }
            return result[outPort];
        }
    }

    [NodeName("Is Empty List?")]
    [NodeCategory(BuiltinNodeCategories.CORE_LISTS_QUERY)]
    [NodeDescription("Checks to see if the given list is empty.")]
    public class IsEmpty : BuiltinFunction
    {
        public IsEmpty()
            : base(FScheme.IsEmpty)
        {
            InPortData.Add(new PortData("list", "A list", typeof(Value.List)));
            OutPortData.Add(new PortData("empty?", "Is the given list empty?", typeof(bool)));

            RegisterAllPorts();
        }
    }

    [NodeName("List Length")]
    [NodeCategory(BuiltinNodeCategories.CORE_LISTS_QUERY)]
    [NodeDescription("Gets the length of a list")]
    [NodeSearchTags("count")]
    public class Length : BuiltinFunction
    {
        public Length()
            : base(FScheme.Len)
        {
            InPortData.Add(new PortData("list", "A list", typeof(Value.List)));
            OutPortData.Add(new PortData("length", "Length of the list", typeof(object)));

            RegisterAllPorts();
        }
    }

    [NodeName("Join Lists")]
    [NodeCategory(BuiltinNodeCategories.CORE_LISTS_MODIFY)]
    [NodeDescription("Concatenates two lists.")]
    [NodeSearchTags("append", "extend", "concat")]
    public class Append : BuiltinFunction
    {
        public Append()
            : base(FScheme.Append)
        {
            InPortData.Add(new PortData("listA", "First list", typeof(Value.List)));
            InPortData.Add(new PortData("listB", "Second list", typeof(Value.List)));
            OutPortData.Add(new PortData("A+B", "A appended onto B", typeof(Value.List)));

            RegisterAllPorts();
        }
    }

    [NodeName("First of List")]
    [NodeCategory(BuiltinNodeCategories.CORE_LISTS_QUERY)]
    [NodeDescription("Gets the Head of a list")]
    [NodeSearchTags("car")]
    public class First : BuiltinFunction
    {
        public First()
            : base(FScheme.Car)
        {
            InPortData.Add(new PortData("list", "A list", typeof(Value.List)));
            OutPortData.Add(new PortData("first", "First element in the list", typeof(object)));

            RegisterAllPorts();
        }
    }

    [NodeName("Rest of List")]
    [NodeCategory(BuiltinNodeCategories.CORE_LISTS_QUERY)]
    [NodeDescription("Gets the Tail of a list (list with the first element removed).")]
    [NodeSearchTags("cdr")]
    public class Rest : BuiltinFunction
    {
        public Rest()
            : base(FScheme.Cdr)
        {
            InPortData.Add(new PortData("list", "A list", typeof(Value.List)));
            OutPortData.Add(new PortData("rest", "Tail of the list.", typeof(Value.List)));

            RegisterAllPorts();
        }
    }

    [NodeName("Partition List")]
    [NodeCategory(BuiltinNodeCategories.CORE_LISTS_MODIFY)]
    [NodeDescription("Create a lists of lists with each sub-list containing n elements.")]
    public class Slice : NodeWithOneOutput
    {
        public Slice()
        {
            InPortData.Add(new PortData("list", "A list", typeof(Value.List)));
            InPortData.Add(new PortData("n", "The length of each new sub list.", typeof(Value.List)));
            OutPortData.Add(new PortData("list", "A list of lists of length n.", typeof(Value.List)));

            RegisterAllPorts();
        }

        public override Value Evaluate(FSharpList<Value> args)
        {
            if(!args[0].IsList)
                throw new Exception("A list is required to slice.");
            if(args.Length != 2)
                throw new Exception("A number is required to specify the sublist length.");

            FSharpList<Value> lst = ((Value.List)args[0]).Item;
            var n = (int)Math.Round(((Value.Number)args[1]).Item);

            //if we have less elements in ther 
            //incoming list than the slice size,
            //just return the list
            if (lst.Count() < n)
            {
                return Value.NewList(lst);
            }

            var finalList = new List<Value>();
            var currList = new List<Value>();
            int count = 0;

            foreach (Value v in lst)
            {
                count++;

                currList.Add(v);

                if (count == n)
                {
                    finalList.Add(Value.NewList(Utils.SequenceToFSharpList(currList)));
                    currList = new List<Value>();
                    count = 0;
                }
            }

            if (currList.Any())
            {
                finalList.Add(Value.NewList(Utils.SequenceToFSharpList(currList)));
            }

            return Value.NewList(Utils.SequenceToFSharpList(finalList));
        }
    }

    [NodeName("Diagonal Right List")]
    [NodeCategory(BuiltinNodeCategories.CORE_LISTS_MODIFY)]
    [NodeDescription("Create a diagonal lists of lists from top left to lower right.")]
    public class DiagonalRightList : NodeWithOneOutput
    {
        public DiagonalRightList()
        {
            InPortData.Add(new PortData("list", "A list", typeof(Value.List)));
            InPortData.Add(new PortData("n", "The width of the new sub lists.", typeof(Value.List)));
            OutPortData.Add(new PortData("list", "A list of lists representing diagonals.", typeof(Value.List)));

            RegisterAllPorts();
        }

        public override Value Evaluate(FSharpList<Value> args)
        {
            if (!args[0].IsList)
                throw new Exception("A list is required to create diagonals.");

            FSharpList<Value> lst = ((Value.List)args[0]).Item;
            var n = (int)Math.Round(((Value.Number)args[1]).Item);

            //if we have less elements in the
            //incoming list than the slice size,
            //just return the list
            if (lst.Count() < n)
            {
                return Value.NewList(lst);
            }

            var finalList = new List<Value>();
            var currList = new List<Value>();

            //int count = 0;

            var startIndices = new List<int>();
            
            //get indices along 'side' of array
            for (int i = n; i < lst.Count(); i += n)
            {
                startIndices.Add(i);
            }

            startIndices.Reverse();

            //get indices along 'top' of array
            for (int i = 0; i < n; i++)
            {
                startIndices.Add(i);
            }

            foreach(int start in startIndices)
            {
                int index = start;

                while (index < lst.Count())
                {
                    var currentRow = (int)Math.Ceiling((index + 1)/(double)n);
                    currList.Add(lst.ElementAt(index));
                    index += n + 1;

                    //ensure we are skipping a row to get the next index
                    var nextRow = (int) Math.Ceiling((index + 1)/(double)n);
                    if (nextRow > currentRow + 1 || nextRow == currentRow)
                        break;
                }
                finalList.Add(Value.NewList(Utils.SequenceToFSharpList(currList)));
                currList = new List<Value>();
            }

            if (currList.Any())
            {
                finalList.Add(Value.NewList(Utils.SequenceToFSharpList(currList)));
            }

            return Value.NewList(Utils.SequenceToFSharpList(finalList));

        }
    }

    [NodeName("Diagonal Left List")]
    [NodeCategory(BuiltinNodeCategories.CORE_LISTS_MODIFY)]
    [NodeDescription("Create a diagonal lists of lists from top right to lower left.")]
    public class DiagonalLeftList : NodeWithOneOutput
    {
        public DiagonalLeftList()
        {
            InPortData.Add(new PortData("list", "A list", typeof(Value.List)));
            InPortData.Add(new PortData("n", "The width of the new sublists.", typeof(Value.List)));
            OutPortData.Add(new PortData("list", "A list of lists representing diagonals.", typeof(Value.List)));

            RegisterAllPorts();

            ArgumentLacing = LacingStrategy.Longest;
        }

        public override Value Evaluate(FSharpList<Value> args)
        {
            if (!args[0].IsList)
                throw new Exception("A list is required to create diagonals.");

            FSharpList<Value> lst = ((Value.List)args[0]).Item;
            var n = (int)Math.Round(((Value.Number)args[1]).Item);

            //if we have less elements in the
            //incoming list than the slice size,
            //just return the list
            if (lst.Count() < n)
            {
                return Value.NewList(lst);
            }

            var finalList = new List<Value>();
            var currList = new List<Value>();

            //int count = 0;

            var startIndices = new List<int>();

            //get indices along 'top' of array
            for (int i = 0; i < n; i++)
            {
                startIndices.Add(i);
            }

            //get indices along 'side' of array
            for (int i = n-1 + n; i < lst.Count(); i += n)
            {
                startIndices.Add(i);
            }

            foreach (int start in startIndices)
            {
                int index = start;

                while (index < lst.Count())
                {
                    var currentRow = (int)Math.Ceiling((index + 1) / (double)n);
                    currList.Add(lst.ElementAt(index));
                    index += n - 1;

                    //ensure we are skipping a row to get the next index
                    var nextRow = (int)Math.Ceiling((index + 1) / (double)n);
                    if (nextRow > currentRow + 1 || nextRow == currentRow)
                        break;
                }
                finalList.Add(Value.NewList(Utils.SequenceToFSharpList(currList)));
                currList = new List<Value>();
            }

            if (currList.Any())
            {
                finalList.Add(Value.NewList(Utils.SequenceToFSharpList(currList)));
            }

            return Value.NewList(Utils.SequenceToFSharpList(finalList));

        }
    }

    [NodeName("Transpose Lists")]
    [NodeCategory(BuiltinNodeCategories.CORE_LISTS_MODIFY)]
    [NodeDescription("Swaps rows and columns in a list of lists.")]
    public class Transpose : BuiltinFunction
    {
        public Transpose() 
            : base(FScheme.Transpose)
        {
            InPortData.Add(new PortData("lists", "The list of lists to transpose.", typeof(Value.List)));
            OutPortData.Add(new PortData("", "Transposed list of lists.", typeof(Value.List)));

            RegisterAllPorts();
        }
    }

    [NodeName("Build Sublists")]
    [NodeCategory(BuiltinNodeCategories.CORE_LISTS_CREATE)]
    [NodeDescription("Build sublists from a list using a list-building syntax.")]
    public partial class Sublists : BasicInteractive<string>
    {
        public Sublists()
        {
            InPortData.Add(new PortData("list", "The list from which to create sublists.", typeof(Value.List)));
            InPortData.Add(new PortData("offset", "The offset to apply to the sub-list. Ex. \"0..3\" with an offset of 1 will yield {0,1,2,3}{1,2,3,4}{2,3,4,5}...", typeof(Value.List)));

            OutPortData.RemoveAt(0); //remove the existing blank output
            OutPortData.Add(new PortData("list", "The sublists.", typeof(Value.List)));

            RegisterAllPorts();

            ArgumentLacing = LacingStrategy.Longest;
            Value = "";
        }

        protected override void LoadNode(XmlNode nodeElement)
        {
            base.LoadNode(nodeElement);
            processTextForNewInputs();
        }

        #region Serialization/Deserialization Methods

        protected override void SerializeCore(XmlElement element, SaveContext context)
        {
            base.SerializeCore(element, context); //Base implementation must be called
            if (context == SaveContext.Undo)
            {
                XmlElementHelper helper = new XmlElementHelper(element);
                helper.SetAttribute("value", Value);
            }
        }

        protected override void DeserializeCore(XmlElement element, SaveContext context)
        {
            base.DeserializeCore(element, context); //Base implementation must be called
            processTextForNewInputs();
            if (context == SaveContext.Undo)
            {
                XmlElementHelper helper = new XmlElementHelper(element);
                Value = helper.ReadString("value");
            }
        }

        #endregion

        private void processTextForNewInputs()
        {
            var parameters = new List<string>();

            try
            {
                _parsed = DoubleInput.ParseValue(Value, new[] { ',' }, parameters, TokenConvert);

                if (InPortData.Count > 2)
                    InPortData.RemoveRange(2, InPortData.Count - 2);

                foreach (string parameter in parameters)
                {
                    InPortData.Add(new PortData(parameter, "variable", typeof(Value.Number)));
                }

<<<<<<< HEAD
                RegisterInputPorts();
=======
                RegisterInputs();
                ClearError();
>>>>>>> 58338ace
            }
            catch (Exception e)
            {
                Error(e.Message);
            }
        }

        private double TokenConvert(double value)
        {
            return value;
        }

        internal static readonly Regex IdentifierPattern = new Regex(@"(?<id>[a-zA-Z_][^ ]*)|\[(?<id>\w(?:[^}\\]|(?:\\}))*)\]");
        internal static readonly string[] RangeSeparatorTokens = { "..", ":", };
        private List<DoubleInput.IDoubleSequence> _parsed;

        private static List<Tuple<int, int, int>> processText(string text, int maxVal, Func<string, int> idFoundCallback)
        {
            text = text.Replace(" ", "");

            string[] chunks = text.Split(new[] { "," }, StringSplitOptions.RemoveEmptyEntries);
            if (!chunks.Any())
                throw new Exception("Sub-list expression could not be parsed.");

            var ranges = new List<Tuple<int, int, int>>();

            foreach (string chunk in chunks)
            {
                string[] valueRange = chunk.Split(RangeSeparatorTokens, StringSplitOptions.RemoveEmptyEntries);

                int start = 0;
                int step = 1;

                if (!int.TryParse(valueRange[0], out start))
                {
                    var match = IdentifierPattern.Match(valueRange[0]);
                    if (match.Success)
                    {
                        start = idFoundCallback(match.Groups["id"].Value);
                    }
                    else
                    {
                        throw new Exception("Range start could not be parsed.");
                    }
                }

                int end = start;

                if (valueRange.Length > 1)
                {
                    if (!int.TryParse(valueRange[1], out end))
                    {
                        var match = IdentifierPattern.Match(valueRange[1]);
                        if (match.Success)
                        {
                            end = idFoundCallback(match.Groups["id"].Value);
                        }
                        else
                        {
                            throw new Exception("Range " + (valueRange.Length > 2 ? "step" : "end") + "could not be parsed.");
                        }
                    }
                }

                if (valueRange.Length > 2)
                {
                    if (!int.TryParse(valueRange[2], out end))
                    {
                        var match = IdentifierPattern.Match(valueRange[2]);
                        if (match.Success)
                        {
                            step = idFoundCallback(match.Groups["id"].Value);
                        }
                        else
                        {
                            throw new Exception("Range end could not be parsed.");
                        }
                    }
                }

                if (start < 0 || end < 0 || step <= 0)
                    throw new Exception("Range values must be greater than zero.");

                //if any values are greater than the length of the list - fail
                if (start >= maxVal || end >= maxVal)
                    throw new Exception("The start or end of a range is greater than the number of available elements in the list.");

                ranges.Add(Tuple.Create(start, end, step));
            }

            return ranges;
        }

        public override Value Evaluate(FSharpList<Value> args)
        {
            var list = ((Value.List)args[0]).Item;
            var len = list.Length;
            var offset = Convert.ToInt32(((Value.Number)args[1]).Item);

            if (offset <= 0)
                throw new Exception("\"" + InPortData[1].NickName + "\" argument must be greater than zero.");

            //sublist creation semantics are as follows:
            //EX. 1..2,5..8
            //This expression says give me elements 1-2 then jump 3 and give me elements 5-8
            //For a list 1,2,3,4,5,6,7,8,9,10, this will give us
            //1,2,5,8,2,3,6,9

            var paramLookup = args.Skip(2)
                                  .Select(
                                      (x, i) => new { Name = InPortData[i+2].NickName, Argument = x })
                                  .ToDictionary(x => x.Name, x => ((Value.Number)x.Argument).Item);

            var ranges = _parsed
                .Select(x => x.GetValue(paramLookup).Select(Convert.ToInt32).ToList())
                .ToList();

            //move through the list, creating sublists
            var finalList = new List<Value>();

            for (int j = 0; j < len; j+=offset)
            {
                var currList = new List<Value>();

                var query = ranges.Where(r => r[0] + j <= len - 1 && r.Last() + j <= len - 1);
                foreach (var range in query)
                {
                    currList.AddRange(range.Select(i => list.ElementAt(j+i)));
                }

                if (currList.Any())
                    finalList.Add(FScheme.Value.NewList(Utils.SequenceToFSharpList(currList)));
            }

            return FScheme.Value.NewList(Utils.SequenceToFSharpList(finalList));
        }

        protected override string DeserializeValue(string val)
        {
            return val;
        }
    }

    [NodeName("Repeat")]
    [NodeCategory(BuiltinNodeCategories.CORE_LISTS_CREATE)]
    [NodeDescription("Construct a list of a given item repeated a given number of times.")]
    public class Repeat : NodeWithOneOutput
    {
        public Repeat()
        {
            InPortData.Add(new PortData("thing", "The thing to repeat. This can be a single object or a list.", typeof(Value)));
            InPortData.Add(new PortData("length", "The number of times to repeat.", typeof(Value.Number)));
            OutPortData.Add(new PortData("list", "The list.", typeof(Value.List)));

            RegisterAllPorts();

            ArgumentLacing = LacingStrategy.Longest;
        }

        public override Value Evaluate(FSharpList<Value> args)
        {
            int n = Convert.ToInt16(((Value.Number) args[1]).Item);

            if(n<0)
                throw new Exception("Can't make a repeated list of a negative amount.");

            return Value.NewList(Utils.SequenceToFSharpList(Enumerable.Repeat(args[0], n).ToList()));
        }
    }

    [NodeName("Flatten Completely")]
    [NodeCategory(BuiltinNodeCategories.CORE_LISTS_MODIFY)]
    [NodeDescription("Flatten nested lists into one list.")]
    public class FlattenList : NodeWithOneOutput
    {
        public FlattenList()
        {
            InPortData.Add(new PortData("list", "The list of lists to flatten.", typeof(Value.List)));
            OutPortData.Add(new PortData("list", "The flattened list.", typeof(Value.List)));

            RegisterAllPorts();

            ArgumentLacing = LacingStrategy.Disabled;
        }

        internal static IEnumerable<Value> Flatten(IEnumerable<Value> list, ref int amt)
        {
            while (amt != 0)
            {
                bool keepFlattening = false;

                list = list.SelectMany<Value, Value>(
                    x =>
                    {
                        if (x is Value.List)
                        {
                            keepFlattening = true;
                            return (x as Value.List).Item;
                        }
                        return new[] { x };
                    }).ToList();

                if (keepFlattening)
                    amt--;
                else
                    break;
            }
            return list;
        }

        public override Value Evaluate(FSharpList<Value> args)
        {
            if (!args[0].IsList)
                throw new Exception("A list is required to flatten.");

            IEnumerable<Value> list = ((Value.List)args[0]).Item;

            int amt = -1;
            return Value.NewList(Utils.SequenceToFSharpList(Flatten(list, ref amt)));
        }
    }

    [NodeName("Flatten")]
    [NodeCategory(BuiltinNodeCategories.CORE_LISTS_MODIFY)]
    [NodeDescription("Flatten nested lists into one list.")]
    public class FlattenListAmt : NodeWithOneOutput
    {
        public FlattenListAmt()
        {
            InPortData.Add(new PortData("list", "The list of lists to flatten.", typeof(Value.List)));
            InPortData.Add(new PortData("amt", "Amount of nesting to remove.", typeof(Value.Number)));

            OutPortData.Add(new PortData("list", "The flattened list.", typeof(Value.List)));

            RegisterAllPorts();

            ArgumentLacing = LacingStrategy.Disabled;
        }

        public override Value Evaluate(FSharpList<Value> args)
        {
            if (!args[0].IsList)
                throw new Exception("A list is required to flatten.");

            IEnumerable<Value> list = ((Value.List)args[0]).Item;

            var oldAmt = Convert.ToInt32(((Value.Number)args[1]).Item);

            if (oldAmt < 0)
                throw new Exception("Cannot flatten a list by a negative amount.");

            var amt = oldAmt;
            var result = FlattenList.Flatten(list, ref amt);

            if (amt > 0)
                throw new Exception("List not nested enough to flatten by given amount. Nesting Amt = " + (oldAmt - amt) + ", Given Amt = " + oldAmt);

            return Value.NewList(Utils.SequenceToFSharpList(result));
        }
    }

    #endregion

    #region Boolean

    public abstract class Comparison : BuiltinFunction
    {
        protected Comparison(FSharpFunc<FSharpList<Value>, Value> op, string name)
            : base(op)
        {
            InPortData.Add(new PortData("x", "operand", typeof(Value.Number)));
            InPortData.Add(new PortData("y", "operand", typeof(Value.Number)));
            OutPortData.Add(new PortData("x" + name + "y", "comp", typeof(Value.Number)));

            RegisterAllPorts();
        }
    }

    [NodeName("Less Than")]
    [NodeCategory(BuiltinNodeCategories.LOGIC_COMPARISON)]
    [NodeDescription("Compares two numbers.")]
    [NodeSearchTags("less", "than", "<")]
    public class LessThan : Comparison
    {
        public LessThan() : base(FScheme.LT, "<") { }
    }

    [NodeName("Less Than Or Equal")]
    [NodeCategory(BuiltinNodeCategories.LOGIC_COMPARISON)]
    [NodeDescription("Compares two numbers.")]
    [NodeSearchTags("<=")]
    public class LessThanEquals : Comparison
    {
        public LessThanEquals() : base(FScheme.LTE, "≤") { }
    }

    [NodeName("Greater Than")]
    [NodeCategory(BuiltinNodeCategories.LOGIC_COMPARISON)]
    [NodeDescription("Compares two numbers.")]
    [NodeSearchTags(">")]
    public class GreaterThan : Comparison
    {
        public GreaterThan() : base(FScheme.GT, ">") { }
    }

    [NodeName("Greater Than Or Equal")]
    [NodeCategory(BuiltinNodeCategories.LOGIC_COMPARISON)]
    [NodeDescription("Compares two numbers.")]
    [NodeSearchTags(">=", "Greater Than Or Equal")]
    public class GreaterThanEquals : Comparison
    {
        public GreaterThanEquals() : base(FScheme.GTE, "≥") { }
    }

    [NodeName("Equal")]
    [NodeCategory(BuiltinNodeCategories.LOGIC_COMPARISON)]
    [NodeDescription("Compares two numbers.")]
    [NodeSearchTags("=")]
    public class Equal : Comparison
    {
        public Equal() : base(FSharpFunc<FSharpList<Value>, Value>.FromConverter(FScheme.EQ), "=") { }
    }

    [NodeName("And")]
    [NodeCategory(BuiltinNodeCategories.LOGIC_CONDITIONAL)]
    [NodeDescription("Boolean AND: Returns true only if both of the inputs are true. If either is false, returns false.")]
    public class And : NodeModel
    {
        public And()
        {
            InPortData.Add(new PortData("a", "operand", typeof(Value.Number)));
            InPortData.Add(new PortData("b", "operand", typeof(Value.Number)));
            OutPortData.Add(new PortData("a∧b", "result", typeof(Value.Number)));
            RegisterAllPorts();
        }

        protected internal override INode Build(Dictionary<NodeModel, Dictionary<int, INode>> preBuilt, int outPort)
        {
            Dictionary<int, INode> result;
            if (preBuilt.TryGetValue(this, out result)) 
                return result[outPort];

            if (Enumerable.Range(0, InPortData.Count).All(HasInput))
            {
                var ifNode = new ConditionalNode();
                ifNode.ConnectInput("test", Inputs[0].Item2.Build(preBuilt, Inputs[0].Item1));
                ifNode.ConnectInput("true", Inputs[1].Item2.Build(preBuilt, Inputs[1].Item1));
                ifNode.ConnectInput("false", new NumberNode(0));
                result = new Dictionary<int, INode>();
                result[outPort] = ifNode;
            }
            else
            {
                var ifNode = new ConditionalNode();
                ifNode.ConnectInput("test", new SymbolNode(InPortData[0].NickName));
                ifNode.ConnectInput("true", new SymbolNode(InPortData[1].NickName));
                ifNode.ConnectInput("false", new NumberNode(0));

                var node = new AnonymousFunctionNode(
                    InPortData.Select(x => x.NickName),
                    ifNode);

                //For each index in InPortData
                //for (int i = 0; i < InPortData.Count; i++)
                foreach (var data in Enumerable.Range(0, InPortData.Count).Where(HasInput))
                {
                    //Compile input and connect it
                    node.ConnectInput(
                        InPortData[data].NickName,
                        Inputs[data].Item2.Build(preBuilt, Inputs[data].Item1));
                }

                RequiresRecalc = false;
                OnEvaluate(); //TODO: insert call into actual ast using a begin

                result = new Dictionary<int, INode>();
                result[outPort] = node;
            }
            preBuilt[this] = result;
            return result[outPort];
        }
    }

    [NodeName("Or")]
    [NodeCategory(BuiltinNodeCategories.LOGIC_CONDITIONAL)]
    [NodeDescription("Boolean OR: Returns true if either of the inputs are true. If neither are true, returns false.")]
    public class Or : NodeModel
    {
        public Or()
        {
            InPortData.Add(new PortData("a", "operand", typeof(bool)));
            InPortData.Add(new PortData("b", "operand", typeof(bool)));
            OutPortData.Add(new PortData("a∨b", "result", typeof(bool)));
            RegisterAllPorts();
        }

        protected internal override INode Build(Dictionary<NodeModel, Dictionary<int, INode>> preBuilt, int outPort)
        {
            Dictionary<int, INode> result;
            if (preBuilt.TryGetValue(this, out result)) 
                return result[outPort];

            if (Enumerable.Range(0, InPortData.Count).All(HasInput))
            {
                var ifNode = new ConditionalNode();
                ifNode.ConnectInput("test", Inputs[0].Item2.Build(preBuilt, Inputs[0].Item1));
                ifNode.ConnectInput("true", new NumberNode(1));
                ifNode.ConnectInput("false", Inputs[1].Item2.Build(preBuilt, Inputs[1].Item1));

                result = new Dictionary<int, INode>();
                result[outPort] = ifNode;
            }
            else
            {
                var ifNode = new ConditionalNode();
                ifNode.ConnectInput("test", new SymbolNode(InPortData[0].NickName));
                ifNode.ConnectInput("true", new NumberNode(1));
                ifNode.ConnectInput("false", new SymbolNode(InPortData[1].NickName));

                var node = new AnonymousFunctionNode(
                    InPortData.Select(x => x.NickName),
                    ifNode);

                //For each index in InPortData
                //for (int i = 0; i < InPortData.Count; i++)
                foreach (var data in Enumerable.Range(0, InPortData.Count).Where(HasInput))
                {
                    //Compile input and connect it
                    node.ConnectInput(
                        InPortData[data].NickName,
                        Inputs[data].Item2.Build(preBuilt, Inputs[data].Item1));
                }

                RequiresRecalc = false;
                OnEvaluate(); //TODO: insert call into actual ast using a begin

                result = new Dictionary<int, INode>();
                result[outPort] = node;
            }
            preBuilt[this] = result;
            return result[outPort];
        }
    }

    [NodeName("Xor")]
    [NodeCategory(BuiltinNodeCategories.LOGIC_CONDITIONAL)]
    [NodeDescription("Boolean XOR: Returns true if one input is true and the other is false. If both inputs are the same, returns false.")]
    public class Xor : BuiltinFunction
    {
        public Xor()
            : base(FScheme.Xor)
        {
            InPortData.Add(new PortData("a", "operand", typeof(bool)));
            InPortData.Add(new PortData("b", "operand", typeof(bool)));
            OutPortData.Add(new PortData("a⊻b", "result", typeof(bool)));
            RegisterAllPorts();
        }
    }

    [NodeName("Not")]
    [NodeCategory(BuiltinNodeCategories.LOGIC_CONDITIONAL)]
    [NodeDescription("Boolean NOT: Inverts a boolean value. (True -> False, False -> True)")]
    [NodeSearchTags("invert")]
    public class Not : BuiltinFunction
    {
        public Not()
            : base(FScheme.Not)
        {
            InPortData.Add(new PortData("a", "operand", typeof(bool)));
            OutPortData.Add(new PortData("!a", "result", typeof(bool)));
            RegisterAllPorts();
        }
    }

    #endregion

    #region Math

    public abstract class MathBase : NodeWithOneOutput
    {
        protected MathBase()
        {
            ArgumentLacing = LacingStrategy.Longest;
        }
    }

    [NodeName("Add")]
    [NodeCategory(BuiltinNodeCategories.LOGIC_MATH_ARITHMETIC)]
    [NodeDescription("Adds two numbers.")]
    [NodeSearchTags("plus", "sum", "+")]
    public class Addition : MathBase
    {
        public Addition()
        {
            InPortData.Add(new PortData("x", "operand", typeof(Value.Number)));
            InPortData.Add(new PortData("y", "operand", typeof(Value.Number)));
            OutPortData.Add(new PortData("x+y", "sum", typeof(Value.Number)));
            RegisterAllPorts();
        }

        public override Value Evaluate(FSharpList<Value> args)
        {
            var x = ((Value.Number)args[0]).Item;
            var y = ((Value.Number)args[1]).Item;

            return Value.NewNumber(x + y);
        }
    }

    [NodeName("Subtract")]
    [NodeCategory(BuiltinNodeCategories.LOGIC_MATH_ARITHMETIC)]
    [NodeDescription("Subtracts two numbers.")]
    [NodeSearchTags("minus", "difference", "-")]
    public class Subtraction : MathBase
    {
        public Subtraction()
        {
            InPortData.Add(new PortData("x", "operand", typeof(Value.Number)));
            InPortData.Add(new PortData("y", "operand", typeof(Value.Number)));
            OutPortData.Add(new PortData("x-y", "difference", typeof(Value.Number)));
            RegisterAllPorts();
        }

        public override Value Evaluate(FSharpList<Value> args)
        {
            var x = ((Value.Number)args[0]).Item;
            var y = ((Value.Number)args[1]).Item;

            return Value.NewNumber(x - y);
        }
    }

    [NodeName("Multiply")]
    [NodeCategory(BuiltinNodeCategories.LOGIC_MATH_ARITHMETIC)]
    [NodeDescription("Multiplies two numbers.")]
    [NodeSearchTags("times", "product", "*")]
    public class Multiplication : MathBase
    {
        public Multiplication()
        {
            InPortData.Add(new PortData("x", "operand", typeof(Value.Number)));
            InPortData.Add(new PortData("y", "operand", typeof(Value.Number)));
            OutPortData.Add(new PortData("x∙y", "product", typeof(Value.Number)));
            RegisterAllPorts();
        }

        public override Value Evaluate(FSharpList<Value> args)
        {
            var x = ((Value.Number)args[0]).Item;
            var y = ((Value.Number)args[1]).Item;

            return Value.NewNumber(x * y);
        }
    }

    [NodeName("Divide")]
    [NodeCategory(BuiltinNodeCategories.LOGIC_MATH_ARITHMETIC)]
    [NodeDescription("Divides two numbers.")]
    [NodeSearchTags("division", "quotient", "/")]
    public class Division : MathBase
    {
        public Division()
        {
            InPortData.Add(new PortData("x", "operand", typeof(Value.Number)));
            InPortData.Add(new PortData("y", "operand", typeof(Value.Number)));
            OutPortData.Add(new PortData("x÷y", "result", typeof(Value.Number)));
            RegisterAllPorts();
        }

        public override Value Evaluate(FSharpList<Value> args)
        {
            var x = ((Value.Number)args[0]).Item;
            var y = ((Value.Number)args[1]).Item;

            return Value.NewNumber(x / y);
        }
    }

    [NodeName("Modulo")]
    [NodeCategory(BuiltinNodeCategories.LOGIC_MATH_ARITHMETIC)]
    [NodeDescription("Remainder of division of two numbers.")]
    [NodeSearchTags("%", "remainder")]
    public class Modulo : MathBase
    {
        public Modulo()
        {
            InPortData.Add(new PortData("x", "operand", typeof(Value.Number)));
            InPortData.Add(new PortData("y", "operand", typeof(Value.Number)));
            OutPortData.Add(new PortData("x%y", "result", typeof(Value.Number)));

            RegisterAllPorts();
        }

        public override Value Evaluate(FSharpList<Value> args)
        {
            var x = ((Value.Number)args[0]).Item;
            var y = ((Value.Number)args[1]).Item;

            return Value.NewNumber(x % y);
        }
    }

    [NodeName("Power")]
    [NodeCategory(BuiltinNodeCategories.LOGIC_MATH_ARITHMETIC)]
    [NodeDescription("Raises a number to the power of another.")]
    [NodeSearchTags("pow", "exponentiation", "^")]
    public class Pow : MathBase
    {
        public Pow()
        {
            InPortData.Add(new PortData("x", "operand", typeof(Value.Number)));
            InPortData.Add(new PortData("y", "operand", typeof(Value.Number)));
            OutPortData.Add(new PortData("x^y", "result", typeof(Value.Number)));

            RegisterAllPorts();
        }

        public override Value Evaluate(FSharpList<Value> args)
        {
            var x = ((Value.Number)args[0]).Item;
            var y = ((Value.Number)args[1]).Item;

            return Value.NewNumber(Math.Pow(x,y));
        }
    }

    [NodeName("Round")]
    [NodeCategory(BuiltinNodeCategories.LOGIC_MATH_ROUNDING)]
    [NodeDescription("Rounds a number to the nearest integer value.")]
    public class Round : MathBase
    {
        public Round()
        {
            InPortData.Add(new PortData("dbl", "A number", typeof(Value.Number)));
            OutPortData.Add(new PortData("int", "Rounded number", typeof(Value.Number)));

            RegisterAllPorts();
        }

        public override Value Evaluate(FSharpList<Value> args)
        {
            return Value.NewNumber(
               Math.Round(((Value.Number)args[0]).Item)
            );
        }
    }

    [NodeName("Floor")]
    [NodeCategory(BuiltinNodeCategories.LOGIC_MATH_ROUNDING)]
    [NodeDescription("Rounds a number to the nearest smaller integer.")]
    [NodeSearchTags("round")]
    public class Floor : MathBase
    {
        public Floor()
        {
            InPortData.Add(new PortData("dbl", "A number", typeof(Value.Number)));
            OutPortData.Add(new PortData("int", "Number rounded down", typeof(Value.Number)));

            RegisterAllPorts();
        }

        public override Value Evaluate(FSharpList<Value> args)
        {
            return Value.NewNumber(
               Math.Floor(((Value.Number)args[0]).Item)
            );
        }
    }

    [NodeName("Ceiling")]
    [NodeCategory(BuiltinNodeCategories.LOGIC_MATH_ROUNDING)]
    [NodeDescription("Rounds a number to the nearest larger integer value.")]
    [NodeSearchTags("round")]
    public class Ceiling : MathBase
    {
        public Ceiling()
        {
            InPortData.Add(new PortData("dbl", "A number", typeof(Value.Number)));
            OutPortData.Add(new PortData("int", "Number rounded up", typeof(Value.Number)));

            RegisterAllPorts();
        }

        public override Value Evaluate(FSharpList<Value> args)
        {
            return Value.NewNumber(
               Math.Ceiling(((Value.Number)args[0]).Item)
            );
        }
    }

    [NodeName("Random Number By Seed")]
    [NodeCategory(BuiltinNodeCategories.LOGIC_MATH_RANDOM)]
    [NodeDescription("Generates a uniform random number in the range [0.0, 1.0).")]
    public class RandomSeed : NodeWithOneOutput
    {
        public RandomSeed()
        {
            InPortData.Add(new PortData("num", "A number to function as a seed", typeof(Value.Number)));
            OutPortData.Add(new PortData("rand", "Random number between 0.0 and 1.0.", typeof(Value.Number)));
            RegisterAllPorts();

            ArgumentLacing = LacingStrategy.Longest;
        }

        private static System.Random random = new System.Random();
        public override Value Evaluate(FSharpList<Value> args)
        {
            random = new System.Random((int) ( (Value.Number) args[0] ).Item );
            return Value.NewNumber(random.NextDouble());
        }
    }

    [NodeName("Random Number")]
    [NodeCategory(BuiltinNodeCategories.LOGIC_MATH_RANDOM)]
    [NodeDescription("Generates a uniform random number in the range [0.0, 1.0).")]
    public class Random : NodeWithOneOutput
    {
        public Random()
        {
            OutPortData.Add(new PortData("rand", "Random number between 0.0 and 1.0.", typeof(Value.Number)));
            RegisterAllPorts();
        }

        private readonly System.Random _random = new System.Random();

        public override bool RequiresRecalc
        {
            get
            {
                return true;
            }
            set { }
        }

        public override Value Evaluate(FSharpList<Value> args)
        {
            return Value.NewNumber(_random.NextDouble());
        }
    }

    [NodeName("Random Number List")]
    [NodeCategory(BuiltinNodeCategories.LOGIC_MATH_RANDOM)]
    [NodeDescription("Generates a list of uniform random numbers in the range [0.0, 1.0).")]
    public class RandomList : NodeWithOneOutput
    {
        public RandomList()
        {
            InPortData.Add(new PortData("amt", "Number of random numbers to be generated.", typeof(Value.Number)));
            OutPortData.Add(new PortData("rand", "Random number between 0.0 and 1.0.", typeof(Value.List)));
            RegisterAllPorts();
        }

        private readonly System.Random _random = new System.Random();

        public override bool RequiresRecalc
        {
            get
            {
                return true;
            }
            set { }
        }

        public override Value Evaluate(FSharpList<Value> args)
        {
            var n = (int)((Value.Number)args[0]).Item;

            var result = FSharpList<Value>.Empty;

            while (n-- > 0)
                result = FSharpList<Value>.Cons(Value.NewNumber(_random.NextDouble()), result);

            return Value.NewList(result);
        }
    }

    [NodeName("e")]
    [NodeCategory(BuiltinNodeCategories.LOGIC_MATH_CONSTANTS)]
    [NodeDescription("e (base of natural logarithm) constant")]
    [NodeSearchTags("statistics", "natural", "logarithm")]
    [IsInteractive(false)]
    public class EConstant : NodeModel
    {
        public EConstant()
        {
            OutPortData.Add(new PortData("2.71828...", "e", typeof(Value.Number)));
            RegisterAllPorts();

            OldValue = Value.NewNumber(Math.E);
        }

        public override bool RequiresRecalc
        {
            get
            {
                return false;
            }
            set { }
        }

        protected internal override INode Build(Dictionary<NodeModel, Dictionary<int, INode>> preBuilt, int outPort)
        {
            Dictionary<int, INode> result;
            if (!preBuilt.TryGetValue(this, out result))
            {
                result = new Dictionary<int, INode>();
                result[outPort] = new NumberNode(Math.E);
                preBuilt[this] = result;
            }
            return result[outPort];
        }
    }

    [NodeName("Pi")]
    [NodeCategory(BuiltinNodeCategories.LOGIC_MATH_CONSTANTS)]
    [NodeDescription("Pi constant")]
    [NodeSearchTags("trigonometry", "circle", "π")]
    [IsInteractive(false)]
    public class Pi : NodeModel
    {
        public Pi()
        {
            OutPortData.Add(new PortData("3.14159...", "pi", typeof(Value.Number)));
            RegisterAllPorts();

            OldValue = Value.NewNumber(Math.PI);
        }

        public override bool RequiresRecalc
        {
            get
            {
                return false;
            }
            set { }
        }

        protected internal override INode Build(Dictionary<NodeModel, Dictionary<int, INode>> preBuilt, int outPort)
        {
            Dictionary<int, INode> result;
            if (!preBuilt.TryGetValue(this, out result))
            {
                result = new Dictionary<int, INode>();
                result[outPort] = new NumberNode(3.14159265358979);
                preBuilt[this] = result;
            }
            return result[outPort];
        }
    }

    [NodeName("2*Pi")]
    [NodeCategory(BuiltinNodeCategories.LOGIC_MATH_CONSTANTS)]
    [NodeDescription("Pi constant")]
    [NodeSearchTags("trigonometry", "circle", "π")]
    [IsInteractive(false)]
    [AlsoKnownAs("Dynamo.Nodes.2Pi", "Dynamo.Nodes.dyn2Pi")]
    public class PiTimes2 : NodeModel
    {
        public PiTimes2()
        {
            OutPortData.Add(new PortData("3.14159...*2", "2*pi", typeof(Value.Number)));
            RegisterAllPorts();

            OldValue = Value.NewNumber(Math.PI*2);
        }

        public override bool RequiresRecalc
        {
            get
            {
                return false;
            }
            set { }
        }

        protected internal override INode Build(Dictionary<NodeModel, Dictionary<int, INode>> preBuilt, int outPort)
        {
            Dictionary<int, INode> result;
            if (!preBuilt.TryGetValue(this, out result))
            {
                result = new Dictionary<int, INode>();
                result[outPort] = new NumberNode(3.14159265358979 * 2);
                preBuilt[this] = result;
            }
            return result[outPort];
        }
    }

    [NodeName("Sine")]
    [NodeCategory(BuiltinNodeCategories.LOGIC_MATH_TRIGONOMETRY)]
    [NodeDescription("Computes the sine of the given angle.")]
    public class Sin : MathBase
    {
        public Sin()
        {
            InPortData.Add(new PortData("θ", "Angle in radians", typeof(Value.Number)));
            OutPortData.Add(new PortData("sin(θ)", "Sine value of the given angle", typeof(Value.Number)));

            RegisterAllPorts();
        }

        public override Value Evaluate(FSharpList<Value> args)
        {
            var input = args[0];

            if (input.IsList)
            {
                return Value.NewList(
                   FSchemeInterop.Utils.SequenceToFSharpList(
                      ((Value.List)input).Item.Select(
                         x =>
                            Value.NewNumber(Math.Sin(((Value.Number)x).Item))
                      )
                   )
                );
            }
            else
            {
                double theta = ((Value.Number)input).Item;
                return Value.NewNumber(Math.Sin(theta));
            }
        }
    }

    [NodeName("Cosine")]
    [NodeCategory(BuiltinNodeCategories.LOGIC_MATH_TRIGONOMETRY)]
    [NodeDescription("Computes the cosine of the given angle.")]
    public class Cos : MathBase
    {
        public Cos()
        {
            InPortData.Add(new PortData("θ", "Angle in radians", typeof(Value.Number)));
            OutPortData.Add(new PortData("cos(θ)", "Cosine value of the given angle", typeof(Value.Number)));

            RegisterAllPorts();
        }

        public override Value Evaluate(FSharpList<Value> args)
        {
            var input = args[0];

            if (input.IsList)
            {
                return Value.NewList(
                   FSchemeInterop.Utils.SequenceToFSharpList(
                      ((Value.List)input).Item.Select(
                         x =>
                            Value.NewNumber(Math.Cos(((Value.Number)x).Item))
                      )
                   )
                );
            }
            else
            {
                double theta = ((Value.Number)input).Item;
                return Value.NewNumber(Math.Cos(theta));
            }
        }
    }

    [NodeName("Tangent")]
    [NodeCategory(BuiltinNodeCategories.LOGIC_MATH_TRIGONOMETRY)]
    [NodeDescription("Computes the tangent of the given angle.")]
    public class Tan : MathBase
    {
        public Tan()
        {
            InPortData.Add(new PortData("θ", "Angle in radians", typeof(Value.Number)));
            OutPortData.Add(new PortData("tan(θ)", "Tangent value of the given angle", typeof(Value.Number)));

            RegisterAllPorts();
        }

        public override Value Evaluate(FSharpList<Value> args)
        {
            var input = args[0];

            if (input.IsList)
            {
                return Value.NewList(
                   FSchemeInterop.Utils.SequenceToFSharpList(
                      ((Value.List)input).Item.Select(
                         x =>
                            Value.NewNumber(Math.Tan(((Value.Number)x).Item))
                      )
                   )
                );
            }
            else
            {
                double theta = ((Value.Number)input).Item;
                return Value.NewNumber(Math.Tan(theta));
            }
        }
    }

    [NodeName("Inverse Sine")]
    [NodeCategory(BuiltinNodeCategories.LOGIC_MATH_TRIGONOMETRY)]
    [NodeDescription("Computes the inverse sine of the given angle.")]
    [NodeSearchTags("asin", "arcsine")]
    public class Asin : MathBase
    {
        public Asin()
        {
            InPortData.Add(new PortData("θ", "Angle in radians", typeof(Value.Number)));
            OutPortData.Add(new PortData("asin(θ)", "Arcsine value of the given angle", typeof(Value.Number)));

            RegisterAllPorts();
        }

        public override Value Evaluate(FSharpList<Value> args)
        {
            var input = args[0];

            double theta = ((Value.Number)input).Item;
            return Value.NewNumber(Math.Asin(theta));
        }
    }

    [NodeName("Inverse Cosine")]
    [NodeCategory(BuiltinNodeCategories.LOGIC_MATH_TRIGONOMETRY)]
    [NodeDescription("Computes the inverse cosine of the given angle.")]
    [NodeSearchTags("acos", "arccos")]
    public class Acos : MathBase
    {
        public Acos()
        {
            InPortData.Add(new PortData("θ", "Angle in radians", typeof(Value.Number)));
            OutPortData.Add(new PortData("acos(θ)", "Arccosine value of the given angle", typeof(Value.Number)));

            RegisterAllPorts();
        }

        public override Value Evaluate(FSharpList<Value> args)
        {
            var input = args[0];

            double theta = ((Value.Number)input).Item;
            return Value.NewNumber(Math.Acos(theta));
        }
    }

    [NodeName("Inverse Tangent")]
    [NodeCategory(BuiltinNodeCategories.LOGIC_MATH_TRIGONOMETRY)]
    [NodeDescription("Computes the secant of the given angle.")]
    [NodeSearchTags("atan", "arctangent")]
    public class Atan : MathBase
    {
        public Atan()
        {
            InPortData.Add(new PortData("θ", "Angle in radians", typeof(Value.Number)));
            OutPortData.Add(new PortData("atan(θ)", "Arctangent value of the given angle", typeof(Value.Number)));

            RegisterAllPorts();
        }

        public override Value Evaluate(FSharpList<Value> args)
        {
            var input = args[0];

            double theta = ((Value.Number)input).Item;
            return Value.NewNumber(Math.Atan(theta));
        }
    }

    [NodeName("Average")]
    [NodeCategory(BuiltinNodeCategories.CORE_LISTS_QUERY)]
    [NodeDescription("Averages a list of numbers.")]
    [NodeSearchTags("avg")]
    public class Average : MathBase
    {
        public Average()
        {
            InPortData.Add(new PortData("numbers", "The list of numbers to average.", typeof(Value.List)));
            OutPortData.Add(new PortData("avg", "average", typeof(Value.Number)));
            RegisterAllPorts();
        }

        public override Value Evaluate(FSharpList<Value> args)
        {
            if (!args[0].IsList)
                throw new Exception("A list of numbers is required to average.");

            var vals = ((Value.List)args[0]).Item.Select(
               x => ((Value.Number)x).Item
            );

            var average = vals.Average();

            return Value.NewNumber(average);
        }
    }

    [NodeName("Smooth")]
    [NodeCategory(BuiltinNodeCategories.CORE_LISTS_QUERY)]
    [NodeDescription("Smooths a list of numbers using a running average.")]
    [NodeSearchTags("running average", "moving average", "sma")]
    public class Smooth : MathBase
    {
        Queue<Value.Number> values = new Queue<Value.Number>();
        int maxNumValues = 10;

        public Smooth()
        {
            InPortData.Add(new PortData("val", "The current value.", typeof(Value.Container)));
            OutPortData.Add(new PortData("avg", "uses a simple moving average to smooth out values that fluctuate over time", typeof(Value.Number)));
            RegisterAllPorts();

            ArgumentLacing = LacingStrategy.Longest;
        }

        public override Value Evaluate(FSharpList<Value> args)
        {
            if (!args[0].IsNumber)
                throw new Exception("A number is required to smooth.");

            if (values.Count() < maxNumValues)
                values.Enqueue((Value.Number)args[0]); // add current values to queue until it fills up
            else
                values.Dequeue();//throw out the first value once we are up to the full queue amount

            var average = values.Average(num => num.Item);

            return Value.NewNumber(average);
        }
    }

    #endregion

    #region Control Flow

    //TODO: Setup proper IsDirty smart execution management
    [NodeName("Perform All")]
    [NodeCategory(BuiltinNodeCategories.CORE_EVALUATE)]
    [NodeDescription("Evaluates all inputs in order, and returns result of the last input.")]
    [NodeSearchTags("begin")]
    public class Begin : VariableInput
    {
        public Begin()
        {
            InPortData.Add(new PortData("expr1", "Expression #1", typeof(object)));
            InPortData.Add(new PortData("expr2", "Expression #2", typeof(object)));
            OutPortData.Add(new PortData("last", "Result of final expression", typeof(object)));

            RegisterAllPorts();
        }

        protected internal override void RemoveInput()
        {
            if (InPortData.Count > 2)
                base.RemoveInput();
        }

        protected override string GetInputRootName()
        {
            return "expr";
        }

        protected override string GetTooltipRootName()
        {
            return "Expression #";
        }

        protected override int GetInputNameIndex()
        {
            return InPortData.Count + 1;
        }

        private INode nestedBegins(Stack<Tuple<int, NodeModel>> inputs, Dictionary<NodeModel, Dictionary<int, INode>> preBuilt)
        {
            var popped = inputs.Pop();
            var firstVal = popped.Item2.Build(preBuilt, popped.Item1);

            if (inputs.Any())
            {
                var newBegin = new BeginNode(new List<string>() { "expr1", "expr2" });
                newBegin.ConnectInput("expr1", nestedBegins(inputs, preBuilt));
                newBegin.ConnectInput("expr2", firstVal);
                return newBegin;
            }
            else
                return firstVal;
        }

        protected internal override INode Build(Dictionary<NodeModel, Dictionary<int, INode>> preBuilt, int outPort)
        {
            if (!Enumerable.Range(0, InPortData.Count).All(HasInput))
            {
                Error("All inputs must be connected.");
                throw new Exception("Begin Node requires all inputs to be connected.");
            }
            
            Dictionary<int, INode> result;
            if (!preBuilt.TryGetValue(this, out result))
            {
                result = new Dictionary<int, INode>(); 
                result[outPort] = 
                    nestedBegins(
                        new Stack<Tuple<int, NodeModel>>(
                            Enumerable.Range(0, InPortData.Count).Select(x => Inputs[x])),
                    preBuilt);
                preBuilt[this] = result;
            }
            return result[outPort];
        }

        public override Value Evaluate(FSharpList<Value> args)
        {
            throw new NotImplementedException();
        }
    }

    [NodeName("Apply Function to List")]
    [NodeCategory(BuiltinNodeCategories.CORE_EVALUATE)]
    [NodeDescription("Applies a function to a list of arguments.")]
    public class ApplyList : NodeWithOneOutput
    {
        public ApplyList()
        {
            InPortData.Add(new PortData("func", "Function", typeof(Value.Function)));
            InPortData.Add(new PortData("args", "List of arguments to apply function to.", typeof(Value.List)));

            OutPortData.Add(new PortData("result", "Result of function application.", typeof(object)));

            RegisterAllPorts();
        }

        public override Value Evaluate(FSharpList<Value> args)
        {
            var f = ((Value.Function)args[0]).Item;
            var fArgs = ((Value.List)args[1]).Item;

            return f.Invoke(fArgs);
        }
    }

    //TODO: Setup proper IsDirty smart execution management
    [NodeName("Apply Function")]
    [NodeCategory(BuiltinNodeCategories.CORE_EVALUATE)]
    [NodeDescription("Applies a function to arguments.")]
    public class Apply1 : VariableInput
    {
        public Apply1()
        {
            InPortData.Add(new PortData("func", "Function", typeof(object)));
            OutPortData.Add(new PortData("result", "Result of function application.", typeof(object)));

            RegisterAllPorts();
        }

        protected override string GetInputRootName()
        {
            return "arg";
        }

        protected override string GetTooltipRootName()
        {
            return "Argument #";
        }

        public override Value Evaluate(FSharpList<Value> args)
        {
            var f = ((Value.Function)args[0]).Item;
            var fArgs = args.Tail;

            return f.Invoke(fArgs);
        }

        protected internal override void RemoveInput()
        {
            if (InPortData.Count > 1)
                base.RemoveInput();
        }

        protected override void SaveNode(XmlDocument xmlDoc, XmlElement nodeElement, SaveContext context)
        {
            //Debug.WriteLine(pd.Object.GetType().ToString());
            foreach (var inport in InPortData.Skip(1))
            {
                XmlElement input = xmlDoc.CreateElement("Input");

                input.SetAttribute("name", inport.NickName);

                nodeElement.AppendChild(input);
            }
        }

        protected override void LoadNode(XmlNode nodeElement)
        {
            foreach (XmlNode subNode in nodeElement.ChildNodes)
            {
                if (subNode.Name == "Input")
                {
                    var attr = subNode.Attributes["name"].Value;

                    if (!attr.Equals("func"))
                        InPortData.Add(new PortData(subNode.Attributes["name"].Value, "", typeof(object)));
                }
            }
            RegisterAllPorts();
        }
    }

    //TODO: Setup proper IsDirty smart execution management
    [NodeName("If")]
    [NodeCategory(BuiltinNodeCategories.LOGIC_CONDITIONAL)]
    [NodeDescription("Conditional statement")]
    public class Conditional : NodeModel
    {
        public Conditional()
        {
            InPortData.Add(new PortData("test", "Test block", typeof(bool)));
            InPortData.Add(new PortData("true", "True block", typeof(object), Value.NewDummy("Empty true")));
            InPortData.Add(new PortData("false", "False block", typeof(object), Value.NewDummy("Empty false")));
            OutPortData.Add(new PortData("result", "Result", typeof(object)));

            RegisterAllPorts();

            foreach (var port in InPorts.Skip(1))
            {
                port.DefaultValueEnabled = false;
            }
        }

        protected internal override INode Build(Dictionary<NodeModel, Dictionary<int, INode>> preBuilt, int outPort)
        {
            if (!HasInput(0))
            {
                Error("Test input must be connected.");
                throw new Exception("If Node requires test input to be connected.");
            }
            return base.Build(preBuilt, outPort);
        }

        protected override InputNode Compile(IEnumerable<string> portNames)
        {
            return new ConditionalNode(portNames);
        }
    }
    
    [NodeName("Debug Breakpoint")]
    [NodeCategory(BuiltinNodeCategories.CORE_EVALUATE)]
    [NodeDescription("Halts execution until user clicks button.")]
    public partial class Breakpoint : NodeWithOneOutput
    {
        public Breakpoint()
        {
            InPortData.Add(new PortData("", "Object to inspect", typeof(object)));
            OutPortData.Add(new PortData("", "Object inspected", typeof(object)));
            RegisterAllPorts();
        }

        private bool Enabled { get; set; }

        public override Value Evaluate(FSharpList<Value> args)
        {
            var result = args[0];

            DynamoLogger.Instance.Log(FScheme.print(result));

            if (Controller.DynamoViewModel.RunInDebug)
            {
                Enabled = true;
                Select();
                Controller.DynamoViewModel.ShowElement(this);

                while (Enabled)
                {
                    Thread.Sleep(1);
                }
            }

            return result;
        }
    }

    #endregion

    #region Interactive Primitive Types

    #region Base Classes

    [IsInteractive(true)]
    public abstract partial class BasicInteractive<T> : NodeWithOneOutput
    {
        private T _value;
        public virtual T Value
        {
            get
            {
                return _value;
            }
            set
            {
                if (_value == null || !_value.Equals(value))
                {
                    _value = value;
                    //DynamoLogger.Instance.Log("Value changed to: " + _value);
                    RequiresRecalc = value != null;
                    RaisePropertyChanged("Value");
                }
            }
        }

        protected abstract T DeserializeValue(string val);

        protected BasicInteractive()
        {
            Type type = typeof(T);
            OutPortData.Add(new PortData("", type.Name, type));
        }

        protected override void SaveNode(XmlDocument xmlDoc, XmlElement nodeElement, SaveContext context)
        {
            //Debug.WriteLine(pd.Object.GetType().ToString());
            XmlElement outEl = xmlDoc.CreateElement(typeof(T).FullName);
            outEl.SetAttribute("value", Value.ToString());
            nodeElement.AppendChild(outEl);
        }

        protected override void LoadNode(XmlNode nodeElement)
        {
            foreach (XmlNode subNode in nodeElement.ChildNodes)
            {
                if (subNode.Name.Equals(typeof(T).FullName))
                {
                    Value = DeserializeValue(subNode.Attributes[0].Value);
                }
            }
        }

        public override string PrintExpression()
        {
            return Value.ToString();
        }
    }

    public abstract class Double : BasicInteractive<double>
    {
        public override bool IsConvertible
        {
            get { return true; }
        }

        public override Value Evaluate(FSharpList<Value> args)
        {
            return FScheme.Value.NewNumber(Value);
        }

        protected override void SaveNode(XmlDocument xmlDoc, XmlElement nodeElement, SaveContext context)
        {
            XmlElement outEl = xmlDoc.CreateElement(typeof(double).FullName);
            outEl.SetAttribute("value", Value.ToString(CultureInfo.InvariantCulture));
            nodeElement.AppendChild(outEl);
        }

        #region Serialization/Deserialization Methods

        protected override void SerializeCore(XmlElement element, SaveContext context)
        {
            base.SerializeCore(element, context); //Base implementation must be called
            if (context == SaveContext.Undo)
            {
                XmlElementHelper helper = new XmlElementHelper(element);
                helper.SetAttribute("doubleValue", Value);
            }
        }

        protected override void DeserializeCore(XmlElement element, SaveContext context)
        {
            base.DeserializeCore(element, context); //Base implementation must be called
            if (context == SaveContext.Undo)
            {
                XmlElementHelper helper = new XmlElementHelper(element);
                Value = helper.ReadDouble("doubleValue");
            }
        }

        #endregion

        public override IEnumerable<AssociativeNode> BuildOutputAst(List<AssociativeNode> inputAstNodes)
        {
            var rhs = AstFactory.BuildDoubleNode(Value);
            var assignment = AstFactory.BuildAssignment(GetAstIdentifierForOutputIndex(0), rhs);

            return new[] { assignment };
        }
    }

    public abstract class Integer : BasicInteractive<int>
    {
        public override Value Evaluate(FSharpList<Value> args)
        {
            return FScheme.Value.NewNumber(Value);
        }

        protected override void SaveNode(XmlDocument xmlDoc, XmlElement nodeElement, SaveContext context)
        {
            XmlElement outEl = xmlDoc.CreateElement(typeof(int).FullName);
            outEl.SetAttribute("value", Value.ToString(CultureInfo.InvariantCulture));
            nodeElement.AppendChild(outEl);
        }

        #region Serialization/Deserialization Methods

        protected override void SerializeCore(XmlElement element, SaveContext context)
        {
            base.SerializeCore(element, context); //Base implementation must be called
            if (context == SaveContext.Undo)
            {
                XmlElementHelper helper = new XmlElementHelper(element);
                helper.SetAttribute("integerValue", Value);
            }
        }

        protected override void DeserializeCore(XmlElement element, SaveContext context)
        {
            base.DeserializeCore(element, context); //Base implementation must be called
            if (context == SaveContext.Undo)
            {
                XmlElementHelper helper = new XmlElementHelper(element);
                Value = helper.ReadInteger("integerValue");
            }
        }

        #endregion
    }

    public abstract class Bool : BasicInteractive<bool>
    {
        public override Value Evaluate(FSharpList<Value> args)
        {
            return FScheme.Value.NewNumber(Value ? 1 : 0);
        }

        #region Serialization/Deserialization Methods

        protected override void SerializeCore(XmlElement element, SaveContext context)
        {
            base.SerializeCore(element, context); //Base implementation must be called
            if (context == SaveContext.Undo)
            {
                XmlElementHelper helper = new XmlElementHelper(element);
                helper.SetAttribute("boolValue", Value);
            }
        }

        protected override void DeserializeCore(XmlElement element, SaveContext context)
        {
            base.DeserializeCore(element, context); //Base implementation must be called
            if (context == SaveContext.Undo)
            {
                XmlElementHelper helper = new XmlElementHelper(element);
                Value = helper.ReadBoolean("boolValue");
            }
        }

        #endregion
    }

    public abstract partial class String : BasicInteractive<string>
    {
        public override Value Evaluate(FSharpList<Value> args)
        {
            return FScheme.Value.NewString(Value);
        }

        public override string PrintExpression()
        {
            return "\"" + base.PrintExpression() + "\"";
        }

        #region Serialization/Deserialization Methods

        protected override void SerializeCore(XmlElement element, SaveContext context)
        {
            base.SerializeCore(element, context); //Base implementation must be called
            if (context == SaveContext.Undo)
            {
                XmlElementHelper helper = new XmlElementHelper(element);
                helper.SetAttribute("stringValue", Value);
            }
        }

        protected override void DeserializeCore(XmlElement element, SaveContext context)
        {
            base.DeserializeCore(element, context); //Base implementation must be called
            if (context == SaveContext.Undo)
            {
                XmlElementHelper helper = new XmlElementHelper(element);
                Value = helper.ReadString("stringValue");
            }
        }

        #endregion
    }

    #endregion

    public delegate double ConversionDelegate(double value);

    [NodeName("Number")]
    [NodeCategory(BuiltinNodeCategories.CORE_INPUT)]
    [NodeDescription("Creates a number.")]
    [IsDesignScriptCompatible]
    public partial class DoubleInput : NodeWithOneOutput
    {
        public DoubleInput()
        {
            OutPortData.Add(new PortData("", "", typeof(Value.Number)));

            RegisterAllPorts();

            _convertToken = Convert;
        }

        public virtual double Convert(double value)
        {
            return value;
        }

        private List<IDoubleSequence> _parsed;
        private string _value;
        protected ConversionDelegate _convertToken;

        public string Value
        {
            get { return _value; }
            set
            {
                if (_value != null && _value.Equals(value)) 
                    return;

                _value = value;

                var idList = new List<string>();

                try
                {
                    _parsed = ParseValue(value, new[] { '\n' }, idList, _convertToken);

                    InPortData.Clear();

                    foreach (var id in idList)
                    {
                        InPortData.Add(new PortData(id, "variable", typeof (Value.Number)));
                    }

<<<<<<< HEAD
                    RegisterInputPorts();

=======
                    RegisterInputs();
                    ClearError();
>>>>>>> 58338ace
                    ArgumentLacing = InPortData.Any() ? LacingStrategy.Longest : LacingStrategy.Disabled;
                }
                catch (Exception e)
                {
                    Error(e.Message);
                }

                RequiresRecalc = value != null;
                RaisePropertyChanged("Value");
            }
        }

        public override bool IsConvertible
        {
            get { return true; }
        }

        protected override void SaveNode(XmlDocument xmlDoc, XmlElement nodeElement, SaveContext context)
        {
            //Debug.WriteLine(pd.Object.GetType().ToString());
            XmlElement outEl = xmlDoc.CreateElement(typeof(double).FullName);
            outEl.SetAttribute("value", Value);
            nodeElement.AppendChild(outEl);
        }

        protected override void LoadNode(XmlNode nodeElement)
        {
            foreach (XmlNode subNode in nodeElement.ChildNodes.Cast<XmlNode>().Where(subNode => subNode.Name.Equals(typeof(double).FullName)))
            {
                Value = subNode.Attributes[0].Value;
            }
        }

        #region Serialization/Deserialization Methods

        protected override void SerializeCore(XmlElement element, SaveContext context)
        {
            base.SerializeCore(element, context); //Base implementation must be called

            if (context == SaveContext.Undo)
            {
                XmlElementHelper helper = new XmlElementHelper(element);
                helper.SetAttribute("doubleInputValue", Value);
            }
        }

        protected override void DeserializeCore(XmlElement element, SaveContext context)
        {
            base.DeserializeCore(element, context); //Base implementation must be called

            if (context == SaveContext.Undo)
            {
                XmlElementHelper helper = new XmlElementHelper(element);
                this.Value = helper.ReadString("doubleInputValue");
            }
        }

        #endregion

        public static List<IDoubleSequence> ParseValue(string text, char[] seps, List<string> identifiers, ConversionDelegate convertToken)
        {
            var idSet = new HashSet<string>(identifiers);
            return text.Replace(" ", "").Split(seps, StringSplitOptions.RemoveEmptyEntries).Select(
                delegate(string x)
                {
                    var rangeIdentifiers = x.Split(
                        Sublists.RangeSeparatorTokens,
                        StringSplitOptions.RemoveEmptyEntries).Select(s => s.Trim()).ToArray();

                    if (rangeIdentifiers.Length > 3)
                        throw new Exception("Bad range syntax: not of format \"start..end[..(increment|#count)]\"");

                    if (rangeIdentifiers.Length == 0)
                        throw new Exception("No identifiers found.");

                    IDoubleInputToken startToken = ParseToken(rangeIdentifiers[0], idSet, identifiers);

                    if (rangeIdentifiers.Length > 1)
                    {
                        if (rangeIdentifiers[1].StartsWith("#"))
                        {
                            var countToken = rangeIdentifiers[1].Substring(1);
                            IDoubleInputToken endToken = ParseToken(countToken, idSet, identifiers);

                            if (rangeIdentifiers.Length > 2)
                            {
                                if (rangeIdentifiers[2].StartsWith("#") || rangeIdentifiers[2].StartsWith("~"))
                                    throw new Exception("Cannot use range or approx. identifier on increment field when one has already been used to specify a count.");
                                return new Sequence(startToken, ParseToken(rangeIdentifiers[2], idSet, identifiers), endToken, convertToken);
                            }

                            return new Sequence(startToken, new DoubleToken(1), endToken, convertToken) as IDoubleSequence;
                        }
                        else
                        {
                            IDoubleInputToken endToken = ParseToken(rangeIdentifiers[1], idSet, identifiers);

                            if (rangeIdentifiers.Length > 2)
                            {
                                if (rangeIdentifiers[2].StartsWith("#"))
                                {
                                    var count = rangeIdentifiers[2].Substring(1);
                                    IDoubleInputToken countToken = ParseToken(count, idSet, identifiers);

                                    return new CountRange(startToken, countToken, endToken, convertToken);
                                }

                                if (rangeIdentifiers[2].StartsWith("~"))
                                {
                                    var approx = rangeIdentifiers[2].Substring(1);
                                    IDoubleInputToken approxToken = ParseToken(approx, idSet, identifiers);

                                    return new ApproxRange(startToken, approxToken, endToken, convertToken);
                                }

                                return new Range(startToken, ParseToken(rangeIdentifiers[2], idSet, identifiers), endToken, convertToken);
                            }
                            return new Range(startToken, new DoubleToken(1), endToken, convertToken) as IDoubleSequence;
                        }

                    }

                    return new OneNumber(startToken, convertToken) as IDoubleSequence;
                }).ToList();
        }

        private static IDoubleInputToken ParseToken(string id, HashSet<string> identifiers, List<string> list)
        {
            double dbl;
            if (double.TryParse(id, NumberStyles.Any, CultureInfo.CurrentCulture, out dbl))
                return new DoubleToken(dbl);

            var match = Sublists.IdentifierPattern.Match(id);
            if (match.Success)
            {
                var tokenId = match.Groups["id"].Value;
                if (!identifiers.Contains(tokenId))
                {
                    identifiers.Add(tokenId);
                    list.Add(tokenId);
                }
                return new IdentifierToken(tokenId);
            }

            throw new Exception("Bad identifier syntax: \"" + id + "\"");
        }

        public override Value Evaluate(FSharpList<Value> args)
        {
            var paramDict = InPortData.Select(x => x.NickName)
                .Zip(args, Tuple.Create)
                .ToDictionary(x => x.Item1, x => ((Value.Number)x.Item2).Item);

            return _parsed.Count == 1
                ? _parsed[0].GetFSchemeValue(paramDict)
                : FScheme.Value.NewList(Utils.SequenceToFSharpList(_parsed.Select(x => x.GetFSchemeValue(paramDict))));
        }

        internal override IEnumerable<AssociativeNode> BuildAst(List<AssociativeNode> inputAstNodes)
        {
            var paramDict = InPortData.Select(x => x.NickName)
                   .Zip(inputAstNodes, Tuple.Create)
                   .ToDictionary(x => x.Item1, x => x.Item2);

            AssociativeNode rhs;

            if (null == _parsed)
            {
                rhs = AstFactory.BuildNullNode();
            }
            else
            {
                List<AssociativeNode> newInputs = _parsed.Count == 1
                    ? new List<AssociativeNode> { _parsed[0].GetAstNode(paramDict) }
                    : _parsed.Select(x => x.GetAstNode(paramDict)).ToList();

                rhs = newInputs.Count == 1 
                        ? newInputs[0] 
                        : AstFactory.BuildExprList(newInputs);
            }

            var assignment = AstFactory.BuildAssignment(GetAstIdentifierForOutputIndex(0), rhs);

            return new[] { assignment };
        }

        public interface IDoubleSequence
        {
            Value GetFSchemeValue(Dictionary<string, double> idLookup);
            IEnumerable<double> GetValue(Dictionary<string, double> idLookup);
            AssociativeNode GetAstNode(Dictionary<string, AssociativeNode> idLookup);
        }

        private class OneNumber : IDoubleSequence
        {
            private readonly IDoubleInputToken _token;
            private readonly double? _result;
            private readonly ConversionDelegate _convert;
 
            public OneNumber(IDoubleInputToken t, ConversionDelegate convertToken)
            {
                _token = t;
                _convert = convertToken;

                if (_token is DoubleToken)
                    _result = _convert(GetValue(null).First());
            }

            public Value GetFSchemeValue(Dictionary<string, double> idLookup)
            {
                return FScheme.Value.NewNumber(GetValue(idLookup).First());
            }

            public IEnumerable<double> GetValue(Dictionary<string, double> idLookup)
            {
                yield return _result ?? _token.GetValue(idLookup);
            }

            public AssociativeNode GetAstNode(Dictionary<string, AssociativeNode> idLookup)
            {
                if (_result == null)
                {
                    return _token.GetAstNode(idLookup);
                }
                else
                {
                    return new DoubleNode { value = _result.GetValueOrDefault().ToString() };
                }
            }
        }

        private class Sequence : IDoubleSequence
        {
            private readonly IDoubleInputToken _start;
            private readonly IDoubleInputToken _step;
            private readonly IDoubleInputToken _count;
            private readonly ConversionDelegate _convert;

            private readonly IEnumerable<double> _result;

            public Sequence(IDoubleInputToken start, IDoubleInputToken step, IDoubleInputToken count, ConversionDelegate convertToken)
            {
                _start = start;
                _step = step;
                _count = count;
                _convert = convertToken;

                if (_start is DoubleToken && _step is DoubleToken && _count is DoubleToken)
                {
                    _result = GetValue(null);
                }
            }

            public Value GetFSchemeValue(Dictionary<string, double> idLookup)
            {
                return FScheme.Value.NewList(
                    Utils.SequenceToFSharpList(
                        GetValue(idLookup).Select(FScheme.Value.NewNumber)));
            }

            public IEnumerable<double> GetValue(Dictionary<string, double> idLookup)
            {
                if (_result == null)
                {
                    var step = _step.GetValue(idLookup);

                    if (step == 0)
                        throw new Exception("Can't have 0 step.");

                    var start = _start.GetValue(idLookup);
                    var count = (int)_count.GetValue(idLookup);

                    if (count < 0)
                    {
                        count *= -1;
                        start += step * (count - 1);
                        step *= -1;
                    }

                    return CreateSequence(start, step, count);
                }
                return _result;
            }

            private static IEnumerable<double> CreateSequence(double start, double step, int count)
            {
                for (var i = 0; i < count; i++)
                {
                    yield return start;
                    start += step;
                }
            }

            public AssociativeNode GetAstNode(Dictionary<string, AssociativeNode> idLookup)
            {
                var rangeExpr = new RangeExprNode
                {
                    FromNode = _start.GetAstNode(idLookup),
                    ToNode = _step.GetAstNode(idLookup),
                    StepNode = _step.GetAstNode(idLookup),
                    stepoperator = ProtoCore.DSASM.RangeStepOperator.stepsize
                };
                return rangeExpr;
            }
        }

        private class Range : IDoubleSequence
        {
            private readonly IDoubleInputToken _start;
            private readonly IDoubleInputToken _step;
            private readonly IDoubleInputToken _end;
            private readonly ConversionDelegate _convert;

            private readonly IEnumerable<double> _result;

            public Range(IDoubleInputToken start, IDoubleInputToken step, IDoubleInputToken end, ConversionDelegate convertToken)
            {
                _start = start;
                _step = step;
                _end = end;
                _convert = convertToken;

                if (_start is DoubleToken && _step is DoubleToken && _end is DoubleToken)
                {
                    _result = GetValue(null);
                }
            }

            public Value GetFSchemeValue(Dictionary<string, double> idLookup)
            {
                return FScheme.Value.NewList(
                    Utils.SequenceToFSharpList(
                        GetValue(idLookup).Select(FScheme.Value.NewNumber)));
            }

            public IEnumerable<double> GetValue(Dictionary<string, double> idLookup)
            {
                if (_result == null)
                {
                    var step = _convert(_step.GetValue(idLookup));

                    if (step == 0)
                        throw new Exception("Can't have 0 step.");

                    var start = _convert(_start.GetValue(idLookup));
                    var end = _convert(_end.GetValue(idLookup));

                    return Process(start, step, end);
                }
                return _result;
            }

            protected virtual IEnumerable<double> Process(double start, double step, double end)
            {
                if (step < 0)
                {
                    step *= -1;
                    var tmp = end;
                    end = start;
                    start = tmp;
                }

                var countingUp = start < end;

                return countingUp 
                    ? FScheme.Range(start, step, end) 
                    : FScheme.Range(end, step, start).Reverse();
            }

            protected virtual ProtoCore.DSASM.RangeStepOperator GetRangeExpressionOperator()
            {
                return ProtoCore.DSASM.RangeStepOperator.stepsize;
            }

            public AssociativeNode GetAstNode(Dictionary<string, AssociativeNode> idLookup)
            {
                var rangeExpr = new RangeExprNode
                {
                    FromNode = _start.GetAstNode(idLookup),
                    ToNode = _end.GetAstNode(idLookup),
                    StepNode = _step.GetAstNode(idLookup),
                    stepoperator = GetRangeExpressionOperator()
                };
                return rangeExpr;
            }
        }

        private class CountRange : Range
        {
            public CountRange(IDoubleInputToken startToken, IDoubleInputToken countToken, IDoubleInputToken endToken, ConversionDelegate convertToken)
                : base(startToken, countToken, endToken, convertToken)
            { }

            protected override IEnumerable<double> Process(double start, double count, double end)
            {
                var c = (int)count;

                var neg = c < 0;

                c = Math.Abs(c) - 1;

                if (neg)
                    c *= -1;

                return base.Process(start, Math.Abs(start - end) / c, end);
            }

            protected override ProtoCore.DSASM.RangeStepOperator GetRangeExpressionOperator()
            {
                return ProtoCore.DSASM.RangeStepOperator.num;
            }
        }

        private class ApproxRange : Range
        {
            public ApproxRange(IDoubleInputToken start, IDoubleInputToken step, IDoubleInputToken end, ConversionDelegate convertToken) 
                : base(start, step, end, convertToken)
            { }

            protected override IEnumerable<double> Process(double start, double approx, double end)
            {
                var neg = approx < 0;

                var a = Math.Abs(approx);

                var dist = end - start;
                var stepnum = 1;
                if (dist != 0)
                {
                    var ceil = (int)Math.Ceiling(dist/a);
                    var floor = (int)Math.Floor(dist/a);

                    if (ceil != 0 && floor != 0)
                    {
                        var ceilApprox = Math.Abs(dist/ceil - a);
                        var floorApprox = Math.Abs(dist/floor - a);
                        stepnum = ceilApprox < floorApprox ? ceil : floor;
                    }
                }

                if (neg)
                    stepnum *= -1;

                return base.Process(start, Math.Abs(dist) / stepnum, end);
            }

            protected override ProtoCore.DSASM.RangeStepOperator GetRangeExpressionOperator()
            {
                return ProtoCore.DSASM.RangeStepOperator.approxsize;
            }
        }

        interface IDoubleInputToken
        {
            double GetValue(Dictionary<string, double> idLookup);
            AssociativeNode GetAstNode(Dictionary<string, AssociativeNode> idLookup);
        }

        private struct IdentifierToken : IDoubleInputToken
        {
            private readonly string _id;

            public IdentifierToken(string id)
            {
                _id = id;
            }

            public double GetValue(Dictionary<string, double> idLookup)
            {
                return idLookup[_id];
            }

            public AssociativeNode GetAstNode(Dictionary<string, AssociativeNode> idLookup)
            {
                return idLookup[_id];
            }
        }

        private struct DoubleToken : IDoubleInputToken
        {
            private readonly double _d;

            public DoubleToken(double d)
            {
                _d = d;
            }

            public double GetValue(Dictionary<string, double> idLookup)
            {
                return _d;
            }

            public AssociativeNode GetAstNode(Dictionary<string, AssociativeNode> idLookup)
            {
                return AstFactory.BuildDoubleNode(_d);
            }
        }
    }

    [NodeName("Angle")]
    [NodeCategory(BuiltinNodeCategories.CORE_INPUT)]
    [NodeDescription("Convert angle from degrees to radians")]
    [NodeSearchTags("trigonometry", "angle", "degree")]
    public class AngleInput : DoubleInput
    {
        public override double Convert(double value)
        {
            return value * Math.PI / 180.0;
        }
    }

    [NodeName("Number Slider")]
    [NodeCategory(BuiltinNodeCategories.CORE_INPUT)]
    [NodeDescription("Change a number value with a slider.")]
    [IsDesignScriptCompatible]
    public partial class DoubleSliderInput : Double
    {

        private double max;
        private double min;

        public DoubleSliderInput()
        {
            RegisterAllPorts();
            
            Min = 0.0;
            Max = 100.0;
            Value = 50.0;
        }

        public override double Value
        {
            get
            {
                return base.Value;
            }
            set
            {
                base.Value = value;
                //RaisePropertyChanged("Value"); //already called in base --SJE

                Debug.WriteLine(string.Format("Min:{0},Max:{1},Value:{2}", Min.ToString(CultureInfo.InvariantCulture), Max.ToString(CultureInfo.InvariantCulture), Value.ToString(CultureInfo.InvariantCulture)));
            }
        }
        
        public double Max
        {
            get { return max; }
            set
            {
                max = value;

                if (max < Value)
                    Value = max;

                RaisePropertyChanged("Max");
            }
        }

        public double Min
        {
            get { return min; }
            set
            {
                min = value;

                if (min > Value)
                    Value = min;

                RaisePropertyChanged("Min");
            } 
        }

        protected override double DeserializeValue(string val)
        {
            try
            {
                return Convert.ToDouble(val, CultureInfo.InvariantCulture);
            }
            catch
            {
                return 0;
            }
        }

        protected override void SaveNode(XmlDocument xmlDoc, XmlElement nodeElement, SaveContext context)
        {
            XmlElement outEl = xmlDoc.CreateElement(typeof(double).FullName);
            outEl.SetAttribute("value", Value.ToString(CultureInfo.InvariantCulture));
            outEl.SetAttribute("min", Min.ToString(CultureInfo.InvariantCulture));
            outEl.SetAttribute("max", Max.ToString(CultureInfo.InvariantCulture));
            nodeElement.AppendChild(outEl);
        }

        protected override void LoadNode(XmlNode nodeElement)
        {
            foreach (XmlNode subNode in nodeElement.ChildNodes)
            {
                if (subNode.Name.Equals(typeof(double).FullName))
                {
                    double value = Value;
                    double min = Min;
                    double max = Max;

                    foreach (XmlAttribute attr in subNode.Attributes)
                    {
                        if (attr.Name.Equals("value"))
                            value = DeserializeValue(attr.Value);
                        else if (attr.Name.Equals("min"))
                        {
                            min = Convert.ToDouble(attr.Value, CultureInfo.InvariantCulture);
                        }
                        else if (attr.Name.Equals("max"))
                        {
                            max = Convert.ToDouble(attr.Value, CultureInfo.InvariantCulture);
                        }
                    }

                    Min = min;
                    Max = max;
                    Value = value;
                }
            }
        }

        #region Serialization/Deserialization Methods

        protected override void SerializeCore(XmlElement element, SaveContext context)
        {
            base.SerializeCore(element, context); //Base implementation must be called.
            if (context == SaveContext.Undo)
            {
                var helper = new XmlElementHelper(element);
                helper.SetAttribute("min", Min);
                helper.SetAttribute("max", Max);
            }
        }

        protected override void DeserializeCore(XmlElement element, SaveContext context)
        {
            base.DeserializeCore(element, context); //Base implementation must be called.
            if (context == SaveContext.Undo)
            {
                var helper = new XmlElementHelper(element);
                Min = helper.ReadDouble("min");
                Max = helper.ReadDouble("max");
            }
        }

        #endregion
    }

    [NodeName("Integer Slider")]
    [NodeCategory(BuiltinNodeCategories.CORE_INPUT)]
    [NodeDescription("Change an integer value with a slider.")]
    public partial class IntegerSliderInput : Integer
    {
        private int max;
        private int min;

        public IntegerSliderInput()
        {
            RegisterAllPorts();

            Min = 0;
            Max = 100;
            Value = 50;
        }

        public override int Value
        {
            get
            {
                return base.Value;
            }
            set
            {
                base.Value = value;

                Debug.WriteLine(string.Format("Min:{0},Max:{1},Value:{2}", Min.ToString(CultureInfo.InvariantCulture), Max.ToString(CultureInfo.InvariantCulture), Value.ToString(CultureInfo.InvariantCulture)));
            }
        }

        public int Max
        {
            get { return max; }
            set
            {
                max = value;

                if (max < Value)
                    Value = max;

                RaisePropertyChanged("Max");
            }
        }

        public int Min
        {
            get { return min; }
            set
            {
                min = value;

                if (min > Value)
                    Value = min;

                RaisePropertyChanged("Min");
            }
        }

        protected override int DeserializeValue(string val)
        {
            try
            {
                return Convert.ToInt32(val, CultureInfo.InvariantCulture);
            }
            catch
            {
                return 0;
            }
        }

        protected override void SaveNode(XmlDocument xmlDoc, XmlElement nodeElement, SaveContext context)
        {
            XmlElement outEl = xmlDoc.CreateElement(typeof(int).FullName);
            outEl.SetAttribute("value", Value.ToString(CultureInfo.InvariantCulture));
            outEl.SetAttribute("min", Min.ToString(CultureInfo.InvariantCulture));
            outEl.SetAttribute("max", Max.ToString(CultureInfo.InvariantCulture));
            nodeElement.AppendChild(outEl);
        }

        protected override void LoadNode(XmlNode nodeElement)
        {
            foreach (XmlNode subNode in nodeElement.ChildNodes)
            {
                if (subNode.Name.Equals(typeof(int).FullName))
                {
                    int value = Value;
                    int min = Min;
                    int max = Max;

                    foreach (XmlAttribute attr in subNode.Attributes)
                    {
                        if (attr.Name.Equals("value"))
                            value = DeserializeValue(attr.Value);
                        else if (attr.Name.Equals("min"))
                        {
                            min = Convert.ToInt32(attr.Value, CultureInfo.InvariantCulture);
                        }
                        else if (attr.Name.Equals("max"))
                        {
                            max = Convert.ToInt32(attr.Value, CultureInfo.InvariantCulture);
                        }
                    }

                    Min = min;
                    Max = max;
                    Value = value;
                }
            }
        }

        #region Serialization/Deserialization Methods

        protected override void SerializeCore(XmlElement element, SaveContext context)
        {
            base.SerializeCore(element, context); //Base implementation must be called.
            if (context == SaveContext.Undo)
            {
                var helper = new XmlElementHelper(element);
                helper.SetAttribute("min", Min);
                helper.SetAttribute("max", Max);
            }
        }

        protected override void DeserializeCore(XmlElement element, SaveContext context)
        {
            base.DeserializeCore(element, context); //Base implementation must be called.
            if (context == SaveContext.Undo)
            {
                var helper = new XmlElementHelper(element);
                Min = helper.ReadInteger("min");
                Max = helper.ReadInteger("max");
            }
        }

        #endregion
    }

    [NodeName("Boolean")]
    [NodeCategory(BuiltinNodeCategories.CORE_INPUT)]
    [NodeDescription("Selection between a true and false.")]
    [NodeSearchTags("true", "truth", "false")]
    public partial class BoolSelector : Bool
    {
        public BoolSelector()
        {
            RegisterAllPorts();
        }

        protected override bool DeserializeValue(string val)
        {
            try
            {
                return val.ToLower().Equals("true");
            }
            catch
            {
                return false;
            }
        }

    }

    [NodeName("String")]
    [NodeCategory(BuiltinNodeCategories.CORE_INPUT)]
    [NodeDescription("Creates a string.")]
    public partial class StringInput : String
    {
        //dynTextBox tb;

        public override string Value
        {
            get
            {
                return HttpUtility.HtmlDecode(base.Value);
            }
            set
            {
                base.Value = value;
            }
        }

        public StringInput()
        {
            RegisterAllPorts();
            Value = "";
        }

        protected override string DeserializeValue(string val)
        {
            return val;
        }

        protected override void SaveNode(XmlDocument xmlDoc, XmlElement nodeElement, SaveContext context)
        {
            XmlElement outEl = xmlDoc.CreateElement(typeof(string).FullName);
            outEl.SetAttribute("value", Value.ToString(CultureInfo.InvariantCulture));
            nodeElement.AppendChild(outEl);
        }

        protected override void LoadNode(XmlNode nodeElement)
        {
            foreach (XmlNode subNode in nodeElement.ChildNodes)
            {
                if (subNode.Name.Equals(typeof(string).FullName))
                {
                    foreach (XmlAttribute attr in subNode.Attributes)
                    {
                        if (attr.Name.Equals("value"))
                        {
                            Value = DeserializeValue(attr.Value);
                        }
                    }
                }
            }
        }

        [NodeMigration(from:"0.5.3.0")]
        public static void Migrate_0530_to_0600(XmlNode nodeElement)
        {
            var query = from XmlNode subNode in nodeElement.ChildNodes
                        where subNode.Name.Equals(typeof(string).FullName)
                        from XmlAttribute attr in subNode.Attributes
                        where attr.Name.Equals("value")
                        select attr;

            foreach (XmlAttribute attr in query)
                attr.Value = HttpUtility.HtmlEncode(HttpUtility.UrlDecode(attr.Value));
        }
    }

    [NodeName("Directory")]
    [NodeCategory(BuiltinNodeCategories.CORE_INPUT)]
    [NodeDescription("Allows you to select a directory on the system to get its path.")]
    public partial class StringDirectory : StringFilename
    {
        protected override string DeserializeValue(string val)
        {
            if (Directory.Exists(val))
            {
                return val;
            }
            else
            {
                return "";
            }
        }

    }

    [NodeName("File Path")]
    [NodeCategory(BuiltinNodeCategories.CORE_INPUT)]
    [NodeDescription("Allows you to select a file on the system to get its filename.")]
    public partial class StringFilename : BasicInteractive<string>
    {
        //TextBox tb;

        public StringFilename()
        {
            RegisterAllPorts();
            
            Value = "";
        }

        protected override string DeserializeValue(string val)
        {
            if (File.Exists(val))
            {
                return val;
            }
            else
            {
                return "";
            }
        }

        public override Value Evaluate(FSharpList<Value> args)
        {
            if (string.IsNullOrEmpty(Value))
                throw new Exception("No file selected.");

            return FScheme.Value.NewString(Value);
        }

        public override string PrintExpression()
        {
            return "\"" + base.PrintExpression() + "\"";
        }
    }

    #endregion

    #region Strings and Conversions

    [NodeName("Concat Strings")]
    [NodeDescription("Concatenates two or more strings")]
    [NodeCategory(BuiltinNodeCategories.CORE_STRINGS)]
    public class ConcatStrings : VariableInput
    {
        public ConcatStrings()
        {
            InPortData.Add(new PortData("s1", "String #1", typeof(Value.String)));
            InPortData.Add(new PortData("s2", "String #2", typeof(Value.String)));
            OutPortData.Add(new PortData("combined", "Combined lists", typeof(Value.String)));

            RegisterAllPorts();
        }

        protected override string GetInputRootName()
        {
            return "s";
        }

        protected override string GetTooltipRootName()
        {
            return "String #";
        }

        protected override int GetInputNameIndex()
        {
            return InPortData.Count + 1;
        }

        protected internal override void RemoveInput()
        {
            if (InPortData.Count > 2)
                base.RemoveInput();
        }

        protected override void SaveNode(XmlDocument xmlDoc, XmlElement nodeElement, SaveContext context)
        {
            //Debug.WriteLine(pd.Object.GetType().ToString());
            foreach (var inport in InPortData.Skip(2))
            {
                XmlElement input = xmlDoc.CreateElement("Input");

                input.SetAttribute("name", inport.NickName);

                nodeElement.AppendChild(input);
            }
        }

        protected override void LoadNode(XmlNode nodeElement)
        {
            foreach (XmlNode subNode in nodeElement.ChildNodes)
            {
                if (subNode.Name == "Input")
                {
                    InPortData.Add(new PortData(subNode.Attributes["name"].Value, "", typeof(object)));
                }
            }
            RegisterAllPorts();
        }

        public override Value Evaluate(FSharpList<Value> args)
        {
            return Value.NewString(string.Concat(args.Cast<Value.String>().Select(x => x.Item)));
        }
    }

    [NodeName("String to Number")]
    [NodeDescription("Converts a string to a number")]
    [NodeCategory(BuiltinNodeCategories.CORE_STRINGS)]
    public class String2Num : BuiltinFunction
    {
        public String2Num()
            : base(FScheme.StringToNum)
        {
            InPortData.Add(new PortData("s", "A string", typeof(Value.String)));
            OutPortData.Add(new PortData("n", "A number", typeof(Value.Number)));

            RegisterAllPorts();

            ArgumentLacing = LacingStrategy.Longest;
        }
    }

    [NodeName("Number to String")]
    [NodeDescription("Converts a number to a string")]
    [NodeCategory(BuiltinNodeCategories.CORE_STRINGS)]
    public class Num2String : BuiltinFunction
    {
        public Num2String()
            : base(FScheme.NumToString)
        {
            InPortData.Add(new PortData("n", "A number", typeof(Value.Number)));
            OutPortData.Add(new PortData("s", "A string", typeof(Value.String)));

            RegisterAllPorts();

            ArgumentLacing = LacingStrategy.Longest;
        }
    }

    [NodeName("String Length")]
    [NodeDescription("Calculates the length of a string.")]
    [NodeCategory(BuiltinNodeCategories.CORE_STRINGS)]
    public class StringLen : NodeWithOneOutput
    {
        public StringLen()
        {
            InPortData.Add(new PortData("s", "A string", typeof(Value.String)));
            OutPortData.Add(new PortData("len(s)", "Length of given string", typeof(Value.Number)));

            RegisterAllPorts();
        }

        public override Value Evaluate(FSharpList<Value> args)
        {
            return Value.NewNumber(((Value.String)args[0]).Item.Length);
        }
    }

    [NodeName("To String")]
    [NodeDescription("Converts anything into it's string representation")]
    [NodeCategory(BuiltinNodeCategories.CORE_STRINGS)]
    public class ToString : NodeWithOneOutput
    {
        public ToString()
        {
            InPortData.Add(new PortData("input", "Anything", typeof(Value.Number))); // proxy for any type
            OutPortData.Add(new PortData("string", "The string representation of the input", typeof(Value.Number)));

            RegisterAllPorts();
        }

        public override Value Evaluate(FSharpList<Value> args)
        {
            return Value.NewString(NodeModel.PrintValue(args[0],0,10000,0, 25));
        }
    }

    [NodeName("Split String")]
    [NodeDescription("Splits given string around given delimiter into a list of sub strings.")]
    [NodeCategory(BuiltinNodeCategories.CORE_STRINGS)]
    public class SplitString : NodeWithOneOutput
    {
        public SplitString()
        {
            InPortData.Add(new PortData("str", "String to split", typeof(Value.String)));
            InPortData.Add(new PortData("del", "Delimiter", typeof(Value.String), Value.NewString("")));
            OutPortData.Add(new PortData("strs", "List of split strings", typeof(Value.List)));

            RegisterAllPorts();
        }

        public override Value Evaluate(FSharpList<Value> args)
        {
            string str = ((Value.String)args[0]).Item;
            string del = ((Value.String)args[1]).Item;

            return Value.NewList(
                Utils.SequenceToFSharpList(
                    del == ""
                        ? str.ToCharArray().Select(c => Value.NewString(c.ToString()))
                        : str.Split(new[] { del }, StringSplitOptions.None).Select(Value.NewString)));
        }
    }

    [NodeName("Join Strings")]
    [NodeDescription("Joins the given list of strings around the given delimiter.")]
    [NodeCategory(BuiltinNodeCategories.CORE_STRINGS)]
    public class JoinStrings : NodeWithOneOutput
    {
        public JoinStrings()
        {
            InPortData.Add(new PortData("strs", "List of strings to join.", typeof(Value.List)));
            InPortData.Add(new PortData("del", "Delimier", typeof(Value.String), Value.NewString("")));
            OutPortData.Add(new PortData("str", "Joined string", typeof(Value.String)));

            RegisterAllPorts();
        }

        public override Value Evaluate(FSharpList<Value> args)
        {
            var strs = ((Value.List)args[0]).Item;
            var del = ((Value.String)args[1]).Item;

            return Value.NewString(
                string.Join(del, strs.Select(x => ((Value.String)x).Item))
            );
        }
    }

    [NodeName("String Case")]
    [NodeDescription("Converts a string to uppercase or lowercase")]
    [NodeCategory(BuiltinNodeCategories.CORE_STRINGS)]
    public class StringCase : NodeWithOneOutput
    {
        public StringCase()
        {
            InPortData.Add(new PortData("str", "String to convert", typeof(Value.String)));
            InPortData.Add(new PortData("upper?", "True = Uppercase, False = Lowercase", typeof(Value.Number)));
            OutPortData.Add(new PortData("s", "Converted string", typeof(Value.String)));

            RegisterAllPorts();
        }

        public override Value Evaluate(FSharpList<Value> args)
        {
            string s = ((Value.String)args[0]).Item;
            bool upper = ((Value.Number)args[1]).Item == 1.0;

            return Value.NewString(
                upper ? s.ToUpper() : s.ToLower()
            );
        }
    }

    [NodeName("Substring")]
    [NodeDescription("Gets a substring of a given string")]
    [NodeCategory(BuiltinNodeCategories.CORE_STRINGS)]
    public class Substring : NodeWithOneOutput
    {
        public Substring()
        {
            InPortData.Add(new PortData("str", "String to take substring from", typeof(Value.String)));
            InPortData.Add(new PortData("start", "Starting index of substring", typeof(Value.Number)));
            InPortData.Add(new PortData("length", "Length of substring", typeof(Value.Number)));
            OutPortData.Add(new PortData("sub", "Substring", typeof(Value.String)));

            RegisterAllPorts();
        }

        public override Value Evaluate(FSharpList<Value> args)
        {
            string s = ((Value.String)args[0]).Item;
            double start = ((Value.Number)args[1]).Item;
            double length = ((Value.Number)args[2]).Item;

            return Value.NewString(s.Substring((int)start, (int)length));
        }
    }

    #endregion

    /// <summary>
    /// A class used to store a name and associated item for a drop down menu
    /// </summary>
    public class DynamoDropDownItem:IComparable
    {
        public string Name { get; set; }
        public object Item { get; set; }

        public override string ToString()
        {
            return Name;
        }

        public DynamoDropDownItem(string name, object item)
        {
            Name = name;
            Item = item;
        }

        public int CompareTo(object obj)
        {
            var a = obj as DynamoDropDownItem;
            if (a == null)
                return 1;

            return this.Name.CompareTo(a);
        }

    }

    /// <summary>
    /// Base class for all nodes using a drop down
    /// </summary>
    public abstract partial class DropDrownBase : NodeWithOneOutput
    {
        private ObservableCollection<DynamoDropDownItem> items = new ObservableCollection<DynamoDropDownItem>();
        public ObservableCollection<DynamoDropDownItem> Items
        {
            get { return items; }
            set
            {
                items = value;
                RaisePropertyChanged("Items");
            }
        }

        private int selectedIndex = 0;
        public int SelectedIndex
        {
            get { return selectedIndex; }
            set
            {
                //do not allow selected index to
                //go out of range of the items collection
                if (value > Items.Count - 1)
                {
                    selectedIndex = -1;
                }
                else
                    selectedIndex = value;
                RaisePropertyChanged("SelectedIndex");
            }
        }

        protected DropDrownBase()
        {
            Items.CollectionChanged += Items_CollectionChanged;
        }

        void Items_CollectionChanged(object sender, System.Collections.Specialized.NotifyCollectionChangedEventArgs e)
        {
            //sort the collection when changed
            //rehook the collection changed event
            var sortedItems = from item in Items
                              orderby item.Name
                              select item;
            Items = sortedItems.ToObservableCollection();
            Items.CollectionChanged += Items_CollectionChanged;
        }

        protected override void SaveNode(XmlDocument xmlDoc, XmlElement nodeElement, SaveContext context)
        {
            nodeElement.SetAttribute("index", SelectedIndex.ToString());
        }

        protected override void LoadNode(XmlNode nodeElement)
        {
            try
            {
                SelectedIndex = Convert.ToInt32(nodeElement.Attributes["index"].Value);
            }
            catch { }
        }

        public virtual void PopulateItems()
        {
            //override in child classes
        }

        /// <summary>
        /// When the dropdown is opened, the node's implementation of PopulateItemsHash is called
        /// </summary>
        /// <param name="sender"></param>
        /// <param name="e"></param>
        void combo_DropDownOpened(object sender, EventArgs e)
        {
            PopulateItems();
        }

        /// <summary>
        /// The base behavior for the drop down node is to return the item at the selected index in the Items collection.
        /// </summary>
        /// <param name="args"></param>
        /// <returns></returns>
        public override Value Evaluate(FSharpList<Value> args)
        {
            return Value.NewContainer(Items[SelectedIndex].Item);
        }
    }
}<|MERGE_RESOLUTION|>--- conflicted
+++ resolved
@@ -1777,12 +1777,8 @@
                     InPortData.Add(new PortData(parameter, "variable", typeof(Value.Number)));
                 }
 
-<<<<<<< HEAD
                 RegisterInputPorts();
-=======
-                RegisterInputs();
                 ClearError();
->>>>>>> 58338ace
             }
             catch (Exception e)
             {
@@ -3432,13 +3428,9 @@
                         InPortData.Add(new PortData(id, "variable", typeof (Value.Number)));
                     }
 
-<<<<<<< HEAD
                     RegisterInputPorts();
-
-=======
-                    RegisterInputs();
                     ClearError();
->>>>>>> 58338ace
+
                     ArgumentLacing = InPortData.Any() ? LacingStrategy.Longest : LacingStrategy.Disabled;
                 }
                 catch (Exception e)
