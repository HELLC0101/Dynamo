﻿using System;
using System.Collections.Generic;
using System.Collections.ObjectModel;
using System.Diagnostics;
using System.IO;
using System.Linq;
using System.Text.RegularExpressions;
using System.Threading;
using System.Xml;
using Dynamo.FSchemeInterop;
using Dynamo.FSchemeInterop.Node;
using Dynamo.Models;
using Dynamo.Utilities;
using Microsoft.FSharp.Collections;
using Microsoft.FSharp.Core;
using RestSharp.Contrib;
using Value = Dynamo.FScheme.Value;
using System.Globalization;
using ProtoCore.AST.AssociativeAST;
using Dynamo.DSEngine;

namespace Dynamo.Nodes
{
    /// <summary>
    /// Built-in Dynamo Categories. If you want your node to appear in one of the existing Dynamo
    /// categories, then use these constants. This ensures that if the names of the categories
    /// change down the road, your node will still be placed there.
    /// </summary>
    public static partial class BuiltinNodeCategories
    {
        public const string CORE = "Core";
        public const string CORE_INPUT = "Core.Input";
        public const string CORE_STRINGS = "Core.Strings";
        public const string CORE_LISTS_CREATE = "Core.Lists.Create";
        public const string CORE_LISTS_MODIFY = "Core.Lists.Modify";
        public const string CORE_LISTS_EVALUATE = "Core.Lists.Evaluate";
        public const string CORE_LISTS_QUERY = "Core.Lists.Query";
        public const string CORE_VIEW = "Core.View";
        public const string CORE_ANNOTATE = "Core.Annotate";
        public const string CORE_EVALUATE = "Core.Evaluate";
        public const string CORE_TIME = "Core.Time";
        public const string CORE_SCRIPTING = "Core.Scripting";
        public const string CORE_FUNCTIONS = "Core.Functions";
       
        public const string LOGIC = "Logic";
        public const string LOGIC_MATH_ARITHMETIC = "Logic.Math.Arithmetic";
        public const string LOGIC_MATH_ROUNDING = "Logic.Math.Rounding";
        public const string LOGIC_MATH_CONSTANTS = "Logic.Math.Constants";
        public const string LOGIC_MATH_TRIGONOMETRY = "Logic.Math.Trigonometry";
        public const string LOGIC_MATH_RANDOM = "Logic.Math.Random";
        public const string LOGIC_MATH_OPTIMIZE = "Logic.Math.Optimize";
        public const string LOGIC_EFFECT = "Logic.Effect";
        public const string LOGIC_COMPARISON = "Logic.Comparison";
        public const string LOGIC_CONDITIONAL = "Logic.Conditional";
        public const string LOGIC_LOOP = "Logic.Loop";


        public const string GEOMETRY = "Geometry";

            public const string GEOMETRY_CURVE_CREATE = "Geometry.Curve.Create";
            public const string GEOMETRY_CURVE_DIVIDE = "Geometry.Curve.Divide";
            public const string GEOMETRY_CURVE_PRIMITIVES = "Geometry.Curve.Primitives";
            public const string GEOMETRY_CURVE_QUERY = "Geometry.Curve.Query";
            public const string GEOMETRY_CURVE_FIT = "Geometry.Curve.Fit";

            public const string GEOMETRY_POINT_CREATE = "Geometry.Point.Create";
            public const string GEOMETRY_POINT_MODIFY = "Geometry.Point.Modify";
            public const string GEOMETRY_POINT_QUERY = "Geometry.Point.Query";
            public const string GEOMETRY_POINT_GRID = "Geometry.Point.Grid";
            public const string GEOMETRY_POINT_TESSELATE = "Geometry.Point.Tesselate";

            public const string GEOMETRY_SOLID_BOOLEAN = "Geometry.Solid.Boolean";
            public const string GEOMETRY_SOLID_CREATE = "Geometry.Solid.Create";
            public const string GEOMETRY_SOLID_MODIFY = "Geometry.Solid.Modify";
            public const string GEOMETRY_SOLID_PRIMITIVES = "Geometry.Solid.Primitives";
            public const string GEOMETRY_SOLID_QUERY = "Geometry.Solid.Extract";
            public const string GEOMETRY_SOLID_REPAIR = "Geometry.Solid.Repair";

            public const string GEOMETRY_SURFACE_CREATE = "Geometry.Surface.Create";
            public const string GEOMETRY_SURFACE_QUERY = "Geometry.Surface.Query";
            public const string GEOMETRY_SURFACE_UV = "Geometry.Surface.UV";
            public const string GEOMETRY_SURFACE_DIVIDE = "Geometry.Surface.Divide";

            public const string GEOMETRY_TRANSFORM_APPLY = "Geometry.Transform.Apply";
            public const string GEOMETRY_TRANSFORM_MODIFY = "Geometry.Transform.Modify";
            public const string GEOMETRY_TRANSFORM_CREATE = "Geometry.Transform.Create";

            public const string GEOMETRY_INTERSECT = "Geometry.Intersect";

            public const string GEOMETRY_EXPERIMENTAL_PRIMITIVES = "Geometry.Experimental.Primitives";
            public const string GEOMETRY_EXPERIMENTAL_SURFACE = "Geometry.Experimental.Surface";
            public const string GEOMETRY_EXPERIMENTAL_CURVE = "Geometry.Experimental.Curve";
            public const string GEOMETRY_EXPERIMENTAL_SOLID = "Geometry.Experimental.Solid";
            public const string GEOMETRY_EXPERIMENTAL_MODIFY = "Geometry.Experimental.Modify";
            public const string GEOMETRY_EXPERIMENTAL_VIEW = "Geometry.Experimental.View";

        public const string REVIT = "Revit";
        public const string REVIT_DOCUMENT = "Revit.Document";
        public const string REVIT_DATUMS = "Revit.Datums";
        public const string REVIT_FAMILIES = "Revit.Families";
        public const string REVIT_SELECTION = "Revit.Selection";
        public const string REVIT_VIEW = "Revit.View";
        public const string REVIT_REFERENCE = "Revit.Reference";
        public const string REVIT_PARAMETERS = "Revit.Parameters";
        public const string REVIT_BAKE = "Revit.Bake";
        public const string REVIT_API = "Revit.API";

        public const string ANALYZE = "Analyze";
        public const string ANALYZE_MEASURE = "Analyze.Measure";
        public const string ANALYZE_DISPLAY = "Analyze.Display";
        public const string ANALYZE_COLOR = "Analyze.Color";
        public const string ANALYZE_STRUCTURE = "Analyze.Structure";
        public const string ANALYZE_CLIMATE = "Analyze.Climate";
        public const string ANALYZE_ACOUSTIC = "Analyze.Acoustic";
        public const string ANALYZE_SOLAR = "Analyze.Solar";

        public const string IO = "Input/Output";
        public const string IO_FILE = "Input/Output.File";
        public const string IO_NETWORK = "Input/Output.Network";
        public const string IO_HARDWARE = "Input/Output.Hardware";


    }

    public static class Utilities
    {
        public static string Ellipsis(string value, int desiredLength)
        {
            if (desiredLength > value.Length)
            {
                return value;
            }
            else
            {
                return value.Remove(desiredLength - 1) + "...";
            }
        }

        /// <summary>
        /// <para>This method patches the fullyQualifiedName of a given type. It 
        /// updates the given name to its newer form (i.e. "Dynamo.Nodes.Xyz")
        /// if it matches the older form (e.g. "Dynamo.Elements.Xyz").</para>
        /// <para>The method also attempts to update "XYZ/UV" convention to 
        /// "Xyz/Uv" to comply with the new Dynamo naming convention.</para>
        /// </summary>
        /// <param name="fullyQualifiedName">A fully qualified name. An example
        /// of this would be "Dynamo.Elements.dynNode".</param>
        /// <returns>The processed fully qualified name. For an example, the 
        /// name "Dynamo.Elements.UV" will be returned as "Dynamo.Nodes.Uv".
        /// </returns>
        public static string PreprocessTypeName(string fullyQualifiedName)
        {
            if (string.IsNullOrEmpty(fullyQualifiedName))
                throw new ArgumentNullException("fullyQualifiedName");

            // older files will have nodes in the Dynamo.Elements namespace
            string oldPrefix = "Dynamo.Elements.";
            string newPrefix = "Dynamo.Nodes.";
            string className = string.Empty;

            // Attempt to extract the class name out of the fully qualified 
            // name, regardless of whether it is in the form of the older 
            // "Dynamo.Elements.XxxYyy" or the newer "Dynamo.Nodes.XxxYyy".
            // 
            if (fullyQualifiedName.StartsWith(oldPrefix))
                className = fullyQualifiedName.Substring(oldPrefix.Length);
            else if (fullyQualifiedName.StartsWith(newPrefix))
                className = fullyQualifiedName.Substring(newPrefix.Length);
            else
            {
                // We are only expected to process names of our built-in types,
                // and if we're given any of the system types, then we'll just
                // return them as-is without any patches.
                // 
                return fullyQualifiedName;
            }

            // Remove prefix of 'dyn' from older files.
            if (className.StartsWith("dyn"))
                className = className.Remove(0, 3);

            // Older files will have nodes that use "XYZ" and "UV" 
            // instead of "Xyz" and "Uv". Update these names.
            className = className.Replace("XYZ", "Xyz");
            className = className.Replace("UV", "Uv");
            return newPrefix + className; // Always new prefix from now on.
        }

        /// <summary>
        /// <para>Resolve either a built-in type or a system type, given its fully
        /// qualified name. This method performs the search with the following 
        /// order:</para>
        /// <para>1. Search among the built-in types registered with 
        /// DynamoController.BuiltInTypesByName dictionary</para>
        /// <para>2. Search among the available .NET runtime types</para>
        /// <para>3. Search among built-in types, taking their "also-known-as" 
        /// attributes into consideration when matching the type name</para>
        /// </summary>
        /// <param name="fullyQualifiedName"></param>
        /// <returns></returns>
        public static System.Type ResolveType(string fullyQualifiedName)
        {
            if (string.IsNullOrEmpty(fullyQualifiedName))
                throw new ArgumentNullException("fullyQualifiedName");

            TypeLoadData tData = null;
            var builtInTypes = dynSettings.Controller.BuiltInTypesByName;
            if (builtInTypes.TryGetValue(fullyQualifiedName, out tData))
                return tData.Type; // Found among built-in types, return it.

            //try and get a system type by this name
            Type type = Type.GetType(fullyQualifiedName);
            if (null != type)
                return type;

            // If we still can't find the type, try the also known as attributes.
            foreach (var builtInType in dynSettings.Controller.BuiltInTypesByName)
            {
                var attribs = builtInType.Value.Type.GetCustomAttributes(
                    typeof(AlsoKnownAsAttribute), false);

                if (attribs.Count() <= 0)
                    continue;

                AlsoKnownAsAttribute akaAttrib = attribs[0] as AlsoKnownAsAttribute;
                if (akaAttrib.Values.Contains(fullyQualifiedName))
                {
                    DynamoLogger.Instance.Log(string.Format(
                        "Found matching node for {0} also known as {1}",
                        builtInType.Key, fullyQualifiedName));

                    return builtInType.Value.Type; // Found a matching type.
                }
            }

            DynamoLogger.Instance.Log(string.Format(
                "Could not load node of type: {0}", fullyQualifiedName));

            DynamoLogger.Instance.Log("Loading will continue but nodes " +
                "might be missing from your workflow.");

            return null;
        }
    }

    #region FScheme Builtin Interop

    public abstract class BuiltinFunction : NodeWithOneOutput
    {
        public Func<FSharpList<Value>, Value> Func { get; protected internal set; }

        internal BuiltinFunction(FSharpFunc<FSharpList<Value>, Value> builtIn) 
            : this(builtIn.Invoke)
        { }

        internal BuiltinFunction(Func<FSharpList<Value>, Value> builtIn)
        {
            Func = builtIn;
        }

        public override Value Evaluate(FSharpList<Value> args)
        {
           return Func(args);
        }
    }

    #endregion

    public abstract partial class VariableInput : NodeWithOneOutput
    {
        protected VariableInput()
        {
        }

        protected abstract string GetInputRootName();
        protected abstract string GetTooltipRootName();

        protected virtual int GetInputNameIndex()
        {
            return InPortData.Count;
        }

        private int _lastEvaledAmt;
        public override bool RequiresRecalc
        {
            get
            {
                return _lastEvaledAmt != InPortData.Count || base.RequiresRecalc;
            }
            set
            {
                base.RequiresRecalc = value;
            }
        }

        protected internal virtual void RemoveInput()
        {
            var count = InPortData.Count;
            if (count > 0)
            {
                InPortData.RemoveAt(count - 1);
            }
        }

        protected internal virtual void AddInput()
        {
            var idx = GetInputNameIndex();
            InPortData.Add(new PortData(GetInputRootName() + idx, GetTooltipRootName() + idx, typeof(object)));
        }

        protected override void SaveNode(XmlDocument xmlDoc, XmlElement nodeElement, SaveContext context)
        {
            //Debug.WriteLine(pd.Object.GetType().ToString());
            foreach (var inport in InPortData)
            {
                XmlElement input = xmlDoc.CreateElement("Input");

                input.SetAttribute("name", inport.NickName);

                nodeElement.AppendChild(input);
            }
        }

        protected override void LoadNode(XmlNode nodeElement)
        {
            int i = InPortData.Count;
            foreach (XmlNode subNode in nodeElement.ChildNodes)
            {
                if (i > 0)
                {
                    i--;
                    continue;
                }

                if (subNode.Name == "Input")
                {
                    InPortData.Add(new PortData(subNode.Attributes["name"].Value, "", typeof(object)));
                }
            }
            RegisterAllPorts();
        }

        #region Serialization/Deserialization Methods

        protected override void SerializeCore(XmlElement element, SaveContext context)
        {
            base.SerializeCore(element, context); //Base implementation must be called
            XmlDocument xmlDoc = element.OwnerDocument;
            foreach (var inport in InPortData)
            {
                XmlElement input = xmlDoc.CreateElement("Input");
                input.SetAttribute("name", inport.NickName);
                element.AppendChild(input);
            }
        }

        protected override void DeserializeCore(XmlElement element, SaveContext context)
        {
            base.DeserializeCore(element, context); //Base implementation must be called

            if (context == SaveContext.Undo)
            {
                //Reads in the new number of ports required from the data stored in the Xml Element
                //during Serialize (nextLength). Changes the current In Port Data to match the
                //required size by adding or removing port data.
                int currLength = InPortData.Count;
                XmlNodeList inNodes = element.SelectNodes("Input");
                int nextLength = inNodes.Count;
                if (nextLength > currLength)
                {
                    for (; currLength < nextLength; currLength++)
                    {
                        XmlNode subNode = inNodes.Item(currLength);
                        string nickName = subNode.Attributes["name"].Value;
                        InPortData.Add(new PortData(nickName, "", typeof(object)));
                    }
                }
                else if (nextLength < currLength)
                    InPortData.RemoveRange(nextLength, currLength - nextLength);

                RegisterAllPorts();
            }
        }

        #endregion

        protected override void OnEvaluate()
        {
            base.OnEvaluate();

            _lastEvaledAmt = InPortData.Count;
        }
    }

    public abstract partial class VariableInputAndOutput : NodeModel
    {
        protected VariableInputAndOutput()
        {
        }

        protected abstract string GetInputRootName();
        protected abstract string GetOutputRootName();
        protected abstract string GetTooltipRootName();

        protected virtual int GetInputNameIndex()
        {
            return InPortData.Count;
        }

        private int _lastEvaledAmt;
        public override bool RequiresRecalc
        {
            get
            {
                return _lastEvaledAmt != InPortData.Count || base.RequiresRecalc;
            }
            set
            {
                base.RequiresRecalc = value;
            }
        }

        protected virtual void RemoveInput()
        {
            var count = InPortData.Count;
            if (count > 0)
            {
                InPortData.RemoveAt(count - 1);
                OutPortData.RemoveAt(count - 1);
            }
        }

        protected internal virtual void AddInput()
        {
            var idx = GetInputNameIndex();
            InPortData.Add(new PortData(GetInputRootName() + idx, GetTooltipRootName() + idx, typeof(object)));
            OutPortData.Add(new PortData(GetOutputRootName() + idx, GetTooltipRootName() + idx, typeof(object)));
        }

        protected override void SaveNode(XmlDocument xmlDoc, XmlElement nodeElement, SaveContext context)
        {
            //Debug.WriteLine(pd.Object.GetType().ToString());
            foreach (var inport in InPortData)
            {
                XmlElement input = xmlDoc.CreateElement("Input");

                input.SetAttribute("name", inport.NickName);

                nodeElement.AppendChild(input);
            }

            foreach (var outport in OutPortData)
            {
                XmlElement output = xmlDoc.CreateElement("Output");

                output.SetAttribute("name", outport.NickName);

                nodeElement.AppendChild(output);
            }
        }

        protected override void LoadNode(XmlNode nodeElement)
        {
            int i = InPortData.Count;
            foreach (XmlNode subNode in nodeElement.ChildNodes)
            {
                if (i > 0)
                {
                    i--;
                    continue;
                }

                if (subNode.Name == "Input")
                {
                    InPortData.Add(new PortData(subNode.Attributes["name"].Value, "", typeof(object)));
                }
                else if (subNode.Name == "Output")
                {
                    OutPortData.Add(new PortData(subNode.Attributes["name"].Value, "", typeof(object)));
                }
            }
            RegisterAllPorts();
        }

        #region Serialization/Deserialization Methods

        protected override void SerializeCore(XmlElement element, SaveContext context)
        {
            base.SerializeCore(element, context); //Base implementation must be called
            XmlDocument xmlDoc = element.OwnerDocument;
            foreach (var inport in InPortData)
            {
                XmlElement input = xmlDoc.CreateElement("Input");
                input.SetAttribute("name", inport.NickName);
                element.AppendChild(input);
            }
            foreach (var outport in OutPortData)
            {
                XmlElement output = xmlDoc.CreateElement("Output");
                output.SetAttribute("name", outport.NickName);
                element.AppendChild(output);
            }
        }

        protected override void DeserializeCore(XmlElement element, SaveContext context)
        {
            base.DeserializeCore(element, context); //Base implementation must be called

            if (context == SaveContext.Undo)
            {
                //Reads in the new number of ports required from the data stored in the Xml Element
                //during Serialize (nextLength). Changes the current In Port Data to match the
                //required size by adding or removing port data.

                // INPUTS
                int currLength = InPortData.Count;
                XmlNodeList inNodes = element.SelectNodes("Input");
                int nextLength = inNodes.Count;
                if (nextLength > currLength)
                {
                    for (; currLength < nextLength; currLength++)
                    {
                        XmlNode subNode = inNodes.Item(currLength);
                        string nickName = subNode.Attributes["name"].Value;
                        InPortData.Add(new PortData(nickName, "", typeof(object)));
                    }
                }
                else if (nextLength < currLength)
                    InPortData.RemoveRange(nextLength, currLength - nextLength);

                // OUTPUTS
                currLength = OutPortData.Count;
                XmlNodeList outNodes = element.SelectNodes("Output");
                nextLength = outNodes.Count;
                if (nextLength > currLength)
                {
                    for (; currLength < nextLength; currLength++)
                    {
                        XmlNode subNode = outNodes.Item(currLength);
                        string nickName = subNode.Attributes["name"].Value;
                        OutPortData.Add(new PortData(nickName, "", typeof(object)));
                    }
                }
                else if (nextLength < currLength)
                    OutPortData.RemoveRange(nextLength, currLength - nextLength);

                RegisterAllPorts();
            }
        }

        #endregion

        protected override void OnEvaluate()
        {
            base.OnEvaluate();

            _lastEvaledAmt = InPortData.Count;
        }
    }

    [NodeName("Identity")]
    [NodeCategory(BuiltinNodeCategories.CORE_INPUT )]
    [NodeDescription("Identity function")]
    public class Identity : NodeWithOneOutput
    {
        public Identity()
        {
            InPortData.Add(new PortData("x", "in", typeof(object)));
            OutPortData.Add(new PortData("x", "out", typeof(object)));
            RegisterAllPorts();
        }

        public override Value Evaluate(FSharpList<Value> args)
        {
            return args[0];
        }
    }

    #region Functions

    [NodeName("Compose Functions")]
    [NodeCategory(BuiltinNodeCategories.CORE_FUNCTIONS)]
    [NodeDescription("Composes two single parameter functions into one function.")]
    public class ComposeFunctions : NodeWithOneOutput
    { 
        public ComposeFunctions()
        {
            InPortData.Add(new PortData("f", "A Function", typeof(Value.Function)));
            InPortData.Add(new PortData("g", "A Function", typeof(Value.Function)));
            OutPortData.Add(new PortData("g ∘ f", "Composed function: g(f(x))", typeof(Value.Function)));

            RegisterAllPorts();
        }

        public override Value Evaluate(FSharpList<Value> args)
        {
            var f = ((Value.Function)args[0]).Item;
            var g = ((Value.Function)args[1]).Item;

            return Value.NewFunction(Utils.ConvertToFSchemeFunc(x => g.Invoke(Utils.MakeFSharpList(f.Invoke(x)))));
        }
    }

    #endregion

    #region Lists

    [NodeName("Reverse")]
    [NodeDescription("Reverses a list")]
    [NodeCategory(BuiltinNodeCategories.CORE_LISTS_MODIFY)]
    public class Reverse : BuiltinFunction
    {
        public Reverse()
            : base(FScheme.Rev)
        {
            InPortData.Add(new PortData("list", "List to sort", typeof(Value.List)));
            OutPortData.Add(new PortData("rev", "Reversed list", typeof(Value.List)));

            RegisterAllPorts();
        }
    }

    [NodeName("List")]
    [NodeDescription("Makes a new list out of the given inputs")]
    [NodeCategory(BuiltinNodeCategories.CORE_LISTS_CREATE)]
    public class NewList : VariableInput
    {
        public NewList()
        {
            InPortData.Add(new PortData("index0", "Item Index #0", typeof(object)));
            OutPortData.Add(new PortData("list", "A list", typeof(Value.List)));

            RegisterAllPorts();

            ArgumentLacing = LacingStrategy.Disabled;
        }

        protected override string GetInputRootName()
        {
            return "index";
        }

        protected override string GetTooltipRootName()
        {
            return "Item Index #";
        }

        protected internal override void RemoveInput()
        {
            if (InPortData.Count > 1)
                base.RemoveInput();
        }

        protected override InputNode Compile(IEnumerable<string> portNames)
        {
            if (SaveResult)
                return base.Compile(portNames);
            else
                return new FunctionNode("list", portNames);
        }

        public override Value Evaluate(FSharpList<Value> args)
        {
            return ((Value.Function)Controller.FSchemeEnvironment.LookupSymbol("list"))
                .Item.Invoke(args);
        }
    }

    [NodeName("Sort with Comparator")]
    [NodeCategory(BuiltinNodeCategories.CORE_LISTS_MODIFY)]
    [NodeDescription("Returns a sorted list, using the given comparator function.")]
    public class SortWith : BuiltinFunction
    {
        public SortWith()
            : base(FScheme.SortWith)
        {
            InPortData.Add(new PortData("c(x, y)", "Comparator", typeof(object)));
            InPortData.Add(new PortData("list", "List to sort", typeof(Value.List)));
            OutPortData.Add(new PortData("sorted", "Sorted list", typeof(Value.List)));

            RegisterAllPorts();
        }
<<<<<<< HEAD
=======

        protected override void BuildAstNode(IAstBuilder builder, List<AssociativeNode> inputs)
        {
            builder.Build(this, inputs);
        }
    }

    [NodeName("Sort by Key")]
    [NodeCategory(BuiltinNodeCategories.CORE_LISTS_MODIFY)]
    [NodeDescription("Returns a sorted list, using the given key mapper. The key mapper must return either all numbers or all strings.")]
    public class SortBy : BuiltinFunction
    {
        public SortBy()
            : base(FScheme.SortBy)
        {
            InPortData.Add(new PortData("f(x)", "Key Mapper", typeof(object), Value.NewFunction(Utils.ConvertToFSchemeFunc(FScheme.Identity))));
            InPortData.Add(new PortData("list", "List to sort", typeof(Value.List)));
            OutPortData.Add(new PortData("sorted", "Sorted list", typeof(Value.List)));

            RegisterAllPorts();
        }

        protected override void BuildAstNode(IAstBuilder builder, List<AssociativeNode> inputs)
        {
             builder.Build(this, inputs);
        }
    }

    [NodeName("Sort")]
    [NodeCategory(BuiltinNodeCategories.CORE_LISTS_MODIFY)]
    [NodeDescription("Returns a sorted list of numbers or strings.")]
    public class Sort : BuiltinFunction
    {
        public Sort()
            : base(FScheme.Sort)
        {
            InPortData.Add(new PortData("list", "List of numbers or strings to sort", typeof(Value.List)));
            OutPortData.Add(new PortData("sorted", "Sorted list", typeof(Value.List)));

            RegisterAllPorts();
        }

        protected override void BuildAstNode(IAstBuilder builder, List<AssociativeNode> inputs)
        {
            builder.Build(this, inputs);
        }
>>>>>>> 2c9bde09
    }

    [NodeName("List Minimum")]
    [NodeCategory(BuiltinNodeCategories.CORE_LISTS_QUERY)]
    [NodeDescription("Returns the minimum value of a list, using the given key mapper. For all elements in the list, the key mapper must return either all numbers or all strings.")]
    public class ListMin : BuiltinFunction
    {
        public ListMin() 
            : base(FScheme.Min)
        {
            InPortData.Add(new PortData("f(x)", "Key Mapper", typeof(Value.Function), Value.NewFunction(Utils.ConvertToFSchemeFunc(FScheme.Identity))));
            InPortData.Add(new PortData("list", "List to get the minimum value of.", typeof(Value.List)));
            OutPortData.Add(new PortData("min", "Minimum value.", typeof(object)));

            RegisterAllPorts();
        }
    }

    [NodeName("List Maximum")]
    [NodeCategory(BuiltinNodeCategories.CORE_LISTS_QUERY)]
    [NodeDescription("Returns the maximum value of a list, using the given key mapper. For all elements in the list, the key mapper must return either all numbers or all strings.")]
    public class ListMax : BuiltinFunction
    {
        public ListMax()
            : base(FScheme.Max)
        {
            InPortData.Add(new PortData("f(x)", "Key Mapper", typeof(Value.Function), Value.NewFunction(Utils.ConvertToFSchemeFunc(FScheme.Identity))));
            InPortData.Add(new PortData("list", "List to get the maximum value of.", typeof(Value.List)));
            OutPortData.Add(new PortData("max", "Maximum value.", typeof(object)));

            RegisterAllPorts();
        }
    }

    [NodeName("Reduce")]
    [NodeCategory(BuiltinNodeCategories.CORE_LISTS_EVALUATE)]
    [NodeDescription("Reduces a list into a new value by combining each element with an accumulated result.")]
    [NodeSearchTags("foldl")]
    public class Fold : BuiltinFunction
    {
        public Fold()
            : base(FScheme.FoldL)
        {
            InPortData.Add(new PortData("f(x, a)", "Reductor Function: first argument is an arbitrary item in the list being reduced, second is the current accumulated value, result is the new accumulated value.", typeof(object)));
            InPortData.Add(new PortData("a", "Starting accumulated value, to be passed into the first call to the Reductor function.", typeof(object)));
            InPortData.Add(new PortData("list", "List to reduce.", typeof(Value.List)));
            OutPortData.Add(new PortData("", "Result", typeof(object)));

            RegisterAllPorts();
        }
    }

    [NodeName("Filter")]
    [NodeCategory(BuiltinNodeCategories.CORE_LISTS_EVALUATE)]
    [NodeDescription("Filters a sequence by a given predicate \"p\" such that for an arbitrary element \"x\" p(x) = True.")]
    public class Filter : BuiltinFunction
    {
        public Filter()
            : base(FScheme.Filter)
        {
            InPortData.Add(new PortData("p(x)", "Predicate", typeof(object)));
            InPortData.Add(new PortData("seq", "Sequence to filter", typeof(Value.List)));
            OutPortData.Add(new PortData("filtered", "Sequence containing all elements \"x\" where p(x) = True", typeof(Value.List)));

            RegisterAllPorts();
        }
    }

    [NodeName("Filter Out")]
    [NodeCategory(BuiltinNodeCategories.CORE_LISTS_EVALUATE)]
    [NodeDescription("Filters a sequence by a given predicate \"p\" such that for an arbitrary element \"x\" p(x) = False.")]
    public class FilterOut : NodeWithOneOutput
    {
        public FilterOut()
        {
            InPortData.Add(new PortData("p(x)", "Predicate", typeof(Value.Function)));
            InPortData.Add(new PortData("seq", "Sequence to filter", typeof(Value.List)));
            OutPortData.Add(new PortData("filtered", "Sequence containing all elements \"x\" where p(x) = False", typeof(Value.List)));

            RegisterAllPorts();
        }

        public override Value Evaluate(FSharpList<Value> args)
        {
            var p = ((Value.Function)args[0]).Item;
            var seq = ((Value.List)args[1]).Item;

            return Value.NewList(Utils.SequenceToFSharpList(
                seq.Where(x => !FScheme.ValueToBool(p.Invoke(Utils.MakeFSharpList(x))))));
        }
    }

    [NodeName("Number Range")]
    [NodeCategory(BuiltinNodeCategories.CORE_LISTS_CREATE)]
    [NodeDescription("Creates a sequence of numbers in the specified range.")]
    [AlsoKnownAs("Dynamo.Nodes.dynBuildSeq", "Dynamo.Nodes.BuildSeq")]
    public class NumberRange : BuiltinFunction
    {
        public NumberRange()
            : base(FScheme.BuildSeq)
        {
            InPortData.Add(new PortData("start", "Number to start the sequence at", typeof(Value.Number)));
            InPortData.Add(new PortData("end", "Number to end the sequence at", typeof(Value.Number)));
            InPortData.Add(new PortData("step", "Space between numbers", typeof(Value.Number)));
            OutPortData.Add(new PortData("seq", "New sequence", typeof(Value.List)));

            RegisterAllPorts();

            ArgumentLacing = LacingStrategy.Longest;
        }
    }

    [NodeName("Number Sequence")]
    [NodeCategory(BuiltinNodeCategories.CORE_LISTS_CREATE)]
    [NodeDescription("Creates a sequence of numbers.")]
    public class NumberSeq : NodeWithOneOutput
    {
        public NumberSeq()
        {
            InPortData.Add(new PortData("start", "Number to start the sequence at", typeof(Value.Number)));
            InPortData.Add(new PortData("amount", "Amount of numbers in the sequence", typeof(Value.Number)));
            InPortData.Add(new PortData("step", "Space between numbers", typeof(Value.Number)));
            OutPortData.Add(new PortData("seq", "New sequence", typeof(Value.List)));

            RegisterAllPorts();

            ArgumentLacing = LacingStrategy.Longest;
        }

        public override Value Evaluate(FSharpList<Value> args)
        {
            var start = ((Value.Number)args[0]).Item;
            var amount = (int)((Value.Number)args[1]).Item;
            var step = ((Value.Number)args[2]).Item;

            return Value.NewList(Utils.SequenceToFSharpList(MakeSequence(start, amount, step)));
        }

        private IEnumerable<Value> MakeSequence(double start, int amount, double step)
        {
            for (int i = 0; i < amount; i++)
            {
                yield return Value.NewNumber(start);
                start += step;
            }
        }
    }

    [NodeName("Combine")]
    [NodeCategory(BuiltinNodeCategories.CORE_LISTS_EVALUATE)]
    [NodeDescription("Applies a combinator to each element in two sequences")]
    [NodeSearchTags("zip")]
    public class Combine : VariableInput
    {
        public Combine()
        {
            InPortData.Add(new PortData("comb", "Combinator", typeof(object)));
            InPortData.Add(new PortData("list1", "List #1", typeof(Value.List)));
            InPortData.Add(new PortData("list2", "List #2", typeof(Value.List)));
            OutPortData.Add(new PortData("combined", "Combined lists", typeof(Value.List)));

            RegisterAllPorts();
            ArgumentLacing = LacingStrategy.Disabled;
        }

        protected override string GetInputRootName()
        {
            return "list";
        }

        protected override string GetTooltipRootName()
        {
            return "List #";
        }

        protected internal override void RemoveInput()
        {
            //don't allow us to remove
            //the second list
            if (InPortData.Count == 3)
                return;

            if (InPortData.Count == 3)
                InPortData[1] = new PortData("lists", "List of lists to combine", typeof(object));
            if (InPortData.Count > 3)
                base.RemoveInput();
        }

        protected internal override void AddInput()
        {
            if (InPortData.Count == 2)
                InPortData[1] = new PortData("list1", "First list", typeof(object));
            base.AddInput();
        }

        protected override void SaveNode(XmlDocument xmlDoc, XmlElement nodeElement, SaveContext context)
        {
            nodeElement.SetAttribute("inputs", (InPortData.Count - 1).ToString());
        }

        protected override void LoadNode(XmlNode nodeElement)
        {
            var inputAttr = nodeElement.Attributes["inputs"];
            int inputs = inputAttr == null ? 2 : Convert.ToInt32(inputAttr.Value);
            if (inputs == 1)
                RemoveInput();
            else
            {
                for (; inputs > 2; inputs--)
                {
                    InPortData.Add(new PortData(GetInputRootName() + GetInputNameIndex(), "", typeof(object)));
                }

                RegisterAllPorts();
            }
        }

        public override Value Evaluate(FSharpList<Value> args)
        {
            return FScheme.Map(args);
        }
    }

    public class LacerBase : VariableInput
    {
        private readonly Func<FSharpList<Value>, Value> _func;

        public LacerBase(Func<FSharpList<Value>, Value> func)
        {
            _func = func;

            InPortData.Add(new PortData("comb", "Combinator", typeof(object)));
            InPortData.Add(new PortData("list1", "List #1", typeof(Value.List)));
            InPortData.Add(new PortData("list2", "List #2", typeof(Value.List)));
            OutPortData.Add(new PortData("combined", "Combined lists", typeof(Value.List)));

            RegisterAllPorts();
        }

        protected override string GetInputRootName()
        {
            return "list";
        }

        protected override string GetTooltipRootName()
        {
            return "List #";
        }

        protected internal override void RemoveInput()
        {
            if (InPortData.Count == 3)
                InPortData[1] = new PortData("lists", "List of lists to combine", typeof(object));
            if (InPortData.Count > 2)
                base.RemoveInput();
        }

        protected internal override void AddInput()
        {
            if (InPortData.Count == 2)
                InPortData[1] = new PortData("list1", "First list", typeof(object));
            base.AddInput();
        }

        protected override void SaveNode(XmlDocument xmlDoc, XmlElement nodeElement, SaveContext context)
        {
            nodeElement.SetAttribute("inputs", (InPortData.Count - 1).ToString());
        }

        protected override void LoadNode(XmlNode nodeElement)
        {
            var inputAttr = nodeElement.Attributes["inputs"];
            int inputs = inputAttr == null ? 2 : Convert.ToInt32(inputAttr.Value);
            if (inputs == 1)
                RemoveInput();
            else
            {
                for (; inputs > 2; inputs--)
                {
                    InPortData.Add(new PortData(GetInputRootName() + GetInputNameIndex(), "", typeof(object)));
                }

                RegisterAllPorts();
            }
        }

        public override Value Evaluate(FSharpList<Value> args)
        {
            return _func(args);
        }
    }

    [NodeName("Cartesian Product")]
    [NodeCategory(BuiltinNodeCategories.CORE_LISTS_EVALUATE)]
    [NodeDescription("Applies a combinator to each pair in the cartesian product of two sequences")]
    [NodeSearchTags("cross")]
    public class CartProd : LacerBase
    {
        public CartProd() : base(FScheme.CartProd) { }
    }

    [NodeName("Lace Shortest")]
    [NodeCategory(BuiltinNodeCategories.CORE_LISTS_EVALUATE)]
    [NodeDescription("Applies a combinator to each pair resulting from a shortest lacing of the input lists. All lists are truncated to the length of the shortest input.")]
    public class LaceShortest : LacerBase
    {
        public LaceShortest() : base(FScheme.LaceShortest) { }
    }

    [NodeName("Lace Longest")]
    [NodeCategory(BuiltinNodeCategories.CORE_LISTS_EVALUATE)]
    [NodeDescription("Applies a combinator to each pair resulting from a longest lacing of the input lists. All lists have their last element repeated to match the length of the longest input.")]
    public class LaceLongest : LacerBase
    {
        public LaceLongest() : base(FScheme.LaceLongest) { }
    }

    [NodeName("Map")]
    [NodeCategory(BuiltinNodeCategories.CORE_LISTS_EVALUATE)]
    [NodeDescription("Applies a function over all elements of a list, generating a new list from the results.")]
    public class Map : BuiltinFunction
    {
        public Map()
            : base(FScheme.Map)
        {
            InPortData.Add(new PortData("f(x)", "The procedure used to map elements", typeof(object)));
            InPortData.Add(new PortData("seq", "The sequence to map over.", typeof(Value.List)));
            OutPortData.Add(new PortData("mapped", "Mapped sequence", typeof(Value.List)));

            RegisterAllPorts();
        }
    }

    [NodeName("For Each")]
    [NodeCategory(BuiltinNodeCategories.CORE_LISTS_EVALUATE)]
    [NodeDescription("Performs a computation on each element of a list. Does not accumulate results.")]
    public class ForEach : BuiltinFunction
    {
        public ForEach()
            : base(FScheme.ForEach)
        {
            InPortData.Add(new PortData("f(x)", "The computation to perform on each element", typeof(object)));
            InPortData.Add(new PortData("seq", "The list to of elements.", typeof(Value.List)));
            OutPortData.Add(new PortData("", "", typeof(Value.Dummy)));

            RegisterAllPorts();
        }
    }

    [NodeName("True For All")]
    [NodeCategory(BuiltinNodeCategories.CORE_LISTS_QUERY)]
    [NodeDescription("Tests to see if all elements in a sequence satisfy the given predicate.")]
    public class AndMap : BuiltinFunction
    {
        public AndMap()
            : base(FScheme.AndMap)
        {
            InPortData.Add(new PortData("p(x)", "The predicate used to test elements", typeof(object)));
            InPortData.Add(new PortData("seq", "The sequence to test.", typeof(Value.List)));
            OutPortData.Add(new PortData("all?", "Whether or not all elements satisfy the given predicate.", typeof(Value.List)));

            RegisterAllPorts();
        }
    }

    [NodeName("True For Any")]
    [NodeCategory(BuiltinNodeCategories.CORE_LISTS_QUERY)]
    [NodeDescription("Tests to see if any elements in a sequence satisfy the given predicate.")]
    public class OrMap : BuiltinFunction
    {
        public OrMap()
            : base(FScheme.OrMap)
        {
            InPortData.Add(new PortData("p(x)", "The predicate used to test elements", typeof(object)));
            InPortData.Add(new PortData("seq", "The sequence to test.", typeof(Value.List)));
            OutPortData.Add(new PortData("any?", "Whether or not any elements satisfy the given predicate.", typeof(Value.List)));

            RegisterAllPorts();
        }
    }

    [NodeName("Split List")]
    [NodeCategory(BuiltinNodeCategories.CORE_LISTS_MODIFY)]
    [NodeDescription("Deconstructs a list pair.")]
    public class DeCons : NodeModel
    {
        public DeCons()
        {
            InPortData.Add(new PortData("list", "A non-empty list", typeof(Value.List)));
            OutPortData.Add(new PortData("first", "Head of the list", typeof(object)));
            OutPortData.Add(new PortData("rest", "Tail of the list", typeof(Value.List)));

            RegisterAllPorts();
        }

        public override void Evaluate(FSharpList<Value> args, Dictionary<PortData, Value> outPuts)
        {
            var list = (Value.List)args[0];

            outPuts[OutPortData[0]] = list.Item.Head;
            outPuts[OutPortData[1]] = Value.NewList(list.Item.Tail);
        }
    }

    [NodeName("Add to List")]
    [NodeCategory(BuiltinNodeCategories.CORE_LISTS_MODIFY)]
    [NodeDescription("Adds an element to the beginning of a list.")]
    [NodeSearchTags("cons", "pair")]
    public class List : BuiltinFunction
    {
        public List()
            : base(FScheme.Cons)
        {
            InPortData.Add(new PortData("item", "The Head of the new list", typeof(object)));
            InPortData.Add(new PortData("list", "The Tail of the new list", typeof(object)));
            OutPortData.Add(new PortData("list", "New list", typeof(Value.List)));

            RegisterAllPorts();
        }
    }

    [NodeName("Take from List")]
    [NodeCategory(BuiltinNodeCategories.CORE_LISTS_MODIFY)]
    [NodeDescription("Takes elements from a list")]
    public class TakeList : BuiltinFunction
    {
        public TakeList()
            : base(FScheme.Take)
        {
            InPortData.Add(new PortData("amt", "Amount of elements to extract", typeof(object)));
            InPortData.Add(new PortData("list", "The list to extract elements from", typeof(Value.List)));
            OutPortData.Add(new PortData("elements", "List of extraced elements", typeof(Value.List)));

            RegisterAllPorts();
        }
    }

    [NodeName("Drop from List")]
    [NodeCategory(BuiltinNodeCategories.CORE_LISTS_MODIFY)]
    [NodeDescription("Drops elements from a list")]
    public class DropList : BuiltinFunction
    {
        public DropList()
            : base(FScheme.Drop)
        {
            InPortData.Add(new PortData("amt", "Amount of elements to remote", typeof(object)));
            InPortData.Add(new PortData("list", "The list to drop elements from", typeof(Value.List)));
            OutPortData.Add(new PortData("elements", "List of remaining elements", typeof(Value.List)));

            RegisterAllPorts();
        }
    }

    [NodeName("Shift List Indices")]
    [NodeCategory(BuiltinNodeCategories.CORE_LISTS_MODIFY)]
    [NodeDescription("Shifts the indeces of a list by a given amount.")]
    public class ShiftList : NodeWithOneOutput
    {
        public ShiftList()
        {
            InPortData.Add(
                new PortData("amt", "Amount to shift the list indeces by.", typeof(Value.Number)));
            InPortData.Add(new PortData("list", "List to shift indeces of.", typeof(Value.List)));
            OutPortData.Add(new PortData("list", "Shifted list", typeof(Value.List)));

            RegisterAllPorts();
        }

        public override Value Evaluate(FSharpList<Value> args)
        {
            var amt = (int)((Value.Number)args[0]).Item;
            var list = ((Value.List)args[1]).Item;

            if (amt == 0)
                return Value.NewList(list);

            if (amt < 0)
            {
                return Value.NewList(
                    Utils.SequenceToFSharpList(
                        list.Skip(-amt).Concat(list.Take(-amt))));
            }

            var len = list.Length;
            return Value.NewList(
                Utils.SequenceToFSharpList(
                    list.Skip(len - amt).Concat(list.Take(len - amt))));
        }
    }

    [NodeName("Get from List")]
    [NodeCategory(BuiltinNodeCategories.CORE_LISTS_QUERY)]
    [NodeDescription("Gets an element from a list at a specified index.")]
    public class GetFromList : NodeWithOneOutput
    {
        public GetFromList()
        {
            InPortData.Add(new PortData("index", "Index of the element to extract", typeof(object)));
            InPortData.Add(new PortData("list", "The list to extract the element from", typeof(Value.List)));
            OutPortData.Add(new PortData("element", "Extracted element", typeof(object)));

            RegisterAllPorts();

            ArgumentLacing = LacingStrategy.Disabled;
        }

        public override Value Evaluate(FSharpList<Value> args)
        {
            var indeces = args[0];
            var lst = ((Value.List)args[1]).Item;

            if (indeces.IsNumber)
            {
                var idx = (int)(indeces as Value.Number).Item;
                return ListModule.Get(lst, idx);
            }
            else if (indeces.IsList)
            {
                var idxs = (indeces as Value.List).Item.Select(x => (int)((Value.Number)x).Item);
                return
                    Value.NewList(
                        Utils.SequenceToFSharpList(idxs.Select(i => ListModule.Get(lst, i))));
            }
            else
            {
                throw new Exception("\"index\" argument not a number or a list of numbers.");
            }
        }
    }

    [NodeName("Slice List")]
    [NodeCategory(BuiltinNodeCategories.CORE_LISTS_MODIFY)]
    [NodeDescription("Get a sublist from a given list.")]
    public class SliceList : NodeWithOneOutput
    {
        public SliceList()
        {
            InPortData.Add(new PortData("start", "Inclusive start index", typeof(object)));
            InPortData.Add(new PortData("count", "Number of elements to obtain from list", typeof(object)));
            InPortData.Add(new PortData("list", "The list to extract the elements from", typeof(Value.List)));
            OutPortData.Add(new PortData("element", "Extracted elements", typeof(object)));

            RegisterAllPorts();
        }

        public override Value Evaluate(FSharpList<Value> args)
        {
            var start = (int)((Value.Number)args[0]).Item;
            var count = (int)((Value.Number)args[1]).Item;
            var lst = ((Value.List)args[2]).Item;

            return Value.NewList(Utils.SequenceToFSharpList(lst.Skip(start).Take(count)));
        }
    }

    [NodeName("Remove From List")]
    [NodeCategory(BuiltinNodeCategories.CORE_LISTS_MODIFY)]
    [NodeDescription("Removes an element from a list at a specified index.")]
    public class RemoveFromList : NodeWithOneOutput
    {
        public RemoveFromList()
        {
            InPortData.Add(new PortData("index", "Index of the element to remove", typeof(object)));
            InPortData.Add(new PortData("list", "The list to remove the element from", typeof(Value.List)));
            OutPortData.Add(new PortData("list", "List with element removed", typeof(object)));

            RegisterAllPorts();

            ArgumentLacing = LacingStrategy.Disabled;
        }

        public override Value Evaluate(FSharpList<Value> args)
        {
            var indeces = args[0];
            var lst = ((Value.List)args[1]).Item;

            if (indeces.IsNumber)
            {
                var idx = (int)(indeces as Value.Number).Item;
                return Value.NewList(Utils.SequenceToFSharpList(lst.Where((_, i) => i != idx)));
            }
            else if (indeces.IsList)
            {
                var idxs =
                    new HashSet<int>(
                        (indeces as Value.List).Item.Select(x => (int)((Value.Number)x).Item));
                return
                    Value.NewList(
                        Utils.SequenceToFSharpList(lst.Where((_, i) => !idxs.Contains(i))));
            }
            else
            {
                throw new Exception("\"index\" argument not a number or a list of numbers.");
            }
        }
    }

    [NodeName("Drop Every Nth")]
    [NodeCategory(BuiltinNodeCategories.CORE_LISTS_MODIFY)]
    [NodeDescription("Removes every nth element from a list.")]
    public class RemoveEveryNth : NodeWithOneOutput
    {
        public RemoveEveryNth()
        {
            InPortData.Add(new PortData("n", "All indeces that are a multiple of this number will be removed.", typeof(object)));
            InPortData.Add(new PortData("list", "The list to remove elements from.", typeof(Value.List)));
            InPortData.Add(new PortData("offset", "Skip this amount before removing every Nth.", typeof(Value.Number), Value.NewNumber(0)));
            OutPortData.Add(new PortData("list", "List with elements removed.", typeof(object)));

            RegisterAllPorts();
        }

        public override Value Evaluate(FSharpList<Value> args)
        {
            var n = (int)((Value.Number)args[0]).Item;
            var lst = ((Value.List)args[1]).Item;
            var offset = (int)((Value.Number)args[2]).Item;

            return Value.NewList(Utils.SequenceToFSharpList(lst.Skip(offset).Where((_, i) => (i + 1) % n != 0)));
        }
    }

    [NodeName("Take Every Nth")]
    [NodeCategory(BuiltinNodeCategories.CORE_LISTS_MODIFY)]
    [NodeDescription("Extracts every nth element from a list.")]
    public class TakeEveryNth : NodeWithOneOutput
    {
        public TakeEveryNth()
        {
            InPortData.Add(new PortData("n", "All indeces that are a multiple of this number will be extracted.", typeof(object)));
            InPortData.Add(new PortData("list", "The list to extract elements from.", typeof(Value.List)));
            InPortData.Add(new PortData("offset", "Skip this amount before taking every Nth.", typeof(Value.Number), Value.NewNumber(0)));
            OutPortData.Add(new PortData("list", "Extracted elements.", typeof(object)));

            RegisterAllPorts();
        }

        public override Value Evaluate(FSharpList<Value> args)
        {
            var n = (int)((Value.Number)args[0]).Item;
            var lst = ((Value.List)args[1]).Item;
            var offset = (int)((Value.Number)args[2]).Item;

            return Value.NewList(Utils.SequenceToFSharpList(lst.Skip(offset).Where((_, i) => (i + 1) % n == 0)));
        }
    }

    [NodeName("Empty List")]
    [NodeCategory(BuiltinNodeCategories.CORE_LISTS_CREATE)]
    [NodeDescription("An empty list")]
    [IsInteractive(false)]
    public class Empty : NodeModel
    {
        public Empty()
        {
            OutPortData.Add(new PortData("empty", "An empty list", typeof(Value.List)));

            RegisterAllPorts();
        }

        public override bool RequiresRecalc
        {
            get
            {
                return false;
            }
            set { }
        }

        protected internal override INode Build(Dictionary<NodeModel, Dictionary<int, INode>> preBuilt, int outPort)
        {
            Dictionary<int, INode> result;
            if (!preBuilt.TryGetValue(this, out result))
            {
                result = new Dictionary<int, INode>();
                result[outPort] = new SymbolNode("empty");
                preBuilt[this] = result;
            }
            return result[outPort];
        }
    }

    [NodeName("Is Empty List?")]
    [NodeCategory(BuiltinNodeCategories.CORE_LISTS_QUERY)]
    [NodeDescription("Checks to see if the given list is empty.")]
    public class IsEmpty : BuiltinFunction
    {
        public IsEmpty()
            : base(FScheme.IsEmpty)
        {
            InPortData.Add(new PortData("list", "A list", typeof(Value.List)));
            OutPortData.Add(new PortData("empty?", "Is the given list empty?", typeof(bool)));

            RegisterAllPorts();
        }
    }

    [NodeName("List Length")]
    [NodeCategory(BuiltinNodeCategories.CORE_LISTS_QUERY)]
    [NodeDescription("Gets the length of a list")]
    [NodeSearchTags("count")]
    public class Length : BuiltinFunction
    {
        public Length()
            : base(FScheme.Len)
        {
            InPortData.Add(new PortData("list", "A list", typeof(Value.List)));
            OutPortData.Add(new PortData("length", "Length of the list", typeof(object)));

            RegisterAllPorts();
        }
    }

    [NodeName("Join Lists")]
    [NodeCategory(BuiltinNodeCategories.CORE_LISTS_MODIFY)]
    [NodeDescription("Concatenates two lists.")]
    [NodeSearchTags("append", "extend", "concat")]
    public class Append : BuiltinFunction
    {
        public Append()
            : base(FScheme.Append)
        {
            InPortData.Add(new PortData("listA", "First list", typeof(Value.List)));
            InPortData.Add(new PortData("listB", "Second list", typeof(Value.List)));
            OutPortData.Add(new PortData("A+B", "A appended onto B", typeof(Value.List)));

            RegisterAllPorts();
        }
    }

    [NodeName("First of List")]
    [NodeCategory(BuiltinNodeCategories.CORE_LISTS_QUERY)]
    [NodeDescription("Gets the Head of a list")]
    [NodeSearchTags("car")]
    public class First : BuiltinFunction
    {
        public First()
            : base(FScheme.Car)
        {
            InPortData.Add(new PortData("list", "A list", typeof(Value.List)));
            OutPortData.Add(new PortData("first", "First element in the list", typeof(object)));

            RegisterAllPorts();
        }
    }

    [NodeName("Rest of List")]
    [NodeCategory(BuiltinNodeCategories.CORE_LISTS_QUERY)]
    [NodeDescription("Gets the Tail of a list (list with the first element removed).")]
    [NodeSearchTags("cdr")]
    public class Rest : BuiltinFunction
    {
        public Rest()
            : base(FScheme.Cdr)
        {
            InPortData.Add(new PortData("list", "A list", typeof(Value.List)));
            OutPortData.Add(new PortData("rest", "Tail of the list.", typeof(Value.List)));

            RegisterAllPorts();
        }
    }

    [NodeName("Partition List")]
    [NodeCategory(BuiltinNodeCategories.CORE_LISTS_MODIFY)]
    [NodeDescription("Create a lists of lists with each sub-list containing n elements.")]
    public class Slice : NodeWithOneOutput
    {
        public Slice()
        {
            InPortData.Add(new PortData("list", "A list", typeof(Value.List)));
            InPortData.Add(new PortData("n", "The length of each new sub list.", typeof(Value.List)));
            OutPortData.Add(new PortData("list", "A list of lists of length n.", typeof(Value.List)));

            RegisterAllPorts();
        }

        public override Value Evaluate(FSharpList<Value> args)
        {
            if(!args[0].IsList)
                throw new Exception("A list is required to slice.");
            if(args.Length != 2)
                throw new Exception("A number is required to specify the sublist length.");

            FSharpList<Value> lst = ((Value.List)args[0]).Item;
            var n = (int)Math.Round(((Value.Number)args[1]).Item);

            //if we have less elements in ther 
            //incoming list than the slice size,
            //just return the list
            if (lst.Count() < n)
            {
                return Value.NewList(lst);
            }

            var finalList = new List<Value>();
            var currList = new List<Value>();
            int count = 0;

            foreach (Value v in lst)
            {
                count++;

                currList.Add(v);

                if (count == n)
                {
                    finalList.Add(Value.NewList(Utils.SequenceToFSharpList(currList)));
                    currList = new List<Value>();
                    count = 0;
                }
            }

            if (currList.Any())
            {
                finalList.Add(Value.NewList(Utils.SequenceToFSharpList(currList)));
            }

            return Value.NewList(Utils.SequenceToFSharpList(finalList));
        }
    }

    [NodeName("Diagonal Right List")]
    [NodeCategory(BuiltinNodeCategories.CORE_LISTS_MODIFY)]
    [NodeDescription("Create a diagonal lists of lists from top left to lower right.")]
    public class DiagonalRightList : NodeWithOneOutput
    {
        public DiagonalRightList()
        {
            InPortData.Add(new PortData("list", "A list", typeof(Value.List)));
            InPortData.Add(new PortData("n", "The width of the new sub lists.", typeof(Value.List)));
            OutPortData.Add(new PortData("list", "A list of lists representing diagonals.", typeof(Value.List)));

            RegisterAllPorts();
        }

        public override Value Evaluate(FSharpList<Value> args)
        {
            if (!args[0].IsList)
                throw new Exception("A list is required to create diagonals.");

            FSharpList<Value> lst = ((Value.List)args[0]).Item;
            var n = (int)Math.Round(((Value.Number)args[1]).Item);

            //if we have less elements in the
            //incoming list than the slice size,
            //just return the list
            if (lst.Count() < n)
            {
                return Value.NewList(lst);
            }

            var finalList = new List<Value>();
            var currList = new List<Value>();

            //int count = 0;

            var startIndices = new List<int>();
            
            //get indices along 'side' of array
            for (int i = n; i < lst.Count(); i += n)
            {
                startIndices.Add(i);
            }

            startIndices.Reverse();

            //get indices along 'top' of array
            for (int i = 0; i < n; i++)
            {
                startIndices.Add(i);
            }

            foreach(int start in startIndices)
            {
                int index = start;

                while (index < lst.Count())
                {
                    var currentRow = (int)Math.Ceiling((index + 1)/(double)n);
                    currList.Add(lst.ElementAt(index));
                    index += n + 1;

                    //ensure we are skipping a row to get the next index
                    var nextRow = (int) Math.Ceiling((index + 1)/(double)n);
                    if (nextRow > currentRow + 1 || nextRow == currentRow)
                        break;
                }
                finalList.Add(Value.NewList(Utils.SequenceToFSharpList(currList)));
                currList = new List<Value>();
            }

            if (currList.Any())
            {
                finalList.Add(Value.NewList(Utils.SequenceToFSharpList(currList)));
            }

            return Value.NewList(Utils.SequenceToFSharpList(finalList));

        }
    }

    [NodeName("Diagonal Left List")]
    [NodeCategory(BuiltinNodeCategories.CORE_LISTS_MODIFY)]
    [NodeDescription("Create a diagonal lists of lists from top right to lower left.")]
    public class DiagonalLeftList : NodeWithOneOutput
    {
        public DiagonalLeftList()
        {
            InPortData.Add(new PortData("list", "A list", typeof(Value.List)));
            InPortData.Add(new PortData("n", "The width of the new sublists.", typeof(Value.List)));
            OutPortData.Add(new PortData("list", "A list of lists representing diagonals.", typeof(Value.List)));

            RegisterAllPorts();

            ArgumentLacing = LacingStrategy.Longest;
        }

        public override Value Evaluate(FSharpList<Value> args)
        {
            if (!args[0].IsList)
                throw new Exception("A list is required to create diagonals.");

            FSharpList<Value> lst = ((Value.List)args[0]).Item;
            var n = (int)Math.Round(((Value.Number)args[1]).Item);

            //if we have less elements in the
            //incoming list than the slice size,
            //just return the list
            if (lst.Count() < n)
            {
                return Value.NewList(lst);
            }

            var finalList = new List<Value>();
            var currList = new List<Value>();

            //int count = 0;

            var startIndices = new List<int>();

            //get indices along 'top' of array
            for (int i = 0; i < n; i++)
            {
                startIndices.Add(i);
            }

            //get indices along 'side' of array
            for (int i = n-1 + n; i < lst.Count(); i += n)
            {
                startIndices.Add(i);
            }

            foreach (int start in startIndices)
            {
                int index = start;

                while (index < lst.Count())
                {
                    var currentRow = (int)Math.Ceiling((index + 1) / (double)n);
                    currList.Add(lst.ElementAt(index));
                    index += n - 1;

                    //ensure we are skipping a row to get the next index
                    var nextRow = (int)Math.Ceiling((index + 1) / (double)n);
                    if (nextRow > currentRow + 1 || nextRow == currentRow)
                        break;
                }
                finalList.Add(Value.NewList(Utils.SequenceToFSharpList(currList)));
                currList = new List<Value>();
            }

            if (currList.Any())
            {
                finalList.Add(Value.NewList(Utils.SequenceToFSharpList(currList)));
            }

            return Value.NewList(Utils.SequenceToFSharpList(finalList));

        }
    }

    [NodeName("Transpose Lists")]
    [NodeCategory(BuiltinNodeCategories.CORE_LISTS_MODIFY)]
    [NodeDescription("Swaps rows and columns in a list of lists.")]
    public class Transpose : BuiltinFunction
    {
        public Transpose() 
            : base(FScheme.Transpose)
        {
            InPortData.Add(new PortData("lists", "The list of lists to transpose.", typeof(Value.List)));
            OutPortData.Add(new PortData("", "Transposed list of lists.", typeof(Value.List)));

            RegisterAllPorts();
        }
    }

    [NodeName("Build Sublists")]
    [NodeCategory(BuiltinNodeCategories.CORE_LISTS_CREATE)]
    [NodeDescription("Build sublists from a list using a list-building syntax.")]
    public partial class Sublists : BasicInteractive<string>
    {
        public Sublists()
        {
            InPortData.Add(new PortData("list", "The list from which to create sublists.", typeof(Value.List)));
            InPortData.Add(new PortData("offset", "The offset to apply to the sub-list. Ex. \"0..3\" with an offset of 1 will yield {0,1,2,3}{1,2,3,4}{2,3,4,5}...", typeof(Value.List)));

            OutPortData.RemoveAt(0); //remove the existing blank output
            OutPortData.Add(new PortData("list", "The sublists.", typeof(Value.List)));

            RegisterAllPorts();

            ArgumentLacing = LacingStrategy.Longest;
            Value = "";
        }

        protected override void LoadNode(XmlNode nodeElement)
        {
            base.LoadNode(nodeElement);
            processTextForNewInputs();
        }

        #region Serialization/Deserialization Methods

        protected override void SerializeCore(XmlElement element, SaveContext context)
        {
            base.SerializeCore(element, context); //Base implementation must be called
            if (context == SaveContext.Undo)
            {
                XmlElementHelper helper = new XmlElementHelper(element);
                helper.SetAttribute("value", Value);
            }
        }

        protected override void DeserializeCore(XmlElement element, SaveContext context)
        {
            base.DeserializeCore(element, context); //Base implementation must be called
            processTextForNewInputs();
            if (context == SaveContext.Undo)
            {
                XmlElementHelper helper = new XmlElementHelper(element);
                Value = helper.ReadString("value");
            }
        }

        #endregion

        private void processTextForNewInputs()
        {
            var parameters = new List<string>();

            try
            {
                _parsed = DoubleInput.ParseValue(Value, new[] { ',' }, parameters, TokenConvert);

                if (InPortData.Count > 2)
                    InPortData.RemoveRange(2, InPortData.Count - 2);

                foreach (string parameter in parameters)
                {
                    InPortData.Add(new PortData(parameter, "variable", typeof(Value.Number)));
                }

                RegisterInputs();
            }
            catch (Exception e)
            {
                Error(e.Message);
            }
        }

        private double TokenConvert(double value)
        {
            return value;
        }

        internal static readonly Regex IdentifierPattern = new Regex(@"(?<id>[a-zA-Z_][^ ]*)|\[(?<id>\w(?:[^}\\]|(?:\\}))*)\]");
        internal static readonly string[] RangeSeparatorTokens = { "..", ":", };
        private List<DoubleInput.IDoubleSequence> _parsed;

        private static List<Tuple<int, int, int>> processText(string text, int maxVal, Func<string, int> idFoundCallback)
        {
            text = text.Replace(" ", "");

            string[] chunks = text.Split(new[] { "," }, StringSplitOptions.RemoveEmptyEntries);
            if (!chunks.Any())
                throw new Exception("Sub-list expression could not be parsed.");

            var ranges = new List<Tuple<int, int, int>>();

            foreach (string chunk in chunks)
            {
                string[] valueRange = chunk.Split(RangeSeparatorTokens, StringSplitOptions.RemoveEmptyEntries);

                int start = 0;
                int step = 1;

                if (!int.TryParse(valueRange[0], out start))
                {
                    var match = IdentifierPattern.Match(valueRange[0]);
                    if (match.Success)
                    {
                        start = idFoundCallback(match.Groups["id"].Value);
                    }
                    else
                    {
                        throw new Exception("Range start could not be parsed.");
                    }
                }

                int end = start;

                if (valueRange.Length > 1)
                {
                    if (!int.TryParse(valueRange[1], out end))
                    {
                        var match = IdentifierPattern.Match(valueRange[1]);
                        if (match.Success)
                        {
                            end = idFoundCallback(match.Groups["id"].Value);
                        }
                        else
                        {
                            throw new Exception("Range " + (valueRange.Length > 2 ? "step" : "end") + "could not be parsed.");
                        }
                    }
                }

                if (valueRange.Length > 2)
                {
                    if (!int.TryParse(valueRange[2], out end))
                    {
                        var match = IdentifierPattern.Match(valueRange[2]);
                        if (match.Success)
                        {
                            step = idFoundCallback(match.Groups["id"].Value);
                        }
                        else
                        {
                            throw new Exception("Range end could not be parsed.");
                        }
                    }
                }

                if (start < 0 || end < 0 || step <= 0)
                    throw new Exception("Range values must be greater than zero.");

                //if any values are greater than the length of the list - fail
                if (start >= maxVal || end >= maxVal)
                    throw new Exception("The start or end of a range is greater than the number of available elements in the list.");

                ranges.Add(Tuple.Create(start, end, step));
            }

            return ranges;
        }

        public override Value Evaluate(FSharpList<Value> args)
        {
            var list = ((Value.List)args[0]).Item;
            var len = list.Length;
            var offset = Convert.ToInt32(((Value.Number)args[1]).Item);

            if (offset <= 0)
                throw new Exception("\"" + InPortData[1].NickName + "\" argument must be greater than zero.");

            //sublist creation semantics are as follows:
            //EX. 1..2,5..8
            //This expression says give me elements 1-2 then jump 3 and give me elements 5-8
            //For a list 1,2,3,4,5,6,7,8,9,10, this will give us
            //1,2,5,8,2,3,6,9

            var paramLookup = args.Skip(2)
                                  .Select(
                                      (x, i) => new { Name = InPortData[i+2].NickName, Argument = x })
                                  .ToDictionary(x => x.Name, x => ((Value.Number)x.Argument).Item);

            var ranges = _parsed
                .Select(x => x.GetValue(paramLookup).Select(Convert.ToInt32).ToList())
                .ToList();

            //move through the list, creating sublists
            var finalList = new List<Value>();

            for (int j = 0; j < len; j+=offset)
            {
                var currList = new List<Value>();

                var query = ranges.Where(r => r[0] + j <= len - 1 && r.Last() + j <= len - 1);
                foreach (var range in query)
                {
                    currList.AddRange(range.Select(i => list.ElementAt(j+i)));
                }

                if (currList.Any())
                    finalList.Add(FScheme.Value.NewList(Utils.SequenceToFSharpList(currList)));
            }

            return FScheme.Value.NewList(Utils.SequenceToFSharpList(finalList));
        }

        protected override string DeserializeValue(string val)
        {
            return val;
        }
    }

    [NodeName("Repeat")]
    [NodeCategory(BuiltinNodeCategories.CORE_LISTS_CREATE)]
    [NodeDescription("Construct a list of a given item repeated a given number of times.")]
    public class Repeat : NodeWithOneOutput
    {
        public Repeat()
        {
            InPortData.Add(new PortData("thing", "The thing to repeat. This can be a single object or a list.", typeof(Value)));
            InPortData.Add(new PortData("length", "The number of times to repeat.", typeof(Value.Number)));
            OutPortData.Add(new PortData("list", "The list.", typeof(Value.List)));

            RegisterAllPorts();

            ArgumentLacing = LacingStrategy.Longest;
        }

        public override Value Evaluate(FSharpList<Value> args)
        {
            int n = Convert.ToInt16(((Value.Number) args[1]).Item);

            if(n<0)
                throw new Exception("Can't make a repeated list of a negative amount.");

            return Value.NewList(Utils.SequenceToFSharpList(Enumerable.Repeat(args[0], n).ToList()));
        }
    }

    [NodeName("Flatten Completely")]
    [NodeCategory(BuiltinNodeCategories.CORE_LISTS_MODIFY)]
    [NodeDescription("Flatten nested lists into one list.")]
    public class FlattenList : NodeWithOneOutput
    {
        public FlattenList()
        {
            InPortData.Add(new PortData("list", "The list of lists to flatten.", typeof(Value.List)));
            OutPortData.Add(new PortData("list", "The flattened list.", typeof(Value.List)));

            RegisterAllPorts();

            ArgumentLacing = LacingStrategy.Disabled;
        }

        internal static IEnumerable<Value> Flatten(IEnumerable<Value> list, ref int amt)
        {
            while (amt != 0)
            {
                bool keepFlattening = false;

                list = list.SelectMany<Value, Value>(
                    x =>
                    {
                        if (x is Value.List)
                        {
                            keepFlattening = true;
                            return (x as Value.List).Item;
                        }
                        return new[] { x };
                    }).ToList();

                if (keepFlattening)
                    amt--;
                else
                    break;
            }
            return list;
        }

        public override Value Evaluate(FSharpList<Value> args)
        {
            if (!args[0].IsList)
                throw new Exception("A list is required to flatten.");

            IEnumerable<Value> list = ((Value.List)args[0]).Item;

            int amt = -1;
            return Value.NewList(Utils.SequenceToFSharpList(Flatten(list, ref amt)));
        }
    }

    [NodeName("Flatten")]
    [NodeCategory(BuiltinNodeCategories.CORE_LISTS_MODIFY)]
    [NodeDescription("Flatten nested lists into one list.")]
    public class FlattenListAmt : NodeWithOneOutput
    {
        public FlattenListAmt()
        {
            InPortData.Add(new PortData("list", "The list of lists to flatten.", typeof(Value.List)));
            InPortData.Add(new PortData("amt", "Amount of nesting to remove.", typeof(Value.Number)));

            OutPortData.Add(new PortData("list", "The flattened list.", typeof(Value.List)));

            RegisterAllPorts();

            ArgumentLacing = LacingStrategy.Disabled;
        }

        public override Value Evaluate(FSharpList<Value> args)
        {
            if (!args[0].IsList)
                throw new Exception("A list is required to flatten.");

            IEnumerable<Value> list = ((Value.List)args[0]).Item;

            var oldAmt = Convert.ToInt32(((Value.Number)args[1]).Item);

            if (oldAmt < 0)
                throw new Exception("Cannot flatten a list by a negative amount.");

            var amt = oldAmt;
            var result = FlattenList.Flatten(list, ref amt);

            if (amt > 0)
                throw new Exception("List not nested enough to flatten by given amount. Nesting Amt = " + (oldAmt - amt) + ", Given Amt = " + oldAmt);

            return Value.NewList(Utils.SequenceToFSharpList(result));
        }
    }

    #endregion

    #region Boolean

    public abstract class Comparison : BuiltinFunction
    {
        protected Comparison(FSharpFunc<FSharpList<Value>, Value> op, string name)
            : base(op)
        {
            InPortData.Add(new PortData("x", "operand", typeof(Value.Number)));
            InPortData.Add(new PortData("y", "operand", typeof(Value.Number)));
            OutPortData.Add(new PortData("x" + name + "y", "comp", typeof(Value.Number)));

            RegisterAllPorts();
        }
    }

    [NodeName("Less Than")]
    [NodeCategory(BuiltinNodeCategories.LOGIC_COMPARISON)]
    [NodeDescription("Compares two numbers.")]
    [NodeSearchTags("less", "than", "<")]
    public class LessThan : Comparison
    {
        public LessThan() : base(FScheme.LT, "<") { }
    }

    [NodeName("Less Than Or Equal")]
    [NodeCategory(BuiltinNodeCategories.LOGIC_COMPARISON)]
    [NodeDescription("Compares two numbers.")]
    [NodeSearchTags("<=")]
    public class LessThanEquals : Comparison
    {
        public LessThanEquals() : base(FScheme.LTE, "≤") { }
    }

    [NodeName("Greater Than")]
    [NodeCategory(BuiltinNodeCategories.LOGIC_COMPARISON)]
    [NodeDescription("Compares two numbers.")]
    [NodeSearchTags(">")]
    public class GreaterThan : Comparison
    {
        public GreaterThan() : base(FScheme.GT, ">") { }
    }

    [NodeName("Greater Than Or Equal")]
    [NodeCategory(BuiltinNodeCategories.LOGIC_COMPARISON)]
    [NodeDescription("Compares two numbers.")]
    [NodeSearchTags(">=", "Greater Than Or Equal")]
    public class GreaterThanEquals : Comparison
    {
        public GreaterThanEquals() : base(FScheme.GTE, "≥") { }
    }

    [NodeName("Equal")]
    [NodeCategory(BuiltinNodeCategories.LOGIC_COMPARISON)]
    [NodeDescription("Compares two numbers.")]
    [NodeSearchTags("=")]
    public class Equal : Comparison
    {
        public Equal() : base(FSharpFunc<FSharpList<Value>, Value>.FromConverter(FScheme.EQ), "=") { }
    }

    [NodeName("And")]
    [NodeCategory(BuiltinNodeCategories.LOGIC_CONDITIONAL)]
    [NodeDescription("Boolean AND: Returns true only if both of the inputs are true. If either is false, returns false.")]
    public class And : NodeModel
    {
        public And()
        {
            InPortData.Add(new PortData("a", "operand", typeof(Value.Number)));
            InPortData.Add(new PortData("b", "operand", typeof(Value.Number)));
            OutPortData.Add(new PortData("a∧b", "result", typeof(Value.Number)));
            RegisterAllPorts();
        }

        protected internal override INode Build(Dictionary<NodeModel, Dictionary<int, INode>> preBuilt, int outPort)
        {
            Dictionary<int, INode> result;
            if (preBuilt.TryGetValue(this, out result)) 
                return result[outPort];

            if (Enumerable.Range(0, InPortData.Count).All(HasInput))
            {
                var ifNode = new ConditionalNode();
                ifNode.ConnectInput("test", Inputs[0].Item2.Build(preBuilt, Inputs[0].Item1));
                ifNode.ConnectInput("true", Inputs[1].Item2.Build(preBuilt, Inputs[1].Item1));
                ifNode.ConnectInput("false", new NumberNode(0));
                result = new Dictionary<int, INode>();
                result[outPort] = ifNode;
            }
            else
            {
                var ifNode = new ConditionalNode();
                ifNode.ConnectInput("test", new SymbolNode(InPortData[0].NickName));
                ifNode.ConnectInput("true", new SymbolNode(InPortData[1].NickName));
                ifNode.ConnectInput("false", new NumberNode(0));

                var node = new AnonymousFunctionNode(
                    InPortData.Select(x => x.NickName),
                    ifNode);

                //For each index in InPortData
                //for (int i = 0; i < InPortData.Count; i++)
                foreach (var data in Enumerable.Range(0, InPortData.Count).Where(HasInput))
                {
                    //Compile input and connect it
                    node.ConnectInput(
                        InPortData[data].NickName,
                        Inputs[data].Item2.Build(preBuilt, Inputs[data].Item1));
                }

                RequiresRecalc = false;
                OnEvaluate(); //TODO: insert call into actual ast using a begin

                result = new Dictionary<int, INode>();
                result[outPort] = node;
            }
            preBuilt[this] = result;
            return result[outPort];
        }
    }

    [NodeName("Or")]
    [NodeCategory(BuiltinNodeCategories.LOGIC_CONDITIONAL)]
    [NodeDescription("Boolean OR: Returns true if either of the inputs are true. If neither are true, returns false.")]
    public class Or : NodeModel
    {
        public Or()
        {
            InPortData.Add(new PortData("a", "operand", typeof(bool)));
            InPortData.Add(new PortData("b", "operand", typeof(bool)));
            OutPortData.Add(new PortData("a∨b", "result", typeof(bool)));
            RegisterAllPorts();
        }

        protected internal override INode Build(Dictionary<NodeModel, Dictionary<int, INode>> preBuilt, int outPort)
        {
            Dictionary<int, INode> result;
            if (preBuilt.TryGetValue(this, out result)) 
                return result[outPort];

            if (Enumerable.Range(0, InPortData.Count).All(HasInput))
            {
                var ifNode = new ConditionalNode();
                ifNode.ConnectInput("test", Inputs[0].Item2.Build(preBuilt, Inputs[0].Item1));
                ifNode.ConnectInput("true", new NumberNode(1));
                ifNode.ConnectInput("false", Inputs[1].Item2.Build(preBuilt, Inputs[1].Item1));

                result = new Dictionary<int, INode>();
                result[outPort] = ifNode;
            }
            else
            {
                var ifNode = new ConditionalNode();
                ifNode.ConnectInput("test", new SymbolNode(InPortData[0].NickName));
                ifNode.ConnectInput("true", new NumberNode(1));
                ifNode.ConnectInput("false", new SymbolNode(InPortData[1].NickName));

                var node = new AnonymousFunctionNode(
                    InPortData.Select(x => x.NickName),
                    ifNode);

                //For each index in InPortData
                //for (int i = 0; i < InPortData.Count; i++)
                foreach (var data in Enumerable.Range(0, InPortData.Count).Where(HasInput))
                {
                    //Compile input and connect it
                    node.ConnectInput(
                        InPortData[data].NickName,
                        Inputs[data].Item2.Build(preBuilt, Inputs[data].Item1));
                }

                RequiresRecalc = false;
                OnEvaluate(); //TODO: insert call into actual ast using a begin

                result = new Dictionary<int, INode>();
                result[outPort] = node;
            }
            preBuilt[this] = result;
            return result[outPort];
        }
    }

    [NodeName("Xor")]
    [NodeCategory(BuiltinNodeCategories.LOGIC_CONDITIONAL)]
    [NodeDescription("Boolean XOR: Returns true if one input is true and the other is false. If both inputs are the same, returns false.")]
    public class Xor : BuiltinFunction
    {
        public Xor()
            : base(FScheme.Xor)
        {
            InPortData.Add(new PortData("a", "operand", typeof(bool)));
            InPortData.Add(new PortData("b", "operand", typeof(bool)));
            OutPortData.Add(new PortData("a⊻b", "result", typeof(bool)));
            RegisterAllPorts();
        }
    }

    [NodeName("Not")]
    [NodeCategory(BuiltinNodeCategories.LOGIC_CONDITIONAL)]
    [NodeDescription("Boolean NOT: Inverts a boolean value. (True -> False, False -> True)")]
    [NodeSearchTags("invert")]
    public class Not : BuiltinFunction
    {
        public Not()
            : base(FScheme.Not)
        {
            InPortData.Add(new PortData("a", "operand", typeof(bool)));
            OutPortData.Add(new PortData("!a", "result", typeof(bool)));
            RegisterAllPorts();
        }
    }

    #endregion

    #region Math

    public abstract class MathBase : NodeWithOneOutput
    {
        protected MathBase()
        {
            ArgumentLacing = LacingStrategy.Longest;
        }
    }

    [NodeName("Add")]
    [NodeCategory(BuiltinNodeCategories.LOGIC_MATH_ARITHMETIC)]
    [NodeDescription("Adds two numbers.")]
    [NodeSearchTags("plus", "sum", "+")]
    public class Addition : MathBase
    {
        public Addition()
        {
            InPortData.Add(new PortData("x", "operand", typeof(Value.Number)));
            InPortData.Add(new PortData("y", "operand", typeof(Value.Number)));
            OutPortData.Add(new PortData("x+y", "sum", typeof(Value.Number)));
            RegisterAllPorts();
        }

        public override Value Evaluate(FSharpList<Value> args)
        {
            var x = ((Value.Number)args[0]).Item;
            var y = ((Value.Number)args[1]).Item;

            return Value.NewNumber(x + y);
        }
    }

    [NodeName("Subtract")]
    [NodeCategory(BuiltinNodeCategories.LOGIC_MATH_ARITHMETIC)]
    [NodeDescription("Subtracts two numbers.")]
    [NodeSearchTags("minus", "difference", "-")]
    public class Subtraction : MathBase
    {
        public Subtraction()
        {
            InPortData.Add(new PortData("x", "operand", typeof(Value.Number)));
            InPortData.Add(new PortData("y", "operand", typeof(Value.Number)));
            OutPortData.Add(new PortData("x-y", "difference", typeof(Value.Number)));
            RegisterAllPorts();
        }

        public override Value Evaluate(FSharpList<Value> args)
        {
            var x = ((Value.Number)args[0]).Item;
            var y = ((Value.Number)args[1]).Item;

            return Value.NewNumber(x - y);
        }
    }

    [NodeName("Multiply")]
    [NodeCategory(BuiltinNodeCategories.LOGIC_MATH_ARITHMETIC)]
    [NodeDescription("Multiplies two numbers.")]
    [NodeSearchTags("times", "product", "*")]
    public class Multiplication : MathBase
    {
        public Multiplication()
        {
            InPortData.Add(new PortData("x", "operand", typeof(Value.Number)));
            InPortData.Add(new PortData("y", "operand", typeof(Value.Number)));
            OutPortData.Add(new PortData("x∙y", "product", typeof(Value.Number)));
            RegisterAllPorts();
        }

        public override Value Evaluate(FSharpList<Value> args)
        {
            var x = ((Value.Number)args[0]).Item;
            var y = ((Value.Number)args[1]).Item;

            return Value.NewNumber(x * y);
        }
    }

    [NodeName("Divide")]
    [NodeCategory(BuiltinNodeCategories.LOGIC_MATH_ARITHMETIC)]
    [NodeDescription("Divides two numbers.")]
    [NodeSearchTags("division", "quotient", "/")]
    public class Division : MathBase
    {
        public Division()
        {
            InPortData.Add(new PortData("x", "operand", typeof(Value.Number)));
            InPortData.Add(new PortData("y", "operand", typeof(Value.Number)));
            OutPortData.Add(new PortData("x÷y", "result", typeof(Value.Number)));
            RegisterAllPorts();
        }

        public override Value Evaluate(FSharpList<Value> args)
        {
            var x = ((Value.Number)args[0]).Item;
            var y = ((Value.Number)args[1]).Item;

            return Value.NewNumber(x / y);
        }
    }

    [NodeName("Modulo")]
    [NodeCategory(BuiltinNodeCategories.LOGIC_MATH_ARITHMETIC)]
    [NodeDescription("Remainder of division of two numbers.")]
    [NodeSearchTags("%", "remainder")]
    public class Modulo : MathBase
    {
        public Modulo()
        {
            InPortData.Add(new PortData("x", "operand", typeof(Value.Number)));
            InPortData.Add(new PortData("y", "operand", typeof(Value.Number)));
            OutPortData.Add(new PortData("x%y", "result", typeof(Value.Number)));

            RegisterAllPorts();
        }

        public override Value Evaluate(FSharpList<Value> args)
        {
            var x = ((Value.Number)args[0]).Item;
            var y = ((Value.Number)args[1]).Item;

            return Value.NewNumber(x % y);
        }
    }

    [NodeName("Power")]
    [NodeCategory(BuiltinNodeCategories.LOGIC_MATH_ARITHMETIC)]
    [NodeDescription("Raises a number to the power of another.")]
    [NodeSearchTags("pow", "exponentiation", "^")]
    public class Pow : MathBase
    {
        public Pow()
        {
            InPortData.Add(new PortData("x", "operand", typeof(Value.Number)));
            InPortData.Add(new PortData("y", "operand", typeof(Value.Number)));
            OutPortData.Add(new PortData("x^y", "result", typeof(Value.Number)));

            RegisterAllPorts();
        }

        public override Value Evaluate(FSharpList<Value> args)
        {
            var x = ((Value.Number)args[0]).Item;
            var y = ((Value.Number)args[1]).Item;

            return Value.NewNumber(Math.Pow(x,y));
        }
    }

    [NodeName("Round")]
    [NodeCategory(BuiltinNodeCategories.LOGIC_MATH_ROUNDING)]
    [NodeDescription("Rounds a number to the nearest integer value.")]
    public class Round : MathBase
    {
        public Round()
        {
            InPortData.Add(new PortData("dbl", "A number", typeof(Value.Number)));
            OutPortData.Add(new PortData("int", "Rounded number", typeof(Value.Number)));

            RegisterAllPorts();
        }

        public override Value Evaluate(FSharpList<Value> args)
        {
            return Value.NewNumber(
               Math.Round(((Value.Number)args[0]).Item)
            );
        }
    }

    [NodeName("Floor")]
    [NodeCategory(BuiltinNodeCategories.LOGIC_MATH_ROUNDING)]
    [NodeDescription("Rounds a number to the nearest smaller integer.")]
    [NodeSearchTags("round")]
    public class Floor : MathBase
    {
        public Floor()
        {
            InPortData.Add(new PortData("dbl", "A number", typeof(Value.Number)));
            OutPortData.Add(new PortData("int", "Number rounded down", typeof(Value.Number)));

            RegisterAllPorts();
        }

        public override Value Evaluate(FSharpList<Value> args)
        {
            return Value.NewNumber(
               Math.Floor(((Value.Number)args[0]).Item)
            );
        }
    }

    [NodeName("Ceiling")]
    [NodeCategory(BuiltinNodeCategories.LOGIC_MATH_ROUNDING)]
    [NodeDescription("Rounds a number to the nearest larger integer value.")]
    [NodeSearchTags("round")]
    public class Ceiling : MathBase
    {
        public Ceiling()
        {
            InPortData.Add(new PortData("dbl", "A number", typeof(Value.Number)));
            OutPortData.Add(new PortData("int", "Number rounded up", typeof(Value.Number)));

            RegisterAllPorts();
        }

        public override Value Evaluate(FSharpList<Value> args)
        {
            return Value.NewNumber(
               Math.Ceiling(((Value.Number)args[0]).Item)
            );
        }
    }

    [NodeName("Random Number By Seed")]
    [NodeCategory(BuiltinNodeCategories.LOGIC_MATH_RANDOM)]
    [NodeDescription("Generates a uniform random number in the range [0.0, 1.0).")]
    public class RandomSeed : NodeWithOneOutput
    {
        public RandomSeed()
        {
            InPortData.Add(new PortData("num", "A number to function as a seed", typeof(Value.Number)));
            OutPortData.Add(new PortData("rand", "Random number between 0.0 and 1.0.", typeof(Value.Number)));
            RegisterAllPorts();

            ArgumentLacing = LacingStrategy.Longest;
        }

        private static System.Random random = new System.Random();
        public override Value Evaluate(FSharpList<Value> args)
        {
            random = new System.Random((int) ( (Value.Number) args[0] ).Item );
            return Value.NewNumber(random.NextDouble());
        }
    }

    [NodeName("Random Number")]
    [NodeCategory(BuiltinNodeCategories.LOGIC_MATH_RANDOM)]
    [NodeDescription("Generates a uniform random number in the range [0.0, 1.0).")]
    public class Random : NodeWithOneOutput
    {
        public Random()
        {
            OutPortData.Add(new PortData("rand", "Random number between 0.0 and 1.0.", typeof(Value.Number)));
            RegisterAllPorts();
        }

        private readonly System.Random _random = new System.Random();

        public override bool RequiresRecalc
        {
            get
            {
                return true;
            }
            set { }
        }

        public override Value Evaluate(FSharpList<Value> args)
        {
            return Value.NewNumber(_random.NextDouble());
        }
    }

    [NodeName("Random Number List")]
    [NodeCategory(BuiltinNodeCategories.LOGIC_MATH_RANDOM)]
    [NodeDescription("Generates a list of uniform random numbers in the range [0.0, 1.0).")]
    public class RandomList : NodeWithOneOutput
    {
        public RandomList()
        {
            InPortData.Add(new PortData("amt", "Number of random numbers to be generated.", typeof(Value.Number)));
            OutPortData.Add(new PortData("rand", "Random number between 0.0 and 1.0.", typeof(Value.List)));
            RegisterAllPorts();
        }

        private readonly System.Random _random = new System.Random();

        public override bool RequiresRecalc
        {
            get
            {
                return true;
            }
            set { }
        }

        public override Value Evaluate(FSharpList<Value> args)
        {
            var n = (int)((Value.Number)args[0]).Item;

            var result = FSharpList<Value>.Empty;

            while (n-- > 0)
                result = FSharpList<Value>.Cons(Value.NewNumber(_random.NextDouble()), result);

            return Value.NewList(result);
        }
    }

    [NodeName("e")]
    [NodeCategory(BuiltinNodeCategories.LOGIC_MATH_CONSTANTS)]
    [NodeDescription("e (base of natural logarithm) constant")]
    [NodeSearchTags("statistics", "natural", "logarithm")]
    [IsInteractive(false)]
    public class EConstant : NodeModel
    {
        public EConstant()
        {
            OutPortData.Add(new PortData("2.71828...", "e", typeof(Value.Number)));
            RegisterAllPorts();

            OldValue = Value.NewNumber(Math.E);
        }

        public override bool RequiresRecalc
        {
            get
            {
                return false;
            }
            set { }
        }

        public override AssociativeNode AstIdentifier
        {
            get
            {
                return AstFactory.BuildDoubleNode(Math.E);
            }
        }

        protected internal override INode Build(Dictionary<NodeModel, Dictionary<int, INode>> preBuilt, int outPort)
        {
            Dictionary<int, INode> result;
            if (!preBuilt.TryGetValue(this, out result))
            {
                result = new Dictionary<int, INode>();
                result[outPort] = new NumberNode(Math.E);
                preBuilt[this] = result;
            }
            return result[outPort];
        }
    }

    [NodeName("Pi")]
    [NodeCategory(BuiltinNodeCategories.LOGIC_MATH_CONSTANTS)]
    [NodeDescription("Pi constant")]
    [NodeSearchTags("trigonometry", "circle", "π")]
    [IsInteractive(false)]
    public class Pi : NodeModel
    {
        public Pi()
        {
            OutPortData.Add(new PortData("3.14159...", "pi", typeof(Value.Number)));
            RegisterAllPorts();

            OldValue = Value.NewNumber(Math.PI);
        }

        public override bool RequiresRecalc
        {
            get
            {
                return false;
            }
            set { }
        }

        public override AssociativeNode AstIdentifier
        {
            get
            {
                return AstFactory.BuildDoubleNode(Math.PI);
            }
        }

        protected internal override INode Build(Dictionary<NodeModel, Dictionary<int, INode>> preBuilt, int outPort)
        {
            Dictionary<int, INode> result;
            if (!preBuilt.TryGetValue(this, out result))
            {
                result = new Dictionary<int, INode>();
                result[outPort] = new NumberNode(3.14159265358979);
                preBuilt[this] = result;
            }
            return result[outPort];
        }
    }

    [NodeName("2*Pi")]
    [NodeCategory(BuiltinNodeCategories.LOGIC_MATH_CONSTANTS)]
    [NodeDescription("Pi constant")]
    [NodeSearchTags("trigonometry", "circle", "π")]
    [IsInteractive(false)]
    [AlsoKnownAs("Dynamo.Nodes.2Pi", "Dynamo.Nodes.dyn2Pi")]
    public class PiTimes2 : NodeModel
    {
        public PiTimes2()
        {
            OutPortData.Add(new PortData("3.14159...*2", "2*pi", typeof(Value.Number)));
            RegisterAllPorts();

            OldValue = Value.NewNumber(Math.PI*2);
        }

        public override bool RequiresRecalc
        {
            get
            {
                return false;
            }
            set { }
        }

        public override AssociativeNode AstIdentifier
        {
            get
            {
                return AstFactory.BuildDoubleNode(Math.PI * 2);
            }
        }

        protected internal override INode Build(Dictionary<NodeModel, Dictionary<int, INode>> preBuilt, int outPort)
        {
            Dictionary<int, INode> result;
            if (!preBuilt.TryGetValue(this, out result))
            {
                result = new Dictionary<int, INode>();
                result[outPort] = new NumberNode(3.14159265358979 * 2);
                preBuilt[this] = result;
            }
            return result[outPort];
        }
    }

    [NodeName("Sine")]
    [NodeCategory(BuiltinNodeCategories.LOGIC_MATH_TRIGONOMETRY)]
    [NodeDescription("Computes the sine of the given angle.")]
    public class Sin : MathBase
    {
        public Sin()
        {
            InPortData.Add(new PortData("θ", "Angle in radians", typeof(Value.Number)));
            OutPortData.Add(new PortData("sin(θ)", "Sine value of the given angle", typeof(Value.Number)));

            RegisterAllPorts();
        }

        public override Value Evaluate(FSharpList<Value> args)
        {
            var input = args[0];

            if (input.IsList)
            {
                return Value.NewList(
                   FSchemeInterop.Utils.SequenceToFSharpList(
                      ((Value.List)input).Item.Select(
                         x =>
                            Value.NewNumber(Math.Sin(((Value.Number)x).Item))
                      )
                   )
                );
            }
            else
            {
                double theta = ((Value.Number)input).Item;
                return Value.NewNumber(Math.Sin(theta));
            }
        }
    }

    [NodeName("Cosine")]
    [NodeCategory(BuiltinNodeCategories.LOGIC_MATH_TRIGONOMETRY)]
    [NodeDescription("Computes the cosine of the given angle.")]
    public class Cos : MathBase
    {
        public Cos()
        {
            InPortData.Add(new PortData("θ", "Angle in radians", typeof(Value.Number)));
            OutPortData.Add(new PortData("cos(θ)", "Cosine value of the given angle", typeof(Value.Number)));

            RegisterAllPorts();
        }

        public override Value Evaluate(FSharpList<Value> args)
        {
            var input = args[0];

            if (input.IsList)
            {
                return Value.NewList(
                   FSchemeInterop.Utils.SequenceToFSharpList(
                      ((Value.List)input).Item.Select(
                         x =>
                            Value.NewNumber(Math.Cos(((Value.Number)x).Item))
                      )
                   )
                );
            }
            else
            {
                double theta = ((Value.Number)input).Item;
                return Value.NewNumber(Math.Cos(theta));
            }
        }
    }

    [NodeName("Tangent")]
    [NodeCategory(BuiltinNodeCategories.LOGIC_MATH_TRIGONOMETRY)]
    [NodeDescription("Computes the tangent of the given angle.")]
    public class Tan : MathBase
    {
        public Tan()
        {
            InPortData.Add(new PortData("θ", "Angle in radians", typeof(Value.Number)));
            OutPortData.Add(new PortData("tan(θ)", "Tangent value of the given angle", typeof(Value.Number)));

            RegisterAllPorts();
        }

        public override Value Evaluate(FSharpList<Value> args)
        {
            var input = args[0];

            if (input.IsList)
            {
                return Value.NewList(
                   FSchemeInterop.Utils.SequenceToFSharpList(
                      ((Value.List)input).Item.Select(
                         x =>
                            Value.NewNumber(Math.Tan(((Value.Number)x).Item))
                      )
                   )
                );
            }
            else
            {
                double theta = ((Value.Number)input).Item;
                return Value.NewNumber(Math.Tan(theta));
            }
        }
<<<<<<< HEAD
=======
    }

    [NodeName("Inverse Sine")]
    [NodeCategory(BuiltinNodeCategories.LOGIC_MATH_TRIGONOMETRY)]
    [NodeDescription("Computes the inverse sine of the given angle.")]
    [NodeSearchTags("asin", "arcsine")]
    public class Asin : MathBase
    {
        public Asin()
        {
            InPortData.Add(new PortData("θ", "Angle in radians", typeof(Value.Number)));
            OutPortData.Add(new PortData("asin(θ)", "Arcsine value of the given angle", typeof(Value.Number)));

            RegisterAllPorts();
        }

        public override Value Evaluate(FSharpList<Value> args)
        {
            var input = args[0];

            double theta = ((Value.Number)input).Item;
            return Value.NewNumber(Math.Asin(theta));
        }

        protected override void BuildAstNode(IAstBuilder builder, List<AssociativeNode> inputs)
        {
            builder.Build(this, inputs);
        }
    }

    [NodeName("Inverse Cosine")]
    [NodeCategory(BuiltinNodeCategories.LOGIC_MATH_TRIGONOMETRY)]
    [NodeDescription("Computes the inverse cosine of the given angle.")]
    [NodeSearchTags("acos", "arccos")]
    public class Acos : MathBase
    {
        public Acos()
        {
            InPortData.Add(new PortData("θ", "Angle in radians", typeof(Value.Number)));
            OutPortData.Add(new PortData("acos(θ)", "Arccosine value of the given angle", typeof(Value.Number)));

            RegisterAllPorts();
        }

        public override Value Evaluate(FSharpList<Value> args)
        {
            var input = args[0];

            double theta = ((Value.Number)input).Item;
            return Value.NewNumber(Math.Acos(theta));
        }

        protected override void BuildAstNode(IAstBuilder builder, List<AssociativeNode> inputs)
        {
            builder.Build(this, inputs);
        }
    }

    [NodeName("Inverse Tangent")]
    [NodeCategory(BuiltinNodeCategories.LOGIC_MATH_TRIGONOMETRY)]
    [NodeDescription("Computes the secant of the given angle.")]
    [NodeSearchTags("atan", "arctangent")]
    public class Atan : MathBase
    {
        public Atan()
        {
            InPortData.Add(new PortData("θ", "Angle in radians", typeof(Value.Number)));
            OutPortData.Add(new PortData("atan(θ)", "Arctangent value of the given angle", typeof(Value.Number)));

            RegisterAllPorts();
        }

        public override Value Evaluate(FSharpList<Value> args)
        {
            var input = args[0];

            double theta = ((Value.Number)input).Item;
            return Value.NewNumber(Math.Atan(theta));
        }

        protected override void BuildAstNode(IAstBuilder builder, List<AssociativeNode> inputs)
        {
            builder.Build(this, inputs);
        }
>>>>>>> 2c9bde09
    }

    [NodeName("Average")]
    [NodeCategory(BuiltinNodeCategories.CORE_LISTS_QUERY)]
    [NodeDescription("Averages a list of numbers.")]
    [NodeSearchTags("avg")]
    public class Average : MathBase
    {
        public Average()
        {
            InPortData.Add(new PortData("numbers", "The list of numbers to average.", typeof(Value.List)));
            OutPortData.Add(new PortData("avg", "average", typeof(Value.Number)));
            RegisterAllPorts();
        }

        public override Value Evaluate(FSharpList<Value> args)
        {
            if (!args[0].IsList)
                throw new Exception("A list of numbers is required to average.");

            var vals = ((Value.List)args[0]).Item.Select(
               x => ((Value.Number)x).Item
            );

            var average = vals.Average();

            return Value.NewNumber(average);
        }
    }

    [NodeName("Smooth")]
    [NodeCategory(BuiltinNodeCategories.CORE_LISTS_QUERY)]
    [NodeDescription("Smooths a list of numbers using a running average.")]
    [NodeSearchTags("running average", "moving average", "sma")]
    public class Smooth : MathBase
    {
        Queue<Value.Number> values = new Queue<Value.Number>();
        int maxNumValues = 10;

        public Smooth()
        {
            InPortData.Add(new PortData("val", "The current value.", typeof(Value.Container)));
            OutPortData.Add(new PortData("avg", "uses a simple moving average to smooth out values that fluctuate over time", typeof(Value.Number)));
            RegisterAllPorts();

            ArgumentLacing = LacingStrategy.Longest;
        }

        public override Value Evaluate(FSharpList<Value> args)
        {
            if (!args[0].IsNumber)
                throw new Exception("A number is required to smooth.");

            if (values.Count() < maxNumValues)
                values.Enqueue((Value.Number)args[0]); // add current values to queue until it fills up
            else
                values.Dequeue();//throw out the first value once we are up to the full queue amount

            var average = values.Average(num => num.Item);

            return Value.NewNumber(average);
        }
    }

    #endregion

    #region Control Flow

    //TODO: Setup proper IsDirty smart execution management
    [NodeName("Perform All")]
    [NodeCategory(BuiltinNodeCategories.CORE_EVALUATE)]
    [NodeDescription("Evaluates all inputs in order, and returns result of the last input.")]
    [NodeSearchTags("begin")]
    public class Begin : VariableInput
    {
        public Begin()
        {
            InPortData.Add(new PortData("expr1", "Expression #1", typeof(object)));
            InPortData.Add(new PortData("expr2", "Expression #2", typeof(object)));
            OutPortData.Add(new PortData("last", "Result of final expression", typeof(object)));

            RegisterAllPorts();
        }

        protected internal override void RemoveInput()
        {
            if (InPortData.Count > 2)
                base.RemoveInput();
        }

        protected override string GetInputRootName()
        {
            return "expr";
        }

        protected override string GetTooltipRootName()
        {
            return "Expression #";
        }

        protected override int GetInputNameIndex()
        {
            return InPortData.Count + 1;
        }

        private INode nestedBegins(Stack<Tuple<int, NodeModel>> inputs, Dictionary<NodeModel, Dictionary<int, INode>> preBuilt)
        {
            var popped = inputs.Pop();
            var firstVal = popped.Item2.Build(preBuilt, popped.Item1);

            if (inputs.Any())
            {
                var newBegin = new BeginNode(new List<string>() { "expr1", "expr2" });
                newBegin.ConnectInput("expr1", nestedBegins(inputs, preBuilt));
                newBegin.ConnectInput("expr2", firstVal);
                return newBegin;
            }
            else
                return firstVal;
        }

        protected internal override INode Build(Dictionary<NodeModel, Dictionary<int, INode>> preBuilt, int outPort)
        {
            if (!Enumerable.Range(0, InPortData.Count).All(HasInput))
            {
                Error("All inputs must be connected.");
                throw new Exception("Begin Node requires all inputs to be connected.");
            }
            
            Dictionary<int, INode> result;
            if (!preBuilt.TryGetValue(this, out result))
            {
                result = new Dictionary<int, INode>(); 
                result[outPort] = 
                    nestedBegins(
                        new Stack<Tuple<int, NodeModel>>(
                            Enumerable.Range(0, InPortData.Count).Select(x => Inputs[x])),
                    preBuilt);
                preBuilt[this] = result;
            }
            return result[outPort];
        }

        public override Value Evaluate(FSharpList<Value> args)
        {
            throw new NotImplementedException();
        }
    }

    [NodeName("Apply Function to List")]
    [NodeCategory(BuiltinNodeCategories.CORE_EVALUATE)]
    [NodeDescription("Applies a function to a list of arguments.")]
    public class ApplyList : NodeWithOneOutput
    {
        public ApplyList()
        {
            InPortData.Add(new PortData("func", "Function", typeof(Value.Function)));
            InPortData.Add(new PortData("args", "List of arguments to apply function to.", typeof(Value.List)));

            OutPortData.Add(new PortData("result", "Result of function application.", typeof(object)));

            RegisterAllPorts();
        }

        public override Value Evaluate(FSharpList<Value> args)
        {
            var f = ((Value.Function)args[0]).Item;
            var fArgs = ((Value.List)args[1]).Item;

            return f.Invoke(fArgs);
        }
    }

    //TODO: Setup proper IsDirty smart execution management
    [NodeName("Apply Function")]
    [NodeCategory(BuiltinNodeCategories.CORE_EVALUATE)]
    [NodeDescription("Applies a function to arguments.")]
    public class Apply1 : VariableInput
    {
        public Apply1()
        {
            InPortData.Add(new PortData("func", "Function", typeof(object)));
            OutPortData.Add(new PortData("result", "Result of function application.", typeof(object)));

            RegisterAllPorts();
        }

        protected override string GetInputRootName()
        {
            return "arg";
        }

        protected override string GetTooltipRootName()
        {
            return "Argument #";
        }

        public override Value Evaluate(FSharpList<Value> args)
        {
            var f = ((Value.Function)args[0]).Item;
            var fArgs = args.Tail;

            return f.Invoke(fArgs);
        }

        protected internal override void RemoveInput()
        {
            if (InPortData.Count > 1)
                base.RemoveInput();
        }

        protected override void SaveNode(XmlDocument xmlDoc, XmlElement nodeElement, SaveContext context)
        {
            //Debug.WriteLine(pd.Object.GetType().ToString());
            foreach (var inport in InPortData.Skip(1))
            {
                XmlElement input = xmlDoc.CreateElement("Input");

                input.SetAttribute("name", inport.NickName);

                nodeElement.AppendChild(input);
            }
        }

        protected override void LoadNode(XmlNode nodeElement)
        {
            foreach (XmlNode subNode in nodeElement.ChildNodes)
            {
                if (subNode.Name == "Input")
                {
                    var attr = subNode.Attributes["name"].Value;

                    if (!attr.Equals("func"))
                        InPortData.Add(new PortData(subNode.Attributes["name"].Value, "", typeof(object)));
                }
            }
            RegisterAllPorts();
        }
    }

    //TODO: Setup proper IsDirty smart execution management
    [NodeName("If")]
    [NodeCategory(BuiltinNodeCategories.LOGIC_CONDITIONAL)]
    [NodeDescription("Conditional statement")]
    public class Conditional : NodeModel
    {
        public Conditional()
        {
            InPortData.Add(new PortData("test", "Test block", typeof(bool)));
            InPortData.Add(new PortData("true", "True block", typeof(object), Value.NewDummy("Empty true")));
            InPortData.Add(new PortData("false", "False block", typeof(object), Value.NewDummy("Empty false")));
            OutPortData.Add(new PortData("result", "Result", typeof(object)));

            RegisterAllPorts();

            foreach (var port in InPorts.Skip(1))
            {
                port.DefaultValueEnabled = false;
            }
        }

        protected internal override INode Build(Dictionary<NodeModel, Dictionary<int, INode>> preBuilt, int outPort)
        {
            if (!HasInput(0))
            {
                Error("Test input must be connected.");
                throw new Exception("If Node requires test input to be connected.");
            }
            return base.Build(preBuilt, outPort);
        }

        protected override InputNode Compile(IEnumerable<string> portNames)
        {
            return new ConditionalNode(portNames);
        }
    }
    
    [NodeName("Debug Breakpoint")]
    [NodeCategory(BuiltinNodeCategories.CORE_EVALUATE)]
    [NodeDescription("Halts execution until user clicks button.")]
    public partial class Breakpoint : NodeWithOneOutput
    {
        public Breakpoint()
        {
            InPortData.Add(new PortData("", "Object to inspect", typeof(object)));
            OutPortData.Add(new PortData("", "Object inspected", typeof(object)));
            RegisterAllPorts();
        }

        private bool Enabled { get; set; }

        public override Value Evaluate(FSharpList<Value> args)
        {
            var result = args[0];

            DynamoLogger.Instance.Log(FScheme.print(result));

            if (Controller.DynamoViewModel.RunInDebug)
            {
                Enabled = true;
                Select();
                Controller.DynamoViewModel.ShowElement(this);

                while (Enabled)
                {
                    Thread.Sleep(1);
                }
            }

            return result;
        }
    }

    #endregion

    #region Interactive Primitive Types

    #region Base Classes

    [IsInteractive(true)]
    public abstract partial class BasicInteractive<T> : NodeWithOneOutput
    {
        private T _value;
        public virtual T Value
        {
            get
            {
                return _value;
            }
            set
            {
                if (_value == null || !_value.Equals(value))
                {
                    _value = value;
                    //DynamoLogger.Instance.Log("Value changed to: " + _value);
                    RequiresRecalc = value != null;
                    RaisePropertyChanged("Value");
                }
            }
        }

        protected abstract T DeserializeValue(string val);

        protected BasicInteractive()
        {
            Type type = typeof(T);
            OutPortData.Add(new PortData("", type.Name, type));
        }

        protected override void SaveNode(XmlDocument xmlDoc, XmlElement nodeElement, SaveContext context)
        {
            //Debug.WriteLine(pd.Object.GetType().ToString());
            XmlElement outEl = xmlDoc.CreateElement(typeof(T).FullName);
            outEl.SetAttribute("value", Value.ToString());
            nodeElement.AppendChild(outEl);
        }

        protected override void LoadNode(XmlNode nodeElement)
        {
            foreach (XmlNode subNode in nodeElement.ChildNodes)
            {
                if (subNode.Name.Equals(typeof(T).FullName))
                {
                    Value = DeserializeValue(subNode.Attributes[0].Value);
                }
            }
        }

        public override string PrintExpression()
        {
            return Value.ToString();
        }
    }

    public abstract class Double : BasicInteractive<double>
    {
        public override Value Evaluate(FSharpList<Value> args)
        {
            return FScheme.Value.NewNumber(Value);
        }

        protected override void SaveNode(XmlDocument xmlDoc, XmlElement nodeElement, SaveContext context)
        {
            XmlElement outEl = xmlDoc.CreateElement(typeof(double).FullName);
            outEl.SetAttribute("value", Value.ToString(CultureInfo.InvariantCulture));
            nodeElement.AppendChild(outEl);
        }

        #region Serialization/Deserialization Methods

        protected override void SerializeCore(XmlElement element, SaveContext context)
        {
            base.SerializeCore(element, context); //Base implementation must be called
            if (context == SaveContext.Undo)
            {
                XmlElementHelper helper = new XmlElementHelper(element);
                helper.SetAttribute("doubleValue", Value);
            }
        }

        protected override void DeserializeCore(XmlElement element, SaveContext context)
        {
            base.DeserializeCore(element, context); //Base implementation must be called
            if (context == SaveContext.Undo)
            {
                XmlElementHelper helper = new XmlElementHelper(element);
                Value = helper.ReadDouble("doubleValue");
            }
        }

        #endregion

        protected override void BuildAstNode(IAstBuilder builder, List<AssociativeNode> inputs)
        {
            builder.Build(this, inputs);
        }
    }

    public abstract class Bool : BasicInteractive<bool>
    {
        public override Value Evaluate(FSharpList<Value> args)
        {
            return FScheme.Value.NewNumber(Value ? 1 : 0);
        }

        protected override void BuildAstNode(IAstBuilder builder, List<AssociativeNode> inputs)
        {
            builder.Build(this, inputs);
        }

        #region Serialization/Deserialization Methods

        protected override void SerializeCore(XmlElement element, SaveContext context)
        {
            base.SerializeCore(element, context); //Base implementation must be called
            if (context == SaveContext.Undo)
            {
                XmlElementHelper helper = new XmlElementHelper(element);
                helper.SetAttribute("boolValue", Value);
            }
        }

        protected override void DeserializeCore(XmlElement element, SaveContext context)
        {
            base.DeserializeCore(element, context); //Base implementation must be called
            if (context == SaveContext.Undo)
            {
                XmlElementHelper helper = new XmlElementHelper(element);
                Value = helper.ReadBoolean("boolValue");
            }
        }

        #endregion
    }

    public abstract partial class String : BasicInteractive<string>
    {
        public override Value Evaluate(FSharpList<Value> args)
        {
            return FScheme.Value.NewString(Value);
        }

        public override string PrintExpression()
        {
            return "\"" + base.PrintExpression() + "\"";
        }

        protected override void BuildAstNode(IAstBuilder builder, List<AssociativeNode> inputs)
        {
            builder.Build(this, inputs);
        }

        #region Serialization/Deserialization Methods

        protected override void SerializeCore(XmlElement element, SaveContext context)
        {
            base.SerializeCore(element, context); //Base implementation must be called
            if (context == SaveContext.Undo)
            {
                XmlElementHelper helper = new XmlElementHelper(element);
                helper.SetAttribute("stringValue", Value);
            }
        }

        protected override void DeserializeCore(XmlElement element, SaveContext context)
        {
            base.DeserializeCore(element, context); //Base implementation must be called
            if (context == SaveContext.Undo)
            {
                XmlElementHelper helper = new XmlElementHelper(element);
                Value = helper.ReadString("stringValue");
            }
        }

        #endregion
    }

    #endregion

    public delegate double ConversionDelegate(double value);

    [NodeName("Number")]
    [NodeCategory(BuiltinNodeCategories.CORE_INPUT)]
    [NodeDescription("Creates a number.")]
    public partial class DoubleInput : NodeWithOneOutput
    {
        public DoubleInput()
        {
            OutPortData.Add(new PortData("", "", typeof(Value.Number)));

            RegisterAllPorts();

            _convertToken = Convert;
        }

        public virtual double Convert(double value)
        {
            return value;
        }

        private List<IDoubleSequence> _parsed;
        private string _value;
        protected ConversionDelegate _convertToken;

        public string Value
        {
            get { return _value; }
            set
            {
                if (_value != null && _value.Equals(value)) 
                    return;

                _value = value;

                var idList = new List<string>();

                try
                {
                    _parsed = ParseValue(value, new[] { '\n' }, idList, _convertToken);

                    InPortData.Clear();

                    foreach (var id in idList)
                    {
                        InPortData.Add(new PortData(id, "variable", typeof (Value.Number)));
                    }

                    RegisterInputs();

                    ArgumentLacing = InPortData.Any() ? LacingStrategy.Longest : LacingStrategy.Disabled;
                }
                catch (Exception e)
                {
                    Error(e.Message);
                }

                RequiresRecalc = value != null;
                RaisePropertyChanged("Value");
            }
        }

        protected override void SaveNode(XmlDocument xmlDoc, XmlElement nodeElement, SaveContext context)
        {
            //Debug.WriteLine(pd.Object.GetType().ToString());
            XmlElement outEl = xmlDoc.CreateElement(typeof(double).FullName);
            outEl.SetAttribute("value", Value);
            nodeElement.AppendChild(outEl);
        }

        protected override void LoadNode(XmlNode nodeElement)
        {
            foreach (XmlNode subNode in nodeElement.ChildNodes.Cast<XmlNode>().Where(subNode => subNode.Name.Equals(typeof(double).FullName)))
            {
                Value = subNode.Attributes[0].Value;
            }
        }

        #region Serialization/Deserialization Methods

        protected override void SerializeCore(XmlElement element, SaveContext context)
        {
            base.SerializeCore(element, context); //Base implementation must be called

            if (context == SaveContext.Undo)
            {
                XmlElementHelper helper = new XmlElementHelper(element);
                helper.SetAttribute("doubleInputValue", Value);
            }
        }

        protected override void DeserializeCore(XmlElement element, SaveContext context)
        {
            base.DeserializeCore(element, context); //Base implementation must be called

            if (context == SaveContext.Undo)
            {
                XmlElementHelper helper = new XmlElementHelper(element);
                this.Value = helper.ReadString("doubleInputValue");
            }
        }

        #endregion

        public static List<IDoubleSequence> ParseValue(string text, char[] seps, List<string> identifiers, ConversionDelegate convertToken)
        {
            var idSet = new HashSet<string>(identifiers);
            return text.Replace(" ", "").Split(seps, StringSplitOptions.RemoveEmptyEntries).Select(
                delegate(string x)
                {
                    var rangeIdentifiers = x.Split(
                        Sublists.RangeSeparatorTokens,
                        StringSplitOptions.RemoveEmptyEntries).Select(s => s.Trim()).ToArray();

                    if (rangeIdentifiers.Length > 3)
                        throw new Exception("Bad range syntax: not of format \"start..end[..(increment|#count)]\"");

                    if (rangeIdentifiers.Length == 0)
                        throw new Exception("No identifiers found.");

                    IDoubleInputToken startToken = ParseToken(rangeIdentifiers[0], idSet, identifiers);

                    if (rangeIdentifiers.Length > 1)
                    {
                        if (rangeIdentifiers[1].StartsWith("#"))
                        {
                            var countToken = rangeIdentifiers[1].Substring(1);
                            IDoubleInputToken endToken = ParseToken(countToken, idSet, identifiers);

                            if (rangeIdentifiers.Length > 2)
                            {
                                if (rangeIdentifiers[2].StartsWith("#") || rangeIdentifiers[2].StartsWith("~"))
                                    throw new Exception("Cannot use range or approx. identifier on increment field when one has already been used to specify a count.");
                                return new Sequence(startToken, ParseToken(rangeIdentifiers[2], idSet, identifiers), endToken, convertToken);
                            }

                            return new Sequence(startToken, new DoubleToken(1), endToken, convertToken) as IDoubleSequence;
                        }
                        else
                        {
                            IDoubleInputToken endToken = ParseToken(rangeIdentifiers[1], idSet, identifiers);

                            if (rangeIdentifiers.Length > 2)
                            {
                                if (rangeIdentifiers[2].StartsWith("#"))
                                {
                                    var count = rangeIdentifiers[2].Substring(1);
                                    IDoubleInputToken countToken = ParseToken(count, idSet, identifiers);

                                    return new CountRange(startToken, countToken, endToken, convertToken);
                                }

                                if (rangeIdentifiers[2].StartsWith("~"))
                                {
                                    var approx = rangeIdentifiers[2].Substring(1);
                                    IDoubleInputToken approxToken = ParseToken(approx, idSet, identifiers);

                                    return new ApproxRange(startToken, approxToken, endToken, convertToken);
                                }

                                return new Range(startToken, ParseToken(rangeIdentifiers[2], idSet, identifiers), endToken, convertToken);
                            }
                            return new Range(startToken, new DoubleToken(1), endToken, convertToken) as IDoubleSequence;
                        }

                    }

                    return new OneNumber(startToken, convertToken) as IDoubleSequence;
                }).ToList();
        }

        private static IDoubleInputToken ParseToken(string id, HashSet<string> identifiers, List<string> list)
        {
            double dbl;
            if (double.TryParse(id, NumberStyles.Any, CultureInfo.CurrentCulture, out dbl))
                return new DoubleToken(dbl);

            var match = Sublists.IdentifierPattern.Match(id);
            if (match.Success)
            {
                var tokenId = match.Groups["id"].Value;
                if (!identifiers.Contains(tokenId))
                {
                    identifiers.Add(tokenId);
                    list.Add(tokenId);
                }
                return new IdentifierToken(tokenId);
            }

            throw new Exception("Bad identifier syntax: \"" + id + "\"");
        }

        public override Value Evaluate(FSharpList<Value> args)
        {
            var paramDict = InPortData.Select(x => x.NickName)
                .Zip(args, Tuple.Create)
                .ToDictionary(x => x.Item1, x => ((Value.Number)x.Item2).Item);

            return _parsed.Count == 1
                ? _parsed[0].GetFSchemeValue(paramDict)
                : FScheme.Value.NewList(Utils.SequenceToFSharpList(_parsed.Select(x => x.GetFSchemeValue(paramDict))));
        }

        protected override void BuildAstNode(IAstBuilder builder, List<AssociativeNode> inputs)
        {
            var paramDict = InPortData.Select(x => x.NickName)
                .Zip(inputs, Tuple.Create)
                .ToDictionary(x => x.Item1, x => x.Item2);

            List<AssociativeNode> newInputs = null;
            if (_parsed.Count == 1)
            {
                newInputs = new List<AssociativeNode> { _parsed[0].GetAstNode(paramDict)};
            }
            else
            {
                newInputs = _parsed.Select(x => x.GetAstNode(paramDict)).ToList();
            }

            builder.Build(this, newInputs);
        }

        public interface IDoubleSequence
        {
            Value GetFSchemeValue(Dictionary<string, double> idLookup);
            IEnumerable<double> GetValue(Dictionary<string, double> idLookup);
            AssociativeNode GetAstNode(Dictionary<string, AssociativeNode> idLookup);
        }

        private class OneNumber : IDoubleSequence
        {
            private readonly IDoubleInputToken _token;
            private readonly double? _result;
            private readonly ConversionDelegate _convert;
 
            public OneNumber(IDoubleInputToken t, ConversionDelegate convertToken)
            {
                _token = t;
                _convert = convertToken;

                if (_token is DoubleToken)
                    _result = _convert(GetValue(null).First());
            }

            public Value GetFSchemeValue(Dictionary<string, double> idLookup)
            {
                return FScheme.Value.NewNumber(GetValue(idLookup).First());
            }

            public IEnumerable<double> GetValue(Dictionary<string, double> idLookup)
            {
                yield return _result ?? _token.GetValue(idLookup);
            }

            public AssociativeNode GetAstNode(Dictionary<string, AssociativeNode> idLookup)
            {
                if (_result == null)
                {
                    return _token.GetAstNode(idLookup);
                }
                else
                {
                    return new DoubleNode { value = _result.GetValueOrDefault().ToString() };
                }
            }
        }

        private class Sequence : IDoubleSequence
        {
            private readonly IDoubleInputToken _start;
            private readonly IDoubleInputToken _step;
            private readonly IDoubleInputToken _count;
            private readonly ConversionDelegate _convert;

            private readonly IEnumerable<double> _result;

            public Sequence(IDoubleInputToken start, IDoubleInputToken step, IDoubleInputToken count, ConversionDelegate convertToken)
            {
                _start = start;
                _step = step;
                _count = count;
                _convert = convertToken;

                if (_start is DoubleToken && _step is DoubleToken && _count is DoubleToken)
                {
                    _result = GetValue(null);
                }
            }

            public Value GetFSchemeValue(Dictionary<string, double> idLookup)
            {
                return FScheme.Value.NewList(
                    Utils.SequenceToFSharpList(
                        GetValue(idLookup).Select(FScheme.Value.NewNumber)));
            }

            public IEnumerable<double> GetValue(Dictionary<string, double> idLookup)
            {
                if (_result == null)
                {
                    var step = _step.GetValue(idLookup);

                    if (step == 0)
                        throw new Exception("Can't have 0 step.");

                    var start = _start.GetValue(idLookup);
                    var count = (int)_count.GetValue(idLookup);

                    if (count < 0)
                    {
                        count *= -1;
                        start += step * (count - 1);
                        step *= -1;
                    }

                    return CreateSequence(start, step, count);
                }
                return _result;
            }

            private static IEnumerable<double> CreateSequence(double start, double step, int count)
            {
                for (var i = 0; i < count; i++)
                {
                    yield return start;
                    start += step;
                }
            }

            public AssociativeNode GetAstNode(Dictionary<string, AssociativeNode> idLookup)
            {
                RangeExprNode rangeExpr = new RangeExprNode();
                rangeExpr.FromNode = _start.GetAstNode(idLookup);
                rangeExpr.ToNode = _step.GetAstNode(idLookup);
                rangeExpr.StepNode = _step.GetAstNode(idLookup);
                rangeExpr.stepoperator = ProtoCore.DSASM.RangeStepOperator.stepsize;
                return rangeExpr;
            }
        }

        private class Range : IDoubleSequence
        {
            private readonly IDoubleInputToken _start;
            private readonly IDoubleInputToken _step;
            private readonly IDoubleInputToken _end;
            private readonly ConversionDelegate _convert;

            private readonly IEnumerable<double> _result;

            public Range(IDoubleInputToken start, IDoubleInputToken step, IDoubleInputToken end, ConversionDelegate convertToken)
            {
                _start = start;
                _step = step;
                _end = end;
                _convert = convertToken;

                if (_start is DoubleToken && _step is DoubleToken && _end is DoubleToken)
                {
                    _result = GetValue(null);
                }
            }

            public Value GetFSchemeValue(Dictionary<string, double> idLookup)
            {
                return FScheme.Value.NewList(
                    Utils.SequenceToFSharpList(
                        GetValue(idLookup).Select(FScheme.Value.NewNumber)));
            }

            public IEnumerable<double> GetValue(Dictionary<string, double> idLookup)
            {
                if (_result == null)
                {
                    var step = _convert(_step.GetValue(idLookup));

                    if (step == 0)
                        throw new Exception("Can't have 0 step.");

                    var start = _convert(_start.GetValue(idLookup));
                    var end = _convert(_end.GetValue(idLookup));

                    return Process(start, step, end);
                }
                return _result;
            }

            protected virtual IEnumerable<double> Process(double start, double step, double end)
            {
                if (step < 0)
                {
                    step *= -1;
                    var tmp = end;
                    end = start;
                    start = tmp;
                }

                var countingUp = start < end;

                return countingUp 
                    ? FScheme.Range(start, step, end) 
                    : FScheme.Range(end, step, start).Reverse();
            }

            protected virtual ProtoCore.DSASM.RangeStepOperator GetRangeExpressionOperator()
            {
                return ProtoCore.DSASM.RangeStepOperator.stepsize;
            }

            public AssociativeNode GetAstNode(Dictionary<string, AssociativeNode> idLookup)
            {
                RangeExprNode rangeExpr = new RangeExprNode();
                rangeExpr.FromNode = _start.GetAstNode(idLookup);
                rangeExpr.ToNode = _end.GetAstNode(idLookup);
                rangeExpr.StepNode = _step.GetAstNode(idLookup);
                rangeExpr.stepoperator = GetRangeExpressionOperator();
                return rangeExpr;
            }
        }

        private class CountRange : Range
        {
            public CountRange(IDoubleInputToken startToken, IDoubleInputToken countToken, IDoubleInputToken endToken, ConversionDelegate convertToken)
                : base(startToken, countToken, endToken, convertToken)
            { }

            protected override IEnumerable<double> Process(double start, double count, double end)
            {
                var c = (int)count;

                var neg = c < 0;

                c = Math.Abs(c) - 1;

                if (neg)
                    c *= -1;

                return base.Process(start, Math.Abs(start - end) / c, end);
            }

            protected override ProtoCore.DSASM.RangeStepOperator GetRangeExpressionOperator()
            {
                return ProtoCore.DSASM.RangeStepOperator.num;
            }
        }

        private class ApproxRange : Range
        {
            public ApproxRange(IDoubleInputToken start, IDoubleInputToken step, IDoubleInputToken end, ConversionDelegate convertToken) 
                : base(start, step, end, convertToken)
            { }

            protected override IEnumerable<double> Process(double start, double approx, double end)
            {
                var neg = approx < 0;

                var a = Math.Abs(approx);

                var dist = end - start;
                var stepnum = 1;
                if (dist != 0)
                {
                    var ceil = (int)Math.Ceiling(dist/a);
                    var floor = (int)Math.Floor(dist/a);

                    if (ceil != 0 && floor != 0)
                    {
                        var ceilApprox = Math.Abs(dist/ceil - a);
                        var floorApprox = Math.Abs(dist/floor - a);
                        stepnum = ceilApprox < floorApprox ? ceil : floor;
                    }
                }

                if (neg)
                    stepnum *= -1;

                return base.Process(start, Math.Abs(dist) / stepnum, end);
            }

            protected override ProtoCore.DSASM.RangeStepOperator GetRangeExpressionOperator()
            {
                return ProtoCore.DSASM.RangeStepOperator.approxsize;
            }
        }

        interface IDoubleInputToken
        {
            double GetValue(Dictionary<string, double> idLookup);
            AssociativeNode GetAstNode(Dictionary<string, AssociativeNode> idLookup);
        }

        private struct IdentifierToken : IDoubleInputToken
        {
            private readonly string _id;

            public IdentifierToken(string id)
            {
                _id = id;
            }

            public double GetValue(Dictionary<string, double> idLookup)
            {
                return idLookup[_id];
            }

            public AssociativeNode GetAstNode(Dictionary<string, AssociativeNode> idLookup)
            {
                return idLookup[_id];
            }
        }

        private struct DoubleToken : IDoubleInputToken
        {
            private readonly double _d;

            public DoubleToken(double d)
            {
                _d = d;
            }

            public double GetValue(Dictionary<string, double> idLookup)
            {
                return _d;
            }

            public AssociativeNode GetAstNode(Dictionary<string, AssociativeNode> idLookup)
            {
                return AstFactory.BuildDoubleNode(_d);
            }
        }
    }

    [NodeName("Angle")]
    [NodeCategory(BuiltinNodeCategories.CORE_INPUT)]
    [NodeDescription("Convert angle from degrees to radians")]
    [NodeSearchTags("trigonometry", "angle", "degree")]
    public class AngleInput : DoubleInput
    {
        public override double Convert(double value)
        {
            return value * Math.PI / 180.0;
        }
    }

    [NodeName("Number Slider")]
    [NodeCategory(BuiltinNodeCategories.CORE_INPUT)]
    [NodeDescription("Change a number value with a slider.")]
    public partial class DoubleSliderInput : Double
    {

        private double max;
        private double min;

        public DoubleSliderInput()
        {
            RegisterAllPorts();
            
            Min = 0.0;
            Max = 100.0;
            Value = 50.0;
        }

        public override double Value
        {
            get
            {
                return base.Value;
            }
            set
            {
                base.Value = value;
                //RaisePropertyChanged("Value"); //already called in base --SJE

                Debug.WriteLine(string.Format("Min:{0},Max:{1},Value:{2}", Min.ToString(CultureInfo.InvariantCulture), Max.ToString(CultureInfo.InvariantCulture), Value.ToString(CultureInfo.InvariantCulture)));
            }
        }
        
        public double Max
        {
            get { return max; }
            set
            {
                max = value;

                if (max < Value)
                    Value = max;

                RaisePropertyChanged("Max");
            }
        }

        public double Min
        {
            get { return min; }
            set
            {
                min = value;

                if (min > Value)
                    Value = min;

                RaisePropertyChanged("Min");
            } 
        }

        protected override double DeserializeValue(string val)
        {
            try
            {
                return Convert.ToDouble(val, CultureInfo.InvariantCulture);
            }
            catch
            {
                return 0;
            }
        }

        protected override void SaveNode(XmlDocument xmlDoc, XmlElement nodeElement, SaveContext context)
        {
            XmlElement outEl = xmlDoc.CreateElement(typeof(double).FullName);
            outEl.SetAttribute("value", Value.ToString(CultureInfo.InvariantCulture));
            outEl.SetAttribute("min", Min.ToString(CultureInfo.InvariantCulture));
            outEl.SetAttribute("max", Max.ToString(CultureInfo.InvariantCulture));
            nodeElement.AppendChild(outEl);
        }

        protected override void LoadNode(XmlNode nodeElement)
        {
            foreach (XmlNode subNode in nodeElement.ChildNodes)
            {
                if (subNode.Name.Equals(typeof(double).FullName))
                {
                    double value = Value;
                    double min = Min;
                    double max = Max;

                    foreach (XmlAttribute attr in subNode.Attributes)
                    {
                        if (attr.Name.Equals("value"))
                            value = DeserializeValue(attr.Value);
                        else if (attr.Name.Equals("min"))
                        {
                            min = Convert.ToDouble(attr.Value, CultureInfo.InvariantCulture);
                        }
                        else if (attr.Name.Equals("max"))
                        {
                            max = Convert.ToDouble(attr.Value, CultureInfo.InvariantCulture);
                        }
                    }

                    Min = min;
                    Max = max;
                    Value = value;
                }
            }
        }

        #region Serialization/Deserialization Methods

        protected override void SerializeCore(XmlElement element, SaveContext context)
        {
            base.SerializeCore(element, context); //Base implementation must be called.
            if (context == SaveContext.Undo)
            {
                XmlElementHelper helper = new XmlElementHelper(element);
                helper.SetAttribute("min", Min);
                helper.SetAttribute("max", Max);
            }
        }

        protected override void DeserializeCore(XmlElement element, SaveContext context)
        {
            base.DeserializeCore(element, context); //Base implementation must be called.
            if (context == SaveContext.Undo)
            {
                XmlElementHelper helper = new XmlElementHelper(element);
                Min = helper.ReadDouble("min");
                Max = helper.ReadDouble("max");
            }
        }

        #endregion
    }

    [NodeName("Boolean")]
    [NodeCategory(BuiltinNodeCategories.CORE_INPUT)]
    [NodeDescription("Selection between a true and false.")]
    [NodeSearchTags("true", "truth", "false")]
    public partial class BoolSelector : Bool
    {
        public BoolSelector()
        {
            RegisterAllPorts();
        }

        protected override bool DeserializeValue(string val)
        {
            try
            {
                return val.ToLower().Equals("true");
            }
            catch
            {
                return false;
            }
        }

    }

    [NodeName("String")]
    [NodeCategory(BuiltinNodeCategories.CORE_INPUT)]
    [NodeDescription("Creates a string.")]
    public partial class StringInput : String
    {
        //dynTextBox tb;

        public override string Value
        {
            get
            {
                return HttpUtility.HtmlDecode(base.Value);
            }
            set
            {
                base.Value = value;
            }
        }

        public StringInput()
        {
            RegisterAllPorts();
            Value = "";
        }

        protected override string DeserializeValue(string val)
        {
            return val;
        }

        protected override void SaveNode(XmlDocument xmlDoc, XmlElement nodeElement, SaveContext context)
        {
            XmlElement outEl = xmlDoc.CreateElement(typeof(string).FullName);
            outEl.SetAttribute("value", Value.ToString(CultureInfo.InvariantCulture));
            nodeElement.AppendChild(outEl);
        }

        protected override void LoadNode(XmlNode nodeElement)
        {
            foreach (XmlNode subNode in nodeElement.ChildNodes)
            {
                if (subNode.Name.Equals(typeof(string).FullName))
                {
                    foreach (XmlAttribute attr in subNode.Attributes)
                    {
                        if (attr.Name.Equals("value"))
                        {
                            Value = DeserializeValue(attr.Value);
                        }
                    }
                }
            }
        }

        [NodeMigration(from:"0.5.3.0")]
        public static void Migrate_0530_to_0600(XmlNode nodeElement)
        {
            var query = from XmlNode subNode in nodeElement.ChildNodes
                        where subNode.Name.Equals(typeof(string).FullName)
                        from XmlAttribute attr in subNode.Attributes
                        where attr.Name.Equals("value")
                        select attr;

            foreach (XmlAttribute attr in query)
                attr.Value = HttpUtility.HtmlEncode(HttpUtility.UrlDecode(attr.Value));
        }
    }

    [NodeName("Directory")]
    [NodeCategory(BuiltinNodeCategories.CORE_INPUT)]
    [NodeDescription("Allows you to select a directory on the system to get its path.")]
    public partial class StringDirectory : StringFilename
    {
        protected override string DeserializeValue(string val)
        {
            if (Directory.Exists(val))
            {
                return val;
            }
            else
            {
                return "";
            }
        }

    }

    [NodeName("File Path")]
    [NodeCategory(BuiltinNodeCategories.CORE_INPUT)]
    [NodeDescription("Allows you to select a file on the system to get its filename.")]
    public partial class StringFilename : BasicInteractive<string>
    {
        //TextBox tb;

        public StringFilename()
        {
            RegisterAllPorts();
        }

        protected override string DeserializeValue(string val)
        {
            if (File.Exists(val))
            {
                return val;
            }
            else
            {
                return "";
            }
        }

        public override Value Evaluate(FSharpList<Value> args)
        {
            if (string.IsNullOrEmpty(Value))
                throw new Exception("No file selected.");

            return FScheme.Value.NewString(Value);
        }

        public override string PrintExpression()
        {
            return "\"" + base.PrintExpression() + "\"";
        }
    }

    #endregion

    #region Strings and Conversions

    [NodeName("Concat Strings")]
    [NodeDescription("Concatenates two or more strings")]
    [NodeCategory(BuiltinNodeCategories.CORE_STRINGS)]
    public class ConcatStrings : VariableInput
    {
        public ConcatStrings()
        {
            InPortData.Add(new PortData("s1", "String #1", typeof(Value.String)));
            InPortData.Add(new PortData("s2", "String #2", typeof(Value.String)));
            OutPortData.Add(new PortData("combined", "Combined lists", typeof(Value.String)));

            RegisterAllPorts();
        }

        protected override string GetInputRootName()
        {
            return "s";
        }

        protected override string GetTooltipRootName()
        {
            return "String #";
        }

        protected override int GetInputNameIndex()
        {
            return InPortData.Count + 1;
        }

        protected internal override void RemoveInput()
        {
            if (InPortData.Count > 2)
                base.RemoveInput();
        }

        protected override void SaveNode(XmlDocument xmlDoc, XmlElement nodeElement, SaveContext context)
        {
            //Debug.WriteLine(pd.Object.GetType().ToString());
            foreach (var inport in InPortData.Skip(2))
            {
                XmlElement input = xmlDoc.CreateElement("Input");

                input.SetAttribute("name", inport.NickName);

                nodeElement.AppendChild(input);
            }
        }

        protected override void LoadNode(XmlNode nodeElement)
        {
            foreach (XmlNode subNode in nodeElement.ChildNodes)
            {
                if (subNode.Name == "Input")
                {
                    InPortData.Add(new PortData(subNode.Attributes["name"].Value, "", typeof(object)));
                }
            }
            RegisterAllPorts();
        }

        public override Value Evaluate(FSharpList<Value> args)
        {
            return Value.NewString(string.Concat(args.Cast<Value.String>().Select(x => x.Item)));
        }
    }

    [NodeName("String to Number")]
    [NodeDescription("Converts a string to a number")]
    [NodeCategory(BuiltinNodeCategories.CORE_STRINGS)]
    public class String2Num : BuiltinFunction
    {
        public String2Num()
            : base(FScheme.StringToNum)
        {
            InPortData.Add(new PortData("s", "A string", typeof(Value.String)));
            OutPortData.Add(new PortData("n", "A number", typeof(Value.Number)));

            RegisterAllPorts();

            ArgumentLacing = LacingStrategy.Longest;
        }
    }

    [NodeName("Number to String")]
    [NodeDescription("Converts a number to a string")]
    [NodeCategory(BuiltinNodeCategories.CORE_STRINGS)]
    public class Num2String : BuiltinFunction
    {
        public Num2String()
            : base(FScheme.NumToString)
        {
            InPortData.Add(new PortData("n", "A number", typeof(Value.Number)));
            OutPortData.Add(new PortData("s", "A string", typeof(Value.String)));

            RegisterAllPorts();

            ArgumentLacing = LacingStrategy.Longest;
        }
    }

    [NodeName("String Length")]
    [NodeDescription("Calculates the length of a string.")]
    [NodeCategory(BuiltinNodeCategories.CORE_STRINGS)]
    public class StringLen : NodeWithOneOutput
    {
        public StringLen()
        {
            InPortData.Add(new PortData("s", "A string", typeof(Value.String)));
            OutPortData.Add(new PortData("len(s)", "Length of given string", typeof(Value.Number)));

            RegisterAllPorts();
        }

        public override Value Evaluate(FSharpList<Value> args)
        {
            return Value.NewNumber(((Value.String)args[0]).Item.Length);
        }
    }

    [NodeName("To String")]
    [NodeDescription("Converts anything into it's string representation")]
    [NodeCategory(BuiltinNodeCategories.CORE_STRINGS)]
    public class ToString : NodeWithOneOutput
    {
        public ToString()
        {
            InPortData.Add(new PortData("input", "Anything", typeof(Value.Number))); // proxy for any type
            OutPortData.Add(new PortData("string", "The string representation of the input", typeof(Value.Number)));

            RegisterAllPorts();
        }

        public override Value Evaluate(FSharpList<Value> args)
        {
            return Value.NewString(NodeModel.PrintValue(args[0],0,10000,0, 25));
        }
    }

    [NodeName("Split String")]
    [NodeDescription("Splits given string around given delimiter into a list of sub strings.")]
    [NodeCategory(BuiltinNodeCategories.CORE_STRINGS)]
    public class SplitString : NodeWithOneOutput
    {
        public SplitString()
        {
            InPortData.Add(new PortData("str", "String to split", typeof(Value.String)));
            InPortData.Add(new PortData("del", "Delimiter", typeof(Value.String), Value.NewString("")));
            OutPortData.Add(new PortData("strs", "List of split strings", typeof(Value.List)));

            RegisterAllPorts();
        }

        public override Value Evaluate(FSharpList<Value> args)
        {
            string str = ((Value.String)args[0]).Item;
            string del = ((Value.String)args[1]).Item;

            return Value.NewList(
                Utils.SequenceToFSharpList(
                    del == ""
                        ? str.ToCharArray().Select(c => Value.NewString(c.ToString()))
                        : str.Split(new[] { del }, StringSplitOptions.None).Select(Value.NewString)));
        }
    }

    [NodeName("Join Strings")]
    [NodeDescription("Joins the given list of strings around the given delimiter.")]
    [NodeCategory(BuiltinNodeCategories.CORE_STRINGS)]
    public class JoinStrings : NodeWithOneOutput
    {
        public JoinStrings()
        {
            InPortData.Add(new PortData("strs", "List of strings to join.", typeof(Value.List)));
            InPortData.Add(new PortData("del", "Delimier", typeof(Value.String), Value.NewString("")));
            OutPortData.Add(new PortData("str", "Joined string", typeof(Value.String)));

            RegisterAllPorts();
        }

        public override Value Evaluate(FSharpList<Value> args)
        {
            var strs = ((Value.List)args[0]).Item;
            var del = ((Value.String)args[1]).Item;

            return Value.NewString(
                string.Join(del, strs.Select(x => ((Value.String)x).Item))
            );
        }
    }

    [NodeName("String Case")]
    [NodeDescription("Converts a string to uppercase or lowercase")]
    [NodeCategory(BuiltinNodeCategories.CORE_STRINGS)]
    public class StringCase : NodeWithOneOutput
    {
        public StringCase()
        {
            InPortData.Add(new PortData("str", "String to convert", typeof(Value.String)));
            InPortData.Add(new PortData("upper?", "True = Uppercase, False = Lowercase", typeof(Value.Number)));
            OutPortData.Add(new PortData("s", "Converted string", typeof(Value.String)));

            RegisterAllPorts();
        }

        public override Value Evaluate(FSharpList<Value> args)
        {
            string s = ((Value.String)args[0]).Item;
            bool upper = ((Value.Number)args[1]).Item == 1.0;

            return Value.NewString(
                upper ? s.ToUpper() : s.ToLower()
            );
        }
    }

    [NodeName("Substring")]
    [NodeDescription("Gets a substring of a given string")]
    [NodeCategory(BuiltinNodeCategories.CORE_STRINGS)]
    public class Substring : NodeWithOneOutput
    {
        public Substring()
        {
            InPortData.Add(new PortData("str", "String to take substring from", typeof(Value.String)));
            InPortData.Add(new PortData("start", "Starting index of substring", typeof(Value.Number)));
            InPortData.Add(new PortData("length", "Length of substring", typeof(Value.Number)));
            OutPortData.Add(new PortData("sub", "Substring", typeof(Value.String)));

            RegisterAllPorts();
        }

        public override Value Evaluate(FSharpList<Value> args)
        {
            string s = ((Value.String)args[0]).Item;
            double start = ((Value.Number)args[1]).Item;
            double length = ((Value.Number)args[2]).Item;

            return Value.NewString(s.Substring((int)start, (int)length));
        }
    }

    #endregion

    /// <summary>
    /// A class used to store a name and associated item for a drop down menu
    /// </summary>
    public class DynamoDropDownItem:IComparable
    {
        public string Name { get; set; }
        public object Item { get; set; }

        public override string ToString()
        {
            return Name;
        }

        public DynamoDropDownItem(string name, object item)
        {
            Name = name;
            Item = item;
        }

        public int CompareTo(object obj)
        {
            var a = obj as DynamoDropDownItem;
            if (a == null)
                return 1;

            return this.Name.CompareTo(a);
        }

    }

    /// <summary>
    /// Base class for all nodes using a drop down
    /// </summary>
    public abstract partial class DropDrownBase : NodeWithOneOutput
    {
        private ObservableCollection<DynamoDropDownItem> items = new ObservableCollection<DynamoDropDownItem>();
        public ObservableCollection<DynamoDropDownItem> Items
        {
            get { return items; }
            set
            {
                items = value;
                RaisePropertyChanged("Items");
            }
        }

        private int selectedIndex = 0;
        public int SelectedIndex
        {
            get { return selectedIndex; }
            set
            {
                //do not allow selected index to
                //go out of range of the items collection
                if (value > Items.Count - 1)
                {
                    selectedIndex = -1;
                }
                else
                    selectedIndex = value;
                RaisePropertyChanged("SelectedIndex");
            }
        }

        protected DropDrownBase()
        {
            Items.CollectionChanged += Items_CollectionChanged;
        }

        void Items_CollectionChanged(object sender, System.Collections.Specialized.NotifyCollectionChangedEventArgs e)
        {
            //sort the collection when changed
            //rehook the collection changed event
            var sortedItems = from item in Items
                              orderby item.Name
                              select item;
            Items = sortedItems.ToObservableCollection();
            Items.CollectionChanged += Items_CollectionChanged;
        }

        protected override void SaveNode(XmlDocument xmlDoc, XmlElement nodeElement, SaveContext context)
        {
            nodeElement.SetAttribute("index", SelectedIndex.ToString());
        }

        protected override void LoadNode(XmlNode nodeElement)
        {
            try
            {
                SelectedIndex = Convert.ToInt32(nodeElement.Attributes["index"].Value);
            }
            catch { }
        }

        public virtual void PopulateItems()
        {
            //override in child classes
        }

        /// <summary>
        /// When the dropdown is opened, the node's implementation of PopulateItemsHash is called
        /// </summary>
        /// <param name="sender"></param>
        /// <param name="e"></param>
        void combo_DropDownOpened(object sender, EventArgs e)
        {
            PopulateItems();
        }

        /// <summary>
        /// The base behavior for the drop down node is to return the item at the selected index in the Items collection.
        /// </summary>
        /// <param name="args"></param>
        /// <returns></returns>
        public override Value Evaluate(FSharpList<Value> args)
        {
            return Value.NewContainer(Items[SelectedIndex].Item);
        }
    }
}<|MERGE_RESOLUTION|>--- conflicted
+++ resolved
@@ -680,8 +680,6 @@
 
             RegisterAllPorts();
         }
-<<<<<<< HEAD
-=======
 
         protected override void BuildAstNode(IAstBuilder builder, List<AssociativeNode> inputs)
         {
@@ -728,7 +726,6 @@
         {
             builder.Build(this, inputs);
         }
->>>>>>> 2c9bde09
     }
 
     [NodeName("List Minimum")]
@@ -2811,8 +2808,6 @@
                 return Value.NewNumber(Math.Tan(theta));
             }
         }
-<<<<<<< HEAD
-=======
     }
 
     [NodeName("Inverse Sine")]
@@ -2897,7 +2892,6 @@
         {
             builder.Build(this, inputs);
         }
->>>>>>> 2c9bde09
     }
 
     [NodeName("Average")]
