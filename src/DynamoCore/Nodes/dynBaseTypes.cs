﻿using System;
using System.Collections.Generic;
using System.Collections.ObjectModel;
using System.Diagnostics;
using System.IO;
using System.Linq;
using System.Text.RegularExpressions;
using System.Threading;
using System.Xml;
using Dynamo.FSchemeInterop;
using Dynamo.FSchemeInterop.Node;
using Dynamo.Models;
using Dynamo.Utilities;
using Microsoft.FSharp.Collections;
using Microsoft.FSharp.Core;
using RestSharp.Contrib;
using Value = Dynamo.FScheme.Value;
using System.Globalization;
using ProtoCore.AST.AssociativeAST;
using Dynamo.DSEngine;

namespace Dynamo.Nodes
{
    /// <summary>
    /// Built-in Dynamo Categories. If you want your node to appear in one of the existing Dynamo
    /// categories, then use these constants. This ensures that if the names of the categories
    /// change down the road, your node will still be placed there.
    /// </summary>
    public static partial class BuiltinNodeCategories
    {
        public const string CORE = "Core";
        public const string CORE_INPUT = "Core.Input";
        public const string CORE_STRINGS = "Core.Strings";
        public const string CORE_LISTS_CREATE = "Core.Lists.Create";
        public const string CORE_LISTS_MODIFY = "Core.Lists.Modify";
        public const string CORE_LISTS_EVALUATE = "Core.Lists.Evaluate";
        public const string CORE_LISTS_QUERY = "Core.Lists.Query";
        public const string CORE_VIEW = "Core.View";
        public const string CORE_ANNOTATE = "Core.Annotate";
        public const string CORE_EVALUATE = "Core.Evaluate";
        public const string CORE_TIME = "Core.Time";
        public const string CORE_SCRIPTING = "Core.Scripting";
        public const string CORE_FUNCTIONS = "Core.Functions";
       
        public const string LOGIC = "Logic";
        public const string LOGIC_MATH_ROUNDING = "Logic.Math.Rounding";
        public const string LOGIC_MATH_CONSTANTS = "Logic.Math.Constants";
        public const string LOGIC_MATH_ARITHMETIC = "Logic.Math.Arithmetic";
        public const string LOGIC_MATH_TRIGONOMETRY = "Logic.Math.Trigonometry";
        public const string LOGIC_MATH_RANDOM = "Logic.Math.Random";
        public const string LOGIC_MATH_OPTIMIZE = "Logic.Math.Optimize";
        public const string LOGIC_EFFECT = "Logic.Effect";
        public const string LOGIC_COMPARISON = "Logic.Comparison";
        public const string LOGIC_CONDITIONAL = "Logic.Conditional";
        public const string LOGIC_LOOP = "Logic.Loop";

        public const string CREATEGEOMETRY = "Create Geometry";
        public const string CREATEGEOMETRY_VECTOR = "Create Geometry.Vector";
        public const string CREATEGEOMETRY_UV = "Create Geometry.UV";
        public const string CREATEGEOMETRY_CURVE = "Create Geometry.Curve";
        public const string CREATEGEOMETRY_SOLID_BOOLEAN = "Create Geometry.Solid.Boolean";
        public const string CREATEGEOMETRY_SOLID_CREATE = "Create Geometry.Solid.Create";
        public const string CREATEGEOMETRY_SOLID_PRIMITIVES = "Create Geometry.Solid.Primitives";
        public const string CREATEGEOMETRY_SOLID_EXTRACT = "Create Geometry.Solid.Extract";
        public const string CREATEGEOMETRY_SOLID = "Create Geometry.Solid";
        public const string CREATEGEOMETRY_SURFACE = "Create Geometry.Surface";
        public const string CREATE_GEOMETRY_EXPERIMENTAL = "Create Geometry.Experimental";

        public const string MODIFYGEOMETRY= "Modify Geometry";
        public const string MODIFYGEOMETRY_SOLID = "Modify Geometry.Solid";
        public const string MODIFYGEOMETRY_INTERSECT = "Modify Geometry.Intersect";
        public const string MODIFYGEOMETRY_TRANSFORM = "Modify Geometry.Transform";
        public const string MODIFYGEOMETRY_TESSELATE = "Modify Geometry.Tesselate";

        public const string REVIT = "Revit";
        public const string REVIT_DOCUMENT = "Revit.Document";
        public const string REVIT_DATUMS = "Revit.Datums";
        public const string REVIT_FAMILIES = "Revit.Families";
        public const string REVIT_VIEW = "Revit.View";
        public const string REVIT_REFERENCE = "Revit.Reference";
        public const string REVIT_SELECTION = "Revit.Selection";
        public const string REVIT_PARAMETERS = "Revit.Parameters";
        public const string REVIT_BAKE = "Revit.Bake";
        public const string REVIT_API = "Revit.API";

        public const string IO = "Input/Output";
        public const string IO_FILE = "Input/Output.File";
        public const string IO_NETWORK = "Input/Output.Network";
        public const string IO_HARDWARE = "Input/Output.Hardware";

        public const string ANALYZE = "Analyze";
        public const string ANALYZE_MEASURE = "Analyze.Measure";
        public const string ANALYZE_DISPLAY = "Analyze.Display";
        public const string ANALYZE_COLOR = "Analyze.Color";
        public const string ANALYZE_SURFACE = "Analyze.Surface";
        public const string ANALYZE_CURVE = "Analyze.Curve";
        public const string ANALYZE_STRUCTURE = "Analyze.Structure";
        public const string ANALYZE_CLIMATE = "Analyze.Climate";
        public const string ANALYZE_ACOUSTIC = "Analyze.Acoustic";
        public const string ANALYZE_SOLAR = "Analyze.Solar";

        public const string SCRIPTING = "Scripting";
        public const string SCRIPTING_CUSTOMNODES = "Scripting.Custom Nodes";
        public const string SCRIPTING_DESIGNSCRIPT = "Scripting.DesignScript";

    }

    public static class Utilities
    {
        public static string Ellipsis(string value, int desiredLength)
        {
            if (desiredLength > value.Length)
            {
                return value;
            }
            else
            {
                return value.Remove(desiredLength - 1) + "...";
            }
        }

        /// <summary>
        /// <para>This method patches the fullyQualifiedName of a given type. It 
        /// updates the given name to its newer form (i.e. "Dynamo.Nodes.Xyz")
        /// if it matches the older form (e.g. "Dynamo.Elements.Xyz").</para>
        /// <para>The method also attempts to update "XYZ/UV" convention to 
        /// "Xyz/Uv" to comply with the new Dynamo naming convention.</para>
        /// </summary>
        /// <param name="fullyQualifiedName">A fully qualified name. An example
        /// of this would be "Dynamo.Elements.dynNode".</param>
        /// <returns>The processed fully qualified name. For an example, the 
        /// name "Dynamo.Elements.UV" will be returned as "Dynamo.Nodes.Uv".
        /// </returns>
        public static string PreprocessTypeName(string fullyQualifiedName)
        {
            if (string.IsNullOrEmpty(fullyQualifiedName))
                throw new ArgumentNullException("fullyQualifiedName");

            // older files will have nodes in the Dynamo.Elements namespace
            string oldPrefix = "Dynamo.Elements.";
            string newPrefix = "Dynamo.Nodes.";
            string className = string.Empty;

            // Attempt to extract the class name out of the fully qualified 
            // name, regardless of whether it is in the form of the older 
            // "Dynamo.Elements.XxxYyy" or the newer "Dynamo.Nodes.XxxYyy".
            // 
            if (fullyQualifiedName.StartsWith(oldPrefix))
                className = fullyQualifiedName.Substring(oldPrefix.Length);
            else if (fullyQualifiedName.StartsWith(newPrefix))
                className = fullyQualifiedName.Substring(newPrefix.Length);
            else
            {
                // We are only expected to process names of our built-in types,
                // and if we're given any of the system types, then we'll just
                // return them as-is without any patches.
                // 
                return fullyQualifiedName;
            }

            // Remove prefix of 'dyn' from older files.
            if (className.StartsWith("dyn"))
                className = className.Remove(0, 3);

            // Older files will have nodes that use "XYZ" and "UV" 
            // instead of "Xyz" and "Uv". Update these names.
            className = className.Replace("XYZ", "Xyz");
            className = className.Replace("UV", "Uv");
            return newPrefix + className; // Always new prefix from now on.
        }

        /// <summary>
        /// <para>Resolve either a built-in type or a system type, given its fully
        /// qualified name. This method performs the search with the following 
        /// order:</para>
        /// <para>1. Search among the built-in types registered with 
        /// DynamoController.BuiltInTypesByName dictionary</para>
        /// <para>2. Search among the available .NET runtime types</para>
        /// <para>3. Search among built-in types, taking their "also-known-as" 
        /// attributes into consideration when matching the type name</para>
        /// </summary>
        /// <param name="fullyQualifiedName"></param>
        /// <returns></returns>
        public static System.Type ResolveType(string fullyQualifiedName)
        {
            if (string.IsNullOrEmpty(fullyQualifiedName))
                throw new ArgumentNullException("fullyQualifiedName");

            TypeLoadData tData = null;
            var builtInTypes = dynSettings.Controller.BuiltInTypesByName;
            if (builtInTypes.TryGetValue(fullyQualifiedName, out tData))
                return tData.Type; // Found among built-in types, return it.

            //try and get a system type by this name
            Type type = Type.GetType(fullyQualifiedName);
            if (null != type)
                return type;

            // If we still can't find the type, try the also known as attributes.
            foreach (var builtInType in dynSettings.Controller.BuiltInTypesByName)
            {
                var attribs = builtInType.Value.Type.GetCustomAttributes(
                    typeof(AlsoKnownAsAttribute), false);

                if (attribs.Count() <= 0)
                    continue;

                AlsoKnownAsAttribute akaAttrib = attribs[0] as AlsoKnownAsAttribute;
                if (akaAttrib.Values.Contains(fullyQualifiedName))
                {
                    DynamoLogger.Instance.Log(string.Format(
                        "Found matching node for {0} also known as {1}",
                        builtInType.Key, fullyQualifiedName));

                    return builtInType.Value.Type; // Found a matching type.
                }
            }

            DynamoLogger.Instance.Log(string.Format(
                "Could not load node of type: {0}", fullyQualifiedName));

            DynamoLogger.Instance.Log("Loading will continue but nodes " +
                "might be missing from your workflow.");

            return null;
        }
    }

    #region FScheme Builtin Interop

    public abstract class BuiltinFunction : NodeWithOneOutput
    {
        public Func<FSharpList<Value>, Value> Func { get; protected internal set; }

        internal BuiltinFunction(FSharpFunc<FSharpList<Value>, Value> builtIn) 
            : this(builtIn.Invoke)
        { }

        internal BuiltinFunction(Func<FSharpList<Value>, Value> builtIn)
        {
            Func = builtIn;
        }

        public override Value Evaluate(FSharpList<Value> args)
        {
           return Func(args);
        }
    }

    #endregion

    public abstract partial class VariableInput : NodeWithOneOutput
    {
        protected VariableInput()
        {
        }

        protected abstract string GetInputRootName();
        protected abstract string GetTooltipRootName();

        protected virtual int GetInputNameIndex()
        {
            return InPortData.Count;
        }

        private int _lastEvaledAmt;
        public override bool RequiresRecalc
        {
            get
            {
                return _lastEvaledAmt != InPortData.Count || base.RequiresRecalc;
            }
            set
            {
                base.RequiresRecalc = value;
            }
        }

        protected internal virtual void RemoveInput()
        {
            var count = InPortData.Count;
            if (count > 0)
            {
                InPortData.RemoveAt(count - 1);
            }
        }

        protected internal virtual void AddInput()
        {
            var idx = GetInputNameIndex();
            InPortData.Add(new PortData(GetInputRootName() + idx, GetTooltipRootName() + idx, typeof(object)));
        }

        protected override void SaveNode(XmlDocument xmlDoc, XmlElement nodeElement, SaveContext context)
        {
            //Debug.WriteLine(pd.Object.GetType().ToString());
            foreach (var inport in InPortData)
            {
                XmlElement input = xmlDoc.CreateElement("Input");

                input.SetAttribute("name", inport.NickName);

                nodeElement.AppendChild(input);
            }
        }

        protected override void LoadNode(XmlNode nodeElement)
        {
            int i = InPortData.Count;
            foreach (XmlNode subNode in nodeElement.ChildNodes)
            {
                if (i > 0)
                {
                    i--;
                    continue;
                }

                if (subNode.Name == "Input")
                {
                    InPortData.Add(new PortData(subNode.Attributes["name"].Value, "", typeof(object)));
                }
            }
            RegisterAllPorts();
        }

        #region Serialization/Deserialization Methods

        protected override void SerializeCore(XmlElement element, SaveContext context)
        {
            base.SerializeCore(element, context); //Base implementation must be called
            XmlDocument xmlDoc = element.OwnerDocument;
            foreach (var inport in InPortData)
            {
                XmlElement input = xmlDoc.CreateElement("Input");
                input.SetAttribute("name", inport.NickName);
                element.AppendChild(input);
            }
        }

        protected override void DeserializeCore(XmlElement element, SaveContext context)
        {
            base.DeserializeCore(element, context); //Base implementation must be called

            if (context == SaveContext.Undo)
            {
                //Reads in the new number of ports required from the data stored in the Xml Element
                //during Serialize (nextLength). Changes the current In Port Data to match the
                //required size by adding or removing port data.
                int currLength = InPortData.Count;
                XmlNodeList inNodes = element.SelectNodes("Input");
                int nextLength = inNodes.Count;
                if (nextLength > currLength)
                {
                    for (; currLength < nextLength; currLength++)
                    {
                        XmlNode subNode = inNodes.Item(currLength);
                        string nickName = subNode.Attributes["name"].Value;
                        InPortData.Add(new PortData(nickName, "", typeof(object)));
                    }
                }
                else if (nextLength < currLength)
                    InPortData.RemoveRange(nextLength, currLength - nextLength);

                RegisterAllPorts();
            }
        }

        #endregion

        protected override void OnEvaluate()
        {
            base.OnEvaluate();

            _lastEvaledAmt = InPortData.Count;
        }
    }

    public abstract partial class VariableInputAndOutput : NodeModel
    {
        protected VariableInputAndOutput()
        {
        }

        protected abstract string GetInputRootName();
        protected abstract string GetOutputRootName();
        protected abstract string GetTooltipRootName();

        protected virtual int GetInputNameIndex()
        {
            return InPortData.Count;
        }

        private int _lastEvaledAmt;
        public override bool RequiresRecalc
        {
            get
            {
                return _lastEvaledAmt != InPortData.Count || base.RequiresRecalc;
            }
            set
            {
                base.RequiresRecalc = value;
            }
        }

        protected virtual void RemoveInput()
        {
            var count = InPortData.Count;
            if (count > 0)
            {
                InPortData.RemoveAt(count - 1);
                OutPortData.RemoveAt(count - 1);
            }
        }

        protected internal virtual void AddInput()
        {
            var idx = GetInputNameIndex();
            InPortData.Add(new PortData(GetInputRootName() + idx, GetTooltipRootName() + idx, typeof(object)));
            OutPortData.Add(new PortData(GetOutputRootName() + idx, GetTooltipRootName() + idx, typeof(object)));
        }

        protected override void SaveNode(XmlDocument xmlDoc, XmlElement nodeElement, SaveContext context)
        {
            //Debug.WriteLine(pd.Object.GetType().ToString());
            foreach (var inport in InPortData)
            {
                XmlElement input = xmlDoc.CreateElement("Input");

                input.SetAttribute("name", inport.NickName);

                nodeElement.AppendChild(input);
            }

            foreach (var outport in OutPortData)
            {
                XmlElement output = xmlDoc.CreateElement("Output");

                output.SetAttribute("name", outport.NickName);

                nodeElement.AppendChild(output);
            }
        }

        protected override void LoadNode(XmlNode nodeElement)
        {
            int i = InPortData.Count;
            foreach (XmlNode subNode in nodeElement.ChildNodes)
            {
                if (i > 0)
                {
                    i--;
                    continue;
                }

                if (subNode.Name == "Input")
                {
                    InPortData.Add(new PortData(subNode.Attributes["name"].Value, "", typeof(object)));
                }
                else if (subNode.Name == "Output")
                {
                    OutPortData.Add(new PortData(subNode.Attributes["name"].Value, "", typeof(object)));
                }
            }
            RegisterAllPorts();
        }

        #region Serialization/Deserialization Methods

        protected override void SerializeCore(XmlElement element, SaveContext context)
        {
            base.SerializeCore(element, context); //Base implementation must be called
            XmlDocument xmlDoc = element.OwnerDocument;
            foreach (var inport in InPortData)
            {
                XmlElement input = xmlDoc.CreateElement("Input");
                input.SetAttribute("name", inport.NickName);
                element.AppendChild(input);
            }
            foreach (var outport in OutPortData)
            {
                XmlElement output = xmlDoc.CreateElement("Output");
                output.SetAttribute("name", outport.NickName);
                element.AppendChild(output);
            }
        }

        protected override void DeserializeCore(XmlElement element, SaveContext context)
        {
            base.DeserializeCore(element, context); //Base implementation must be called

            if (context == SaveContext.Undo)
            {
                //Reads in the new number of ports required from the data stored in the Xml Element
                //during Serialize (nextLength). Changes the current In Port Data to match the
                //required size by adding or removing port data.

                // INPUTS
                int currLength = InPortData.Count;
                XmlNodeList inNodes = element.SelectNodes("Input");
                int nextLength = inNodes.Count;
                if (nextLength > currLength)
                {
                    for (; currLength < nextLength; currLength++)
                    {
                        XmlNode subNode = inNodes.Item(currLength);
                        string nickName = subNode.Attributes["name"].Value;
                        InPortData.Add(new PortData(nickName, "", typeof(object)));
                    }
                }
                else if (nextLength < currLength)
                    InPortData.RemoveRange(nextLength, currLength - nextLength);

                // OUTPUTS
                currLength = OutPortData.Count;
                XmlNodeList outNodes = element.SelectNodes("Output");
                nextLength = outNodes.Count;
                if (nextLength > currLength)
                {
                    for (; currLength < nextLength; currLength++)
                    {
                        XmlNode subNode = outNodes.Item(currLength);
                        string nickName = subNode.Attributes["name"].Value;
                        OutPortData.Add(new PortData(nickName, "", typeof(object)));
                    }
                }
                else if (nextLength < currLength)
                    OutPortData.RemoveRange(nextLength, currLength - nextLength);

                RegisterAllPorts();
            }
        }

        #endregion

        protected override void OnEvaluate()
        {
            base.OnEvaluate();

            _lastEvaledAmt = InPortData.Count;
        }
    }

    [NodeName("Identity")]
    [NodeCategory(BuiltinNodeCategories.CORE_INPUT )]
    [NodeDescription("Identity function")]
    public class Identity : NodeWithOneOutput
    {
        public Identity()
        {
            InPortData.Add(new PortData("x", "in", typeof(object)));
            OutPortData.Add(new PortData("x", "out", typeof(object)));
            RegisterAllPorts();
        }

        public override Value Evaluate(FSharpList<Value> args)
        {
            return args[0];
        }
    }

    #region Functions

    [NodeName("Compose Functions")]
    [NodeCategory(BuiltinNodeCategories.CORE_FUNCTIONS)]
    [NodeDescription("Composes two single parameter functions into one function.")]
    public class ComposeFunctions : NodeWithOneOutput
    { 
        public ComposeFunctions()
        {
            InPortData.Add(new PortData("f", "A Function", typeof(Value.Function)));
            InPortData.Add(new PortData("g", "A Function", typeof(Value.Function)));
            OutPortData.Add(new PortData("g ∘ f", "Composed function: g(f(x))", typeof(Value.Function)));

            RegisterAllPorts();
        }

        public override Value Evaluate(FSharpList<Value> args)
        {
            var f = ((Value.Function)args[0]).Item;
            var g = ((Value.Function)args[1]).Item;

            return Value.NewFunction(Utils.ConvertToFSchemeFunc(x => g.Invoke(Utils.MakeFSharpList(f.Invoke(x)))));
        }
    }

    #endregion

    #region Lists

    [NodeName("Reverse")]
    [NodeDescription("Reverses a list")]
    [NodeCategory(BuiltinNodeCategories.CORE_LISTS_MODIFY)]
    public class Reverse : BuiltinFunction
    {
        public Reverse()
            : base(FScheme.Rev)
        {
            InPortData.Add(new PortData("list", "List to sort", typeof(Value.List)));
            OutPortData.Add(new PortData("rev", "Reversed list", typeof(Value.List)));

            RegisterAllPorts();
        }
    }

    [NodeName("List")]
    [NodeDescription("Makes a new list out of the given inputs")]
    [NodeCategory(BuiltinNodeCategories.CORE_LISTS_CREATE)]
    public class NewList : VariableInput
    {
        public NewList()
        {
            InPortData.Add(new PortData("index0", "Item Index #0", typeof(object)));
            OutPortData.Add(new PortData("list", "A list", typeof(Value.List)));

            RegisterAllPorts();

            ArgumentLacing = LacingStrategy.Disabled;
        }

        protected override string GetInputRootName()
        {
            return "index";
        }

        protected override string GetTooltipRootName()
        {
            return "Item Index #";
        }

        protected internal override void RemoveInput()
        {
            if (InPortData.Count > 1)
                base.RemoveInput();
        }

        protected override InputNode Compile(IEnumerable<string> portNames)
        {
            if (SaveResult)
                return base.Compile(portNames);
            else
                return new FunctionNode("list", portNames);
        }

        public override Value Evaluate(FSharpList<Value> args)
        {
            return ((Value.Function)Controller.FSchemeEnvironment.LookupSymbol("list"))
                .Item.Invoke(args);
        }
    }

    [NodeName("Sort with Comparator")]
    [NodeCategory(BuiltinNodeCategories.CORE_LISTS_MODIFY)]
    [NodeDescription("Returns a sorted list, using the given comparator function.")]
    public class SortWith : BuiltinFunction
    {
        public SortWith()
            : base(FScheme.SortWith)
        {
            InPortData.Add(new PortData("c(x, y)", "Comparator", typeof(object)));
            InPortData.Add(new PortData("list", "List to sort", typeof(Value.List)));
            OutPortData.Add(new PortData("sorted", "Sorted list", typeof(Value.List)));

            RegisterAllPorts();
        }
<<<<<<< HEAD
=======

        protected override AssociativeNode BuildAstNode(IAstBuilder builder, List<AssociativeNode> inputs)
        {
            return builder.Build(this, inputs);
        }
    }

    [NodeName("Sort by Key")]
    [NodeCategory(BuiltinNodeCategories.CORE_LISTS_MODIFY)]
    [NodeDescription("Returns a sorted list, using the given key mapper. The key mapper must return either all numbers or all strings.")]
    public class SortBy : BuiltinFunction
    {
        public SortBy()
            : base(FScheme.SortBy)
        {
            InPortData.Add(new PortData("f(x)", "Key Mapper", typeof(object), Value.NewFunction(Utils.ConvertToFSchemeFunc(FScheme.Identity))));
            InPortData.Add(new PortData("list", "List to sort", typeof(Value.List)));
            OutPortData.Add(new PortData("sorted", "Sorted list", typeof(Value.List)));

            RegisterAllPorts();
        }

        protected override AssociativeNode BuildAstNode(IAstBuilder builder, List<AssociativeNode> inputs)
        {
            return builder.Build(this, inputs);
        }
    }

    [NodeName("Sort")]
    [NodeCategory(BuiltinNodeCategories.CORE_LISTS_MODIFY)]
    [NodeDescription("Returns a sorted list of numbers or strings.")]
    public class Sort : BuiltinFunction
    {
        public Sort()
            : base(FScheme.Sort)
        {
            InPortData.Add(new PortData("list", "List of numbers or strings to sort", typeof(Value.List)));
            OutPortData.Add(new PortData("sorted", "Sorted list", typeof(Value.List)));

            RegisterAllPorts();
        }

        protected override AssociativeNode BuildAstNode(IAstBuilder builder, List<AssociativeNode> inputs)
        {
            return builder.Build(this, inputs);
        }
>>>>>>> 440d0c60
    }

    [NodeName("List Minimum")]
    [NodeCategory(BuiltinNodeCategories.CORE_LISTS_QUERY)]
    [NodeDescription("Returns the minimum value of a list, using the given key mapper. For all elements in the list, the key mapper must return either all numbers or all strings.")]
    public class ListMin : BuiltinFunction
    {
        public ListMin() 
            : base(FScheme.Min)
        {
            InPortData.Add(new PortData("f(x)", "Key Mapper", typeof(Value.Function), Value.NewFunction(Utils.ConvertToFSchemeFunc(FScheme.Identity))));
            InPortData.Add(new PortData("list", "List to get the minimum value of.", typeof(Value.List)));
            OutPortData.Add(new PortData("min", "Minimum value.", typeof(object)));

            RegisterAllPorts();
        }
    }

    [NodeName("List Maximum")]
    [NodeCategory(BuiltinNodeCategories.CORE_LISTS_QUERY)]
    [NodeDescription("Returns the maximum value of a list, using the given key mapper. For all elements in the list, the key mapper must return either all numbers or all strings.")]
    public class ListMax : BuiltinFunction
    {
        public ListMax()
            : base(FScheme.Max)
        {
            InPortData.Add(new PortData("f(x)", "Key Mapper", typeof(Value.Function), Value.NewFunction(Utils.ConvertToFSchemeFunc(FScheme.Identity))));
            InPortData.Add(new PortData("list", "List to get the maximum value of.", typeof(Value.List)));
            OutPortData.Add(new PortData("max", "Maximum value.", typeof(object)));

            RegisterAllPorts();
        }
    }

    [NodeName("Reduce")]
    [NodeCategory(BuiltinNodeCategories.CORE_LISTS_EVALUATE)]
    [NodeDescription("Reduces a list into a new value by combining each element with an accumulated result.")]
    [NodeSearchTags("foldl")]
    public class Fold : BuiltinFunction
    {
        public Fold()
            : base(FScheme.FoldL)
        {
            InPortData.Add(new PortData("f(x, a)", "Reductor Function: first argument is an arbitrary item in the list being reduced, second is the current accumulated value, result is the new accumulated value.", typeof(object)));
            InPortData.Add(new PortData("a", "Starting accumulated value, to be passed into the first call to the Reductor function.", typeof(object)));
            InPortData.Add(new PortData("list", "List to reduce.", typeof(Value.List)));
            OutPortData.Add(new PortData("", "Result", typeof(object)));

            RegisterAllPorts();
        }
    }

    [NodeName("Filter")]
    [NodeCategory(BuiltinNodeCategories.CORE_LISTS_EVALUATE)]
    [NodeDescription("Filters a sequence by a given predicate \"p\" such that for an arbitrary element \"x\" p(x) = True.")]
    public class Filter : BuiltinFunction
    {
        public Filter()
            : base(FScheme.Filter)
        {
            InPortData.Add(new PortData("p(x)", "Predicate", typeof(object)));
            InPortData.Add(new PortData("seq", "Sequence to filter", typeof(Value.List)));
            OutPortData.Add(new PortData("filtered", "Sequence containing all elements \"x\" where p(x) = True", typeof(Value.List)));

            RegisterAllPorts();
        }
    }

    [NodeName("Filter Out")]
    [NodeCategory(BuiltinNodeCategories.CORE_LISTS_EVALUATE)]
    [NodeDescription("Filters a sequence by a given predicate \"p\" such that for an arbitrary element \"x\" p(x) = False.")]
    public class FilterOut : NodeWithOneOutput
    {
        public FilterOut()
        {
            InPortData.Add(new PortData("p(x)", "Predicate", typeof(Value.Function)));
            InPortData.Add(new PortData("seq", "Sequence to filter", typeof(Value.List)));
            OutPortData.Add(new PortData("filtered", "Sequence containing all elements \"x\" where p(x) = False", typeof(Value.List)));

            RegisterAllPorts();
        }

        public override Value Evaluate(FSharpList<Value> args)
        {
            var p = ((Value.Function)args[0]).Item;
            var seq = ((Value.List)args[1]).Item;

            return Value.NewList(Utils.SequenceToFSharpList(
                seq.Where(x => !FScheme.ValueToBool(p.Invoke(Utils.MakeFSharpList(x))))));
        }
    }

    [NodeName("Number Range")]
    [NodeCategory(BuiltinNodeCategories.CORE_LISTS_CREATE)]
    [NodeDescription("Creates a sequence of numbers in the specified range.")]
    [AlsoKnownAs("Dynamo.Nodes.dynBuildSeq", "Dynamo.Nodes.BuildSeq")]
    public class NumberRange : BuiltinFunction
    {
        public NumberRange()
            : base(FScheme.BuildSeq)
        {
            InPortData.Add(new PortData("start", "Number to start the sequence at", typeof(Value.Number)));
            InPortData.Add(new PortData("end", "Number to end the sequence at", typeof(Value.Number)));
            InPortData.Add(new PortData("step", "Space between numbers", typeof(Value.Number)));
            OutPortData.Add(new PortData("seq", "New sequence", typeof(Value.List)));

            RegisterAllPorts();

            ArgumentLacing = LacingStrategy.Longest;
        }
    }

    [NodeName("Number Sequence")]
    [NodeCategory(BuiltinNodeCategories.CORE_LISTS_CREATE)]
    [NodeDescription("Creates a sequence of numbers.")]
    public class NumberSeq : NodeWithOneOutput
    {
        public NumberSeq()
        {
            InPortData.Add(new PortData("start", "Number to start the sequence at", typeof(Value.Number)));
            InPortData.Add(new PortData("amount", "Amount of numbers in the sequence", typeof(Value.Number)));
            InPortData.Add(new PortData("step", "Space between numbers", typeof(Value.Number)));
            OutPortData.Add(new PortData("seq", "New sequence", typeof(Value.List)));

            RegisterAllPorts();

            ArgumentLacing = LacingStrategy.Longest;
        }

        public override Value Evaluate(FSharpList<Value> args)
        {
            var start = ((Value.Number)args[0]).Item;
            var amount = (int)((Value.Number)args[1]).Item;
            var step = ((Value.Number)args[2]).Item;

            return Value.NewList(Utils.SequenceToFSharpList(MakeSequence(start, amount, step)));
        }

        private IEnumerable<Value> MakeSequence(double start, int amount, double step)
        {
            for (int i = 0; i < amount; i++)
            {
                yield return Value.NewNumber(start);
                start += step;
            }
        }
    }

    [NodeName("Combine")]
    [NodeCategory(BuiltinNodeCategories.CORE_LISTS_EVALUATE)]
    [NodeDescription("Applies a combinator to each element in two sequences")]
    [NodeSearchTags("zip")]
    public class Combine : VariableInput
    {
        public Combine()
        {
            InPortData.Add(new PortData("comb", "Combinator", typeof(object)));
            InPortData.Add(new PortData("list1", "List #1", typeof(Value.List)));
            InPortData.Add(new PortData("list2", "List #2", typeof(Value.List)));
            OutPortData.Add(new PortData("combined", "Combined lists", typeof(Value.List)));

            RegisterAllPorts();
            ArgumentLacing = LacingStrategy.Disabled;
        }

        protected override string GetInputRootName()
        {
            return "list";
        }

        protected override string GetTooltipRootName()
        {
            return "List #";
        }

        protected internal override void RemoveInput()
        {
            //don't allow us to remove
            //the second list
            if (InPortData.Count == 3)
                return;

            if (InPortData.Count == 3)
                InPortData[1] = new PortData("lists", "List of lists to combine", typeof(object));
            if (InPortData.Count > 3)
                base.RemoveInput();
        }

        protected internal override void AddInput()
        {
            if (InPortData.Count == 2)
                InPortData[1] = new PortData("list1", "First list", typeof(object));
            base.AddInput();
        }

        protected override void SaveNode(XmlDocument xmlDoc, XmlElement nodeElement, SaveContext context)
        {
            nodeElement.SetAttribute("inputs", (InPortData.Count - 1).ToString());
        }

        protected override void LoadNode(XmlNode nodeElement)
        {
            var inputAttr = nodeElement.Attributes["inputs"];
            int inputs = inputAttr == null ? 2 : Convert.ToInt32(inputAttr.Value);
            if (inputs == 1)
                RemoveInput();
            else
            {
                for (; inputs > 2; inputs--)
                {
                    InPortData.Add(new PortData(GetInputRootName() + GetInputNameIndex(), "", typeof(object)));
                }

                RegisterAllPorts();
            }
        }

        public override Value Evaluate(FSharpList<Value> args)
        {
            return FScheme.Map(args);
        }
    }

    public class LacerBase : VariableInput
    {
        private readonly Func<FSharpList<Value>, Value> _func;

        public LacerBase(Func<FSharpList<Value>, Value> func)
        {
            _func = func;

            InPortData.Add(new PortData("comb", "Combinator", typeof(object)));
            InPortData.Add(new PortData("list1", "List #1", typeof(Value.List)));
            InPortData.Add(new PortData("list2", "List #2", typeof(Value.List)));
            OutPortData.Add(new PortData("combined", "Combined lists", typeof(Value.List)));

            RegisterAllPorts();
        }

        protected override string GetInputRootName()
        {
            return "list";
        }

        protected override string GetTooltipRootName()
        {
            return "List #";
        }

        protected internal override void RemoveInput()
        {
            if (InPortData.Count == 3)
                InPortData[1] = new PortData("lists", "List of lists to combine", typeof(object));
            if (InPortData.Count > 2)
                base.RemoveInput();
        }

        protected internal override void AddInput()
        {
            if (InPortData.Count == 2)
                InPortData[1] = new PortData("list1", "First list", typeof(object));
            base.AddInput();
        }

        protected override void SaveNode(XmlDocument xmlDoc, XmlElement nodeElement, SaveContext context)
        {
            nodeElement.SetAttribute("inputs", (InPortData.Count - 1).ToString());
        }

        protected override void LoadNode(XmlNode nodeElement)
        {
            var inputAttr = nodeElement.Attributes["inputs"];
            int inputs = inputAttr == null ? 2 : Convert.ToInt32(inputAttr.Value);
            if (inputs == 1)
                RemoveInput();
            else
            {
                for (; inputs > 2; inputs--)
                {
                    InPortData.Add(new PortData(GetInputRootName() + GetInputNameIndex(), "", typeof(object)));
                }

                RegisterAllPorts();
            }
        }

        public override Value Evaluate(FSharpList<Value> args)
        {
            return _func(args);
        }
    }

    [NodeName("Cartesian Product")]
    [NodeCategory(BuiltinNodeCategories.CORE_LISTS_EVALUATE)]
    [NodeDescription("Applies a combinator to each pair in the cartesian product of two sequences")]
    [NodeSearchTags("cross")]
    public class CartProd : LacerBase
    {
        public CartProd() : base(FScheme.CartProd) { }
    }

    [NodeName("Lace Shortest")]
    [NodeCategory(BuiltinNodeCategories.CORE_LISTS_EVALUATE)]
    [NodeDescription("Applies a combinator to each pair resulting from a shortest lacing of the input lists. All lists are truncated to the length of the shortest input.")]
    public class LaceShortest : LacerBase
    {
        public LaceShortest() : base(FScheme.LaceShortest) { }
    }

    [NodeName("Lace Longest")]
    [NodeCategory(BuiltinNodeCategories.CORE_LISTS_EVALUATE)]
    [NodeDescription("Applies a combinator to each pair resulting from a longest lacing of the input lists. All lists have their last element repeated to match the length of the longest input.")]
    public class LaceLongest : LacerBase
    {
        public LaceLongest() : base(FScheme.LaceLongest) { }
    }

    [NodeName("Map")]
    [NodeCategory(BuiltinNodeCategories.CORE_LISTS_EVALUATE)]
    [NodeDescription("Applies a function over all elements of a list, generating a new list from the results.")]
    public class Map : BuiltinFunction
    {
        public Map()
            : base(FScheme.Map)
        {
            InPortData.Add(new PortData("f(x)", "The procedure used to map elements", typeof(object)));
            InPortData.Add(new PortData("seq", "The sequence to map over.", typeof(Value.List)));
            OutPortData.Add(new PortData("mapped", "Mapped sequence", typeof(Value.List)));

            RegisterAllPorts();
        }
    }

    [NodeName("For Each")]
    [NodeCategory(BuiltinNodeCategories.CORE_LISTS_EVALUATE)]
    [NodeDescription("Performs a computation on each element of a list. Does not accumulate results.")]
    public class ForEach : BuiltinFunction
    {
        public ForEach()
            : base(FScheme.ForEach)
        {
            InPortData.Add(new PortData("f(x)", "The computation to perform on each element", typeof(object)));
            InPortData.Add(new PortData("seq", "The list to of elements.", typeof(Value.List)));
            OutPortData.Add(new PortData("", "", typeof(Value.Dummy)));

            RegisterAllPorts();
        }
    }

    [NodeName("True For All")]
    [NodeCategory(BuiltinNodeCategories.CORE_LISTS_QUERY)]
    [NodeDescription("Tests to see if all elements in a sequence satisfy the given predicate.")]
    public class AndMap : BuiltinFunction
    {
        public AndMap()
            : base(FScheme.AndMap)
        {
            InPortData.Add(new PortData("p(x)", "The predicate used to test elements", typeof(object)));
            InPortData.Add(new PortData("seq", "The sequence to test.", typeof(Value.List)));
            OutPortData.Add(new PortData("all?", "Whether or not all elements satisfy the given predicate.", typeof(Value.List)));

            RegisterAllPorts();
        }
    }

    [NodeName("True For Any")]
    [NodeCategory(BuiltinNodeCategories.CORE_LISTS_QUERY)]
    [NodeDescription("Tests to see if any elements in a sequence satisfy the given predicate.")]
    public class OrMap : BuiltinFunction
    {
        public OrMap()
            : base(FScheme.OrMap)
        {
            InPortData.Add(new PortData("p(x)", "The predicate used to test elements", typeof(object)));
            InPortData.Add(new PortData("seq", "The sequence to test.", typeof(Value.List)));
            OutPortData.Add(new PortData("any?", "Whether or not any elements satisfy the given predicate.", typeof(Value.List)));

            RegisterAllPorts();
        }
    }

    [NodeName("Split List")]
    [NodeCategory(BuiltinNodeCategories.CORE_LISTS_MODIFY)]
    [NodeDescription("Deconstructs a list pair.")]
    public class DeCons : NodeModel
    {
        public DeCons()
        {
            InPortData.Add(new PortData("list", "A non-empty list", typeof(Value.List)));
            OutPortData.Add(new PortData("first", "Head of the list", typeof(object)));
            OutPortData.Add(new PortData("rest", "Tail of the list", typeof(Value.List)));

            RegisterAllPorts();
        }

        public override void Evaluate(FSharpList<Value> args, Dictionary<PortData, Value> outPuts)
        {
            var list = (Value.List)args[0];

            outPuts[OutPortData[0]] = list.Item.Head;
            outPuts[OutPortData[1]] = Value.NewList(list.Item.Tail);
        }
    }

    [NodeName("Add to List")]
    [NodeCategory(BuiltinNodeCategories.CORE_LISTS_MODIFY)]
    [NodeDescription("Adds an element to the beginning of a list.")]
    [NodeSearchTags("cons", "pair")]
    public class List : BuiltinFunction
    {
        public List()
            : base(FScheme.Cons)
        {
            InPortData.Add(new PortData("item", "The Head of the new list", typeof(object)));
            InPortData.Add(new PortData("list", "The Tail of the new list", typeof(object)));
            OutPortData.Add(new PortData("list", "New list", typeof(Value.List)));

            RegisterAllPorts();
        }
    }

    [NodeName("Take from List")]
    [NodeCategory(BuiltinNodeCategories.CORE_LISTS_MODIFY)]
    [NodeDescription("Takes elements from a list")]
    public class TakeList : BuiltinFunction
    {
        public TakeList()
            : base(FScheme.Take)
        {
            InPortData.Add(new PortData("amt", "Amount of elements to extract", typeof(object)));
            InPortData.Add(new PortData("list", "The list to extract elements from", typeof(Value.List)));
            OutPortData.Add(new PortData("elements", "List of extraced elements", typeof(Value.List)));

            RegisterAllPorts();
        }
    }

    [NodeName("Drop from List")]
    [NodeCategory(BuiltinNodeCategories.CORE_LISTS_MODIFY)]
    [NodeDescription("Drops elements from a list")]
    public class DropList : BuiltinFunction
    {
        public DropList()
            : base(FScheme.Drop)
        {
            InPortData.Add(new PortData("amt", "Amount of elements to remote", typeof(object)));
            InPortData.Add(new PortData("list", "The list to drop elements from", typeof(Value.List)));
            OutPortData.Add(new PortData("elements", "List of remaining elements", typeof(Value.List)));

            RegisterAllPorts();
        }
    }

    [NodeName("Shift List Indices")]
    [NodeCategory(BuiltinNodeCategories.CORE_LISTS_MODIFY)]
    [NodeDescription("Shifts the indeces of a list by a given amount.")]
    public class ShiftList : NodeWithOneOutput
    {
        public ShiftList()
        {
            InPortData.Add(
                new PortData("amt", "Amount to shift the list indeces by.", typeof(Value.Number)));
            InPortData.Add(new PortData("list", "List to shift indeces of.", typeof(Value.List)));
            OutPortData.Add(new PortData("list", "Shifted list", typeof(Value.List)));

            RegisterAllPorts();
        }

        public override Value Evaluate(FSharpList<Value> args)
        {
            var amt = (int)((Value.Number)args[0]).Item;
            var list = ((Value.List)args[1]).Item;

            if (amt == 0)
                return Value.NewList(list);

            if (amt < 0)
            {
                return Value.NewList(
                    Utils.SequenceToFSharpList(
                        list.Skip(-amt).Concat(list.Take(-amt))));
            }

            var len = list.Length;
            return Value.NewList(
                Utils.SequenceToFSharpList(
                    list.Skip(len - amt).Concat(list.Take(len - amt))));
        }
    }

    [NodeName("Get from List")]
    [NodeCategory(BuiltinNodeCategories.CORE_LISTS_QUERY)]
    [NodeDescription("Gets an element from a list at a specified index.")]
    public class GetFromList : NodeWithOneOutput
    {
        public GetFromList()
        {
            InPortData.Add(new PortData("index", "Index of the element to extract", typeof(object)));
            InPortData.Add(new PortData("list", "The list to extract the element from", typeof(Value.List)));
            OutPortData.Add(new PortData("element", "Extracted element", typeof(object)));

            RegisterAllPorts();

            ArgumentLacing = LacingStrategy.Disabled;
        }

        public override Value Evaluate(FSharpList<Value> args)
        {
            var indeces = args[0];
            var lst = ((Value.List)args[1]).Item;

            if (indeces.IsNumber)
            {
                var idx = (int)(indeces as Value.Number).Item;
                return ListModule.Get(lst, idx);
            }
            else if (indeces.IsList)
            {
                var idxs = (indeces as Value.List).Item.Select(x => (int)((Value.Number)x).Item);
                return
                    Value.NewList(
                        Utils.SequenceToFSharpList(idxs.Select(i => ListModule.Get(lst, i))));
            }
            else
            {
                throw new Exception("\"index\" argument not a number or a list of numbers.");
            }
        }
    }

    [NodeName("Slice List")]
    [NodeCategory(BuiltinNodeCategories.CORE_LISTS_MODIFY)]
    [NodeDescription("Get a sublist from a given list.")]
    public class SliceList : NodeWithOneOutput
    {
        public SliceList()
        {
            InPortData.Add(new PortData("start", "Inclusive start index", typeof(object)));
            InPortData.Add(new PortData("count", "Number of elements to obtain from list", typeof(object)));
            InPortData.Add(new PortData("list", "The list to extract the elements from", typeof(Value.List)));
            OutPortData.Add(new PortData("element", "Extracted elements", typeof(object)));

            RegisterAllPorts();
        }

        public override Value Evaluate(FSharpList<Value> args)
        {
            var start = (int)((Value.Number)args[0]).Item;
            var count = (int)((Value.Number)args[1]).Item;
            var lst = ((Value.List)args[2]).Item;

            return Value.NewList(Utils.SequenceToFSharpList(lst.Skip(start).Take(count)));
        }
    }

    [NodeName("Remove From List")]
    [NodeCategory(BuiltinNodeCategories.CORE_LISTS_MODIFY)]
    [NodeDescription("Removes an element from a list at a specified index.")]
    public class RemoveFromList : NodeWithOneOutput
    {
        public RemoveFromList()
        {
            InPortData.Add(new PortData("index", "Index of the element to remove", typeof(object)));
            InPortData.Add(new PortData("list", "The list to remove the element from", typeof(Value.List)));
            OutPortData.Add(new PortData("list", "List with element removed", typeof(object)));

            RegisterAllPorts();

            ArgumentLacing = LacingStrategy.Disabled;
        }

        public override Value Evaluate(FSharpList<Value> args)
        {
            var indeces = args[0];
            var lst = ((Value.List)args[1]).Item;

            if (indeces.IsNumber)
            {
                var idx = (int)(indeces as Value.Number).Item;
                return Value.NewList(Utils.SequenceToFSharpList(lst.Where((_, i) => i != idx)));
            }
            else if (indeces.IsList)
            {
                var idxs =
                    new HashSet<int>(
                        (indeces as Value.List).Item.Select(x => (int)((Value.Number)x).Item));
                return
                    Value.NewList(
                        Utils.SequenceToFSharpList(lst.Where((_, i) => !idxs.Contains(i))));
            }
            else
            {
                throw new Exception("\"index\" argument not a number or a list of numbers.");
            }
        }
    }

    [NodeName("Drop Every Nth")]
    [NodeCategory(BuiltinNodeCategories.CORE_LISTS_MODIFY)]
    [NodeDescription("Removes every nth element from a list.")]
    public class RemoveEveryNth : NodeWithOneOutput
    {
        public RemoveEveryNth()
        {
            InPortData.Add(new PortData("n", "All indeces that are a multiple of this number will be removed.", typeof(object)));
            InPortData.Add(new PortData("list", "The list to remove elements from.", typeof(Value.List)));
            InPortData.Add(new PortData("offset", "Skip this amount before removing every Nth.", typeof(Value.Number), Value.NewNumber(0)));
            OutPortData.Add(new PortData("list", "List with elements removed.", typeof(object)));

            RegisterAllPorts();
        }

        public override Value Evaluate(FSharpList<Value> args)
        {
            var n = (int)((Value.Number)args[0]).Item;
            var lst = ((Value.List)args[1]).Item;
            var offset = (int)((Value.Number)args[2]).Item;

            return Value.NewList(Utils.SequenceToFSharpList(lst.Skip(offset).Where((_, i) => (i + 1) % n != 0)));
        }
    }

    [NodeName("Take Every Nth")]
    [NodeCategory(BuiltinNodeCategories.CORE_LISTS_MODIFY)]
    [NodeDescription("Extracts every nth element from a list.")]
    public class TakeEveryNth : NodeWithOneOutput
    {
        public TakeEveryNth()
        {
            InPortData.Add(new PortData("n", "All indeces that are a multiple of this number will be extracted.", typeof(object)));
            InPortData.Add(new PortData("list", "The list to extract elements from.", typeof(Value.List)));
            InPortData.Add(new PortData("offset", "Skip this amount before taking every Nth.", typeof(Value.Number), Value.NewNumber(0)));
            OutPortData.Add(new PortData("list", "Extracted elements.", typeof(object)));

            RegisterAllPorts();
        }

        public override Value Evaluate(FSharpList<Value> args)
        {
            var n = (int)((Value.Number)args[0]).Item;
            var lst = ((Value.List)args[1]).Item;
            var offset = (int)((Value.Number)args[2]).Item;

            return Value.NewList(Utils.SequenceToFSharpList(lst.Skip(offset).Where((_, i) => (i + 1) % n == 0)));
        }
    }

    [NodeName("Empty List")]
    [NodeCategory(BuiltinNodeCategories.CORE_LISTS_CREATE)]
    [NodeDescription("An empty list")]
    [IsInteractive(false)]
    public class Empty : NodeModel
    {
        public Empty()
        {
            OutPortData.Add(new PortData("empty", "An empty list", typeof(Value.List)));

            RegisterAllPorts();
        }

        public override bool RequiresRecalc
        {
            get
            {
                return false;
            }
            set { }
        }

        protected internal override INode Build(Dictionary<NodeModel, Dictionary<int, INode>> preBuilt, int outPort)
        {
            Dictionary<int, INode> result;
            if (!preBuilt.TryGetValue(this, out result))
            {
                result = new Dictionary<int, INode>();
                result[outPort] = new SymbolNode("empty");
                preBuilt[this] = result;
            }
            return result[outPort];
        }
    }

    [NodeName("Is Empty List?")]
    [NodeCategory(BuiltinNodeCategories.CORE_LISTS_QUERY)]
    [NodeDescription("Checks to see if the given list is empty.")]
    public class IsEmpty : BuiltinFunction
    {
        public IsEmpty()
            : base(FScheme.IsEmpty)
        {
            InPortData.Add(new PortData("list", "A list", typeof(Value.List)));
            OutPortData.Add(new PortData("empty?", "Is the given list empty?", typeof(bool)));

            RegisterAllPorts();
        }
    }

    [NodeName("List Length")]
    [NodeCategory(BuiltinNodeCategories.CORE_LISTS_QUERY)]
    [NodeDescription("Gets the length of a list")]
    [NodeSearchTags("count")]
    public class Length : BuiltinFunction
    {
        public Length()
            : base(FScheme.Len)
        {
            InPortData.Add(new PortData("list", "A list", typeof(Value.List)));
            OutPortData.Add(new PortData("length", "Length of the list", typeof(object)));

            RegisterAllPorts();
        }
    }

    [NodeName("Join Lists")]
    [NodeCategory(BuiltinNodeCategories.CORE_LISTS_MODIFY)]
    [NodeDescription("Concatenates two lists.")]
    [NodeSearchTags("append", "extend", "concat")]
    public class Append : BuiltinFunction
    {
        public Append()
            : base(FScheme.Append)
        {
            InPortData.Add(new PortData("listA", "First list", typeof(Value.List)));
            InPortData.Add(new PortData("listB", "Second list", typeof(Value.List)));
            OutPortData.Add(new PortData("A+B", "A appended onto B", typeof(Value.List)));

            RegisterAllPorts();
        }
    }

    [NodeName("First of List")]
    [NodeCategory(BuiltinNodeCategories.CORE_LISTS_QUERY)]
    [NodeDescription("Gets the Head of a list")]
    [NodeSearchTags("car")]
    public class First : BuiltinFunction
    {
        public First()
            : base(FScheme.Car)
        {
            InPortData.Add(new PortData("list", "A list", typeof(Value.List)));
            OutPortData.Add(new PortData("first", "First element in the list", typeof(object)));

            RegisterAllPorts();
        }
    }

    [NodeName("Rest of List")]
    [NodeCategory(BuiltinNodeCategories.CORE_LISTS_QUERY)]
    [NodeDescription("Gets the Tail of a list (list with the first element removed).")]
    [NodeSearchTags("cdr")]
    public class Rest : BuiltinFunction
    {
        public Rest()
            : base(FScheme.Cdr)
        {
            InPortData.Add(new PortData("list", "A list", typeof(Value.List)));
            OutPortData.Add(new PortData("rest", "Tail of the list.", typeof(Value.List)));

            RegisterAllPorts();
        }
    }

    [NodeName("Partition List")]
    [NodeCategory(BuiltinNodeCategories.CORE_LISTS_MODIFY)]
    [NodeDescription("Create a lists of lists with each sub-list containing n elements.")]
    public class Slice : NodeWithOneOutput
    {
        public Slice()
        {
            InPortData.Add(new PortData("list", "A list", typeof(Value.List)));
            InPortData.Add(new PortData("n", "The length of each new sub list.", typeof(Value.List)));
            OutPortData.Add(new PortData("list", "A list of lists of length n.", typeof(Value.List)));

            RegisterAllPorts();
        }

        public override Value Evaluate(FSharpList<Value> args)
        {
            if(!args[0].IsList)
                throw new Exception("A list is required to slice.");
            if(args.Length != 2)
                throw new Exception("A number is required to specify the sublist length.");

            FSharpList<Value> lst = ((Value.List)args[0]).Item;
            var n = (int)Math.Round(((Value.Number)args[1]).Item);

            //if we have less elements in ther 
            //incoming list than the slice size,
            //just return the list
            if (lst.Count() < n)
            {
                return Value.NewList(lst);
            }

            var finalList = new List<Value>();
            var currList = new List<Value>();
            int count = 0;

            foreach (Value v in lst)
            {
                count++;

                currList.Add(v);

                if (count == n)
                {
                    finalList.Add(Value.NewList(Utils.SequenceToFSharpList(currList)));
                    currList = new List<Value>();
                    count = 0;
                }
            }

            if (currList.Any())
            {
                finalList.Add(Value.NewList(Utils.SequenceToFSharpList(currList)));
            }

            return Value.NewList(Utils.SequenceToFSharpList(finalList));
        }
    }

    [NodeName("Diagonal Right List")]
    [NodeCategory(BuiltinNodeCategories.CORE_LISTS_MODIFY)]
    [NodeDescription("Create a diagonal lists of lists from top left to lower right.")]
    public class DiagonalRightList : NodeWithOneOutput
    {
        public DiagonalRightList()
        {
            InPortData.Add(new PortData("list", "A list", typeof(Value.List)));
            InPortData.Add(new PortData("n", "The width of the new sub lists.", typeof(Value.List)));
            OutPortData.Add(new PortData("list", "A list of lists representing diagonals.", typeof(Value.List)));

            RegisterAllPorts();
        }

        public override Value Evaluate(FSharpList<Value> args)
        {
            if (!args[0].IsList)
                throw new Exception("A list is required to create diagonals.");

            FSharpList<Value> lst = ((Value.List)args[0]).Item;
            var n = (int)Math.Round(((Value.Number)args[1]).Item);

            //if we have less elements in the
            //incoming list than the slice size,
            //just return the list
            if (lst.Count() < n)
            {
                return Value.NewList(lst);
            }

            var finalList = new List<Value>();
            var currList = new List<Value>();

            //int count = 0;

            var startIndices = new List<int>();
            
            //get indices along 'side' of array
            for (int i = n; i < lst.Count(); i += n)
            {
                startIndices.Add(i);
            }

            startIndices.Reverse();

            //get indices along 'top' of array
            for (int i = 0; i < n; i++)
            {
                startIndices.Add(i);
            }

            foreach(int start in startIndices)
            {
                int index = start;

                while (index < lst.Count())
                {
                    var currentRow = (int)Math.Ceiling((index + 1)/(double)n);
                    currList.Add(lst.ElementAt(index));
                    index += n + 1;

                    //ensure we are skipping a row to get the next index
                    var nextRow = (int) Math.Ceiling((index + 1)/(double)n);
                    if (nextRow > currentRow + 1 || nextRow == currentRow)
                        break;
                }
                finalList.Add(Value.NewList(Utils.SequenceToFSharpList(currList)));
                currList = new List<Value>();
            }

            if (currList.Any())
            {
                finalList.Add(Value.NewList(Utils.SequenceToFSharpList(currList)));
            }

            return Value.NewList(Utils.SequenceToFSharpList(finalList));

        }
    }

    [NodeName("Diagonal Left List")]
    [NodeCategory(BuiltinNodeCategories.CORE_LISTS_MODIFY)]
    [NodeDescription("Create a diagonal lists of lists from top right to lower left.")]
    public class DiagonalLeftList : NodeWithOneOutput
    {
        public DiagonalLeftList()
        {
            InPortData.Add(new PortData("list", "A list", typeof(Value.List)));
            InPortData.Add(new PortData("n", "The width of the new sublists.", typeof(Value.List)));
            OutPortData.Add(new PortData("list", "A list of lists representing diagonals.", typeof(Value.List)));

            RegisterAllPorts();

            ArgumentLacing = LacingStrategy.Longest;
        }

        public override Value Evaluate(FSharpList<Value> args)
        {
            if (!args[0].IsList)
                throw new Exception("A list is required to create diagonals.");

            FSharpList<Value> lst = ((Value.List)args[0]).Item;
            var n = (int)Math.Round(((Value.Number)args[1]).Item);

            //if we have less elements in the
            //incoming list than the slice size,
            //just return the list
            if (lst.Count() < n)
            {
                return Value.NewList(lst);
            }

            var finalList = new List<Value>();
            var currList = new List<Value>();

            //int count = 0;

            var startIndices = new List<int>();

            //get indices along 'top' of array
            for (int i = 0; i < n; i++)
            {
                startIndices.Add(i);
            }

            //get indices along 'side' of array
            for (int i = n-1 + n; i < lst.Count(); i += n)
            {
                startIndices.Add(i);
            }

            foreach (int start in startIndices)
            {
                int index = start;

                while (index < lst.Count())
                {
                    var currentRow = (int)Math.Ceiling((index + 1) / (double)n);
                    currList.Add(lst.ElementAt(index));
                    index += n - 1;

                    //ensure we are skipping a row to get the next index
                    var nextRow = (int)Math.Ceiling((index + 1) / (double)n);
                    if (nextRow > currentRow + 1 || nextRow == currentRow)
                        break;
                }
                finalList.Add(Value.NewList(Utils.SequenceToFSharpList(currList)));
                currList = new List<Value>();
            }

            if (currList.Any())
            {
                finalList.Add(Value.NewList(Utils.SequenceToFSharpList(currList)));
            }

            return Value.NewList(Utils.SequenceToFSharpList(finalList));

        }
    }

    [NodeName("Transpose Lists")]
    [NodeCategory(BuiltinNodeCategories.CORE_LISTS_MODIFY)]
    [NodeDescription("Swaps rows and columns in a list of lists.")]
    public class Transpose : BuiltinFunction
    {
        public Transpose() 
            : base(FScheme.Transpose)
        {
            InPortData.Add(new PortData("lists", "The list of lists to transpose.", typeof(Value.List)));
            OutPortData.Add(new PortData("", "Transposed list of lists.", typeof(Value.List)));

            RegisterAllPorts();
        }
    }

    [NodeName("Build Sublists")]
    [NodeCategory(BuiltinNodeCategories.CORE_LISTS_CREATE)]
    [NodeDescription("Build sublists from a list using a list-building syntax.")]
    public partial class Sublists : BasicInteractive<string>
    {
        public Sublists()
        {
            InPortData.Add(new PortData("list", "The list from which to create sublists.", typeof(Value.List)));
            InPortData.Add(new PortData("offset", "The offset to apply to the sub-list. Ex. \"0..3\" with an offset of 1 will yield {0,1,2,3}{1,2,3,4}{2,3,4,5}...", typeof(Value.List)));

            OutPortData.RemoveAt(0); //remove the existing blank output
            OutPortData.Add(new PortData("list", "The sublists.", typeof(Value.List)));

            RegisterAllPorts();

            ArgumentLacing = LacingStrategy.Longest;
            Value = "";
        }

        protected override void LoadNode(XmlNode nodeElement)
        {
            base.LoadNode(nodeElement);
            processTextForNewInputs();
        }

        #region Serialization/Deserialization Methods

        protected override void SerializeCore(XmlElement element, SaveContext context)
        {
            base.SerializeCore(element, context); //Base implementation must be called
            if (context == SaveContext.Undo)
            {
                XmlElementHelper helper = new XmlElementHelper(element);
                helper.SetAttribute("value", Value);
            }
        }

        protected override void DeserializeCore(XmlElement element, SaveContext context)
        {
            base.DeserializeCore(element, context); //Base implementation must be called
            processTextForNewInputs();
            if (context == SaveContext.Undo)
            {
                XmlElementHelper helper = new XmlElementHelper(element);
                Value = helper.ReadString("value");
            }
        }

        #endregion

        private void processTextForNewInputs()
        {
            var parameters = new List<string>();

            try
            {
                _parsed = DoubleInput.ParseValue(Value, new[] { ',' }, parameters, TokenConvert);

                if (InPortData.Count > 2)
                    InPortData.RemoveRange(2, InPortData.Count - 2);

                foreach (string parameter in parameters)
                {
                    InPortData.Add(new PortData(parameter, "variable", typeof(Value.Number)));
                }

                RegisterInputs();
            }
            catch (Exception e)
            {
                Error(e.Message);
            }
        }

        private double TokenConvert(double value)
        {
            return value;
        }

        internal static readonly Regex IdentifierPattern = new Regex(@"(?<id>[a-zA-Z_][^ ]*)|\[(?<id>\w(?:[^}\\]|(?:\\}))*)\]");
        internal static readonly string[] RangeSeparatorTokens = { "..", ":", };
        private List<DoubleInput.IDoubleSequence> _parsed;

        private static List<Tuple<int, int, int>> processText(string text, int maxVal, Func<string, int> idFoundCallback)
        {
            text = text.Replace(" ", "");

            string[] chunks = text.Split(new[] { "," }, StringSplitOptions.RemoveEmptyEntries);
            if (!chunks.Any())
                throw new Exception("Sub-list expression could not be parsed.");

            var ranges = new List<Tuple<int, int, int>>();

            foreach (string chunk in chunks)
            {
                string[] valueRange = chunk.Split(RangeSeparatorTokens, StringSplitOptions.RemoveEmptyEntries);

                int start = 0;
                int step = 1;

                if (!int.TryParse(valueRange[0], out start))
                {
                    var match = IdentifierPattern.Match(valueRange[0]);
                    if (match.Success)
                    {
                        start = idFoundCallback(match.Groups["id"].Value);
                    }
                    else
                    {
                        throw new Exception("Range start could not be parsed.");
                    }
                }

                int end = start;

                if (valueRange.Length > 1)
                {
                    if (!int.TryParse(valueRange[1], out end))
                    {
                        var match = IdentifierPattern.Match(valueRange[1]);
                        if (match.Success)
                        {
                            end = idFoundCallback(match.Groups["id"].Value);
                        }
                        else
                        {
                            throw new Exception("Range " + (valueRange.Length > 2 ? "step" : "end") + "could not be parsed.");
                        }
                    }
                }

                if (valueRange.Length > 2)
                {
                    if (!int.TryParse(valueRange[2], out end))
                    {
                        var match = IdentifierPattern.Match(valueRange[2]);
                        if (match.Success)
                        {
                            step = idFoundCallback(match.Groups["id"].Value);
                        }
                        else
                        {
                            throw new Exception("Range end could not be parsed.");
                        }
                    }
                }

                if (start < 0 || end < 0 || step <= 0)
                    throw new Exception("Range values must be greater than zero.");

                //if any values are greater than the length of the list - fail
                if (start >= maxVal || end >= maxVal)
                    throw new Exception("The start or end of a range is greater than the number of available elements in the list.");

                ranges.Add(Tuple.Create(start, end, step));
            }

            return ranges;
        }

        public override Value Evaluate(FSharpList<Value> args)
        {
            var list = ((Value.List)args[0]).Item;
            var len = list.Length;
            var offset = Convert.ToInt32(((Value.Number)args[1]).Item);

            if (offset <= 0)
                throw new Exception("\"" + InPortData[1].NickName + "\" argument must be greater than zero.");

            //sublist creation semantics are as follows:
            //EX. 1..2,5..8
            //This expression says give me elements 1-2 then jump 3 and give me elements 5-8
            //For a list 1,2,3,4,5,6,7,8,9,10, this will give us
            //1,2,5,8,2,3,6,9

            var paramLookup = args.Skip(2)
                                  .Select(
                                      (x, i) => new { Name = InPortData[i+2].NickName, Argument = x })
                                  .ToDictionary(x => x.Name, x => ((Value.Number)x.Argument).Item);

            var ranges = _parsed
                .Select(x => x.GetValue(paramLookup).Select(Convert.ToInt32).ToList())
                .ToList();

            //move through the list, creating sublists
            var finalList = new List<Value>();

            for (int j = 0; j < len; j+=offset)
            {
                var currList = new List<Value>();

                var query = ranges.Where(r => r[0] + j <= len - 1 && r.Last() + j <= len - 1);
                foreach (var range in query)
                {
                    currList.AddRange(range.Select(i => list.ElementAt(j+i)));
                }

                if (currList.Any())
                    finalList.Add(FScheme.Value.NewList(Utils.SequenceToFSharpList(currList)));
            }

            return FScheme.Value.NewList(Utils.SequenceToFSharpList(finalList));
        }

        protected override string DeserializeValue(string val)
        {
            return val;
        }
    }

    [NodeName("Repeat")]
    [NodeCategory(BuiltinNodeCategories.CORE_LISTS_CREATE)]
    [NodeDescription("Construct a list of a given item repeated a given number of times.")]
    public class Repeat : NodeWithOneOutput
    {
        public Repeat()
        {
            InPortData.Add(new PortData("thing", "The thing to repeat. This can be a single object or a list.", typeof(Value)));
            InPortData.Add(new PortData("length", "The number of times to repeat.", typeof(Value.Number)));
            OutPortData.Add(new PortData("list", "The list.", typeof(Value.List)));

            RegisterAllPorts();

            ArgumentLacing = LacingStrategy.Longest;
        }

        public override Value Evaluate(FSharpList<Value> args)
        {
            int n = Convert.ToInt16(((Value.Number) args[1]).Item);

            if(n<0)
                throw new Exception("Can't make a repeated list of a negative amount.");

            return Value.NewList(Utils.SequenceToFSharpList(Enumerable.Repeat(args[0], n).ToList()));
        }
    }

    [NodeName("Flatten Completely")]
    [NodeCategory(BuiltinNodeCategories.CORE_LISTS_MODIFY)]
    [NodeDescription("Flatten nested lists into one list.")]
    public class FlattenList : NodeWithOneOutput
    {
        public FlattenList()
        {
            InPortData.Add(new PortData("list", "The list of lists to flatten.", typeof(Value.List)));
            OutPortData.Add(new PortData("list", "The flattened list.", typeof(Value.List)));

            RegisterAllPorts();

            ArgumentLacing = LacingStrategy.Disabled;
        }

        internal static IEnumerable<Value> Flatten(IEnumerable<Value> list, ref int amt)
        {
            while (amt != 0)
            {
                bool keepFlattening = false;

                list = list.SelectMany<Value, Value>(
                    x =>
                    {
                        if (x is Value.List)
                        {
                            keepFlattening = true;
                            return (x as Value.List).Item;
                        }
                        return new[] { x };
                    }).ToList();

                if (keepFlattening)
                    amt--;
                else
                    break;
            }
            return list;
        }

        public override Value Evaluate(FSharpList<Value> args)
        {
            if (!args[0].IsList)
                throw new Exception("A list is required to flatten.");

            IEnumerable<Value> list = ((Value.List)args[0]).Item;

            int amt = -1;
            return Value.NewList(Utils.SequenceToFSharpList(Flatten(list, ref amt)));
        }
    }

    [NodeName("Flatten")]
    [NodeCategory(BuiltinNodeCategories.CORE_LISTS_MODIFY)]
    [NodeDescription("Flatten nested lists into one list.")]
    public class FlattenListAmt : NodeWithOneOutput
    {
        public FlattenListAmt()
        {
            InPortData.Add(new PortData("list", "The list of lists to flatten.", typeof(Value.List)));
            InPortData.Add(new PortData("amt", "Amount of nesting to remove.", typeof(Value.Number)));

            OutPortData.Add(new PortData("list", "The flattened list.", typeof(Value.List)));

            RegisterAllPorts();

            ArgumentLacing = LacingStrategy.Disabled;
        }

        public override Value Evaluate(FSharpList<Value> args)
        {
            if (!args[0].IsList)
                throw new Exception("A list is required to flatten.");

            IEnumerable<Value> list = ((Value.List)args[0]).Item;

            var oldAmt = Convert.ToInt32(((Value.Number)args[1]).Item);

            if (oldAmt < 0)
                throw new Exception("Cannot flatten a list by a negative amount.");

            var amt = oldAmt;
            var result = FlattenList.Flatten(list, ref amt);

            if (amt > 0)
                throw new Exception("List not nested enough to flatten by given amount. Nesting Amt = " + (oldAmt - amt) + ", Given Amt = " + oldAmt);

            return Value.NewList(Utils.SequenceToFSharpList(result));
        }
    }

    #endregion

    #region Boolean

    public abstract class Comparison : BuiltinFunction
    {
        protected Comparison(FSharpFunc<FSharpList<Value>, Value> op, string name)
            : base(op)
        {
            InPortData.Add(new PortData("x", "operand", typeof(Value.Number)));
            InPortData.Add(new PortData("y", "operand", typeof(Value.Number)));
            OutPortData.Add(new PortData("x" + name + "y", "comp", typeof(Value.Number)));

            RegisterAllPorts();
        }
    }

    [NodeName("Less Than")]
    [NodeCategory(BuiltinNodeCategories.LOGIC_COMPARISON)]
    [NodeDescription("Compares two numbers.")]
    [NodeSearchTags("less", "than", "<")]
    public class LessThan : Comparison
    {
        public LessThan() : base(FScheme.LT, "<") { }
    }

    [NodeName("Less Than Or Equal")]
    [NodeCategory(BuiltinNodeCategories.LOGIC_COMPARISON)]
    [NodeDescription("Compares two numbers.")]
    [NodeSearchTags("<=")]
    public class LessThanEquals : Comparison
    {
        public LessThanEquals() : base(FScheme.LTE, "≤") { }
    }

    [NodeName("Greater Than")]
    [NodeCategory(BuiltinNodeCategories.LOGIC_COMPARISON)]
    [NodeDescription("Compares two numbers.")]
    [NodeSearchTags(">")]
    public class GreaterThan : Comparison
    {
        public GreaterThan() : base(FScheme.GT, ">") { }
    }

    [NodeName("Greater Than Or Equal")]
    [NodeCategory(BuiltinNodeCategories.LOGIC_COMPARISON)]
    [NodeDescription("Compares two numbers.")]
    [NodeSearchTags(">=", "Greater Than Or Equal")]
    public class GreaterThanEquals : Comparison
    {
        public GreaterThanEquals() : base(FScheme.GTE, "≥") { }
    }

    [NodeName("Equal")]
    [NodeCategory(BuiltinNodeCategories.LOGIC_COMPARISON)]
    [NodeDescription("Compares two numbers.")]
    [NodeSearchTags("=")]
    public class Equal : Comparison
    {
        public Equal() : base(FSharpFunc<FSharpList<Value>, Value>.FromConverter(FScheme.EQ), "=") { }
    }

    [NodeName("And")]
    [NodeCategory(BuiltinNodeCategories.LOGIC_CONDITIONAL)]
    [NodeDescription("Boolean AND: Returns true only if both of the inputs are true. If either is false, returns false.")]
    public class And : NodeModel
    {
        public And()
        {
            InPortData.Add(new PortData("a", "operand", typeof(Value.Number)));
            InPortData.Add(new PortData("b", "operand", typeof(Value.Number)));
            OutPortData.Add(new PortData("a∧b", "result", typeof(Value.Number)));
            RegisterAllPorts();
        }

        protected internal override INode Build(Dictionary<NodeModel, Dictionary<int, INode>> preBuilt, int outPort)
        {
            Dictionary<int, INode> result;
            if (preBuilt.TryGetValue(this, out result)) 
                return result[outPort];

            if (Enumerable.Range(0, InPortData.Count).All(HasInput))
            {
                var ifNode = new ConditionalNode();
                ifNode.ConnectInput("test", Inputs[0].Item2.Build(preBuilt, Inputs[0].Item1));
                ifNode.ConnectInput("true", Inputs[1].Item2.Build(preBuilt, Inputs[1].Item1));
                ifNode.ConnectInput("false", new NumberNode(0));
                result = new Dictionary<int, INode>();
                result[outPort] = ifNode;
            }
            else
            {
                var ifNode = new ConditionalNode();
                ifNode.ConnectInput("test", new SymbolNode(InPortData[0].NickName));
                ifNode.ConnectInput("true", new SymbolNode(InPortData[1].NickName));
                ifNode.ConnectInput("false", new NumberNode(0));

                var node = new AnonymousFunctionNode(
                    InPortData.Select(x => x.NickName),
                    ifNode);

                //For each index in InPortData
                //for (int i = 0; i < InPortData.Count; i++)
                foreach (var data in Enumerable.Range(0, InPortData.Count).Where(HasInput))
                {
                    //Compile input and connect it
                    node.ConnectInput(
                        InPortData[data].NickName,
                        Inputs[data].Item2.Build(preBuilt, Inputs[data].Item1));
                }

                RequiresRecalc = false;
                OnEvaluate(); //TODO: insert call into actual ast using a begin

                result = new Dictionary<int, INode>();
                result[outPort] = node;
            }
            preBuilt[this] = result;
            return result[outPort];
        }
    }

    [NodeName("Or")]
    [NodeCategory(BuiltinNodeCategories.LOGIC_CONDITIONAL)]
    [NodeDescription("Boolean OR: Returns true if either of the inputs are true. If neither are true, returns false.")]
    public class Or : NodeModel
    {
        public Or()
        {
            InPortData.Add(new PortData("a", "operand", typeof(bool)));
            InPortData.Add(new PortData("b", "operand", typeof(bool)));
            OutPortData.Add(new PortData("a∨b", "result", typeof(bool)));
            RegisterAllPorts();
        }

        protected internal override INode Build(Dictionary<NodeModel, Dictionary<int, INode>> preBuilt, int outPort)
        {
            Dictionary<int, INode> result;
            if (preBuilt.TryGetValue(this, out result)) 
                return result[outPort];

            if (Enumerable.Range(0, InPortData.Count).All(HasInput))
            {
                var ifNode = new ConditionalNode();
                ifNode.ConnectInput("test", Inputs[0].Item2.Build(preBuilt, Inputs[0].Item1));
                ifNode.ConnectInput("true", new NumberNode(1));
                ifNode.ConnectInput("false", Inputs[1].Item2.Build(preBuilt, Inputs[1].Item1));

                result = new Dictionary<int, INode>();
                result[outPort] = ifNode;
            }
            else
            {
                var ifNode = new ConditionalNode();
                ifNode.ConnectInput("test", new SymbolNode(InPortData[0].NickName));
                ifNode.ConnectInput("true", new NumberNode(1));
                ifNode.ConnectInput("false", new SymbolNode(InPortData[1].NickName));

                var node = new AnonymousFunctionNode(
                    InPortData.Select(x => x.NickName),
                    ifNode);

                //For each index in InPortData
                //for (int i = 0; i < InPortData.Count; i++)
                foreach (var data in Enumerable.Range(0, InPortData.Count).Where(HasInput))
                {
                    //Compile input and connect it
                    node.ConnectInput(
                        InPortData[data].NickName,
                        Inputs[data].Item2.Build(preBuilt, Inputs[data].Item1));
                }

                RequiresRecalc = false;
                OnEvaluate(); //TODO: insert call into actual ast using a begin

                result = new Dictionary<int, INode>();
                result[outPort] = node;
            }
            preBuilt[this] = result;
            return result[outPort];
        }
    }

    [NodeName("Xor")]
    [NodeCategory(BuiltinNodeCategories.LOGIC_CONDITIONAL)]
    [NodeDescription("Boolean XOR: Returns true if one input is true and the other is false. If both inputs are the same, returns false.")]
    public class Xor : BuiltinFunction
    {
        public Xor()
            : base(FScheme.Xor)
        {
            InPortData.Add(new PortData("a", "operand", typeof(bool)));
            InPortData.Add(new PortData("b", "operand", typeof(bool)));
            OutPortData.Add(new PortData("a⊻b", "result", typeof(bool)));
            RegisterAllPorts();
        }
    }

    [NodeName("Not")]
    [NodeCategory(BuiltinNodeCategories.LOGIC_CONDITIONAL)]
    [NodeDescription("Boolean NOT: Inverts a boolean value. (True -> False, False -> True)")]
    [NodeSearchTags("invert")]
    public class Not : BuiltinFunction
    {
        public Not()
            : base(FScheme.Not)
        {
            InPortData.Add(new PortData("a", "operand", typeof(bool)));
            OutPortData.Add(new PortData("!a", "result", typeof(bool)));
            RegisterAllPorts();
        }
    }

    #endregion

    #region Math

    public abstract class MathBase : NodeWithOneOutput
    {
        protected MathBase()
        {
            ArgumentLacing = LacingStrategy.Longest;
        }
    }

    [NodeName("Add")]
    [NodeCategory(BuiltinNodeCategories.LOGIC_MATH_ARITHMETIC)]
    [NodeDescription("Adds two numbers.")]
    [NodeSearchTags("plus", "sum", "+")]
    public class Addition : MathBase
    {
        public Addition()
        {
            InPortData.Add(new PortData("x", "operand", typeof(Value.Number)));
            InPortData.Add(new PortData("y", "operand", typeof(Value.Number)));
            OutPortData.Add(new PortData("x+y", "sum", typeof(Value.Number)));
            RegisterAllPorts();
        }

        public override Value Evaluate(FSharpList<Value> args)
        {
            var x = ((Value.Number)args[0]).Item;
            var y = ((Value.Number)args[1]).Item;

            return Value.NewNumber(x + y);
        }
    }

    [NodeName("Subtract")]
    [NodeCategory(BuiltinNodeCategories.LOGIC_MATH_ARITHMETIC)]
    [NodeDescription("Subtracts two numbers.")]
    [NodeSearchTags("minus", "difference", "-")]
    public class Subtraction : MathBase
    {
        public Subtraction()
        {
            InPortData.Add(new PortData("x", "operand", typeof(Value.Number)));
            InPortData.Add(new PortData("y", "operand", typeof(Value.Number)));
            OutPortData.Add(new PortData("x-y", "difference", typeof(Value.Number)));
            RegisterAllPorts();
        }

        public override Value Evaluate(FSharpList<Value> args)
        {
            var x = ((Value.Number)args[0]).Item;
            var y = ((Value.Number)args[1]).Item;

            return Value.NewNumber(x - y);
        }
    }

    [NodeName("Multiply")]
    [NodeCategory(BuiltinNodeCategories.LOGIC_MATH_ARITHMETIC)]
    [NodeDescription("Multiplies two numbers.")]
    [NodeSearchTags("times", "product", "*")]
    public class Multiplication : MathBase
    {
        public Multiplication()
        {
            InPortData.Add(new PortData("x", "operand", typeof(Value.Number)));
            InPortData.Add(new PortData("y", "operand", typeof(Value.Number)));
            OutPortData.Add(new PortData("x∙y", "product", typeof(Value.Number)));
            RegisterAllPorts();
        }

        public override Value Evaluate(FSharpList<Value> args)
        {
            var x = ((Value.Number)args[0]).Item;
            var y = ((Value.Number)args[1]).Item;

            return Value.NewNumber(x * y);
        }
    }

    [NodeName("Divide")]
    [NodeCategory(BuiltinNodeCategories.LOGIC_MATH_ARITHMETIC)]
    [NodeDescription("Divides two numbers.")]
    [NodeSearchTags("division", "quotient", "/")]
    public class Division : MathBase
    {
        public Division()
        {
            InPortData.Add(new PortData("x", "operand", typeof(Value.Number)));
            InPortData.Add(new PortData("y", "operand", typeof(Value.Number)));
            OutPortData.Add(new PortData("x÷y", "result", typeof(Value.Number)));
            RegisterAllPorts();
        }

        public override Value Evaluate(FSharpList<Value> args)
        {
            var x = ((Value.Number)args[0]).Item;
            var y = ((Value.Number)args[1]).Item;

            return Value.NewNumber(x / y);
        }
    }

    [NodeName("Modulo")]
    [NodeCategory(BuiltinNodeCategories.LOGIC_MATH_ARITHMETIC)]
    [NodeDescription("Remainder of division of two numbers.")]
    [NodeSearchTags("%", "remainder")]
    public class Modulo : MathBase
    {
        public Modulo()
        {
            InPortData.Add(new PortData("x", "operand", typeof(Value.Number)));
            InPortData.Add(new PortData("y", "operand", typeof(Value.Number)));
            OutPortData.Add(new PortData("x%y", "result", typeof(Value.Number)));

            RegisterAllPorts();
        }

        public override Value Evaluate(FSharpList<Value> args)
        {
            var x = ((Value.Number)args[0]).Item;
            var y = ((Value.Number)args[1]).Item;

            return Value.NewNumber(x % y);
        }
    }

    [NodeName("Power")]
    [NodeCategory(BuiltinNodeCategories.LOGIC_MATH_ARITHMETIC)]
    [NodeDescription("Raises a number to the power of another.")]
    [NodeSearchTags("pow", "exponentiation", "^")]
    public class Pow : MathBase
    {
        public Pow()
        {
            InPortData.Add(new PortData("x", "operand", typeof(Value.Number)));
            InPortData.Add(new PortData("y", "operand", typeof(Value.Number)));
            OutPortData.Add(new PortData("x^y", "result", typeof(Value.Number)));

            RegisterAllPorts();
        }

        public override Value Evaluate(FSharpList<Value> args)
        {
            var x = ((Value.Number)args[0]).Item;
            var y = ((Value.Number)args[1]).Item;

            return Value.NewNumber(Math.Pow(x,y));
        }
    }

    [NodeName("Round")]
    [NodeCategory(BuiltinNodeCategories.LOGIC_MATH_ROUNDING)]
    [NodeDescription("Rounds a number to the nearest integer value.")]
    public class Round : MathBase
    {
        public Round()
        {
            InPortData.Add(new PortData("dbl", "A number", typeof(Value.Number)));
            OutPortData.Add(new PortData("int", "Rounded number", typeof(Value.Number)));

            RegisterAllPorts();
        }

        public override Value Evaluate(FSharpList<Value> args)
        {
            return Value.NewNumber(
               Math.Round(((Value.Number)args[0]).Item)
            );
        }
    }

    [NodeName("Floor")]
    [NodeCategory(BuiltinNodeCategories.LOGIC_MATH_ROUNDING)]
    [NodeDescription("Rounds a number to the nearest smaller integer.")]
    [NodeSearchTags("round")]
    public class Floor : MathBase
    {
        public Floor()
        {
            InPortData.Add(new PortData("dbl", "A number", typeof(Value.Number)));
            OutPortData.Add(new PortData("int", "Number rounded down", typeof(Value.Number)));

            RegisterAllPorts();
        }

        public override Value Evaluate(FSharpList<Value> args)
        {
            return Value.NewNumber(
               Math.Floor(((Value.Number)args[0]).Item)
            );
        }
    }

    [NodeName("Ceiling")]
    [NodeCategory(BuiltinNodeCategories.LOGIC_MATH_ROUNDING)]
    [NodeDescription("Rounds a number to the nearest larger integer value.")]
    [NodeSearchTags("round")]
    public class Ceiling : MathBase
    {
        public Ceiling()
        {
            InPortData.Add(new PortData("dbl", "A number", typeof(Value.Number)));
            OutPortData.Add(new PortData("int", "Number rounded up", typeof(Value.Number)));

            RegisterAllPorts();
        }

        public override Value Evaluate(FSharpList<Value> args)
        {
            return Value.NewNumber(
               Math.Ceiling(((Value.Number)args[0]).Item)
            );
        }
    }

    [NodeName("Random Number By Seed")]
    [NodeCategory(BuiltinNodeCategories.LOGIC_MATH_RANDOM)]
    [NodeDescription("Generates a uniform random number in the range [0.0, 1.0).")]
    public class RandomSeed : NodeWithOneOutput
    {
        public RandomSeed()
        {
            InPortData.Add(new PortData("num", "A number to function as a seed", typeof(Value.Number)));
            OutPortData.Add(new PortData("rand", "Random number between 0.0 and 1.0.", typeof(Value.Number)));
            RegisterAllPorts();

            ArgumentLacing = LacingStrategy.Longest;
        }

        private static System.Random random = new System.Random();
        public override Value Evaluate(FSharpList<Value> args)
        {
            random = new System.Random((int) ( (Value.Number) args[0] ).Item );
            return Value.NewNumber(random.NextDouble());
        }
    }

    [NodeName("Random Number")]
    [NodeCategory(BuiltinNodeCategories.LOGIC_MATH_RANDOM)]
    [NodeDescription("Generates a uniform random number in the range [0.0, 1.0).")]
    public class Random : NodeWithOneOutput
    {
        public Random()
        {
            OutPortData.Add(new PortData("rand", "Random number between 0.0 and 1.0.", typeof(Value.Number)));
            RegisterAllPorts();
        }

        private readonly System.Random _random = new System.Random();

        public override bool RequiresRecalc
        {
            get
            {
                return true;
            }
            set { }
        }

        public override Value Evaluate(FSharpList<Value> args)
        {
            return Value.NewNumber(_random.NextDouble());
        }
    }

    [NodeName("Random Number List")]
    [NodeCategory(BuiltinNodeCategories.LOGIC_MATH_RANDOM)]
    [NodeDescription("Generates a list of uniform random numbers in the range [0.0, 1.0).")]
    public class RandomList : NodeWithOneOutput
    {
        public RandomList()
        {
            InPortData.Add(new PortData("amt", "Number of random numbers to be generated.", typeof(Value.Number)));
            OutPortData.Add(new PortData("rand", "Random number between 0.0 and 1.0.", typeof(Value.List)));
            RegisterAllPorts();
        }

        private readonly System.Random _random = new System.Random();

        public override bool RequiresRecalc
        {
            get
            {
                return true;
            }
            set { }
        }

        public override Value Evaluate(FSharpList<Value> args)
        {
            var n = (int)((Value.Number)args[0]).Item;

            var result = FSharpList<Value>.Empty;

            while (n-- > 0)
                result = FSharpList<Value>.Cons(Value.NewNumber(_random.NextDouble()), result);

            return Value.NewList(result);
        }
    }

    [NodeName("e")]
    [NodeCategory(BuiltinNodeCategories.LOGIC_MATH_CONSTANTS)]
    [NodeDescription("e (base of natural logarithm) constant")]
    [NodeSearchTags("statistics", "natural", "logarithm")]
    [IsInteractive(false)]
    public class EConstant : NodeModel
    {
        public EConstant()
        {
            OutPortData.Add(new PortData("2.71828...", "e", typeof(Value.Number)));
            RegisterAllPorts();

            OldValue = Value.NewNumber(Math.E);
        }

        public override bool RequiresRecalc
        {
            get
            {
                return false;
            }
            set { }
        }

        public override AssociativeNode AstIdentifier
        {
            get
            {
                return AstFactory.BuildDoubleNode(Math.E);
            }
        }

        protected internal override INode Build(Dictionary<NodeModel, Dictionary<int, INode>> preBuilt, int outPort)
        {
            Dictionary<int, INode> result;
            if (!preBuilt.TryGetValue(this, out result))
            {
                result = new Dictionary<int, INode>();
                result[outPort] = new NumberNode(Math.E);
                preBuilt[this] = result;
            }
            return result[outPort];
        }
    }

    [NodeName("Pi")]
    [NodeCategory(BuiltinNodeCategories.LOGIC_MATH_CONSTANTS)]
    [NodeDescription("Pi constant")]
    [NodeSearchTags("trigonometry", "circle", "π")]
    [IsInteractive(false)]
    public class Pi : NodeModel
    {
        public Pi()
        {
            OutPortData.Add(new PortData("3.14159...", "pi", typeof(Value.Number)));
            RegisterAllPorts();

            OldValue = Value.NewNumber(Math.PI);
        }

        public override bool RequiresRecalc
        {
            get
            {
                return false;
            }
            set { }
        }

        public override AssociativeNode AstIdentifier
        {
            get
            {
                return AstFactory.BuildDoubleNode(Math.PI);
            }
        }

        protected internal override INode Build(Dictionary<NodeModel, Dictionary<int, INode>> preBuilt, int outPort)
        {
            Dictionary<int, INode> result;
            if (!preBuilt.TryGetValue(this, out result))
            {
                result = new Dictionary<int, INode>();
                result[outPort] = new NumberNode(3.14159265358979);
                preBuilt[this] = result;
            }
            return result[outPort];
        }
    }

    [NodeName("2*Pi")]
    [NodeCategory(BuiltinNodeCategories.LOGIC_MATH_CONSTANTS)]
    [NodeDescription("Pi constant")]
    [NodeSearchTags("trigonometry", "circle", "π")]
    [IsInteractive(false)]
    [AlsoKnownAs("Dynamo.Nodes.2Pi", "Dynamo.Nodes.dyn2Pi")]
    public class PiTimes2 : NodeModel
    {
        public PiTimes2()
        {
            OutPortData.Add(new PortData("3.14159...*2", "2*pi", typeof(Value.Number)));
            RegisterAllPorts();

            OldValue = Value.NewNumber(Math.PI*2);
        }

        public override bool RequiresRecalc
        {
            get
            {
                return false;
            }
            set { }
        }

        public override AssociativeNode AstIdentifier
        {
            get
            {
                return AstFactory.BuildDoubleNode(Math.PI * 2);
            }
        }

        protected internal override INode Build(Dictionary<NodeModel, Dictionary<int, INode>> preBuilt, int outPort)
        {
            Dictionary<int, INode> result;
            if (!preBuilt.TryGetValue(this, out result))
            {
                result = new Dictionary<int, INode>();
                result[outPort] = new NumberNode(3.14159265358979 * 2);
                preBuilt[this] = result;
            }
            return result[outPort];
        }
    }

    [NodeName("Sine")]
    [NodeCategory(BuiltinNodeCategories.LOGIC_MATH_TRIGONOMETRY)]
    [NodeDescription("Computes the sine of the given angle.")]
    public class Sin : MathBase
    {
        public Sin()
        {
            InPortData.Add(new PortData("θ", "Angle in radians", typeof(Value.Number)));
            OutPortData.Add(new PortData("sin(θ)", "Sine value of the given angle", typeof(Value.Number)));

            RegisterAllPorts();
        }

        public override Value Evaluate(FSharpList<Value> args)
        {
            var input = args[0];

            if (input.IsList)
            {
                return Value.NewList(
                   FSchemeInterop.Utils.SequenceToFSharpList(
                      ((Value.List)input).Item.Select(
                         x =>
                            Value.NewNumber(Math.Sin(((Value.Number)x).Item))
                      )
                   )
                );
            }
            else
            {
                double theta = ((Value.Number)input).Item;
                return Value.NewNumber(Math.Sin(theta));
            }
        }
    }

    [NodeName("Cosine")]
    [NodeCategory(BuiltinNodeCategories.LOGIC_MATH_TRIGONOMETRY)]
    [NodeDescription("Computes the cosine of the given angle.")]
    public class Cos : MathBase
    {
        public Cos()
        {
            InPortData.Add(new PortData("θ", "Angle in radians", typeof(Value.Number)));
            OutPortData.Add(new PortData("cos(θ)", "Cosine value of the given angle", typeof(Value.Number)));

            RegisterAllPorts();
        }

        public override Value Evaluate(FSharpList<Value> args)
        {
            var input = args[0];

            if (input.IsList)
            {
                return Value.NewList(
                   FSchemeInterop.Utils.SequenceToFSharpList(
                      ((Value.List)input).Item.Select(
                         x =>
                            Value.NewNumber(Math.Cos(((Value.Number)x).Item))
                      )
                   )
                );
            }
            else
            {
                double theta = ((Value.Number)input).Item;
                return Value.NewNumber(Math.Cos(theta));
            }
        }
    }

    [NodeName("Tangent")]
    [NodeCategory(BuiltinNodeCategories.LOGIC_MATH_TRIGONOMETRY)]
    [NodeDescription("Computes the tangent of the given angle.")]
    public class Tan : MathBase
    {
        public Tan()
        {
            InPortData.Add(new PortData("θ", "Angle in radians", typeof(Value.Number)));
            OutPortData.Add(new PortData("tan(θ)", "Tangent value of the given angle", typeof(Value.Number)));

            RegisterAllPorts();
        }

        public override Value Evaluate(FSharpList<Value> args)
        {
            var input = args[0];

            if (input.IsList)
            {
                return Value.NewList(
                   FSchemeInterop.Utils.SequenceToFSharpList(
                      ((Value.List)input).Item.Select(
                         x =>
                            Value.NewNumber(Math.Tan(((Value.Number)x).Item))
                      )
                   )
                );
            }
            else
            {
                double theta = ((Value.Number)input).Item;
                return Value.NewNumber(Math.Tan(theta));
            }
        }
    }

    [NodeName("Average")]
    [NodeCategory(BuiltinNodeCategories.CORE_LISTS_QUERY)]
    [NodeDescription("Averages a list of numbers.")]
    [NodeSearchTags("avg")]
    public class Average : MathBase
    {
        public Average()
        {
            InPortData.Add(new PortData("numbers", "The list of numbers to average.", typeof(Value.List)));
            OutPortData.Add(new PortData("avg", "average", typeof(Value.Number)));
            RegisterAllPorts();
        }

        public override Value Evaluate(FSharpList<Value> args)
        {
            if (!args[0].IsList)
                throw new Exception("A list of numbers is required to average.");

            var vals = ((Value.List)args[0]).Item.Select(
               x => ((Value.Number)x).Item
            );

            var average = vals.Average();

            return Value.NewNumber(average);
        }
    }

    [NodeName("Smooth")]
    [NodeCategory(BuiltinNodeCategories.CORE_LISTS_QUERY)]
    [NodeDescription("Smooths a list of numbers using a running average.")]
    [NodeSearchTags("running average", "moving average", "sma")]
    public class Smooth : MathBase
    {
        Queue<Value.Number> values = new Queue<Value.Number>();
        int maxNumValues = 10;

        public Smooth()
        {
            InPortData.Add(new PortData("val", "The current value.", typeof(Value.Container)));
            OutPortData.Add(new PortData("avg", "uses a simple moving average to smooth out values that fluctuate over time", typeof(Value.Number)));
            RegisterAllPorts();

            ArgumentLacing = LacingStrategy.Longest;
        }

        public override Value Evaluate(FSharpList<Value> args)
        {
            if (!args[0].IsNumber)
                throw new Exception("A number is required to smooth.");

            if (values.Count() < maxNumValues)
                values.Enqueue((Value.Number)args[0]); // add current values to queue until it fills up
            else
                values.Dequeue();//throw out the first value once we are up to the full queue amount

            var average = values.Average(num => num.Item);

            return Value.NewNumber(average);
        }
    }

    #endregion

    #region Control Flow

    //TODO: Setup proper IsDirty smart execution management
    [NodeName("Perform All")]
    [NodeCategory(BuiltinNodeCategories.CORE_EVALUATE)]
    [NodeDescription("Evaluates all inputs in order, and returns result of the last input.")]
    [NodeSearchTags("begin")]
    public class Begin : VariableInput
    {
        public Begin()
        {
            InPortData.Add(new PortData("expr1", "Expression #1", typeof(object)));
            InPortData.Add(new PortData("expr2", "Expression #2", typeof(object)));
            OutPortData.Add(new PortData("last", "Result of final expression", typeof(object)));

            RegisterAllPorts();
        }

        protected internal override void RemoveInput()
        {
            if (InPortData.Count > 2)
                base.RemoveInput();
        }

        protected override string GetInputRootName()
        {
            return "expr";
        }

        protected override string GetTooltipRootName()
        {
            return "Expression #";
        }

        protected override int GetInputNameIndex()
        {
            return InPortData.Count + 1;
        }

        private INode nestedBegins(Stack<Tuple<int, NodeModel>> inputs, Dictionary<NodeModel, Dictionary<int, INode>> preBuilt)
        {
            var popped = inputs.Pop();
            var firstVal = popped.Item2.Build(preBuilt, popped.Item1);

            if (inputs.Any())
            {
                var newBegin = new BeginNode(new List<string>() { "expr1", "expr2" });
                newBegin.ConnectInput("expr1", nestedBegins(inputs, preBuilt));
                newBegin.ConnectInput("expr2", firstVal);
                return newBegin;
            }
            else
                return firstVal;
        }

        protected internal override INode Build(Dictionary<NodeModel, Dictionary<int, INode>> preBuilt, int outPort)
        {
            if (!Enumerable.Range(0, InPortData.Count).All(HasInput))
            {
                Error("All inputs must be connected.");
                throw new Exception("Begin Node requires all inputs to be connected.");
            }
            
            Dictionary<int, INode> result;
            if (!preBuilt.TryGetValue(this, out result))
            {
                result = new Dictionary<int, INode>(); 
                result[outPort] = 
                    nestedBegins(
                        new Stack<Tuple<int, NodeModel>>(
                            Enumerable.Range(0, InPortData.Count).Select(x => Inputs[x])),
                    preBuilt);
                preBuilt[this] = result;
            }
            return result[outPort];
        }

        public override Value Evaluate(FSharpList<Value> args)
        {
            throw new NotImplementedException();
        }
    }

    [NodeName("Apply Function to List")]
    [NodeCategory(BuiltinNodeCategories.CORE_EVALUATE)]
    [NodeDescription("Applies a function to a list of arguments.")]
    public class ApplyList : NodeWithOneOutput
    {
        public ApplyList()
        {
            InPortData.Add(new PortData("func", "Function", typeof(Value.Function)));
            InPortData.Add(new PortData("args", "List of arguments to apply function to.", typeof(Value.List)));

            OutPortData.Add(new PortData("result", "Result of function application.", typeof(object)));

            RegisterAllPorts();
        }

        public override Value Evaluate(FSharpList<Value> args)
        {
            var f = ((Value.Function)args[0]).Item;
            var fArgs = ((Value.List)args[1]).Item;

            return f.Invoke(fArgs);
        }
    }

    //TODO: Setup proper IsDirty smart execution management
    [NodeName("Apply Function")]
    [NodeCategory(BuiltinNodeCategories.CORE_EVALUATE)]
    [NodeDescription("Applies a function to arguments.")]
    public class Apply1 : VariableInput
    {
        public Apply1()
        {
            InPortData.Add(new PortData("func", "Function", typeof(object)));
            OutPortData.Add(new PortData("result", "Result of function application.", typeof(object)));

            RegisterAllPorts();
        }

        protected override string GetInputRootName()
        {
            return "arg";
        }

        protected override string GetTooltipRootName()
        {
            return "Argument #";
        }

        public override Value Evaluate(FSharpList<Value> args)
        {
            var f = ((Value.Function)args[0]).Item;
            var fArgs = args.Tail;

            return f.Invoke(fArgs);
        }

        protected internal override void RemoveInput()
        {
            if (InPortData.Count > 1)
                base.RemoveInput();
        }

        protected override void SaveNode(XmlDocument xmlDoc, XmlElement nodeElement, SaveContext context)
        {
            //Debug.WriteLine(pd.Object.GetType().ToString());
            foreach (var inport in InPortData.Skip(1))
            {
                XmlElement input = xmlDoc.CreateElement("Input");

                input.SetAttribute("name", inport.NickName);

                nodeElement.AppendChild(input);
            }
        }

        protected override void LoadNode(XmlNode nodeElement)
        {
            foreach (XmlNode subNode in nodeElement.ChildNodes)
            {
                if (subNode.Name == "Input")
                {
                    var attr = subNode.Attributes["name"].Value;

                    if (!attr.Equals("func"))
                        InPortData.Add(new PortData(subNode.Attributes["name"].Value, "", typeof(object)));
                }
            }
            RegisterAllPorts();
        }
    }

    //TODO: Setup proper IsDirty smart execution management
    [NodeName("If")]
    [NodeCategory(BuiltinNodeCategories.LOGIC_CONDITIONAL)]
    [NodeDescription("Conditional statement")]
    public class Conditional : NodeModel
    {
        public Conditional()
        {
            InPortData.Add(new PortData("test", "Test block", typeof(bool)));
            InPortData.Add(new PortData("true", "True block", typeof(object), Value.NewDummy("Empty true")));
            InPortData.Add(new PortData("false", "False block", typeof(object), Value.NewDummy("Empty false")));
            OutPortData.Add(new PortData("result", "Result", typeof(object)));

            RegisterAllPorts();

            foreach (var port in InPorts.Skip(1))
            {
                port.DefaultValueEnabled = false;
            }
        }

        protected internal override INode Build(Dictionary<NodeModel, Dictionary<int, INode>> preBuilt, int outPort)
        {
            if (!HasInput(0))
            {
                Error("Test input must be connected.");
                throw new Exception("If Node requires test input to be connected.");
            }
            return base.Build(preBuilt, outPort);
        }

        protected override InputNode Compile(IEnumerable<string> portNames)
        {
            return new ConditionalNode(portNames);
        }
    }
    
    [NodeName("Debug Breakpoint")]
    [NodeCategory(BuiltinNodeCategories.CORE_EVALUATE)]
    [NodeDescription("Halts execution until user clicks button.")]
    public partial class Breakpoint : NodeWithOneOutput
    {
        public Breakpoint()
        {
            InPortData.Add(new PortData("", "Object to inspect", typeof(object)));
            OutPortData.Add(new PortData("", "Object inspected", typeof(object)));
            RegisterAllPorts();
        }

        private bool Enabled { get; set; }

        public override Value Evaluate(FSharpList<Value> args)
        {
            var result = args[0];

            DynamoLogger.Instance.Log(FScheme.print(result));

            if (Controller.DynamoViewModel.RunInDebug)
            {
                Enabled = true;
                Select();
                Controller.DynamoViewModel.ShowElement(this);

                while (Enabled)
                {
                    Thread.Sleep(1);
                }
            }

            return result;
        }
    }

    #endregion

    #region Interactive Primitive Types

    #region Base Classes

    [IsInteractive(true)]
    public abstract partial class BasicInteractive<T> : NodeWithOneOutput
    {
        private T _value;
        public virtual T Value
        {
            get
            {
                return _value;
            }
            set
            {
                if (_value == null || !_value.Equals(value))
                {
                    _value = value;
                    //DynamoLogger.Instance.Log("Value changed to: " + _value);
                    RequiresRecalc = value != null;
                    RaisePropertyChanged("Value");
                }
            }
        }

        protected abstract T DeserializeValue(string val);

        protected BasicInteractive()
        {
            Type type = typeof(T);
            OutPortData.Add(new PortData("", type.Name, type));
        }

        protected override void SaveNode(XmlDocument xmlDoc, XmlElement nodeElement, SaveContext context)
        {
            //Debug.WriteLine(pd.Object.GetType().ToString());
            XmlElement outEl = xmlDoc.CreateElement(typeof(T).FullName);
            outEl.SetAttribute("value", Value.ToString());
            nodeElement.AppendChild(outEl);
        }

        protected override void LoadNode(XmlNode nodeElement)
        {
            foreach (XmlNode subNode in nodeElement.ChildNodes)
            {
                if (subNode.Name.Equals(typeof(T).FullName))
                {
                    Value = DeserializeValue(subNode.Attributes[0].Value);
                }
            }
        }

        public override string PrintExpression()
        {
            return Value.ToString();
        }
    }

    public abstract class Double : BasicInteractive<double>
    {
        public override Value Evaluate(FSharpList<Value> args)
        {
            return FScheme.Value.NewNumber(Value);
        }

        protected override void SaveNode(XmlDocument xmlDoc, XmlElement nodeElement, SaveContext context)
        {
            XmlElement outEl = xmlDoc.CreateElement(typeof(double).FullName);
            outEl.SetAttribute("value", Value.ToString(CultureInfo.InvariantCulture));
            nodeElement.AppendChild(outEl);
        }

        #region Serialization/Deserialization Methods

        protected override void SerializeCore(XmlElement element, SaveContext context)
        {
            base.SerializeCore(element, context); //Base implementation must be called
            if (context == SaveContext.Undo)
            {
                XmlElementHelper helper = new XmlElementHelper(element);
                helper.SetAttribute("doubleValue", Value);
            }
        }

        protected override void DeserializeCore(XmlElement element, SaveContext context)
        {
            base.DeserializeCore(element, context); //Base implementation must be called
            if (context == SaveContext.Undo)
            {
                XmlElementHelper helper = new XmlElementHelper(element);
                Value = helper.ReadDouble("doubleValue");
            }
        }

        #endregion

        protected override void BuildAstNode(IAstBuilder builder, List<AssociativeNode> inputs)
        {
            builder.Build(this, inputs);
        }
    }

    public abstract class Bool : BasicInteractive<bool>
    {
        public override Value Evaluate(FSharpList<Value> args)
        {
            return FScheme.Value.NewNumber(Value ? 1 : 0);
        }

        protected override void BuildAstNode(IAstBuilder builder, List<AssociativeNode> inputs)
        {
            builder.Build(this, inputs);
        }

        #region Serialization/Deserialization Methods

        protected override void SerializeCore(XmlElement element, SaveContext context)
        {
            base.SerializeCore(element, context); //Base implementation must be called
            if (context == SaveContext.Undo)
            {
                XmlElementHelper helper = new XmlElementHelper(element);
                helper.SetAttribute("boolValue", Value);
            }
        }

        protected override void DeserializeCore(XmlElement element, SaveContext context)
        {
            base.DeserializeCore(element, context); //Base implementation must be called
            if (context == SaveContext.Undo)
            {
                XmlElementHelper helper = new XmlElementHelper(element);
                Value = helper.ReadBoolean("boolValue");
            }
        }

        #endregion
    }

    public abstract partial class String : BasicInteractive<string>
    {
        public override Value Evaluate(FSharpList<Value> args)
        {
            return FScheme.Value.NewString(Value);
        }

        public override string PrintExpression()
        {
            return "\"" + base.PrintExpression() + "\"";
        }

        protected override void BuildAstNode(IAstBuilder builder, List<AssociativeNode> inputs)
        {
            builder.Build(this, inputs);
        }

        #region Serialization/Deserialization Methods

        protected override void SerializeCore(XmlElement element, SaveContext context)
        {
            base.SerializeCore(element, context); //Base implementation must be called
            if (context == SaveContext.Undo)
            {
                XmlElementHelper helper = new XmlElementHelper(element);
                helper.SetAttribute("stringValue", Value);
            }
        }

        protected override void DeserializeCore(XmlElement element, SaveContext context)
        {
            base.DeserializeCore(element, context); //Base implementation must be called
            if (context == SaveContext.Undo)
            {
                XmlElementHelper helper = new XmlElementHelper(element);
                Value = helper.ReadString("stringValue");
            }
        }

        #endregion
    }

    #endregion

    public delegate double ConversionDelegate(double value);

    [NodeName("Number")]
    [NodeCategory(BuiltinNodeCategories.CORE_INPUT)]
    [NodeDescription("Creates a number.")]
    public partial class DoubleInput : NodeWithOneOutput
    {
        public DoubleInput()
        {
            OutPortData.Add(new PortData("", "", typeof(Value.Number)));

            RegisterAllPorts();

            _convertToken = Convert;
        }

        public virtual double Convert(double value)
        {
            return value;
        }

        private List<IDoubleSequence> _parsed;
        private string _value;
        protected ConversionDelegate _convertToken;

        public string Value
        {
            get { return _value; }
            set
            {
                if (_value != null && _value.Equals(value)) 
                    return;

                _value = value;

                var idList = new List<string>();

                try
                {
                    _parsed = ParseValue(value, new[] { '\n' }, idList, _convertToken);

                    InPortData.Clear();

                    foreach (var id in idList)
                    {
                        InPortData.Add(new PortData(id, "variable", typeof (Value.Number)));
                    }

                    RegisterInputs();

                    ArgumentLacing = InPortData.Any() ? LacingStrategy.Longest : LacingStrategy.Disabled;
                }
                catch (Exception e)
                {
                    Error(e.Message);
                }

                RequiresRecalc = value != null;
                RaisePropertyChanged("Value");
            }
        }

        protected override void SaveNode(XmlDocument xmlDoc, XmlElement nodeElement, SaveContext context)
        {
            //Debug.WriteLine(pd.Object.GetType().ToString());
            XmlElement outEl = xmlDoc.CreateElement(typeof(double).FullName);
            outEl.SetAttribute("value", Value);
            nodeElement.AppendChild(outEl);
        }

        protected override void LoadNode(XmlNode nodeElement)
        {
            foreach (XmlNode subNode in nodeElement.ChildNodes.Cast<XmlNode>().Where(subNode => subNode.Name.Equals(typeof(double).FullName)))
            {
                Value = subNode.Attributes[0].Value;
            }
        }

        #region Serialization/Deserialization Methods

        protected override void SerializeCore(XmlElement element, SaveContext context)
        {
            base.SerializeCore(element, context); //Base implementation must be called

            if (context == SaveContext.Undo)
            {
                XmlElementHelper helper = new XmlElementHelper(element);
                helper.SetAttribute("doubleInputValue", Value);
            }
        }

        protected override void DeserializeCore(XmlElement element, SaveContext context)
        {
            base.DeserializeCore(element, context); //Base implementation must be called

            if (context == SaveContext.Undo)
            {
                XmlElementHelper helper = new XmlElementHelper(element);
                this.Value = helper.ReadString("doubleInputValue");
            }
        }

        #endregion

        public static List<IDoubleSequence> ParseValue(string text, char[] seps, List<string> identifiers, ConversionDelegate convertToken)
        {
            var idSet = new HashSet<string>(identifiers);
            return text.Replace(" ", "").Split(seps, StringSplitOptions.RemoveEmptyEntries).Select(
                delegate(string x)
                {
                    var rangeIdentifiers = x.Split(
                        Sublists.RangeSeparatorTokens,
                        StringSplitOptions.RemoveEmptyEntries).Select(s => s.Trim()).ToArray();

                    if (rangeIdentifiers.Length > 3)
                        throw new Exception("Bad range syntax: not of format \"start..end[..(increment|#count)]\"");

                    if (rangeIdentifiers.Length == 0)
                        throw new Exception("No identifiers found.");

                    IDoubleInputToken startToken = ParseToken(rangeIdentifiers[0], idSet, identifiers);

                    if (rangeIdentifiers.Length > 1)
                    {
                        if (rangeIdentifiers[1].StartsWith("#"))
                        {
                            var countToken = rangeIdentifiers[1].Substring(1);
                            IDoubleInputToken endToken = ParseToken(countToken, idSet, identifiers);

                            if (rangeIdentifiers.Length > 2)
                            {
                                if (rangeIdentifiers[2].StartsWith("#") || rangeIdentifiers[2].StartsWith("~"))
                                    throw new Exception("Cannot use range or approx. identifier on increment field when one has already been used to specify a count.");
                                return new Sequence(startToken, ParseToken(rangeIdentifiers[2], idSet, identifiers), endToken, convertToken);
                            }

                            return new Sequence(startToken, new DoubleToken(1), endToken, convertToken) as IDoubleSequence;
                        }
                        else
                        {
                            IDoubleInputToken endToken = ParseToken(rangeIdentifiers[1], idSet, identifiers);

                            if (rangeIdentifiers.Length > 2)
                            {
                                if (rangeIdentifiers[2].StartsWith("#"))
                                {
                                    var count = rangeIdentifiers[2].Substring(1);
                                    IDoubleInputToken countToken = ParseToken(count, idSet, identifiers);

                                    return new CountRange(startToken, countToken, endToken, convertToken);
                                }

                                if (rangeIdentifiers[2].StartsWith("~"))
                                {
                                    var approx = rangeIdentifiers[2].Substring(1);
                                    IDoubleInputToken approxToken = ParseToken(approx, idSet, identifiers);

                                    return new ApproxRange(startToken, approxToken, endToken, convertToken);
                                }

                                return new Range(startToken, ParseToken(rangeIdentifiers[2], idSet, identifiers), endToken, convertToken);
                            }
                            return new Range(startToken, new DoubleToken(1), endToken, convertToken) as IDoubleSequence;
                        }

                    }

                    return new OneNumber(startToken, convertToken) as IDoubleSequence;
                }).ToList();
        }

        private static IDoubleInputToken ParseToken(string id, HashSet<string> identifiers, List<string> list)
        {
            double dbl;
            if (double.TryParse(id, NumberStyles.Any, CultureInfo.CurrentCulture, out dbl))
                return new DoubleToken(dbl);

            var match = Sublists.IdentifierPattern.Match(id);
            if (match.Success)
            {
                var tokenId = match.Groups["id"].Value;
                if (!identifiers.Contains(tokenId))
                {
                    identifiers.Add(tokenId);
                    list.Add(tokenId);
                }
                return new IdentifierToken(tokenId);
            }

            throw new Exception("Bad identifier syntax: \"" + id + "\"");
        }

        public override Value Evaluate(FSharpList<Value> args)
        {
            var paramDict = InPortData.Select(x => x.NickName)
                .Zip(args, Tuple.Create)
                .ToDictionary(x => x.Item1, x => ((Value.Number)x.Item2).Item);

            return _parsed.Count == 1
                ? _parsed[0].GetFSchemeValue(paramDict)
                : FScheme.Value.NewList(Utils.SequenceToFSharpList(_parsed.Select(x => x.GetFSchemeValue(paramDict))));
        }

        protected override void BuildAstNode(IAstBuilder builder, List<AssociativeNode> inputs)
        {
            var paramDict = InPortData.Select(x => x.NickName)
                .Zip(inputs, Tuple.Create)
                .ToDictionary(x => x.Item1, x => x.Item2);

            List<AssociativeNode> newInputs = null;
            if (_parsed.Count == 1)
            {
                newInputs = new List<AssociativeNode> { _parsed[0].GetAstNode(paramDict)};
            }
            else
            {
                newInputs = _parsed.Select(x => x.GetAstNode(paramDict)).ToList();
            }

            builder.Build(this, newInputs);
        }

        public interface IDoubleSequence
        {
            Value GetFSchemeValue(Dictionary<string, double> idLookup);
            IEnumerable<double> GetValue(Dictionary<string, double> idLookup);
            AssociativeNode GetAstNode(Dictionary<string, AssociativeNode> idLookup);
        }

        private class OneNumber : IDoubleSequence
        {
            private readonly IDoubleInputToken _token;
            private readonly double? _result;
            private readonly ConversionDelegate _convert;
 
            public OneNumber(IDoubleInputToken t, ConversionDelegate convertToken)
            {
                _token = t;
                _convert = convertToken;

                if (_token is DoubleToken)
                    _result = _convert(GetValue(null).First());
            }

            public Value GetFSchemeValue(Dictionary<string, double> idLookup)
            {
                return FScheme.Value.NewNumber(GetValue(idLookup).First());
            }

            public IEnumerable<double> GetValue(Dictionary<string, double> idLookup)
            {
                yield return _result ?? _token.GetValue(idLookup);
            }

            public AssociativeNode GetAstNode(Dictionary<string, AssociativeNode> idLookup)
            {
                if (_result == null)
                {
                    return _token.GetAstNode(idLookup);
                }
                else
                {
                    return new DoubleNode { value = _result.GetValueOrDefault().ToString() };
                }
            }
        }

        private class Sequence : IDoubleSequence
        {
            private readonly IDoubleInputToken _start;
            private readonly IDoubleInputToken _step;
            private readonly IDoubleInputToken _count;
            private readonly ConversionDelegate _convert;

            private readonly IEnumerable<double> _result;

            public Sequence(IDoubleInputToken start, IDoubleInputToken step, IDoubleInputToken count, ConversionDelegate convertToken)
            {
                _start = start;
                _step = step;
                _count = count;
                _convert = convertToken;

                if (_start is DoubleToken && _step is DoubleToken && _count is DoubleToken)
                {
                    _result = GetValue(null);
                }
            }

            public Value GetFSchemeValue(Dictionary<string, double> idLookup)
            {
                return FScheme.Value.NewList(
                    Utils.SequenceToFSharpList(
                        GetValue(idLookup).Select(FScheme.Value.NewNumber)));
            }

            public IEnumerable<double> GetValue(Dictionary<string, double> idLookup)
            {
                if (_result == null)
                {
                    var step = _step.GetValue(idLookup);

                    if (step == 0)
                        throw new Exception("Can't have 0 step.");

                    var start = _start.GetValue(idLookup);
                    var count = (int)_count.GetValue(idLookup);

                    if (count < 0)
                    {
                        count *= -1;
                        start += step * (count - 1);
                        step *= -1;
                    }

                    return CreateSequence(start, step, count);
                }
                return _result;
            }

            private static IEnumerable<double> CreateSequence(double start, double step, int count)
            {
                for (var i = 0; i < count; i++)
                {
                    yield return start;
                    start += step;
                }
            }

            public AssociativeNode GetAstNode(Dictionary<string, AssociativeNode> idLookup)
            {
                RangeExprNode rangeExpr = new RangeExprNode();
                rangeExpr.FromNode = _start.GetAstNode(idLookup);
                rangeExpr.ToNode = _step.GetAstNode(idLookup);
                rangeExpr.StepNode = _step.GetAstNode(idLookup);
                rangeExpr.stepoperator = ProtoCore.DSASM.RangeStepOperator.stepsize;
                return rangeExpr;
            }
        }

        private class Range : IDoubleSequence
        {
            private readonly IDoubleInputToken _start;
            private readonly IDoubleInputToken _step;
            private readonly IDoubleInputToken _end;
            private readonly ConversionDelegate _convert;

            private readonly IEnumerable<double> _result;

            public Range(IDoubleInputToken start, IDoubleInputToken step, IDoubleInputToken end, ConversionDelegate convertToken)
            {
                _start = start;
                _step = step;
                _end = end;
                _convert = convertToken;

                if (_start is DoubleToken && _step is DoubleToken && _end is DoubleToken)
                {
                    _result = GetValue(null);
                }
            }

            public Value GetFSchemeValue(Dictionary<string, double> idLookup)
            {
                return FScheme.Value.NewList(
                    Utils.SequenceToFSharpList(
                        GetValue(idLookup).Select(FScheme.Value.NewNumber)));
            }

            public IEnumerable<double> GetValue(Dictionary<string, double> idLookup)
            {
                if (_result == null)
                {
                    var step = _convert(_step.GetValue(idLookup));

                    if (step == 0)
                        throw new Exception("Can't have 0 step.");

                    var start = _convert(_start.GetValue(idLookup));
                    var end = _convert(_end.GetValue(idLookup));

                    return Process(start, step, end);
                }
                return _result;
            }

            protected virtual IEnumerable<double> Process(double start, double step, double end)
            {
                if (step < 0)
                {
                    step *= -1;
                    var tmp = end;
                    end = start;
                    start = tmp;
                }

                var countingUp = start < end;

                return countingUp 
                    ? FScheme.Range(start, step, end) 
                    : FScheme.Range(end, step, start).Reverse();
            }

            protected virtual ProtoCore.DSASM.RangeStepOperator GetRangeExpressionOperator()
            {
                return ProtoCore.DSASM.RangeStepOperator.stepsize;
            }

            public AssociativeNode GetAstNode(Dictionary<string, AssociativeNode> idLookup)
            {
                RangeExprNode rangeExpr = new RangeExprNode();
                rangeExpr.FromNode = _start.GetAstNode(idLookup);
                rangeExpr.ToNode = _end.GetAstNode(idLookup);
                rangeExpr.StepNode = _step.GetAstNode(idLookup);
                rangeExpr.stepoperator = GetRangeExpressionOperator();
                return rangeExpr;
            }
        }

        private class CountRange : Range
        {
            public CountRange(IDoubleInputToken startToken, IDoubleInputToken countToken, IDoubleInputToken endToken, ConversionDelegate convertToken)
                : base(startToken, countToken, endToken, convertToken)
            { }

            protected override IEnumerable<double> Process(double start, double count, double end)
            {
                var c = (int)count;

                var neg = c < 0;

                c = Math.Abs(c) - 1;

                if (neg)
                    c *= -1;

                return base.Process(start, Math.Abs(start - end) / c, end);
            }

            protected override ProtoCore.DSASM.RangeStepOperator GetRangeExpressionOperator()
            {
                return ProtoCore.DSASM.RangeStepOperator.num;
            }
        }

        private class ApproxRange : Range
        {
            public ApproxRange(IDoubleInputToken start, IDoubleInputToken step, IDoubleInputToken end, ConversionDelegate convertToken) 
                : base(start, step, end, convertToken)
            { }

            protected override IEnumerable<double> Process(double start, double approx, double end)
            {
                var neg = approx < 0;

                var a = Math.Abs(approx);

                var dist = end - start;
                var stepnum = 1;
                if (dist != 0)
                {
                    var ceil = (int)Math.Ceiling(dist/a);
                    var floor = (int)Math.Floor(dist/a);

                    if (ceil != 0 && floor != 0)
                    {
                        var ceilApprox = Math.Abs(dist/ceil - a);
                        var floorApprox = Math.Abs(dist/floor - a);
                        stepnum = ceilApprox < floorApprox ? ceil : floor;
                    }
                }

                if (neg)
                    stepnum *= -1;

                return base.Process(start, Math.Abs(dist) / stepnum, end);
            }

            protected override ProtoCore.DSASM.RangeStepOperator GetRangeExpressionOperator()
            {
                return ProtoCore.DSASM.RangeStepOperator.approxsize;
            }
        }

        interface IDoubleInputToken
        {
            double GetValue(Dictionary<string, double> idLookup);
            AssociativeNode GetAstNode(Dictionary<string, AssociativeNode> idLookup);
        }

        private struct IdentifierToken : IDoubleInputToken
        {
            private readonly string _id;

            public IdentifierToken(string id)
            {
                _id = id;
            }

            public double GetValue(Dictionary<string, double> idLookup)
            {
                return idLookup[_id];
            }

            public AssociativeNode GetAstNode(Dictionary<string, AssociativeNode> idLookup)
            {
                return idLookup[_id];
            }
        }

        private struct DoubleToken : IDoubleInputToken
        {
            private readonly double _d;

            public DoubleToken(double d)
            {
                _d = d;
            }

            public double GetValue(Dictionary<string, double> idLookup)
            {
                return _d;
            }

            public AssociativeNode GetAstNode(Dictionary<string, AssociativeNode> idLookup)
            {
                return AstFactory.BuildDoubleNode(_d);
            }
        }
    }

    [NodeName("Angle")]
    [NodeCategory(BuiltinNodeCategories.CORE_INPUT)]
    [NodeDescription("Convert angle from degrees to radians")]
    [NodeSearchTags("trigonometry", "angle", "degree")]
    public class AngleInput : DoubleInput
    {
        public override double Convert(double value)
        {
            return value * Math.PI / 180.0;
        }
    }

    [NodeName("Number Slider")]
    [NodeCategory(BuiltinNodeCategories.CORE_INPUT)]
    [NodeDescription("Change a number value with a slider.")]
    public partial class DoubleSliderInput : Double
    {

        private double max;
        private double min;

        public DoubleSliderInput()
        {
            RegisterAllPorts();
            
            Min = 0.0;
            Max = 100.0;
            Value = 50.0;
        }

        public override double Value
        {
            get
            {
                return base.Value;
            }
            set
            {
                base.Value = value;
                //RaisePropertyChanged("Value"); //already called in base --SJE

                Debug.WriteLine(string.Format("Min:{0},Max:{1},Value:{2}", Min.ToString(CultureInfo.InvariantCulture), Max.ToString(CultureInfo.InvariantCulture), Value.ToString(CultureInfo.InvariantCulture)));
            }
        }
        
        public double Max
        {
            get { return max; }
            set
            {
                max = value;

                if (max < Value)
                    Value = max;

                RaisePropertyChanged("Max");
            }
        }

        public double Min
        {
            get { return min; }
            set
            {
                min = value;

                if (min > Value)
                    Value = min;

                RaisePropertyChanged("Min");
            } 
        }

        protected override double DeserializeValue(string val)
        {
            try
            {
                return Convert.ToDouble(val, CultureInfo.InvariantCulture);
            }
            catch
            {
                return 0;
            }
        }

        protected override void SaveNode(XmlDocument xmlDoc, XmlElement nodeElement, SaveContext context)
        {
            XmlElement outEl = xmlDoc.CreateElement(typeof(double).FullName);
            outEl.SetAttribute("value", Value.ToString(CultureInfo.InvariantCulture));
            outEl.SetAttribute("min", Min.ToString(CultureInfo.InvariantCulture));
            outEl.SetAttribute("max", Max.ToString(CultureInfo.InvariantCulture));
            nodeElement.AppendChild(outEl);
        }

        protected override void LoadNode(XmlNode nodeElement)
        {
            foreach (XmlNode subNode in nodeElement.ChildNodes)
            {
                if (subNode.Name.Equals(typeof(double).FullName))
                {
                    double value = Value;
                    double min = Min;
                    double max = Max;

                    foreach (XmlAttribute attr in subNode.Attributes)
                    {
                        if (attr.Name.Equals("value"))
                            value = DeserializeValue(attr.Value);
                        else if (attr.Name.Equals("min"))
                        {
                            min = Convert.ToDouble(attr.Value, CultureInfo.InvariantCulture);
                        }
                        else if (attr.Name.Equals("max"))
                        {
                            max = Convert.ToDouble(attr.Value, CultureInfo.InvariantCulture);
                        }
                    }

                    Min = min;
                    Max = max;
                    Value = value;
                }
            }
        }

        #region Serialization/Deserialization Methods

        protected override void SerializeCore(XmlElement element, SaveContext context)
        {
            base.SerializeCore(element, context); //Base implementation must be called.
            if (context == SaveContext.Undo)
            {
                XmlElementHelper helper = new XmlElementHelper(element);
                helper.SetAttribute("min", Min);
                helper.SetAttribute("max", Max);
            }
        }

        protected override void DeserializeCore(XmlElement element, SaveContext context)
        {
            base.DeserializeCore(element, context); //Base implementation must be called.
            if (context == SaveContext.Undo)
            {
                XmlElementHelper helper = new XmlElementHelper(element);
                Min = helper.ReadDouble("min");
                Max = helper.ReadDouble("max");
            }
        }

        #endregion
    }

    [NodeName("Boolean")]
    [NodeCategory(BuiltinNodeCategories.CORE_INPUT)]
    [NodeDescription("Selection between a true and false.")]
    [NodeSearchTags("true", "truth", "false")]
    public partial class BoolSelector : Bool
    {
        public BoolSelector()
        {
            RegisterAllPorts();
        }

        protected override bool DeserializeValue(string val)
        {
            try
            {
                return val.ToLower().Equals("true");
            }
            catch
            {
                return false;
            }
        }

    }

    [NodeName("String")]
    [NodeCategory(BuiltinNodeCategories.CORE_INPUT)]
    [NodeDescription("Creates a string.")]
    public partial class StringInput : String
    {
        //dynTextBox tb;

        public override string Value
        {
            get
            {
                return HttpUtility.HtmlDecode(base.Value);
            }
            set
            {
                base.Value = value;
            }
        }

        public StringInput()
        {
            RegisterAllPorts();
            Value = "";
        }

        protected override string DeserializeValue(string val)
        {
            return val;
        }

        protected override void SaveNode(XmlDocument xmlDoc, XmlElement nodeElement, SaveContext context)
        {
            XmlElement outEl = xmlDoc.CreateElement(typeof(string).FullName);
            outEl.SetAttribute("value", Value.ToString(CultureInfo.InvariantCulture));
            nodeElement.AppendChild(outEl);
        }

        protected override void LoadNode(XmlNode nodeElement)
        {
            foreach (XmlNode subNode in nodeElement.ChildNodes)
            {
                if (subNode.Name.Equals(typeof(string).FullName))
                {
                    foreach (XmlAttribute attr in subNode.Attributes)
                    {
                        if (attr.Name.Equals("value"))
                        {
                            Value = DeserializeValue(attr.Value);
                        }
                    }
                }
            }
        }

        [NodeMigration(from:"0.5.3.0")]
        public static void Migrate_0530_to_0600(XmlNode nodeElement)
        {
            var query = from XmlNode subNode in nodeElement.ChildNodes
                        where subNode.Name.Equals(typeof(string).FullName)
                        from XmlAttribute attr in subNode.Attributes
                        where attr.Name.Equals("value")
                        select attr;

            foreach (XmlAttribute attr in query)
                attr.Value = HttpUtility.HtmlEncode(HttpUtility.UrlDecode(attr.Value));
        }
    }

    [NodeName("Directory")]
    [NodeCategory(BuiltinNodeCategories.CORE_INPUT)]
    [NodeDescription("Allows you to select a directory on the system to get its path.")]
    public partial class StringDirectory : StringFilename
    {
        protected override string DeserializeValue(string val)
        {
            if (Directory.Exists(val))
            {
                return val;
            }
            else
            {
                return "";
            }
        }

    }

    [NodeName("File Path")]
    [NodeCategory(BuiltinNodeCategories.CORE_INPUT)]
    [NodeDescription("Allows you to select a file on the system to get its filename.")]
    public partial class StringFilename : BasicInteractive<string>
    {
        //TextBox tb;

        public StringFilename()
        {
            RegisterAllPorts();
        }

        protected override string DeserializeValue(string val)
        {
            if (File.Exists(val))
            {
                return val;
            }
            else
            {
                return "";
            }
        }

        public override Value Evaluate(FSharpList<Value> args)
        {
            if (string.IsNullOrEmpty(Value))
                throw new Exception("No file selected.");

            return FScheme.Value.NewString(Value);
        }

        public override string PrintExpression()
        {
            return "\"" + base.PrintExpression() + "\"";
        }
    }

    #endregion

    #region Strings and Conversions

    [NodeName("Concat Strings")]
    [NodeDescription("Concatenates two or more strings")]
    [NodeCategory(BuiltinNodeCategories.CORE_STRINGS)]
    public class ConcatStrings : VariableInput
    {
        public ConcatStrings()
        {
            InPortData.Add(new PortData("s1", "String #1", typeof(Value.String)));
            InPortData.Add(new PortData("s2", "String #2", typeof(Value.String)));
            OutPortData.Add(new PortData("combined", "Combined lists", typeof(Value.String)));

            RegisterAllPorts();
        }

        protected override string GetInputRootName()
        {
            return "s";
        }

        protected override string GetTooltipRootName()
        {
            return "String #";
        }

        protected override int GetInputNameIndex()
        {
            return InPortData.Count + 1;
        }

        protected internal override void RemoveInput()
        {
            if (InPortData.Count > 2)
                base.RemoveInput();
        }

        protected override void SaveNode(XmlDocument xmlDoc, XmlElement nodeElement, SaveContext context)
        {
            //Debug.WriteLine(pd.Object.GetType().ToString());
            foreach (var inport in InPortData.Skip(2))
            {
                XmlElement input = xmlDoc.CreateElement("Input");

                input.SetAttribute("name", inport.NickName);

                nodeElement.AppendChild(input);
            }
        }

        protected override void LoadNode(XmlNode nodeElement)
        {
            foreach (XmlNode subNode in nodeElement.ChildNodes)
            {
                if (subNode.Name == "Input")
                {
                    InPortData.Add(new PortData(subNode.Attributes["name"].Value, "", typeof(object)));
                }
            }
            RegisterAllPorts();
        }

        public override Value Evaluate(FSharpList<Value> args)
        {
            return Value.NewString(string.Concat(args.Cast<Value.String>().Select(x => x.Item)));
        }
    }

    [NodeName("String to Number")]
    [NodeDescription("Converts a string to a number")]
    [NodeCategory(BuiltinNodeCategories.CORE_STRINGS)]
    public class String2Num : BuiltinFunction
    {
        public String2Num()
            : base(FScheme.StringToNum)
        {
            InPortData.Add(new PortData("s", "A string", typeof(Value.String)));
            OutPortData.Add(new PortData("n", "A number", typeof(Value.Number)));

            RegisterAllPorts();

            ArgumentLacing = LacingStrategy.Longest;
        }
    }

    [NodeName("Number to String")]
    [NodeDescription("Converts a number to a string")]
    [NodeCategory(BuiltinNodeCategories.CORE_STRINGS)]
    public class Num2String : BuiltinFunction
    {
        public Num2String()
            : base(FScheme.NumToString)
        {
            InPortData.Add(new PortData("n", "A number", typeof(Value.Number)));
            OutPortData.Add(new PortData("s", "A string", typeof(Value.String)));

            RegisterAllPorts();

            ArgumentLacing = LacingStrategy.Longest;
        }
    }

    [NodeName("String Length")]
    [NodeDescription("Calculates the length of a string.")]
    [NodeCategory(BuiltinNodeCategories.CORE_STRINGS)]
    public class StringLen : NodeWithOneOutput
    {
        public StringLen()
        {
            InPortData.Add(new PortData("s", "A string", typeof(Value.String)));
            OutPortData.Add(new PortData("len(s)", "Length of given string", typeof(Value.Number)));

            RegisterAllPorts();
        }

        public override Value Evaluate(FSharpList<Value> args)
        {
            return Value.NewNumber(((Value.String)args[0]).Item.Length);
        }
    }

    [NodeName("To String")]
    [NodeDescription("Converts anything into it's string representation")]
    [NodeCategory(BuiltinNodeCategories.CORE_STRINGS)]
    public class ToString : NodeWithOneOutput
    {
        public ToString()
        {
            InPortData.Add(new PortData("input", "Anything", typeof(Value.Number))); // proxy for any type
            OutPortData.Add(new PortData("string", "The string representation of the input", typeof(Value.Number)));

            RegisterAllPorts();
        }

        public override Value Evaluate(FSharpList<Value> args)
        {
            return Value.NewString(NodeModel.PrintValue(args[0],0,10000,0, 25));
        }
    }

    [NodeName("Split String")]
    [NodeDescription("Splits given string around given delimiter into a list of sub strings.")]
    [NodeCategory(BuiltinNodeCategories.CORE_STRINGS)]
    public class SplitString : NodeWithOneOutput
    {
        public SplitString()
        {
            InPortData.Add(new PortData("str", "String to split", typeof(Value.String)));
            InPortData.Add(new PortData("del", "Delimiter", typeof(Value.String), Value.NewString("")));
            OutPortData.Add(new PortData("strs", "List of split strings", typeof(Value.List)));

            RegisterAllPorts();
        }

        public override Value Evaluate(FSharpList<Value> args)
        {
            string str = ((Value.String)args[0]).Item;
            string del = ((Value.String)args[1]).Item;

            return Value.NewList(
                Utils.SequenceToFSharpList(
                    del == ""
                        ? str.ToCharArray().Select(c => Value.NewString(c.ToString()))
                        : str.Split(new[] { del }, StringSplitOptions.None).Select(Value.NewString)));
        }
    }

    [NodeName("Join Strings")]
    [NodeDescription("Joins the given list of strings around the given delimiter.")]
    [NodeCategory(BuiltinNodeCategories.CORE_STRINGS)]
    public class JoinStrings : NodeWithOneOutput
    {
        public JoinStrings()
        {
            InPortData.Add(new PortData("strs", "List of strings to join.", typeof(Value.List)));
            InPortData.Add(new PortData("del", "Delimier", typeof(Value.String), Value.NewString("")));
            OutPortData.Add(new PortData("str", "Joined string", typeof(Value.String)));

            RegisterAllPorts();
        }

        public override Value Evaluate(FSharpList<Value> args)
        {
            var strs = ((Value.List)args[0]).Item;
            var del = ((Value.String)args[1]).Item;

            return Value.NewString(
                string.Join(del, strs.Select(x => ((Value.String)x).Item))
            );
        }
    }

    [NodeName("String Case")]
    [NodeDescription("Converts a string to uppercase or lowercase")]
    [NodeCategory(BuiltinNodeCategories.CORE_STRINGS)]
    public class StringCase : NodeWithOneOutput
    {
        public StringCase()
        {
            InPortData.Add(new PortData("str", "String to convert", typeof(Value.String)));
            InPortData.Add(new PortData("upper?", "True = Uppercase, False = Lowercase", typeof(Value.Number)));
            OutPortData.Add(new PortData("s", "Converted string", typeof(Value.String)));

            RegisterAllPorts();
        }

        public override Value Evaluate(FSharpList<Value> args)
        {
            string s = ((Value.String)args[0]).Item;
            bool upper = ((Value.Number)args[1]).Item == 1.0;

            return Value.NewString(
                upper ? s.ToUpper() : s.ToLower()
            );
        }
    }

    [NodeName("Substring")]
    [NodeDescription("Gets a substring of a given string")]
    [NodeCategory(BuiltinNodeCategories.CORE_STRINGS)]
    public class Substring : NodeWithOneOutput
    {
        public Substring()
        {
            InPortData.Add(new PortData("str", "String to take substring from", typeof(Value.String)));
            InPortData.Add(new PortData("start", "Starting index of substring", typeof(Value.Number)));
            InPortData.Add(new PortData("length", "Length of substring", typeof(Value.Number)));
            OutPortData.Add(new PortData("sub", "Substring", typeof(Value.String)));

            RegisterAllPorts();
        }

        public override Value Evaluate(FSharpList<Value> args)
        {
            string s = ((Value.String)args[0]).Item;
            double start = ((Value.Number)args[1]).Item;
            double length = ((Value.Number)args[2]).Item;

            return Value.NewString(s.Substring((int)start, (int)length));
        }
    }

    #endregion

    /// <summary>
    /// A class used to store a name and associated item for a drop down menu
    /// </summary>
    public class DynamoDropDownItem:IComparable
    {
        public string Name { get; set; }
        public object Item { get; set; }

        public override string ToString()
        {
            return Name;
        }

        public DynamoDropDownItem(string name, object item)
        {
            Name = name;
            Item = item;
        }

        public int CompareTo(object obj)
        {
            var a = obj as DynamoDropDownItem;
            if (a == null)
                return 1;

            return this.Name.CompareTo(a);
        }

    }

    /// <summary>
    /// Base class for all nodes using a drop down
    /// </summary>
    public abstract partial class DropDrownBase : NodeWithOneOutput
    {
        private ObservableCollection<DynamoDropDownItem> items = new ObservableCollection<DynamoDropDownItem>();
        public ObservableCollection<DynamoDropDownItem> Items
        {
            get { return items; }
            set
            {
                items = value;
                RaisePropertyChanged("Items");
            }
        }

        private int selectedIndex = 0;
        public int SelectedIndex
        {
            get { return selectedIndex; }
            set
            {
                //do not allow selected index to
                //go out of range of the items collection
                if (value > Items.Count - 1)
                {
                    selectedIndex = -1;
                }
                else
                    selectedIndex = value;
                RaisePropertyChanged("SelectedIndex");
            }
        }

        protected DropDrownBase()
        {
            Items.CollectionChanged += Items_CollectionChanged;
        }

        void Items_CollectionChanged(object sender, System.Collections.Specialized.NotifyCollectionChangedEventArgs e)
        {
            //sort the collection when changed
            //rehook the collection changed event
            var sortedItems = from item in Items
                              orderby item.Name
                              select item;
            Items = sortedItems.ToObservableCollection();
            Items.CollectionChanged += Items_CollectionChanged;
        }

        protected override void SaveNode(XmlDocument xmlDoc, XmlElement nodeElement, SaveContext context)
        {
            nodeElement.SetAttribute("index", SelectedIndex.ToString());
        }

        protected override void LoadNode(XmlNode nodeElement)
        {
            try
            {
                SelectedIndex = Convert.ToInt32(nodeElement.Attributes["index"].Value);
            }
            catch { }
        }

        public virtual void PopulateItems()
        {
            //override in child classes
        }

        /// <summary>
        /// When the dropdown is opened, the node's implementation of PopulateItemsHash is called
        /// </summary>
        /// <param name="sender"></param>
        /// <param name="e"></param>
        void combo_DropDownOpened(object sender, EventArgs e)
        {
            PopulateItems();
        }

        /// <summary>
        /// The base behavior for the drop down node is to return the item at the selected index in the Items collection.
        /// </summary>
        /// <param name="args"></param>
        /// <returns></returns>
        public override Value Evaluate(FSharpList<Value> args)
        {
            return Value.NewContainer(Items[SelectedIndex].Item);
        }
    }
}<|MERGE_RESOLUTION|>--- conflicted
+++ resolved
@@ -663,8 +663,6 @@
 
             RegisterAllPorts();
         }
-<<<<<<< HEAD
-=======
 
         protected override AssociativeNode BuildAstNode(IAstBuilder builder, List<AssociativeNode> inputs)
         {
@@ -711,7 +709,6 @@
         {
             return builder.Build(this, inputs);
         }
->>>>>>> 440d0c60
     }
 
     [NodeName("List Minimum")]
