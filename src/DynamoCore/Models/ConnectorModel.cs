﻿using System;
using System.Xml;
using Dynamo.Utilities;

namespace Dynamo.Models
{
    public enum ConnectorType { BEZIER, POLYLINE };
    
    public class ConnectorModel : ModelBase
    {
        #region properties

        public PortModel Start { get; private set; }
        public PortModel End { get; private set; }

        #endregion 

        #region constructors

        /// <summary>
        /// Factory method to create a connector.  Checks to make sure that the start and end ports are valid, 
        /// otherwise returns null.
        /// </summary>
        /// <param name="start">The port where the connector starts</param>
        /// <param name="end">The port where the connector ends</param>
        /// <param name="startIndex"></param>
        /// <param name="endIndex"></param>
        /// <param name="guid"></param>
        /// <returns>The valid connector model or null if the connector is invalid</returns>
        internal static ConnectorModel Make(
            NodeModel start, NodeModel end, int startIndex, int endIndex, Guid? guid = null)
        {
            if (start != null && end != null && start != end && startIndex >= 0
                && endIndex >= 0 && start.OutPorts.Count > startIndex
                && end.InPorts.Count > endIndex)
            {
                return new ConnectorModel(start, end, startIndex, endIndex, guid ?? Guid.NewGuid());
            }

            return null;
        }

        private ConnectorModel(
            NodeModel start, NodeModel end, int startIndex, int endIndex, Guid guid)
        {
            GUID = guid;
            Start = start.OutPorts[startIndex];

            PortModel endPort = end.InPorts[endIndex];

            Start.Connect(this);
            Connect(endPort);
        }

        #endregion

        private void Connect(PortModel p)
        {
            //test if the port that you are connecting too is not the start port or the end port
            //of the current connector
            if (p.Equals(Start) || p.Equals(End))
            {
                return;
            }

            //if the selected connector is also an output connector, return false
            //output ports can't be connected to eachother
            if (p.PortType == PortType.Output)
            {
                return;
            }

            //test if the port that you are connecting to is an input and 
            //already has other connectors
            if (p.PortType == PortType.Input && p.Connectors.Count > 0)
            {
                p.Disconnect(p.Connectors[0]);
            }

            //turn the line solid
            End = p;

            if (End != null)
            {
                p.Connect(this);
            }

            return;
        }
        
        public void Delete()
        {
            if (Start != null && Start.Connectors.Contains(this))
            {
                Start.Disconnect(this);
            }
            if (End != null && End.Connectors.Contains(this))
            {
                End.Disconnect(this);
            }
            OnDeleted();
        }

        #region Serialization/Deserialization Methods

        protected override void SerializeCore(XmlElement element, SaveContext context)
        {
<<<<<<< HEAD
            XmlElementHelper helper = new XmlElementHelper(element);
            helper.SetAttribute(/*NXLT*/"guid", this.GUID);
            helper.SetAttribute(/*NXLT*/"start", this.Start.Owner.GUID);
            helper.SetAttribute(/*NXLT*/"start_index", this.Start.Index);
            helper.SetAttribute(/*NXLT*/"end", this.End.Owner.GUID);
            helper.SetAttribute(/*NXLT*/"end_index", this.End.Index);
            helper.SetAttribute(/*NXLT*/"portType", ((int)this.End.PortType));
=======
            var helper = new XmlElementHelper(element);
            helper.SetAttribute("guid", GUID);
            helper.SetAttribute("start", Start.Owner.GUID);
            helper.SetAttribute("start_index", Start.Index);
            helper.SetAttribute("end", End.Owner.GUID);
            helper.SetAttribute("end_index", End.Index);
            //helper.SetAttribute("portType", ((int) End.PortType));
>>>>>>> c35c96f3
        }

        protected override void DeserializeCore(XmlElement nodeElement, SaveContext context)
        {
            //This is now handled via NodeGraph.LoadConnectorFromXml

            /*
            var helper = new XmlElementHelper(element);

            // Restore some information from the node attributes.
<<<<<<< HEAD
            this.GUID = helper.ReadGuid(/*NXLT*/"guid", this.GUID);
            Guid startNodeId = helper.ReadGuid(/*NXLT*/"start");
            int startIndex = helper.ReadInteger(/*NXLT*/"start_index");
            Guid endNodeId = helper.ReadGuid(/*NXLT*/"end");
            int endIndex = helper.ReadInteger(/*NXLT*/"end_index");
            PortType portType = ((PortType)helper.ReadInteger(/*NXLT*/"portType"));
=======
            GUID = helper.ReadGuid("guid", GUID);
            Guid startNodeId = helper.ReadGuid("start");
            int startIndex = helper.ReadInteger("start_index");
            Guid endNodeId = helper.ReadGuid("end");
            int endIndex = helper.ReadInteger("end_index");
            var portType = ((PortType)helper.ReadInteger("portType"));
>>>>>>> c35c96f3

            // Get to the start and end nodes that this connector connects to.
            var startNode = workspaceModel.GetModelInternal(startNodeId) as NodeModel;
            var endNode = workspaceModel.GetModelInternal(endNodeId) as NodeModel;

            pStart = startNode.OutPorts[startIndex];
            PortModel endPort = null;
            if (portType == PortType.Input)
                endPort = endNode.InPorts[endIndex];

            pStart.Connect(this);
            Connect(endPort);*/
        }

        #endregion

        public event Action Deleted;
        protected virtual void OnDeleted()
        {
            var handler = Deleted;
            if (handler != null) handler();
        }
    }

    public class InvalidPortException : ApplicationException
    {
        private readonly string message;
        public override string Message
        {
            get { return message; }
        }

        public InvalidPortException()
        {
            message = /*NXLT*/"Connection port is not valid.";
        }
    }
}<|MERGE_RESOLUTION|>--- conflicted
+++ resolved
@@ -105,60 +105,39 @@
 
         protected override void SerializeCore(XmlElement element, SaveContext context)
         {
-<<<<<<< HEAD
-            XmlElementHelper helper = new XmlElementHelper(element);
-            helper.SetAttribute(/*NXLT*/"guid", this.GUID);
-            helper.SetAttribute(/*NXLT*/"start", this.Start.Owner.GUID);
-            helper.SetAttribute(/*NXLT*/"start_index", this.Start.Index);
-            helper.SetAttribute(/*NXLT*/"end", this.End.Owner.GUID);
-            helper.SetAttribute(/*NXLT*/"end_index", this.End.Index);
-            helper.SetAttribute(/*NXLT*/"portType", ((int)this.End.PortType));
-=======
             var helper = new XmlElementHelper(element);
-            helper.SetAttribute("guid", GUID);
-            helper.SetAttribute("start", Start.Owner.GUID);
-            helper.SetAttribute("start_index", Start.Index);
-            helper.SetAttribute("end", End.Owner.GUID);
-            helper.SetAttribute("end_index", End.Index);
-            //helper.SetAttribute("portType", ((int) End.PortType));
->>>>>>> c35c96f3
+            helper.SetAttribute(/*NXLT*/"guid", GUID);
+            helper.SetAttribute(/*NXLT*/"start", Start.Owner.GUID);
+            helper.SetAttribute(/*NXLT*/"start_index", Start.Index);
+            helper.SetAttribute(/*NXLT*/"end", End.Owner.GUID);
+            helper.SetAttribute(/*NXLT*/"end_index", End.Index);
+            //helper.SetAttribute(/*NXLT*/"portType", ((int) End.PortType));
         }
 
         protected override void DeserializeCore(XmlElement nodeElement, SaveContext context)
         {
             //This is now handled via NodeGraph.LoadConnectorFromXml
 
-            /*
-            var helper = new XmlElementHelper(element);
+            //var helper = new XmlElementHelper(element);
 
-            // Restore some information from the node attributes.
-<<<<<<< HEAD
-            this.GUID = helper.ReadGuid(/*NXLT*/"guid", this.GUID);
-            Guid startNodeId = helper.ReadGuid(/*NXLT*/"start");
-            int startIndex = helper.ReadInteger(/*NXLT*/"start_index");
-            Guid endNodeId = helper.ReadGuid(/*NXLT*/"end");
-            int endIndex = helper.ReadInteger(/*NXLT*/"end_index");
-            PortType portType = ((PortType)helper.ReadInteger(/*NXLT*/"portType"));
-=======
-            GUID = helper.ReadGuid("guid", GUID);
-            Guid startNodeId = helper.ReadGuid("start");
-            int startIndex = helper.ReadInteger("start_index");
-            Guid endNodeId = helper.ReadGuid("end");
-            int endIndex = helper.ReadInteger("end_index");
-            var portType = ((PortType)helper.ReadInteger("portType"));
->>>>>>> c35c96f3
+            //// Restore some information from the node attributes.
+            //GUID = helper.ReadGuid(/*NXLT*/"guid", GUID);
+            //Guid startNodeId = helper.ReadGuid(/*NXLT*/"start");
+            //int startIndex = helper.ReadInteger(/*NXLT*/"start_index");
+            //Guid endNodeId = helper.ReadGuid(/*NXLT*/"end");
+            //int endIndex = helper.ReadInteger(/*NXLT*/"end_index");
+            //var portType = ((PortType)helper.ReadInteger(/*NXLT*/"portType"));
+            //// Get to the start and end nodes that this connector connects to.
+            //var startNode = workspaceModel.GetModelInternal(startNodeId) as NodeModel;
+            //var endNode = workspaceModel.GetModelInternal(endNodeId) as NodeModel;
 
-            // Get to the start and end nodes that this connector connects to.
-            var startNode = workspaceModel.GetModelInternal(startNodeId) as NodeModel;
-            var endNode = workspaceModel.GetModelInternal(endNodeId) as NodeModel;
+            //pStart = startNode.OutPorts[startIndex];
+            //PortModel endPort = null;
+            //if (portType == PortType.Input)
+            //    endPort = endNode.InPorts[endIndex];
 
-            pStart = startNode.OutPorts[startIndex];
-            PortModel endPort = null;
-            if (portType == PortType.Input)
-                endPort = endNode.InPorts[endIndex];
-
-            pStart.Connect(this);
-            Connect(endPort);*/
+            //pStart.Connect(this);
+            //Connect(endPort);
         }
 
         #endregion
