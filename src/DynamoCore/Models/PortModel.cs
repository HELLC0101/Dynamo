﻿using System;
using System.Collections.ObjectModel;
using System.Linq;
using System.Windows;
using System.Xml;

using Dynamo.UI;
using Dynamo.Utilities;

namespace Dynamo.Models
{
    /// <summary>
    /// Interaction logic for dynPort.xaml
    /// </summary>
    public delegate void PortConnectedHandler(object sender, EventArgs e);
    public delegate void PortDisconnectedHandler(object sender, EventArgs e);
    public enum PortType { Input, Output };

    public class PortModel : ModelBase
    {
        #region events

        /// <summary>
        /// Event triggered when a port is connected.
        /// </summary>
        public event Action<ConnectorModel> PortConnected;

        /// <summary>
        /// Event triggered when a port is disconnected.
        /// </summary>
        public event PortConnectedHandler PortDisconnected;

        #endregion

        #region private fields
        bool isConnected;
        NodeModel owner;
        PortType portType;
        string name;
        ObservableCollection<ConnectorModel> connectors = new ObservableCollection<ConnectorModel>();
        private bool usingDefaultValue;
        private bool defaultValueEnabled;
        private Thickness marginThickness;
        
        #endregion

        #region public members

        public ObservableCollection<ConnectorModel> Connectors
        {
            get { return connectors; }
            set { connectors = value; }
        }

        public string PortName
        {
            get { return name; }
            set
            {
                name = value;
                RaisePropertyChanged(/*NXLT*/"PortName");
            }

        }

        public PortType PortType
        {
            get { return portType; }
            set { portType = value; }
        }

        public NodeModel Owner
        {
            get { return owner; }
            set
            {
                owner = value;
                RaisePropertyChanged(/*NXLT*/"Owner");
            }
        }

        public int Index
        {
            get { return owner.GetPortIndexAndType(this, out portType); }
        }

        public bool IsConnected
        {
            get
            { return isConnected; }
            set
            {
                isConnected = value;
                RaisePropertyChanged(/*NXLT*/"IsConnected");
            }
        }

        public string ToolTipContent
        {
            get
            {
                return Owner != null
                    ? (PortType == PortType.Input
                        ? Owner.InPortData[Index].ToolTipString
                        : Owner.OutPortData[Index].ToolTipString)
                    : "";
            }
        }

        public string DefaultValueTip
        {
            get
            {
                if (PortType == PortType.Input && Owner != null)
                {
                    var port = Owner.InPortData[Index];
                    if (port.HasDefaultValue)
                        return port.DefaultValue.ToString();
                }
                return "";
            }
        }

        /// <summary>
        /// Center is used by connected connectors to update their shape
        /// The "center" of a port is derived from the type of port and
        /// offsets from the node origin based on the port's index in the 
        /// ports collection.
        /// </summary>
        public Point2D Center
        {
            get
            {
                double halfHeight = Height * 0.5;
                const double headerHeight = 25;

                double offset = owner.GetPortVerticalOffset(this);
                double y = owner.Y + headerHeight + 5 + halfHeight + offset;

                switch (portType)
                {
                    case PortType.Input:
                        return new Point2D(owner.X, y);
                    case PortType.Output:
                        return new Point2D(owner.X + owner.Width, y);
                }

                return new Point2D();
            }
        }

        /// <summary>
        /// Controls whether this port is set to use it's default value (true) or yield a closure (false).
        /// </summary>
        public bool UsingDefaultValue
        {
            get { return usingDefaultValue; }
            set
            {
<<<<<<< HEAD
                _usingDefaultValue = value;
                RaisePropertyChanged(/*NXLT*/"UsingDefaultValue");
=======
                usingDefaultValue = value; 
                RaisePropertyChanged("UsingDefaultValue");
>>>>>>> c35c96f3
            }
        }

        /// <summary>
        /// Controls whether the Use Default Value option is available.
        /// </summary>
        public bool DefaultValueEnabled
        {
            get { return defaultValueEnabled; }
            set
            {
<<<<<<< HEAD
                _defaultValueEnabled = value;
                RaisePropertyChanged(/*NXLT*/"DefaultValueEnabled");
=======
                defaultValueEnabled = value;
                RaisePropertyChanged("DefaultValueEnabled");
>>>>>>> c35c96f3
            }
        }

        /// <summary>
        /// Controls the space between successive output ports
        /// </summary>
        public Thickness MarginThickness
        {
            get { return marginThickness; }
            set
            {
                marginThickness = value;
                RaisePropertyChanged(/*NXLT*/"MarginThickness");
            }
        }

        public SnapExtensionEdges extensionEdges { get; set; }        
    
        #endregion

        public PortModel(PortType portType, NodeModel owner, PortData data)
        {
            IsConnected = false;
            PortType = portType;
            Owner = owner;
            PortName = data.NickName;
            UsingDefaultValue = false;
            DefaultValueEnabled = false;
            MarginThickness = new Thickness(0);

            Height = Math.Abs(data.Height) < 0.001 ? Configurations.PortHeightInPixels : data.Height;
        }

        /// <summary>
        /// Deletes all connectors attached to this PortModel.
        /// </summary>
        public void DestroyConnectors()
        {
            if (Owner == null)
                return;

            while (Connectors.Any())
            {
                ConnectorModel connector = Connectors[0];
                connector.Delete();
            }
        }

        public void Connect(ConnectorModel connector)
        {
            connectors.Add(connector);

            //throw the event for a connection
            OnPortConnected(connector);

            IsConnected = true;
        }

        public void Disconnect(ConnectorModel connector)
        {
            if (!connectors.Contains(connector))
                return;
            
            //throw the event for a connection
            OnPortDisconnected(EventArgs.Empty);

            connectors.Remove(connector);
            
            //don't set back to white if
            //there are still connectors on this port
            if (connectors.Count == 0)
            {
                IsConnected = false;
            }

            Owner.ValidateConnections();
        }

        /// <summary>
        /// Called when a port is connected.
        /// </summary>
        /// <param name="connector"></param>
        protected virtual void OnPortConnected(ConnectorModel connector)
        {
            if (PortConnected != null)
                PortConnected(connector);
        }

        /// <summary>
        /// Called when a port is disconnected.
        /// </summary>
        /// <param name="e"></param>
        protected virtual void OnPortDisconnected(EventArgs e)
        {
            if (PortDisconnected != null)
                PortDisconnected(this, e);
        }

        #region Serialization/Deserialization Methods

        protected override void SerializeCore(XmlElement element, SaveContext context)
        {
            // We are not deserializing the ports.
            throw new NotImplementedException();
        }

        protected override void DeserializeCore(XmlElement nodeElement, SaveContext context)
        {
            // We are not deserializing the ports.
            throw new NotImplementedException();
        }

        #endregion
    }

    public class PortData
    {
        public string NickName { get; set; }
        public string ToolTipString { get; set; }
        public object DefaultValue { get; set; }
        public double VerticalMargin { get; set; }

        public double Height { get; set; }

        public PortData(string nickName, string tip) : this(nickName, tip, null) { }

        public PortData(string nickName, string toolTipString, object defaultValue)
        {
            NickName = nickName;
            ToolTipString = toolTipString;
            DefaultValue = defaultValue;
            VerticalMargin = 0;
            Height = 0;
        }

        public bool HasDefaultValue 
        {
            get
            {
                return DefaultValue != null;
            }
        }
    }
}<|MERGE_RESOLUTION|>--- conflicted
+++ resolved
@@ -157,13 +157,8 @@
             get { return usingDefaultValue; }
             set
             {
-<<<<<<< HEAD
-                _usingDefaultValue = value;
+                usingDefaultValue = value; 
                 RaisePropertyChanged(/*NXLT*/"UsingDefaultValue");
-=======
-                usingDefaultValue = value; 
-                RaisePropertyChanged("UsingDefaultValue");
->>>>>>> c35c96f3
             }
         }
 
@@ -175,13 +170,8 @@
             get { return defaultValueEnabled; }
             set
             {
-<<<<<<< HEAD
-                _defaultValueEnabled = value;
+                defaultValueEnabled = value;
                 RaisePropertyChanged(/*NXLT*/"DefaultValueEnabled");
-=======
-                defaultValueEnabled = value;
-                RaisePropertyChanged("DefaultValueEnabled");
->>>>>>> c35c96f3
             }
         }
 
