﻿using System;
using System.Collections.ObjectModel;
using System.Linq;
using System.Windows;
using System.Xml;

using Dynamo.UI;
<<<<<<< HEAD
using Dynamo.Utilities;
=======
using Dynamo.Nodes;
>>>>>>> 4e9239d0

namespace Dynamo.Models
{
    /// <summary>
    /// Interaction logic for dynPort.xaml
    /// </summary>
    public delegate void PortConnectedHandler(object sender, EventArgs e);
    public delegate void PortDisconnectedHandler(object sender, EventArgs e);
    public enum PortType { INPUT, OUTPUT };

    public class PortModel : ModelBase
    {
        #region events

        /// <summary>
        /// Event triggered when a port is connected.
        /// </summary>
        public event PortConnectedHandler PortConnected;

        /// <summary>
        /// Event triggered when a port is disconnected.
        /// </summary>
        public event PortConnectedHandler PortDisconnected;

        #endregion

        #region private fields
        bool isConnected;
        NodeModel owner;
        PortType portType;
        string name;
        ObservableCollection<ConnectorModel> connectors = new ObservableCollection<ConnectorModel>();
        private bool _usingDefaultValue;
        private bool _defaultValueEnabled;
        private Thickness marginThickness;

        #endregion

        #region public members

        public ObservableCollection<ConnectorModel> Connectors
        {
            get { return connectors; }
            set { connectors = value; }
        }

        public string PortName
        {
            get { return name; }
            set
            {
                name = value;
                RaisePropertyChanged("PortName");
            }

        }

        public PortType PortType
        {
            get { return portType; }
            set { portType = value; }
        }

        public NodeModel Owner
        {
            get { return owner; }
            set
            {
                owner = value;
                RaisePropertyChanged("Owner");
            }
        }

        public int Index
        {
            get { return owner.GetPortIndexAndType(this, out portType); }
        }

        public bool IsConnected
        {
            get
            { return isConnected; }
            set
            {
                isConnected = value;
                RaisePropertyChanged("IsConnected");
            }
        }

        public string ToolTipContent
        {
            get
            {
                if (Owner != null)
                {
                    if (PortType == PortType.INPUT)
                    {
                        return Owner.InPortData[Index].ToolTipString;
                    }
                    else
                    {
                        return Owner.OutPortData[Index].ToolTipString;
                    }
                }
                return "";
            }
        }

        public string DefaultValueTip
        {
            get
            {
                if (PortType == PortType.INPUT && Owner != null)
                {
                    var port = Owner.InPortData[Index];
                    if (port.HasDefaultValue)
                        return port.DefaultValue.ToString();
                }
                return "";
            }
        }

        /// <summary>
        /// Center is used by connected connectors to update their shape
        /// The "center" of a port is derived from the type of port and
        /// offsets from the node origin based on the port's index in the 
        /// ports collection.
        /// </summary>
        public Point Center
        {
            get
            {
                double halfHeight = this.Height * 0.5;
                double headerHeight = 25;

                double offset = owner.GetPortVerticalOffset(this);
                double y = owner.Y + headerHeight + 5 + halfHeight + offset;

                if (portType == PortType.INPUT)
                    return new Point(owner.X, y);
                else if (portType == PortType.OUTPUT)
                    return new Point(owner.X + owner.Width, y);

                return new Point();
            }
        }

        /// <summary>
        /// Controls whether this port is set to use it's default value (true) or yield a closure (false).
        /// </summary>
        public bool UsingDefaultValue
        {
            get { return _usingDefaultValue; }
            set
            {
                _usingDefaultValue = value;
                RaisePropertyChanged("UsingDefaultValue");
            }
        }

        /// <summary>
        /// Controls whether the Use Default Value option is available.
        /// </summary>
        public bool DefaultValueEnabled
        {
            get { return _defaultValueEnabled; }
            set
            {
                _defaultValueEnabled = value;
                RaisePropertyChanged("DefaultValueEnabled");
            }
        }

        /// <summary>
        /// Controls the space between successive output ports
        /// </summary>
        public Thickness MarginThickness
        {
            get { return marginThickness; }
            set
            {
                marginThickness = value;
                RaisePropertyChanged("MarginThickness");
            }
        }

        #endregion

        public PortModel(PortType portType, NodeModel owner, PortData data)
        {
            IsConnected = false;
            PortType = portType;
            Owner = owner;
            PortName = data.NickName;
            UsingDefaultValue = false;
            DefaultValueEnabled = false;
            MarginThickness = new Thickness(0);

            if (data.Height == 0)
                this.Height = Configurations.PortHeightInPixels;
            else
                this.Height = data.Height;
        }

        /// <summary>
        /// Deletes all connectors attached to this PortModel.
        /// </summary>
        public void DestroyConnectors()
        {
            if (Owner == null)
                return;

            while (Connectors.Any())
            {
                ConnectorModel connector = Connectors[0];
                Owner.Workspace.Connectors.Remove(connector);
                connector.NotifyConnectedPortsOfDeletion();
            }
        }

        public void Connect(ConnectorModel connector)
        {
            connectors.Add(connector);

            //throw the event for a connection
            OnPortConnected(EventArgs.Empty);

            IsConnected = true;
        }

        public void Disconnect(ConnectorModel connector)
        {
            if (!connectors.Contains(connector))
                return;

            //throw the event for a connection
            OnPortDisconnected(EventArgs.Empty);

            //also trigger the model's connector deletion
            owner.Workspace.DynamoModel.OnConnectorDeleted(connector);

            connectors.Remove(connector);

            //don't set back to white if
            //there are still connectors on this port
            if (connectors.Count == 0)
            {
                IsConnected = false;
            }

            Owner.ValidateConnections();
        }

        /// <summary>
        /// Called when a port is connected.
        /// </summary>
        /// <param name="e"></param>
        protected virtual void OnPortConnected(EventArgs e)
        {
            if (PortConnected != null)
                PortConnected(this, e);
        }

        /// <summary>
        /// Called when a port is disconnected.
        /// </summary>
        /// <param name="e"></param>
        protected virtual void OnPortDisconnected(EventArgs e)
        {
            if (PortDisconnected != null)
                PortDisconnected(this, e);
        }

        #region Serialization/Deserialization Methods

        protected override void SerializeCore(XmlElement element, SaveContext context)
        {
            // We are not deserializing the ports.
            throw new NotImplementedException();
        }

        protected override void DeserializeCore(XmlElement element, SaveContext context)
        {
            // We are not deserializing the ports.
            throw new NotImplementedException();
        }

        #endregion
    }

    public class PortData
    {
        public string NickName { get; set; }
        public string ToolTipString { get; set; }
        public object DefaultValue { get; set; }
        public double VerticalMargin { get; set; }

        public double Height { get; set; }

        public PortData(string nickName, string tip) : this(nickName, tip, null) { }

        public PortData(string nickName, string toolTipString, object defaultValue)
        {
            NickName = nickName;
            ToolTipString = toolTipString;
            DefaultValue = defaultValue;
            VerticalMargin = 0;
            Height = 0;
        }

        public bool HasDefaultValue
        {
            get
            {
                return DefaultValue != null;
            }
        }
    }
}<|MERGE_RESOLUTION|>--- conflicted
+++ resolved
@@ -5,11 +5,7 @@
 using System.Xml;
 
 using Dynamo.UI;
-<<<<<<< HEAD
 using Dynamo.Utilities;
-=======
-using Dynamo.Nodes;
->>>>>>> 4e9239d0
 
 namespace Dynamo.Models
 {
