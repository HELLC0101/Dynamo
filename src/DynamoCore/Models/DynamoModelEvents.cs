﻿using System;
using System.Collections.Generic;
using System.Linq;
using System.Text;
using System.Windows;

using Dynamo.Core;

namespace Dynamo.Models
{
    partial class DynamoModel
    {
        #region events

        public event ActionHandler RequestDispatcherInvoke;
        public virtual void OnRequestDispatcherInvoke(Action action)
        {
            // if a dispatcher is attached, invoke it
            if (RequestDispatcherInvoke != null)
            {
                RequestDispatcherInvoke(action);
            }
            else
            {
                // otherwise invoke the action
                action();
            }
        }

        public event ActionHandler RequestDispatcherBeginInvoke;
        public virtual void OnRequestDispatcherBeginInvoke(Action action)
        {
            // if a dispatcher is attached, invoke it
            if (RequestDispatcherBeginInvoke != null)
            {
                RequestDispatcherBeginInvoke(action);
            }
            else
            {
                // otherwise invoke the action directly
                action();
            }  
        }

        public event EventHandler RequestLayoutUpdate;
        public virtual void OnRequestLayoutUpdate(object sender, EventArgs e)
        {
            if (RequestLayoutUpdate != null)
                RequestLayoutUpdate(this, e);
        }

        public event EventHandler WorkspaceClearing;
        public virtual void OnWorkspaceClearing(object sender, EventArgs e)
        {
            if (WorkspaceClearing != null)
            {
                WorkspaceClearing(this, e);
            }
        }

        public event WorkspaceHandler CurrentWorkspaceChanged;
        public virtual void OnCurrentWorkspaceChanged(WorkspaceModel workspace)
        {
            if (CurrentWorkspaceChanged != null)
            {
                CurrentWorkspaceChanged(workspace);
            }
        }

        public event EventHandler WorkspaceCleared;
        public virtual void OnWorkspaceCleared(object sender, EventArgs e)
        {
            if (WorkspaceCleared != null)
            {
                WorkspaceCleared(this, e);
            }
        }

        public event EventHandler DeletionStarted;
        public virtual void OnDeletionStarted(object sender, EventArgs e)
        {
            if (DeletionStarted != null)
            {
                DeletionStarted(this, e);
            }
        }

        public event EventHandler DeletionComplete;
        public virtual void OnDeletionComplete(object sender, EventArgs e)
        {
            if (DeletionComplete != null)
            {
                DeletionComplete(this, e);
            }
        }

        /// <summary>
        /// An event triggered when the workspace is being cleaned.
        /// </summary>
        public event CleanupHandler CleaningUp;
        public virtual void OnCleanup()
        {
            if (CleaningUp != null)
                CleaningUp(this);
        }

        /// <summary>
        /// Event triggered when a node is added to a workspace
        /// </summary>
        public event NodeHandler NodeAdded;
        internal void OnNodeAdded(NodeModel node)
        {
            AddNodeToMap(node);

            if (NodeAdded != null && node != null)
            {
                NodeAdded(node);
            }
        }

        public event NodeHandler RequestCancelActiveStateForNode;
        private void OnRequestCancelActiveStateForNode(NodeModel node)
        {
            if (RequestCancelActiveStateForNode != null)
            {
                RequestCancelActiveStateForNode(node);
            }
        }

        /// <summary>
        /// Event triggered when a node is deleted
        /// </summary>
        public event NodeHandler NodeDeleted;
        internal void OnNodeDeleted(NodeModel node)
        {
            RemoveNodeFromMap(node);

            this.OnRequestCancelActiveStateForNode(node);

            if (NodeDeleted != null)
                NodeDeleted(node);
        }

        /// <summary>
        /// Event triggered when a connector is added.
        /// </summary>
        public event ConnectorHandler ConnectorAdded;
        internal void OnConnectorAdded(ConnectorModel connector)
        {
            if (ConnectorAdded != null)
            {
                ConnectorAdded(connector);
            }
        }

        /// <summary>
        /// Event triggered when a connector is deleted.
        /// </summary>
        public event ConnectorHandler ConnectorDeleted;
        internal void OnConnectorDeleted(ConnectorModel connector)
        {
            if (ConnectorDeleted != null)
            {
                ConnectorDeleted(connector);
            }
        }

        /// <summary>
        /// Event called when a workspace is hidden
        /// </summary>
        public event WorkspaceHandler WorkspaceHidden;
        private void OnWorkspaceHidden(WorkspaceModel workspace)
        {
            if (WorkspaceHidden != null)
            {
                WorkspaceHidden(workspace);
            }
        }

        public event EventHandler RequestsRedraw;
        public virtual void OnRequestsRedraw(object sender, EventArgs e)
        {
            if (RequestsRedraw != null)
                RequestsRedraw(sender, e);
        }

        /// <summary>
        /// An event which requests that a node be selected
        /// </summary>
        public event NodeEventHandler RequestNodeSelect;
        public virtual void OnRequestSelect(object sender, ModelEventArgs e)
        {
            if (RequestNodeSelect != null)
                RequestNodeSelect(sender, e);
        }

        public delegate void RunCompletedHandler(object sender, bool success);
        public event RunCompletedHandler RunCompleted;
        public virtual void OnRunCompleted(object sender, bool success)
        {
            if (RunCompleted != null)
                RunCompleted(sender, success);
        }

        // TODO(Ben): Obsolete CrashPrompt and make use of GenericTaskDialog.
        public delegate void CrashPromptHandler(object sender, CrashPromptArgs e);
        public event CrashPromptHandler RequestsCrashPrompt;
        public void OnRequestsCrashPrompt(object sender, CrashPromptArgs args)
        {
            if (RequestsCrashPrompt != null)
                RequestsCrashPrompt(this, args);
        }

        internal delegate void TaskDialogHandler(object sender, TaskDialogEventArgs e);
        internal event TaskDialogHandler RequestTaskDialog;
        internal void OnRequestTaskDialog(object sender, TaskDialogEventArgs args)
        {
            if (RequestTaskDialog != null)
                RequestTaskDialog(sender, args);
        }

        internal delegate void VoidHandler();
        internal event VoidHandler RequestDownloadDynamo;
        internal void OnRequestDownloadDynamo()
        {
            if (RequestDownloadDynamo != null)
                RequestDownloadDynamo();
        }

        internal event VoidHandler RequestBugReport;
        internal void OnRequestBugReport()
        {
            if (RequestBugReport != null)
                RequestBugReport();
        }

        /// <summary>
        /// An event triggered when a single graph evaluation completes.
        /// </summary>
        public event EventHandler<EvaluationCompletedEventArgs> EvaluationCompleted;
        public virtual void OnEvaluationCompleted(object sender, EvaluationCompletedEventArgs e)
        {
            if (e.EvaluationTookPlace)
            {
<<<<<<< HEAD
                n.ForceReExecuteOfNode = false;
                n.IsNodeExecuted = false;
=======
                // When evaluation is completed, we mark all
                // nodes as ForceReexecuteOfNode = false to prevent
                // cyclical graph updates. It is therefore the responsibility 
                // of the node implementor to mark this flag = true, if they
                // want to require update.
                foreach (var n in HomeSpace.Nodes)
                {
                    n.ForceReExecuteOfNode = false;
                }
>>>>>>> 548ac9bc
            }

            if (EvaluationCompleted != null)
                EvaluationCompleted(sender, e);
        }

        #endregion
    }

}<|MERGE_RESOLUTION|>--- conflicted
+++ resolved
@@ -242,10 +242,6 @@
         {
             if (e.EvaluationTookPlace)
             {
-<<<<<<< HEAD
-                n.ForceReExecuteOfNode = false;
-                n.IsNodeExecuted = false;
-=======
                 // When evaluation is completed, we mark all
                 // nodes as ForceReexecuteOfNode = false to prevent
                 // cyclical graph updates. It is therefore the responsibility 
@@ -254,8 +250,8 @@
                 foreach (var n in HomeSpace.Nodes)
                 {
                     n.ForceReExecuteOfNode = false;
+                    n.IsNodeExecuted = false;
                 }
->>>>>>> 548ac9bc
             }
 
             if (EvaluationCompleted != null)
