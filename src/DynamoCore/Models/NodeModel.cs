--- conflicted
+++ resolved
@@ -309,11 +309,6 @@
         {
             get
             {
-                var mirrorData = dynSettings.Controller.EngineController.GetMirror(AstIdentifierForPreview.Value);
-                return mirrorData == null ? null : mirrorData.GetData();
-                if (cachedMirrorData != null)
-                    return cachedMirrorData;
-
                 var engine = dynSettings.Controller.EngineController;
                 var runtimeMirror = engine.GetMirror(AstIdentifierForPreview.Value);
 
@@ -1232,33 +1227,6 @@
 
         #region Code Serialization
 
-<<<<<<< HEAD
-=======
-        public static string PrintValue(
-            string variableName,
-            int currentListIndex,
-            int maxListIndex,
-            int currentDepth,
-            int maxDepth,
-            int maxStringLength = 20)
-        {
-            string previewValue = "<null>";
-            if (!string.IsNullOrEmpty(variableName))
-            {
-                try
-                {
-                    previewValue = dynSettings.Controller.EngineController.GetStringValue(variableName);
-                }
-                catch (Exception ex)
-                {
-                    dynSettings.Controller.DynamoLogger.Log(ex.Message);
-                }
-            }
-            return previewValue;
-        }
-        
-
->>>>>>> 8d52a673
         /// <summary>
         ///     Creates a Scheme representation of this dynNode and all connected dynNodes.
         /// </summary>
