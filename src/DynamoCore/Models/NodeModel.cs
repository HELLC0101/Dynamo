--- conflicted
+++ resolved
@@ -87,12 +87,9 @@
 
         public bool HasRenderPackages { get; set; }
 
-<<<<<<< HEAD
-=======
         /// <summary>
         /// The unique name that was created the node by
         /// </summary>
->>>>>>> 7cdf4a63
         public virtual string CreatingName { get { return this.Name; } }
 
         #endregion
