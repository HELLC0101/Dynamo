﻿using System;
using System.Collections.Generic;
using System.ComponentModel;
using System.Globalization;
using System.Linq;
using System.Collections.ObjectModel;
<<<<<<< HEAD
using System.Web;
using System.Xml;

=======
>>>>>>> 95d40a5d
using Autodesk.DesignScript.Interfaces;

using Dynamo.Core.Threading;
using Dynamo.Interfaces;
using Dynamo.Nodes;
using Dynamo.DSEngine;
using Dynamo.Selection;
using Dynamo.Utilities;

using ProtoCore.AST.AssociativeAST;
using ProtoCore.Mirror;
using String = System.String;
using StringNode = ProtoCore.AST.AssociativeAST.StringNode;
using ProtoCore.DSASM;

namespace Dynamo.Models
{
    public abstract class NodeModel : ModelBase, IBlockingModel, IDisposable
    {
        #region private members

        private bool forceReExec;
        private bool overrideNameWithNickName;
        private LacingStrategy argumentLacing = LacingStrategy.First;
        private bool displayLabels;
        [Obsolete("No longer supported", true)] private bool interactionEnabled = true;
        private bool isUpstreamVisible;
        private bool isVisible;
        private string nickName;
        private ElementState state;
        private string toolTipText = "";
        private bool saveResult;
        private string description;
<<<<<<< HEAD

        // Data caching related class members.
        private bool isUpdated;
        private MirrorData cachedMirrorData;
        
=======
        private const string FailureString = "Node evaluation failed";

        // Data caching related class members. There are multiple parties at
        // play when it comes to caching MirrorData for a NodeModel, this value
        // is accessed from UI thread for display (e.g. preview bubble) and it's
        // updated by QueryMirrorDataAsyncTask on ISchedulerThread's context. 
        // Access to the cached data is guarded by cachedMirrorDataMutex object.
        // 
        private bool isUpdated = false;
        private MirrorData cachedMirrorData = null;
        private readonly object cachedMirrorDataMutex = new object();

>>>>>>> 95d40a5d
        // Input and output port related data members.
        private ObservableCollection<PortModel> inPorts = new ObservableCollection<PortModel>();
        private ObservableCollection<PortModel> outPorts = new ObservableCollection<PortModel>();
        private readonly Dictionary<PortModel, PortData> portDataDict = new Dictionary<PortModel, PortData>();

        private List<IRenderPackage> renderPackages = new List<IRenderPackage>();

        #endregion

        #region public members

        //public WorkspaceModel Workspace { get; internal set; }

        public Dictionary<int, Tuple<int, NodeModel>> Inputs = new Dictionary<int, Tuple<int, NodeModel>>();

        public Dictionary<int, HashSet<Tuple<int, NodeModel>>> Outputs =
            new Dictionary<int, HashSet<Tuple<int, NodeModel>>>();

        public Object RenderPackagesMutex = new object();
        public List<IRenderPackage> RenderPackages
        {
            get
            {
                lock (RenderPackagesMutex)
                {
                    return renderPackages; 
                }
            }
            set
            {
                lock (RenderPackagesMutex)
                {
                    renderPackages = value;
                }
                RaisePropertyChanged("RenderPackages");
            }
        }

        public bool HasRenderPackages { get; set; }

        protected IdentifierNode Identifier;

        #endregion

        #region events

        [Obsolete("Model should not have to worry about UI thread synchronization")]
        public event DispatchedToUIThreadHandler DispatchedToUI;

        #endregion

        #region public properties

        /// <summary>
        ///     Definitions for the Input Ports of this NodeModel.
        /// </summary>
        public ObservableCollection<PortData> InPortData { get; private set; }
        
        /// <summary>
        ///     Definitions for the Output Ports of this NodeModel.
        /// </summary>
        public ObservableCollection<PortData> OutPortData { get; private set; }

        /// <summary>
        ///     All of the connectors entering and exiting the NodeModel.
        /// </summary>
        public IEnumerable<ConnectorModel> AllConnectors
        {
            get
            {
                return inPorts.Concat(outPorts).SelectMany(port => port.Connectors);
            }
        }

        /// <summary>
        ///     Returns whether this node represents a built-in or custom function.
        /// </summary>
        public bool IsCustomFunction
        {
            get { return this is Function; }
        }

        /// <summary>
        ///     Returns whether the node is to be included in visualizations.
        /// </summary>
        public bool IsVisible
        {
            get { return isVisible; }
            set
            {
                isVisible = value;
                RaisePropertyChanged("IsVisible");
            }
        }

        /// <summary>
        ///     Returns whether the node aggregates its upstream connections
        ///     for visualizations.
        /// </summary>
        public bool IsUpstreamVisible
        {
            get { return isUpstreamVisible; }
            set
            {
                isUpstreamVisible = value;
                RaisePropertyChanged("IsUpstreamVisible");
            }
        }

        /// <summary>
        ///     The Node's state, which determines the coloring of the Node in the canvas.
        /// </summary>
        [Obsolete("Warning: This can be set from various threads, handle on UI thread at VM level")]
        public ElementState State
        {
            get { return state; }
            set
            {
                if (value != ElementState.Error && value != ElementState.AstBuildBroken)
                    ClearTooltipText();

                state = value;

                RaisePropertyChanged("State");
            }
        }

        /// <summary>
        ///   If the state of node is Error or AstBuildBroken
        /// </summary>
        public bool IsInErrorState
        {
            get
            {
                return state == ElementState.AstBuildBroken || state == ElementState.Error;
            }
        }

        /// <summary>
        ///     Text that is displayed as this Node's tooltip.
        /// </summary>
        public string ToolTipText
        {
            get { return toolTipText; }
            set
            {
                toolTipText = value;
                RaisePropertyChanged("ToolTipText");
            }
        }

        /// <summary>
        ///     Should we override the displayed name with this Node's NickName property?
        /// </summary>
        public bool OverrideNameWithNickName
        {
            get { return overrideNameWithNickName; }
            set
            {
                overrideNameWithNickName = value;
                RaisePropertyChanged("OverrideNameWithNickName");
            }
        }

        /// <summary>
        ///     The name that is displayed in the UI for this NodeModel.
        /// </summary>
        public string NickName
        {
            get { return nickName; }
            set
            {
                nickName = value;
                RaisePropertyChanged("NickName");
            }
        }

        /// <summary>
        ///     Collection of PortModels representing all Input ports.
        /// </summary>
        public ObservableCollection<PortModel> InPorts
        {
            get { return inPorts; }
            set
            {
                inPorts = value;
                RaisePropertyChanged("InPorts");
            }
        }

        /// <summary>
        ///     Collection of PortModels representing all Output ports.
        /// </summary>
        public ObservableCollection<PortModel> OutPorts
        {
            get { return outPorts; }
            set
            {
                outPorts = value;
                RaisePropertyChanged("OutPorts");
            }
        }

        /// <summary>
        ///     Control how arguments lists of various sizes are laced.
        /// </summary>
        public LacingStrategy ArgumentLacing
        {
            get { return argumentLacing; }
            set
            {
                if (argumentLacing != value)
                {
                    argumentLacing = value;
                    RaisePropertyChanged("ArgumentLacing");
                    OnModified();
                }
            }
        }

        /// <summary>
        ///     Name property
        /// </summary>
        /// <value>
        ///     If the node has a name attribute, return it.  Other wise return empty string.
        /// </value>
        public string Name
        {
            get
            {
                Type type = GetType();
                object[] attribs = type.GetCustomAttributes(typeof(NodeNameAttribute), false);
                if (type.Namespace == "Dynamo.Nodes" && !type.IsAbstract && attribs.Length > 0
                    && type.IsSubclassOf(typeof(NodeModel)))
                {
                    var elCatAttrib = attribs[0] as NodeNameAttribute;
                    return elCatAttrib.Name;
                }
                return "";
            }
        }

        /// <summary>
        ///     Category property
        /// </summary>
        /// <value>
        ///     If the node has a category, return it.  Other wise return empty string.
        /// </value>
        public virtual string Category
        {
            get
            {
                Type type = GetType();
                object[] attribs = type.GetCustomAttributes(typeof(NodeCategoryAttribute), false);
                if (type.Namespace == "Dynamo.Nodes" && !type.IsAbstract && attribs.Length > 0
                    && type.IsSubclassOf(typeof(NodeModel)))
                {
                    var elCatAttrib = attribs[0] as NodeCategoryAttribute;
                    return elCatAttrib.ElementCategory;
                }
                return "";
            }
        }

        public MirrorData GetCachedValueFromEngine(EngineController engine)
        {
<<<<<<< HEAD
            if (cachedMirrorData != null)
                return cachedMirrorData;

            // Do not have an identifier for preview right now. For an example,
            // this can be happening at the beginning of a code block node creation.
            if (AstIdentifierForPreview.Value == null)
                return null;

            cachedMirrorData = null;

            var runtimeMirror = engine.GetMirror(AstIdentifierForPreview.Value);

            if (runtimeMirror != null)
                cachedMirrorData = runtimeMirror.GetData();

            return cachedMirrorData;
=======
            get
            {
                lock (cachedMirrorDataMutex)
                {
                    return cachedMirrorData;
                }
            }
>>>>>>> 95d40a5d
        }

        /// <summary>
        ///     If the node is updated in LiveRunner's execution
        /// </summary>
        public bool IsUpdated
        {
            get { return isUpdated; }
            set
            {
                isUpdated = value;
<<<<<<< HEAD
                if (isUpdated)      // When a NodeModel is updated, its 
                    cachedMirrorData = null; // cached data should be invalidated.

                RaisePropertyChanged("IsUpdated");
=======
                if (isUpdated)
                {
                    // When a NodeModel is updated, its
                    // cached data should be invalidated.
                    lock (cachedMirrorDataMutex)
                    {
                        cachedMirrorData = null;
                    }
                }
>>>>>>> 95d40a5d
            }
        }

        /// <summary>
        ///     Search tags for this Node.
        /// </summary>
        public List<string> Tags
        {
            get
            {
                return
                    GetType()
                        .GetCustomAttributes(typeof(NodeSearchTagsAttribute), true)
                        .Cast<NodeSearchTagsAttribute>()
                        .SelectMany(x => x.Tags)
                        .ToList();
            }
        }

        /// <summary>
        ///     Description of this Node.
        /// </summary>
        public virtual string Description
        {
            get
            {
                description = description ?? GetDescriptionStringFromAttributes();
                return description;
            }
            set
            {
                description = value;
                RaisePropertyChanged("Description");
            }
        }

        /// <summary>
        ///     Is UI interaction enabled for this Node?
        /// </summary>
        [Obsolete("No longer supported", true)]
        public bool InteractionEnabled
        {
            get { return interactionEnabled; }
            set
            {
                interactionEnabled = value;
                RaisePropertyChanged("InteractionEnabled");
            }
        }

        /// <summary>
        ///     ProtoAST Identifier for result of the node before any output unpacking has taken place.
        ///     If there is only one output for the node, this is equivalent to GetAstIdentifierForOutputIndex(0).
        /// </summary>
        public IdentifierNode AstIdentifierForPreview
        {
<<<<<<< HEAD
            get { return Identifier ?? (Identifier = AstFactory.BuildIdentifier(AstIdentifierBase)); }
=======
            get { return AstFactory.BuildIdentifier(AstIdentifierBase); }
>>>>>>> 95d40a5d
        }

        /// <summary>
        ///     If this node is allowed to be converted to AST node in nodes to code conversion.
        /// </summary>
        public virtual bool IsConvertible
        {
            get
            {
                return false;
            }
        }

        /// <summary>
        ///     Return a variable whose value will be displayed in preview window.
        ///     Derived nodes may overwrite this function to display default value
        ///     of this node. E.g., code block node may want to display the value
        ///     of the left hand side variable of last statement.
        /// </summary>
        public virtual string AstIdentifierBase
        {
            get
            {
                return AstBuilder.StringConstants.VarPrefix
                    + GUID.ToString().Replace("-", string.Empty);
            }
        }

        /// <summary>
        ///     Enable or disable label display. Default is false.
        /// </summary>
        public bool DisplayLabels
        {
            get { return displayLabels; }
            set
            {
                if (displayLabels == value) 
                    return;

                displayLabels = value;
                RaisePropertyChanged("DisplayLabels");
            }
        }

        /// <summary>
        ///     Is this node being applied partially, resulting in a partial function?
        /// </summary>
        public bool IsPartiallyApplied //TODO(Steve): Move to Graph level
        {
            get { return !Enumerable.Range(0, InPortData.Count).All(HasInput); }
        }

        /// <summary>
        ///     Get the description from type information
        /// </summary>
        /// <returns>The value or "No description provided"</returns>
        public string GetDescriptionStringFromAttributes()
        {
            Type t = GetType();
            object[] rtAttribs = t.GetCustomAttributes(typeof(NodeDescriptionAttribute), true);
            return rtAttribs.Length > 0
                ? ((NodeDescriptionAttribute)rtAttribs[0]).ElementDescription
                : "No description provided";
        }

        /// <summary>
        ///     Fetches the ProtoAST Identifier for a given output port.
        /// </summary>
        /// <param name="outputIndex">Index of the output port.</param>
        /// <returns>Identifier corresponding to the given output port.</returns>
        public virtual IdentifierNode GetAstIdentifierForOutputIndex(int outputIndex)
        {
            if (outputIndex < 0 || outputIndex > OutPortData.Count)
                throw new ArgumentOutOfRangeException("outputIndex", @"Index must correspond to an OutPortData index.");

            //if (OutPortData.Count == 1)
            //    return AstFactory.BuildIdentifier(/* (IsPartiallyApplied ? "_local_" : "") + */ AstIdentifierBase);

            string id = AstIdentifierBase + "_out" + outputIndex;
            return AstFactory.BuildIdentifier(id);
        }

        #endregion

        protected NodeModel()
        {
            InPortData = new ObservableCollection<PortData>();
            OutPortData = new ObservableCollection<PortData>();

            IsVisible = true;
            IsUpstreamVisible = true;

            PropertyChanged += delegate(object sender, PropertyChangedEventArgs args)
            {
                switch (args.PropertyName)
                {
                    case ("OverrideName"):
                        RaisePropertyChanged("NickName");
                        break;
                    case ("IsSelected"):
                        // Synchronize the selected state of any render packages for this node
                        // with the selection state of the node.
                        if (HasRenderPackages)
                        {
                            lock (RenderPackagesMutex)
                            {
                                RenderPackages.ForEach(rp => ((RenderPackage) rp).Selected = IsSelected);
                            }
                        }
                        break;
                }
            };

            //Fetch the element name from the custom attribute.
            object[] nameArray = GetType().GetCustomAttributes(typeof(NodeNameAttribute), true);

            if (nameArray.Length > 0)
            {
                var elNameAttrib = nameArray[0] as NodeNameAttribute;
                if (elNameAttrib != null)
                    NickName = elNameAttrib.Name;
            }
            else
                NickName = "";

            IsSelected = false;
            State = ElementState.Dead;
            ArgumentLacing = LacingStrategy.Disabled;
            //IsReportingModifications = true;
        }

        public virtual void Dispose()
        {
            var handler = Disposed;
            if (handler != null)
                handler();
        }

        /// <summary>
        ///     Fired when this NodeModel is disposed.
        /// </summary>
        public event Action Disposed;

        public MirrorData GetValue(int outPortIndex, EngineController engine)
        {
            return engine.GetMirror(GetAstIdentifierForOutputIndex(outPortIndex).Value).GetData();
        }

        #region Modification Reporting

        /// <summary>
        ///     Is this Node reporting state modifications?
        /// </summary>
        [Obsolete("Use OnModified Event", true)]
        protected internal bool IsReportingModifications { get; set; }

        /// <summary>
        ///     Disable reporting of state modifications.
        /// </summary>
        [Obsolete("Use OnModified Event", true)]
        protected internal void DisableReporting()
        {
            IsReportingModifications = false;
        }

        /// <summary>
        ///     Enable reporting of state modifications.
        /// </summary>
        [Obsolete("Use OnModified Event", true)]
        protected internal void EnableReporting()
        {
            IsReportingModifications = true;
            ValidateConnectionsSync();
        }

        /// <summary>
        ///     Report to Dynamo that this node's state has been modified.
        /// </summary>
        [Obsolete("Use OnModified Event", true)]
        protected internal void ReportModification(WorkspaceModel workspace)
        {
            //if (IsReportingModifications && workspace != null)
            //    workspace.OnModified();
        }

        public event Action Modified;
        protected virtual void OnModified()
        {
            var handler = Modified;
            if (handler != null) handler();
        }
        #endregion

        #region Load/Save

        /// <summary>
        ///     Override this to implement custom save data for your Element. If overridden, you should also override
        ///     LoadNode() in order to read the data back when loaded.
        /// </summary>
        /// <param name="xmlDoc">The XmlDocument representing the whole Workspace containing this Element.</param>
        /// <param name="nodeElement">The XmlElement representing this Element.</param>
        /// <param name="context">Why is this being called?</param>
        protected virtual void SaveNode(XmlDocument xmlDoc, XmlElement nodeElement, SaveContext context) { }


        /// <summary>
        ///     Saves this node into an XML Document.
        /// </summary>
        /// <param name="xmlDoc">Overall XmlDocument representing the entire Workspace being saved.</param>
        /// <param name="dynEl">The XmlElement representing this node in the Workspace.</param>
        /// <param name="context">The context of this save operation.</param>
        [Obsolete("Use Serialize() method instead.", true)]
        public void Save(XmlDocument xmlDoc, XmlElement dynEl, SaveContext context)
        {
            SaveBasicData(dynEl);

            SaveNode(xmlDoc, dynEl, context);
            
            var portsWithDefaultValues = 
                inPorts.Select((port, index) => new { port, index })
                   .Where(x => x.port.UsingDefaultValue);

            //write port information
            foreach (var port in portsWithDefaultValues)
            {
                XmlElement portInfo = xmlDoc.CreateElement("PortInfo");
                portInfo.SetAttribute("index", port.index.ToString(CultureInfo.InvariantCulture));
                portInfo.SetAttribute("default", true.ToString());
                dynEl.AppendChild(portInfo);
            }
        }

        [Obsolete("Use Serialize() method instead.", true)]
        private void SaveBasicData(XmlElement dynEl)
        {
            //set the type attribute
            dynEl.SetAttribute("type", GetType().ToString());
            dynEl.SetAttribute("guid", GUID.ToString());
            dynEl.SetAttribute("nickname", NickName);
            dynEl.SetAttribute("x", X.ToString(CultureInfo.InvariantCulture));
            dynEl.SetAttribute("y", Y.ToString(CultureInfo.InvariantCulture));
            dynEl.SetAttribute("isVisible", IsVisible.ToString().ToLower());
            dynEl.SetAttribute("isUpstreamVisible", IsUpstreamVisible.ToString().ToLower());
            dynEl.SetAttribute("lacing", ArgumentLacing.ToString());
        }

        /// <summary>
        ///     Override this to implement loading of custom data for your Element. If overridden, you should also override
        ///     SaveNode() in order to write the data when saved.
        /// </summary>
        /// <param name="nodeElement">The XmlNode representing this Element.</param>
        [Obsolete("Use Deserialize() method instead.", true)]
        protected virtual void LoadNode(XmlElement nodeElement) { }

        [Obsolete("Use Deserialize() method instead.", true)]
        private void ReadBasicData(XmlNode elNode)
        {
            XmlAttribute guidAttrib = elNode.Attributes["guid"];
            XmlAttribute nicknameAttrib = elNode.Attributes["nickname"];
            XmlAttribute xAttrib = elNode.Attributes["x"];
            XmlAttribute yAttrib = elNode.Attributes["y"];
            XmlAttribute isVisAttrib = elNode.Attributes["isVisible"];
            XmlAttribute isUpstreamVisAttrib = elNode.Attributes["isUpstreamVisible"];
            XmlAttribute lacingAttrib = elNode.Attributes["lacing"];

            //test the GUID to confirm that it is non-zero
            //if it is zero, then we have to fix it
            //this will break the connectors, but it won't keep
            //propagating bad GUIDs
            Guid guid;
            if (!Guid.TryParse(guidAttrib.Value, out guid))
                guid = Guid.NewGuid();

            GUID = guid;

            string nickname = nicknameAttrib.Value;
            if (!string.IsNullOrEmpty(nickname))
                NickName = nickname;

            double x = double.Parse(xAttrib.Value, CultureInfo.InvariantCulture);
            double y = double.Parse(yAttrib.Value, CultureInfo.InvariantCulture);

            bool isVisible = true;
            if (isVisAttrib != null)
                isVisible = isVisAttrib.Value == "true";

            bool isUpstreamVisible = true;
            if (isUpstreamVisAttrib != null)
                isUpstreamVisible = isUpstreamVisAttrib.Value == "true";

            X = x;
            Y = y;

            if (lacingAttrib != null)
            {
                if (ArgumentLacing != LacingStrategy.Disabled)
                {
                    LacingStrategy lacing;
                    Enum.TryParse(lacingAttrib.Value, out lacing);
                    ArgumentLacing = lacing;
                }
            }

            //TODO(Steve): Move this to ZeroTouchManager I guess
            #region DSFunction only
            // Retrieve optional 'function' attribute (only for DSFunction).
            XmlAttribute signatureAttrib = elNode.Attributes["function"];
            var signature = signatureAttrib == null ? null : signatureAttrib.Value;

            // This is to fix MAGN-3648. Method reference in CBN that gets 
            // loaded before method definition causes a CBN to be left in 
            // a warning state. This is to clear such warnings and set the 
            // node to "Dead" state (correct value of which will be set 
            // later on with a call to "EnableReporting" below). Please 
            // refer to the defect for details and other possible fixes.
            // 
            if (State == ElementState.Warning && (this is CodeBlockNodeModel))
                State = ElementState.Dead; // Condition to fix MAGN-3648
            #endregion

            IsVisible = isVisible;
            IsUpstreamVisible = isUpstreamVisible;
        }

        [Obsolete("Use Deserialize() method instead.", true)]
        public void Load(XmlElement elNode)
        {
            ReadBasicData(elNode);
            
            LoadNode(elNode);

            var portInfoProcessed = new HashSet<int>();

            //read port information
            foreach (XmlNode subNode in elNode.ChildNodes)
            {
                if (subNode.Name == "PortInfo")
                {
                    int index = int.Parse(subNode.Attributes["index"].Value);
                    portInfoProcessed.Add(index);
                    bool def = bool.Parse(subNode.Attributes["default"].Value);
                    inPorts[index].UsingDefaultValue = def;
                }
            }

            //set defaults
            foreach (var port in inPorts.Select((x, i) => new { x, i }).Where(x => !portInfoProcessed.Contains(x.i)))
                port.x.UsingDefaultValue = false;
        }

        /// <summary>
        ///     Called when the node's Workspace has been saved.
        /// </summary>
        protected internal virtual void OnSave() { }
        
        #endregion

        #region ProtoAST Compilation

        /// <summary>
        /// Override this to declare the outputs for each of this Node's output ports.
        /// </summary>
        /// <param name="inputAstNodes">Ast for inputs indexed by input port index.</param>
        /// <returns>Sequence of AssociativeNodes representing this Node's code output.</returns>
        public virtual IEnumerable<AssociativeNode> BuildOutputAst(List<AssociativeNode> inputAstNodes)
        {
            return
                OutPortData.Enumerate()
                           .Select(
                               output => AstFactory.BuildAssignment(
                                   GetAstIdentifierForOutputIndex(output.Index),
                                   new NullNode()));
        }

        /// <summary>
        /// Wraps the publically overrideable `BuildOutputAst` method so that it works with Preview.
        /// </summary>
        /// <param name="inputAstNodes"></param>
        internal virtual IEnumerable<AssociativeNode> BuildAst(List<AssociativeNode> inputAstNodes)
        {
            OnBuilt();

            IEnumerable<AssociativeNode> result = null;

            try
            {
                result = BuildOutputAst(inputAstNodes);
            }
            catch (Exception e)
            {
                // If any exception from BuildOutputAst(), we emit
                // a function call "var_guid = %nodeAstFailed(full.node.name)"
                // for this node, set the state of node to AstBuildBroken and
                // disply the corresponding error message. 
                // 
                // The return value of function %nodeAstFailed() is always 
                // null.
                var errorMsg = AstBuilder.StringConstants.AstBuildBrokenMessage;
                var fullMsg = String.Format(errorMsg, e.Message);
                this.NotifyAstBuildBroken(fullMsg);

                var fullName = this.GetType().ToString();
                var astNodeFullName = AstFactory.BuildStringNode(fullName);
                var arguments = new List<AssociativeNode> { astNodeFullName };
                var func = AstFactory.BuildFunctionCall(Constants.kNodeAstFailed, arguments); 

                return new []
                {
                    AstFactory.BuildAssignment(AstIdentifierForPreview, func)
                };
            }

            if (OutPortData.Count == 1)
            {
                var firstOuputIdent = GetAstIdentifierForOutputIndex(0);
                if (!AstIdentifierForPreview.Equals(firstOuputIdent))
                {
                    result = result.Concat(
                    new[]
                    {
                        AstFactory.BuildAssignment(AstIdentifierForPreview, firstOuputIdent)
                    });
                }
                return result;
            }

            var emptyList = AstFactory.BuildExprList(new List<AssociativeNode>());
            var previewIdInit = AstFactory.BuildAssignment(AstIdentifierForPreview, emptyList);

            return
                result.Concat(new[] { previewIdInit })
                      .Concat(
                          OutPortData.Select(
                              (outNode, index) =>
                                  AstFactory.BuildAssignment(
                                      new IdentifierNode(AstIdentifierForPreview)
                                      {
                                          ArrayDimensions =
                                              new ArrayNode
                                              {
                                                  Expr = new StringNode { value = outNode.NickName }
                                              }
                                      },
                                      GetAstIdentifierForOutputIndex(index))));
        }

        /// <summary>
        ///     Callback for when this NodeModel has been compiled.
        /// </summary>
        protected virtual void OnBuilt()
        {
        }

        /// <summary>
        /// Apppend replication guide to the input parameter based on lacing
        /// strategy.
        /// </summary>
        /// <param name="inputs"></param>
        /// <returns></returns>
        public void AppendReplicationGuides(List<AssociativeNode> inputs)
        {
            if (inputs == null || !inputs.Any())
                return;

            switch (ArgumentLacing)
            {
                case LacingStrategy.Longest:

                    for (int i = 0; i < inputs.Count(); ++i)
                    {
                        inputs[i] = AstFactory.AddReplicationGuide(
                                                inputs[i],
                                                new List<int> { 1 },
                                                true);
                    }
                    break;

                case LacingStrategy.CrossProduct:

                    int guide = 1;
                    for (int i = 0; i < inputs.Count(); ++i)
                    {
                        inputs[i] = AstFactory.AddReplicationGuide(
                                                inputs[i],
                                                new List<int> { guide },
                                                false);
                        guide++;
                    }
                    break;
            }
        }
        #endregion

        #region Input and Output Connections

<<<<<<< HEAD
        /// <summary>
        /// If node is connected to some other node(other than Output) then it is not a 'top' node
        /// </summary>
        public bool IsTopMostNode
        {
            get
            {
                if (OutPortData.Count < 1)
                    return false;

                foreach (var port in OutPorts.Where(port => port.Connectors.Count != 0))
                {
                    return port.Connectors.Any(connector => connector.End.Owner is Output);
                }

                return true;
            }
        }

        /// <summary>
        ///     Is this node an entry point to the program?
        /// </summary>
        [Obsolete("Use IsTopMostNode instead.", true)]
        public bool IsTopmost
        {
            get { return OutPorts == null || OutPorts.All(x => !x.Connectors.Any()); }
        }

        public IEnumerable<int> GetConnectedInputs()
        {
            return Enumerable.Range(0, InPortData.Count).Where(HasConnectedInput);
        }

=======
>>>>>>> 95d40a5d
        internal void ConnectInput(int inputData, int outputData, NodeModel node)
        {
            Inputs[inputData] = Tuple.Create(outputData, node);
            OnModified();
        }

        internal void ConnectOutput(int portData, int inputData, NodeModel nodeLogic)
        {
            if (!Outputs.ContainsKey(portData))
                Outputs[portData] = new HashSet<Tuple<int, NodeModel>>();
            Outputs[portData].Add(Tuple.Create(inputData, nodeLogic));
        }

        internal void DisconnectInput(int data)
        {
            Inputs[data] = null;
            OnModified();
        }

        /// <summary>
        ///     Attempts to get the input for a certain port.
        /// </summary>
        /// <param name="data">PortData to look for an input for.</param>
        /// <param name="input">If an input is found, it will be assigned.</param>
        /// <returns>True if there is an input, false otherwise.</returns>
        public bool TryGetInput(int data, out Tuple<int, NodeModel> input)
        {
            return Inputs.TryGetValue(data, out input) && input != null;
        }

        /// <summary>
        ///     Attempts to get the output for a certain port.
        /// </summary>
        /// <param name="output">Index to look for an output for.</param>
        /// <param name="newOutputs">If an output is found, it will be assigned.</param>
        /// <returns>True if there is an output, false otherwise.</returns>
        public bool TryGetOutput(int output, out HashSet<Tuple<int, NodeModel>> newOutputs)
        {
            return Outputs.TryGetValue(output, out newOutputs);
        }

        /// <summary>
        ///     Checks if there is an input for a certain port.
        /// </summary>
        /// <param name="data">Index of the port to look for an input for.</param>
        /// <returns>True if there is an input, false otherwise.</returns>
        public bool HasInput(int data)
        {
            return HasConnectedInput(data) || (InPorts.Count > data && InPorts[data].UsingDefaultValue);
        }

        /// <summary>
        ///     Checks if there is a connected input for a certain port. This does
        ///     not count default values as an input.
        /// </summary>
        /// <param name="data">Index of the port to look for an input for.</param>
        /// <returns>True if there is an input, false otherwise.</returns>
        public bool HasConnectedInput(int data)
        {
            return Inputs.ContainsKey(data) && Inputs[data] != null;
        }

        /// <summary>
        ///     Checks if there is an output for a certain port.
        /// </summary>
        /// <param name="portData">Index of the port to look for an output for.</param>
        /// <returns>True if there is an output, false otherwise.</returns>
        public bool HasOutput(int portData)
        {
            return Outputs.ContainsKey(portData) && Outputs[portData].Any();
        }

        internal void DisconnectOutput(int portData, int inPortData, NodeModel nodeModel)
        {
            HashSet<Tuple<int, NodeModel>> output;
            if (Outputs.TryGetValue(portData, out output))
                output.RemoveWhere(x => x.Item2 == nodeModel && x.Item1 == inPortData);
        }

        #endregion

        #region UI Framework

        private void ClearTooltipText()
        {
            ToolTipText = "";
        }

        /// <summary>
        /// Clears the errors/warnings that are generated when running the graph
        /// </summary>
        public virtual void ClearRuntimeError()
        {
            State = ElementState.Dead;
            ClearTooltipText();
            ValidateConnections();
        }

        public void SelectNeighbors()
        {
            IEnumerable<ConnectorModel> outConnectors = outPorts.SelectMany(x => x.Connectors);
            IEnumerable<ConnectorModel> inConnectors = inPorts.SelectMany(x => x.Connectors);

            foreach (var c in outConnectors.Where(c => !DynamoSelection.Instance.Selection.Contains(c.End.Owner)))
                DynamoSelection.Instance.Selection.Add(c.End.Owner);

            foreach (var c in inConnectors.Where(c => !DynamoSelection.Instance.Selection.Contains(c.Start.Owner)))
                DynamoSelection.Instance.Selection.Add(c.Start.Owner);
        }

        #region Thread Dispatch

        /// <summary>
        ///     Called by nodes for behavior that they want to dispatch on the UI thread
        ///     Triggers event to be received by the UI. If no UI exists, behavior will not be executed.
        /// </summary>
        /// <param name="a"></param>
        [Obsolete("Model should not have to worry about UI thread synchronization", true)]
        public void DispatchOnUIThread(Action a)
        {
            OnDispatchedToUI(this, new UIDispatcherEventArgs(a));
        }

        [Obsolete("Model should not have to worry about UI thread synchronization", true)]
        public void OnDispatchedToUI(object sender, UIDispatcherEventArgs e)
        {
            if (DispatchedToUI != null)
                DispatchedToUI(this, e);
        }

        #endregion

        #region Interaction

        [Obsolete("No longer supported", true)]
        internal void DisableInteraction()
        {
            State = ElementState.Dead;
            InteractionEnabled = false;
        }
        [Obsolete("No longer supported", true)]
        internal void EnableInteraction()
        {
            ValidateConnections();
            InteractionEnabled = true;
        }

        #endregion

        #region Node State

        /// <summary>
        ///     Color the connection according to it's port connectivity
        ///     if all ports are connected, color green, else color orange
        /// </summary>
        [Obsolete("Use ValidateConnections() and dispatch manually", true)]
        public void ValidateConnectionsSync()
        {
            //Action setState = ValidateConnections;

            //// This is put in place to solve the crashing issue outlined in 
            //// the following defect. ValidateConnectionsSync can be called from 
            //// a background evaluation thread at any point in time, we do 
            //// not want such calls to update UI in anyway while we're here 
            //// (the UI update is caused by setting State property which leads
            //// to tool-tip update that triggers InfoBubble to update its UI,
            //// a problem that is currently being resolved and tested on a 
            //// separate branch). When the InfoBubble restructuring gets over,
            //// please ensure the following scenario is tested and continue to 
            //// work:
            //// 
            ////      http://adsk-oss.myjetbrains.com/youtrack/issue/MAGN-847
            //// 

<<<<<<< HEAD
            //if (this.Workspace.DynamoModel != null)
            //    this.Workspace.DynamoModel.OnRequestDispatcherBeginInvoke(setState);
        }
=======
                    // if there are inputs without connections
                    // mark as dead; otherwise, if the original state is dead,
                    // update it as active.
                    if (inPorts.Any(x => !x.Connectors.Any() && !(x.UsingDefaultValue && x.DefaultValueEnabled)))
                    {
                        if (State == ElementState.Active)
                        {
                            State = ElementState.Dead;
                        }
                    }
                    else
                    {
                        if (State == ElementState.Dead)
                        {
                            State = ElementState.Active;
                        }
                    }
                });

            // This is put in place to solve the crashing issue outlined in 
            // the following defect. ValidateConnections can be called from 
            // a background evaluation thread at any point in time, we do 
            // not want such calls to update UI in anyway while we're here 
            // (the UI update is caused by setting State property which leads
            // to tool-tip update that triggers InfoBubble to update its UI,
            // a problem that is currently being resolved and tested on a 
            // separate branch). When the InfoBubble restructuring gets over,
            // please ensure the following scenario is tested and continue to 
            // work:
            // 
            //      http://adsk-oss.myjetbrains.com/youtrack/issue/MAGN-847
            // 
>>>>>>> 95d40a5d

        //TODO(Steve): When decoupling ConnectorModel and NodeModel, this should be handled at graph level
        public void ValidateConnections()
        {
            // if there are inputs without connections
            // mark as dead; otherwise, if the original state is dead,
            // update it as active.
            if (inPorts.Any(x => !x.Connectors.Any() && !(x.UsingDefaultValue && x.DefaultValueEnabled)))
            {
                if (State == ElementState.Active)
                {
                    State = ElementState.Dead;
                }
            }
            else
            {
                if (State == ElementState.Dead)
                {
                    State = ElementState.Active;
                }
            }
        }

        public void Error(string p)
        {
            State = ElementState.Error;
            ToolTipText = p;
        }
        
        public void Warning(string p)
        {
            State = ElementState.Warning;
            ToolTipText = p;
        }

        /// <summary>
        /// Change the state of node to ElementState.AstBuildBroken and display
        /// "p" in tooltip window. 
        /// </summary>
        /// <param name="p"></param>
        public void NotifyAstBuildBroken(string p)
        {
            State = ElementState.AstBuildBroken;
            ToolTipText = p;
        }

        #endregion

        #region Port Management

        internal int GetPortIndexAndType(PortModel portModel, out PortType portType)
        {
            int index = inPorts.IndexOf(portModel);
            if (-1 != index)
            {
                portType = PortType.Input;
                return index;
            }

            index = outPorts.IndexOf(portModel);
            if (-1 != index)
            {
                portType = PortType.Output;
                return index;
            }

            portType = PortType.Input;
            return -1; // No port found.
        }

        /// <summary>
        ///     Since the ports can have a margin (offset) so that they can moved vertically from its
        ///     initial position, the center of the port needs to be calculted differently and not only
        ///     based on the index. The function adds the height of other nodes as well as their margins
        /// </summary>
        /// <param name="portModel"> The portModel whose height is to be found</param>
        /// <returns> Returns the offset of the given port from the top of the ports </returns>
        [Obsolete("This kind of UI calculation should probably live on the VM...")]
        internal double GetPortVerticalOffset(PortModel portModel)
        {
            double verticalOffset = 2.9;
            PortType portType;
            int index = GetPortIndexAndType(portModel, out portType);

            //If the port was not found, then it should have just been deleted. Return from function
            if (index == -1)
                return verticalOffset;

            double portHeight = portModel.Height;

            switch (portType)
            {
                case PortType.Input:
                    for (int i = 0; i < index; i++)
                        verticalOffset += inPorts[i].MarginThickness.Top + portHeight;
                    verticalOffset += inPorts[index].MarginThickness.Top;
                    break;
                case PortType.Output:
                    for (int i = 0; i < index; i++)
                        verticalOffset += outPorts[i].MarginThickness.Top + portHeight;
                    verticalOffset += outPorts[index].MarginThickness.Top;
                    break;
            }

            return verticalOffset;
        }

        /// <summary>
        ///     Reads inputs list and adds ports for each input.
        /// </summary>
        public void RegisterInputPorts()
        {
            //read the inputs list and create a number of
            //input ports
            int count = 0;
            foreach (PortData pd in InPortData)
            {
                //add a port for each input
                //distribute the ports along the 
                //edges of the icon
<<<<<<< HEAD
                PortModel port = AddPort(PortType.Input, pd, count);

=======
                PortModel port = AddPort(PortType.INPUT, pd, count);
                
>>>>>>> 95d40a5d
                //MVVM: AddPort now returns a port model. You can't set the data context here.
                //port.DataContext = this;

                portDataDict[port] = pd;
                count++;            
            }

            if (inPorts.Count > count)
            {
                foreach (PortModel inport in inPorts.Skip(count))
                {
                    inport.DestroyConnectors();
                    portDataDict.Remove(inport);
                }

                for (int i = inPorts.Count - 1; i >= count; i--)
                    inPorts.RemoveAt(i);
            }

            //Configure Snap Edges
            ConfigureSnapEdges(inPorts);
        }

        /// <summary>
        ///     Reads outputs list and adds ports for each output
        /// </summary>
        public void RegisterOutputPorts()
        {
            //read the inputs list and create a number of
            //input ports
            int count = 0;
            foreach (PortData pd in OutPortData)
            {
                //add a port for each input
                //distribute the ports along the 
                //edges of the icon
                PortModel port = AddPort(PortType.Output, pd, count);

                //MVVM : don't set the data context in the model
                //port.DataContext = this;

                portDataDict[port] = pd;
                count++;              
            }

            if (outPorts.Count > count)
            {
                foreach (PortModel outport in outPorts.Skip(count))
                    outport.DestroyConnectors();

                for (int i = outPorts.Count - 1; i >= count; i--)
                    outPorts.RemoveAt(i);

                //OutPorts.RemoveRange(count, outPorts.Count - count);
            }

            //configure snap edges
            ConfigureSnapEdges(outPorts);
        }

        /// <summary>
        /// Configures the snap edges.
        /// </summary>
        /// <param name="ports">The ports.</param>
        private void ConfigureSnapEdges(ObservableCollection<PortModel> ports)
        {
            if (ports.Count == 1) //only one port
                ports[0].extensionEdges = SnapExtensionEdges.Top | SnapExtensionEdges.Bottom;
            else if (ports.Count == 2) //has two ports
            {
                ports[0].extensionEdges = SnapExtensionEdges.Top;
                ports[1].extensionEdges = SnapExtensionEdges.Bottom;
            }
            else if (ports.Count > 1)
            {
                ports[0].extensionEdges = SnapExtensionEdges.Top;
                ports[ports.Count - 1].extensionEdges = SnapExtensionEdges.Bottom;
                foreach (PortModel port in ports)
                {
                    if (!port.extensionEdges.HasFlag(SnapExtensionEdges.Top | SnapExtensionEdges.Bottom))
                        port.extensionEdges = SnapExtensionEdges.None;
                }
            } 
        }

        /// <summary>
        ///     Updates UI so that all ports reflect current state of InPortData and OutPortData.
        /// </summary>
        public void RegisterAllPorts()
        {
            RegisterInputPorts();
            RegisterOutputPorts();
            ValidateConnections();
        }

        /// <summary>
        ///     Add a port to this node. If the port already exists, return that port.
        /// </summary>
        /// <param name="portType"></param>
        /// <param name="data"></param>
        /// <param name="index"></param>
        /// <returns></returns>
        public PortModel AddPort(PortType portType, PortData data, int index)
        {
            PortModel p;
            switch (portType)
            {
                case PortType.Input:
                    if (inPorts.Count > index)
                    {
                        p = inPorts[index];

                        //update the name on the node
                        //e.x. when the node is being re-registered during a custom
                        //node save
                        p.PortName = data.NickName;
                        if (data.HasDefaultValue)
                        {
                            p.UsingDefaultValue = true;
                            p.DefaultValueEnabled = true;
                        }

                        return p;
                    }

                    p = new PortModel(portType, this, data.NickName)
                    {
                        UsingDefaultValue = data.HasDefaultValue,
                        DefaultValueEnabled = data.HasDefaultValue
                    };

                    p.PropertyChanged += delegate(object sender, PropertyChangedEventArgs args)
                    {
                        if (args.PropertyName == "UsingDefaultValue")
                            OnModified();
                    };

                    InPorts.Add(p);

                    //register listeners on the port
                    p.PortConnected += p_PortConnected;
                    p.PortDisconnected += p_PortDisconnected;
                    
                   
                    return p;

                case PortType.Output:
                    if (outPorts.Count > index)
                    {
                        p = outPorts[index];
                        p.PortName = data.NickName;
                        p.MarginThickness = new Thickness(0, data.VerticalMargin, 0, 0);
                        return p;
                    }

                    p = new PortModel(portType, this, data.NickName)
                    {
                        UsingDefaultValue = false,
                        MarginThickness = new Thickness(0, data.VerticalMargin, 0, 0)
                    };

                    OutPorts.Add(p);

                    //register listeners on the port
                    p.PortConnected += p_PortConnected;
                    p.PortDisconnected += p_PortDisconnected;

                    return p;
            }

            return null;
        }

      
        private void p_PortConnected(object sender, EventArgs e)
        {
            ValidateConnections();

            var port = (PortModel)sender;
            if (port.PortType == PortType.Input)
            {
                int data = InPorts.IndexOf(port);
                PortModel startPort = port.Connectors[0].Start;
                int outData = startPort.Owner.OutPorts.IndexOf(startPort);
                ConnectInput(data, outData, startPort.Owner);
                startPort.Owner.ConnectOutput(outData, data, this);
            }
        }

        private void p_PortDisconnected(object sender, EventArgs e)
        {
            ValidateConnections();

            var port = (PortModel)sender;
            if (port.PortType == PortType.Input)
            {
                int data = InPorts.IndexOf(port);
                PortModel startPort = port.Connectors[0].Start;
                DisconnectInput(data);
                startPort.Owner.DisconnectOutput(startPort.Owner.OutPorts.IndexOf(startPort), data, this);
            }
        }

        #endregion

        #endregion

        #region Code Serialization

        /// <summary>
        ///     Creates a Scheme representation of this dynNode and all connected dynNodes.
        /// </summary>
        /// <returns>S-Expression</returns>
        public virtual string PrintExpression()
        {
            string nick = NickName.Replace(' ', '_');

            if (!Enumerable.Range(0, InPortData.Count).Any(HasInput))
                return nick;

            string s = "";

            if (Enumerable.Range(0, InPortData.Count).All(HasInput))
            {
                s += "(" + nick;
                //for (int i = 0; i < InPortData.Count; i++)
                foreach (int data in Enumerable.Range(0, InPortData.Count))
                {
                    Tuple<int, NodeModel> input;
                    TryGetInput(data, out input);
                    s += " " + input.Item2.PrintExpression();
                }
                s += ")";
            }
            else
            {
                s += "(lambda (" + string.Join(" ", InPortData.Where((_, i) => !HasInput(i)).Select(x => x.NickName))
                     + ") (" + nick;
                //for (int i = 0; i < InPortData.Count; i++)
                foreach (int data in Enumerable.Range(0, InPortData.Count))
                {
                    s += " ";
                    Tuple<int, NodeModel> input;
                    if (TryGetInput(data, out input))
                        s += input.Item2.PrintExpression();
                    else
                        s += InPortData[data].NickName;
                }
                s += "))";
            }

            return s;
        }

        #endregion

        #region ISelectable Interface

        public override void Deselect()
        {
            ValidateConnections();
            IsSelected = false;
        }

        #endregion

        #region Command Framework Supporting Methods

        protected override bool UpdateValueCore(string name, string value)
        {
            if (name == "NickName")
            {
                NickName = value;
                return true;
            }

            if (name == "ArgumentLacing")
            {
                LacingStrategy strategy = LacingStrategy.Disabled;
                if (!Enum.TryParse(value, out strategy))
                    strategy = LacingStrategy.Disabled;
                this.ArgumentLacing = strategy;
                return true;
            }

            return base.UpdateValueCore(name, value);
        }

        #endregion

        #region Serialization/Deserialization Methods

        protected override void SerializeCore(XmlElement element, SaveContext context)
        {
            var helper = new XmlElementHelper(element);

            // Set the type attribute
            helper.SetAttribute("type", GetType());
            helper.SetAttribute("guid", GUID);
            helper.SetAttribute("nickname", NickName);
            helper.SetAttribute("x", X);
            helper.SetAttribute("y", Y);
            helper.SetAttribute("isVisible", IsVisible);
            helper.SetAttribute("isUpstreamVisible", IsUpstreamVisible);
            helper.SetAttribute("lacing", ArgumentLacing.ToString());

            var portsWithDefaultValues =
                inPorts.Select((port, index) => new { port, index })
                   .Where(x => x.port.UsingDefaultValue);

            //write port information
            foreach (var port in portsWithDefaultValues)
            {
                XmlElement portInfo = element.OwnerDocument.CreateElement("PortInfo");
                portInfo.SetAttribute("index", port.index.ToString(CultureInfo.InvariantCulture));
                portInfo.SetAttribute("default", true.ToString());
                element.AppendChild(portInfo);
            }

            // Fix: MAGN-159 (nodes are not editable after undo/redo).
            if (context == SaveContext.Undo)
            {
                //helper.SetAttribute("interactionEnabled", interactionEnabled);
                helper.SetAttribute("nodeState", state.ToString());
            }

            if (context == SaveContext.File)
                OnSave();
        }

        protected override void DeserializeCore(XmlElement element, SaveContext context)
        {
            var helper = new XmlElementHelper(element);
            GUID = helper.ReadGuid("guid", Guid.NewGuid());

            // Resolve node nick name.
            string name = helper.ReadString("nickname", string.Empty);
            if (!string.IsNullOrEmpty(name))
                nickName = name;
            else
            {
                Type type = GetType();
                object[] attribs = type.GetCustomAttributes(typeof(NodeNameAttribute), true);
                var attrib = attribs[0] as NodeNameAttribute;
                if (null != attrib)
                    nickName = attrib.Name;
            }

            X = helper.ReadDouble("x", 0.0);
            Y = helper.ReadDouble("y", 0.0);
            isVisible = helper.ReadBoolean("isVisible", true);
            isUpstreamVisible = helper.ReadBoolean("isUpstreamVisible", true);
            argumentLacing = helper.ReadEnum("lacing", LacingStrategy.Disabled);

            var portInfoProcessed = new HashSet<int>();

            //read port information
            foreach (XmlNode subNode in element.ChildNodes)
            {
                if (subNode.Name == "PortInfo")
                {
                    int index = int.Parse(subNode.Attributes["index"].Value);
                    portInfoProcessed.Add(index);
                    bool def = bool.Parse(subNode.Attributes["default"].Value);
                    inPorts[index].UsingDefaultValue = def;
                }
            }

            //set defaults
            foreach (
                var port in
                    inPorts.Select((x, i) => new { x, i }).Where(x => !portInfoProcessed.Contains(x.i)))
                port.x.UsingDefaultValue = false;

            if (context == SaveContext.Undo)
            {
                // Fix: MAGN-159 (nodes are not editable after undo/redo).
                //interactionEnabled = helper.ReadBoolean("interactionEnabled", true);
                state = helper.ReadEnum("nodeState", ElementState.Active);

                // We only notify property changes in an undo/redo operation. Normal
                // operations like file loading or copy-paste have the models created
                // in different ways and their views will always be up-to-date with 
                // respect to their models.
                RaisePropertyChanged("InteractionEnabled");
                RaisePropertyChanged("State");
                RaisePropertyChanged("NickName");
                RaisePropertyChanged("ArgumentLacing");
                RaisePropertyChanged("IsVisible");
                RaisePropertyChanged("IsUpstreamVisible");

                // Notify listeners that the position of the node has changed,
                // then all connected connectors will also redraw themselves.
                ReportPosition();
            }
        }

        #endregion

        #region Dirty Management
        
        [Obsolete("Call OnModified() isntead", true)]
        private bool dirty = true;

        /// <summary>
        ///     Does this Element need to be regenerated? Setting this to true will trigger a modification event
        ///     for the dynWorkspace containing it. If Automatic Running is enabled, setting this to true will
        ///     trigger an evaluation.
        /// </summary>
        [Obsolete("Call OnModified() instead", true)]
        public bool RequiresRecalc 
        {
            get { return dirty; }
            set
            {
                dirty = value;
                if (dirty)
                    ReportModification(null);
            } 
        }

        /// <summary>
        ///     This property forces all AST nodes that generated from this node
        ///     to be executed, even there is no change in AST nodes.
        /// </summary>
        public virtual bool ForceReExecuteOfNode
        {
            get
            {
                return forceReExec;
            }
            set
            {
                forceReExec = value;
                RaisePropertyChanged("ForceReExecuteOfNode");
            }
        }
        #endregion

        #region Visualization Related Methods
        
        /// <summary>
        /// Call this method to asynchronously update the cached MirrorData for 
        /// this NodeModel through DynamoScheduler. AstIdentifierForPreview is 
        /// being accessed within this method, therefore the method is typically
        /// called from the main/UI thread.
        /// </summary>
        /// 
        public void RequestValueUpdateAsync()
        {
            // A NodeModel should have its cachedMirrorData reset when it is 
            // requested to update its value. When the QueryMirrorDataAsyncTask 
            // returns, it will update cachedMirrorData with the latest value.
            // 
            lock (cachedMirrorDataMutex)
            {
                cachedMirrorData = null;
            }

            // Do not have an identifier for preview right now. For an example,
            // this can be happening at the beginning of a code block node creation.
            var variableName = AstIdentifierForPreview.Value;
            if (string.IsNullOrEmpty(variableName))
                return;

            var scheduler = Workspace.DynamoModel.Scheduler;
            var task = new QueryMirrorDataAsyncTask(new QueryMirrorDataParams()
            {
                DynamoScheduler = scheduler,
                EngineController = Workspace.DynamoModel.EngineController,
                VariableName = variableName
            });

            task.Completed += OnNodeValueQueried;
            scheduler.ScheduleForExecution(task);
        }

        private void OnNodeValueQueried(AsyncTask asyncTask)
        {
            lock (cachedMirrorDataMutex)
            {
                var task = asyncTask as QueryMirrorDataAsyncTask;
                cachedMirrorData = task.MirrorData;
            }

            RaisePropertyChanged("IsUpdated");
        }

        /// <summary>
        /// Call this method to asynchronously regenerate render package for 
        /// this node. This method accesses core properties of a NodeModel and 
        /// therefore is typically called on the main/UI thread.
        /// </summary>
        /// <param name="maxTesselationDivisions">The maximum number of 
        /// tessellation divisions to use for regenerating render packages.</param>
        /// 
        public void RequestVisualUpdateAsync(int maxTesselationDivisions)
        {
            //if (Workspace.DynamoModel == null)
            //    return;

            // Imagine a scenario where "NodeModel.RequestVisualUpdateAsync" is being 
            // called in quick succession from the UI thread -- the first task may 
            // be updating '_renderPackages' when the second call gets here. In 
            // this case '_renderPackages' should be protected against concurrent 
            // accesses.
            // 
            lock (RenderPackagesMutex)
            {
                renderPackages.Clear();
                HasRenderPackages = false;
            }

<<<<<<< HEAD
            // If a node is in either of the following states, then it will not 
            // produce any geometric output. Bail after clearing the render packages.
            if ((State == ElementState.Error) || !IsVisible)// || CachedValue == null)
                return;

=======
>>>>>>> 95d40a5d
            RequestVisualUpdateAsyncCore(maxTesselationDivisions);
        }

        /// <summary>
        /// When called, the base implementation of this method schedules an 
        /// UpdateRenderPackageAsyncTask to regenerate its render packages 
        /// asynchronously. Derived classes can optionally override this method 
        /// to prevent render packages to be generated if they do not require 
        /// geometric preview.
        /// </summary>
        /// <param name="maxTesselationDivisions">The maximum number of 
        /// tessellation divisions to use for regenerating render packages.</param>
        /// 
        protected virtual void RequestVisualUpdateAsyncCore(int maxTesselationDivisions)
        {
            var initParams = new UpdateRenderPackageParams()
            {
                Node = this,
                MaxTesselationDivisions = maxTesselationDivisions,
                EngineController = Workspace.DynamoModel.EngineController,
                DrawableIds = GetDrawableIds(),
                PreviewIdentifierName = AstIdentifierForPreview.Name
            };

            var scheduler = Workspace.DynamoModel.Scheduler;
            var task = new UpdateRenderPackageAsyncTask(scheduler);
            if (task.Initialize(initParams))
            {
                task.Completed += OnRenderPackageUpdateCompleted;
                scheduler.ScheduleForExecution(task);
            }
        }

        /// <summary>
        /// This event handler is invoked when UpdateRenderPackageAsyncTask is 
        /// completed, at which point the render packages (specific to this node) 
        /// become available. Since this handler is called off the UI thread, the 
        /// '_renderPackages' must be guarded against concurrent access.
        /// </summary>
        /// <param name="asyncTask">The instance of UpdateRenderPackageAsyncTask
        /// that was responsible of generating the render packages.</param>
        /// 
        private void OnRenderPackageUpdateCompleted(AsyncTask asyncTask)
        {
            lock (RenderPackagesMutex)
            {
                var task = asyncTask as UpdateRenderPackageAsyncTask;
                renderPackages.Clear();
                renderPackages.AddRange(task.RenderPackages);
                HasRenderPackages = renderPackages.Any();
            }
        }

        /// <summary>
        /// Gets list of drawable Ids as registered with visualization manager 
        /// for all the output port of the given node.
        /// </summary>
        /// <returns>List of Drawable Ids</returns>
        private IEnumerable<string> GetDrawableIds()
        {
            var drawables = new List<String>();
            for (int i = 0; i < OutPortData.Count; ++i)
            {
                string id = GetDrawableId(i);
                if (!string.IsNullOrEmpty(id))
                    drawables.Add(id);
            }

            return drawables;
        }

        /// <summary>
        /// Gets the drawable Id as registered with visualization manager for
        /// the given output port on the given node.
        /// </summary>
        /// <param name="outPortIndex">Output port index</param>
        /// <returns>Drawable Id</returns>
        private string GetDrawableId(int outPortIndex)
        {
            var output = GetAstIdentifierForOutputIndex(outPortIndex);
            return output == null ? null : output.ToString();
        }

        #endregion

        #region Node Migration Helper Methods

        protected static NodeMigrationData MigrateToDsFunction(
            NodeMigrationData data, string nickname, string funcName)
        {
            return MigrateToDsFunction(data, "", nickname, funcName);
        }

        protected static NodeMigrationData MigrateToDsFunction(
            NodeMigrationData data, string assembly, string nickname, string funcName)
        {
            XmlElement xmlNode = data.MigratedNodes.ElementAt(0);
            var element = MigrationManager.CreateFunctionNodeFrom(xmlNode);
            element.SetAttribute("assembly", assembly);
            element.SetAttribute("nickname", nickname);
            element.SetAttribute("function", funcName);

            var migrationData = new NodeMigrationData(data.Document);
            migrationData.AppendNode(element);
            return migrationData;
        }

        protected static NodeMigrationData MigrateToDsVarArgFunction(
            NodeMigrationData data, string assembly, string nickname, string funcName)
        {
            XmlElement xmlNode = data.MigratedNodes.ElementAt(0);
            var element = MigrationManager.CreateVarArgFunctionNodeFrom(xmlNode);
            element.SetAttribute("assembly", assembly);
            element.SetAttribute("nickname", nickname);
            element.SetAttribute("function", funcName);

            var migrationData = new NodeMigrationData(data.Document);
            migrationData.AppendNode(element);
            return migrationData;
        }

        #endregion

        public event EventHandler BlockingStarted;
        public virtual void OnBlockingStarted(EventArgs e)
        {
            if (BlockingStarted != null)
            {
                BlockingStarted(this, e);
            }
        }

        public event EventHandler BlockingEnded;
        public virtual void OnBlockingEnded(EventArgs e)
        {
            if (BlockingEnded != null)
            {
                BlockingEnded(this, e);
            }
        }
        
        //TODO(Steve): This should probably be on the VM anyway
        [Obsolete("Use Display Preview setter instead.", true)]
        public bool ShouldDisplayPreview()
        {
            // Previews are only shown in Home Workspace.
            //if (!(this.Workspace is HomeWorkspaceModel))
            //    return false;
            //
            return ShouldDisplayPreviewCore();

            //return true;
        }

        [Obsolete("Use Display Preview setter instead.", true)]
        protected virtual bool ShouldDisplayPreviewCore()
        {
            return true; // Default implementation: always show preview.
        }
      
    }

    public enum ElementState
    {
        Dead,
        Active,
        Warning,
        Error,
        AstBuildBroken
    };


    public enum LacingStrategy
    {
        Disabled,
        First,
        Shortest,
        Longest,
        CrossProduct
    };

    public enum PortEventType
    {
        MouseEnter,
        MouseLeave,
        MouseLeftButtonDown
    };

    public enum PortPosition
    {
        First,
        Top,
        Middle,
        Last
    }
    [Flags]
    public enum SnapExtensionEdges
    {
        None,
        Top = 0x1,
        Bottom = 0x2
    }


    public delegate void PortsChangedHandler(object sender, EventArgs e);

    public delegate void DispatchedToUIThreadHandler(object sender, UIDispatcherEventArgs e);

    #region class attributes

    [AttributeUsage(AttributeTargets.All)]
    public class NodeNameAttribute : Attribute
    {
        public NodeNameAttribute(string elementName)
        {
            Name = elementName;
        }

        public string Name { get; set; }
    }


    [AttributeUsage(AttributeTargets.All)]
    public class NodeCategoryAttribute : Attribute
    {
        public NodeCategoryAttribute(string category)
        {
            ElementCategory = category;
        }

        public string ElementCategory { get; set; }
    }


    [AttributeUsage(AttributeTargets.All)]
    public class NodeSearchTagsAttribute : Attribute
    {
        public NodeSearchTagsAttribute(params string[] tags)
        {
            Tags = tags.ToList();
        }

        public List<string> Tags { get; set; }
    }

    [AttributeUsage(AttributeTargets.Class, Inherited = true)]
    public class NotSearchableInHomeWorkspace : Attribute
    { }

    [AttributeUsage(AttributeTargets.Class, Inherited = true)]
    public class NotSearchableInCustomNodeWorkspace : Attribute
    { }

    [AttributeUsage(AttributeTargets.All, Inherited = true)]
    public class IsInteractiveAttribute : Attribute
    {
        public IsInteractiveAttribute(bool isInteractive)
        {
            IsInteractive = isInteractive;
        }

        public bool IsInteractive { get; set; }
    }


    [AttributeUsage(AttributeTargets.All)]
    public class NodeDescriptionAttribute : Attribute
    {
        public NodeDescriptionAttribute(string description)
        {
            ElementDescription = description;
        }

        public string ElementDescription { get; set; }
    }


    [AttributeUsage(AttributeTargets.All)]
    public class NodeSearchableAttribute : Attribute
    {
        public NodeSearchableAttribute(bool isSearchable)
        {
            IsSearchable = isSearchable;
        }

        public bool IsSearchable { get; set; }
    }


    [AttributeUsage(AttributeTargets.All)]
    public class NodeTypeIdAttribute : Attribute
    {
        public NodeTypeIdAttribute(string description)
        {
            Id = description;
        }

        public string Id { get; set; }
    }


    /// <summary>
    ///     The DoNotLoadOnPlatforms attribute allows the node implementor
    ///     to define an array of contexts in which the node will not
    ///     be loaded.
    /// </summary>
    [AttributeUsage(AttributeTargets.All)]
    public class DoNotLoadOnPlatformsAttribute : Attribute
    {
        public DoNotLoadOnPlatformsAttribute(params string[] values)
        {
            Values = values;
        }

        public string[] Values { get; set; }
    }


    /// <summary>
    ///     Flag to hide deprecated nodes in search, but allow in workflows
    /// </summary>
    [AttributeUsage(AttributeTargets.All, Inherited = true)]
    public class NodeDeprecatedAttribute : Attribute { }

    /// <summary>
    ///     The AlsoKnownAs attribute allows the node implementor to
    ///     define an array of names that this node might have had
    ///     in the past.
    /// </summary>
    [AttributeUsage(AttributeTargets.All)]
    public class AlsoKnownAsAttribute : Attribute
    {
        public AlsoKnownAsAttribute(params string[] values)
        {
            Values = values;
        }

        public string[] Values { get; set; }
    }


    /// <summary>
    ///     The MetaNode attribute means this node shouldn't be added to the category,
    ///     only its instances are allowed
    /// </summary>
    [AttributeUsage(AttributeTargets.All, Inherited = false)]
    public class IsMetaNodeAttribute : Attribute { }


    /// <summary>
    ///     The IsDesignScriptCompatibleAttribute indicates if the node is able
    ///     to work with DesignScript evaluation engine.
    /// </summary>
    [AttributeUsage(AttributeTargets.All, Inherited = false)]
    public class IsDesignScriptCompatibleAttribute : Attribute { }

    #endregion
    
    public class UIDispatcherEventArgs : EventArgs
    {
        public UIDispatcherEventArgs(Action a)
        {
            ActionToDispatch = a;
        }

        public Action ActionToDispatch { get; set; }
        public List<object> Parameters { get; set; }
    }
}<|MERGE_RESOLUTION|>--- conflicted
+++ resolved
@@ -4,12 +4,7 @@
 using System.Globalization;
 using System.Linq;
 using System.Collections.ObjectModel;
-<<<<<<< HEAD
-using System.Web;
 using System.Xml;
-
-=======
->>>>>>> 95d40a5d
 using Autodesk.DesignScript.Interfaces;
 
 using Dynamo.Core.Threading;
@@ -41,16 +36,7 @@
         private string nickName;
         private ElementState state;
         private string toolTipText = "";
-        private bool saveResult;
         private string description;
-<<<<<<< HEAD
-
-        // Data caching related class members.
-        private bool isUpdated;
-        private MirrorData cachedMirrorData;
-        
-=======
-        private const string FailureString = "Node evaluation failed";
 
         // Data caching related class members. There are multiple parties at
         // play when it comes to caching MirrorData for a NodeModel, this value
@@ -58,11 +44,9 @@
         // updated by QueryMirrorDataAsyncTask on ISchedulerThread's context. 
         // Access to the cached data is guarded by cachedMirrorDataMutex object.
         // 
-        private bool isUpdated = false;
-        private MirrorData cachedMirrorData = null;
+        private bool isUpdated;
+        private MirrorData cachedMirrorData;
         private readonly object cachedMirrorDataMutex = new object();
-
->>>>>>> 95d40a5d
         // Input and output port related data members.
         private ObservableCollection<PortModel> inPorts = new ObservableCollection<PortModel>();
         private ObservableCollection<PortModel> outPorts = new ObservableCollection<PortModel>();
@@ -74,7 +58,8 @@
 
         #region public members
 
-        //public WorkspaceModel Workspace { get; internal set; }
+        [Obsolete("No longer supported.", true)]
+        public WorkspaceModel Workspace { get; internal set; }
 
         public Dictionary<int, Tuple<int, NodeModel>> Inputs = new Dictionary<int, Tuple<int, NodeModel>>();
 
@@ -102,8 +87,6 @@
         }
 
         public bool HasRenderPackages { get; set; }
-
-        protected IdentifierNode Identifier;
 
         #endregion
 
@@ -327,9 +310,19 @@
             }
         }
 
+        public MirrorData CachedValue
+        {
+            get
+            {
+                lock (cachedMirrorDataMutex)
+                {
+                    return cachedMirrorData;
+                }
+            }
+        }
+
         public MirrorData GetCachedValueFromEngine(EngineController engine)
         {
-<<<<<<< HEAD
             if (cachedMirrorData != null)
                 return cachedMirrorData;
 
@@ -346,15 +339,6 @@
                 cachedMirrorData = runtimeMirror.GetData();
 
             return cachedMirrorData;
-=======
-            get
-            {
-                lock (cachedMirrorDataMutex)
-                {
-                    return cachedMirrorData;
-                }
-            }
->>>>>>> 95d40a5d
         }
 
         /// <summary>
@@ -366,12 +350,6 @@
             set
             {
                 isUpdated = value;
-<<<<<<< HEAD
-                if (isUpdated)      // When a NodeModel is updated, its 
-                    cachedMirrorData = null; // cached data should be invalidated.
-
-                RaisePropertyChanged("IsUpdated");
-=======
                 if (isUpdated)
                 {
                     // When a NodeModel is updated, its
@@ -381,7 +359,6 @@
                         cachedMirrorData = null;
                     }
                 }
->>>>>>> 95d40a5d
             }
         }
 
@@ -438,11 +415,7 @@
         /// </summary>
         public IdentifierNode AstIdentifierForPreview
         {
-<<<<<<< HEAD
-            get { return Identifier ?? (Identifier = AstFactory.BuildIdentifier(AstIdentifierBase)); }
-=======
             get { return AstFactory.BuildIdentifier(AstIdentifierBase); }
->>>>>>> 95d40a5d
         }
 
         /// <summary>
@@ -840,7 +813,7 @@
                 // 
                 // The return value of function %nodeAstFailed() is always 
                 // null.
-                var errorMsg = AstBuilder.StringConstants.AstBuildBrokenMessage;
+                const string errorMsg = AstBuilder.StringConstants.AstBuildBrokenMessage;
                 var fullMsg = String.Format(errorMsg, e.Message);
                 this.NotifyAstBuildBroken(fullMsg);
 
@@ -938,7 +911,6 @@
 
         #region Input and Output Connections
 
-<<<<<<< HEAD
         /// <summary>
         /// If node is connected to some other node(other than Output) then it is not a 'top' node
         /// </summary>
@@ -967,13 +939,6 @@
             get { return OutPorts == null || OutPorts.All(x => !x.Connectors.Any()); }
         }
 
-        public IEnumerable<int> GetConnectedInputs()
-        {
-            return Enumerable.Range(0, InPortData.Count).Where(HasConnectedInput);
-        }
-
-=======
->>>>>>> 95d40a5d
         internal void ConnectInput(int inputData, int outputData, NodeModel node)
         {
             Inputs[inputData] = Tuple.Create(outputData, node);
@@ -1148,44 +1113,9 @@
             ////      http://adsk-oss.myjetbrains.com/youtrack/issue/MAGN-847
             //// 
 
-<<<<<<< HEAD
             //if (this.Workspace.DynamoModel != null)
             //    this.Workspace.DynamoModel.OnRequestDispatcherBeginInvoke(setState);
         }
-=======
-                    // if there are inputs without connections
-                    // mark as dead; otherwise, if the original state is dead,
-                    // update it as active.
-                    if (inPorts.Any(x => !x.Connectors.Any() && !(x.UsingDefaultValue && x.DefaultValueEnabled)))
-                    {
-                        if (State == ElementState.Active)
-                        {
-                            State = ElementState.Dead;
-                        }
-                    }
-                    else
-                    {
-                        if (State == ElementState.Dead)
-                        {
-                            State = ElementState.Active;
-                        }
-                    }
-                });
-
-            // This is put in place to solve the crashing issue outlined in 
-            // the following defect. ValidateConnections can be called from 
-            // a background evaluation thread at any point in time, we do 
-            // not want such calls to update UI in anyway while we're here 
-            // (the UI update is caused by setting State property which leads
-            // to tool-tip update that triggers InfoBubble to update its UI,
-            // a problem that is currently being resolved and tested on a 
-            // separate branch). When the InfoBubble restructuring gets over,
-            // please ensure the following scenario is tested and continue to 
-            // work:
-            // 
-            //      http://adsk-oss.myjetbrains.com/youtrack/issue/MAGN-847
-            // 
->>>>>>> 95d40a5d
 
         //TODO(Steve): When decoupling ConnectorModel and NodeModel, this should be handled at graph level
         public void ValidateConnections()
@@ -1306,13 +1236,7 @@
                 //add a port for each input
                 //distribute the ports along the 
                 //edges of the icon
-<<<<<<< HEAD
                 PortModel port = AddPort(PortType.Input, pd, count);
-
-=======
-                PortModel port = AddPort(PortType.INPUT, pd, count);
-                
->>>>>>> 95d40a5d
                 //MVVM: AddPort now returns a port model. You can't set the data context here.
                 //port.DataContext = this;
 
@@ -1390,12 +1314,16 @@
             {
                 ports[0].extensionEdges = SnapExtensionEdges.Top;
                 ports[ports.Count - 1].extensionEdges = SnapExtensionEdges.Bottom;
-                foreach (PortModel port in ports)
+                foreach (
+                    PortModel port in
+                        ports.Where(
+                            port =>
+                                !port.extensionEdges.HasFlag(
+                                    SnapExtensionEdges.Top | SnapExtensionEdges.Bottom)))
                 {
-                    if (!port.extensionEdges.HasFlag(SnapExtensionEdges.Top | SnapExtensionEdges.Bottom))
-                        port.extensionEdges = SnapExtensionEdges.None;
+                    port.extensionEdges = SnapExtensionEdges.None;
                 }
-            } 
+            }
         }
 
         /// <summary>
@@ -1438,7 +1366,7 @@
                         return p;
                     }
 
-                    p = new PortModel(portType, this, data.NickName)
+                    p = new PortModel(portType, this, data)
                     {
                         UsingDefaultValue = data.HasDefaultValue,
                         DefaultValueEnabled = data.HasDefaultValue
@@ -1468,7 +1396,7 @@
                         return p;
                     }
 
-                    p = new PortModel(portType, this, data.NickName)
+                    p = new PortModel(portType, this, data)
                     {
                         UsingDefaultValue = false,
                         MarginThickness = new Thickness(0, data.VerticalMargin, 0, 0)
@@ -1591,10 +1519,10 @@
 
             if (name == "ArgumentLacing")
             {
-                LacingStrategy strategy = LacingStrategy.Disabled;
+                LacingStrategy strategy;
                 if (!Enum.TryParse(value, out strategy))
                     strategy = LacingStrategy.Disabled;
-                this.ArgumentLacing = strategy;
+                ArgumentLacing = strategy;
                 return true;
             }
 
@@ -1826,14 +1754,6 @@
                 HasRenderPackages = false;
             }
 
-<<<<<<< HEAD
-            // If a node is in either of the following states, then it will not 
-            // produce any geometric output. Bail after clearing the render packages.
-            if ((State == ElementState.Error) || !IsVisible)// || CachedValue == null)
-                return;
-
-=======
->>>>>>> 95d40a5d
             RequestVisualUpdateAsyncCore(maxTesselationDivisions);
         }
 
