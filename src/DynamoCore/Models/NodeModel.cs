--- conflicted
+++ resolved
@@ -445,7 +445,6 @@
         }
 
         /// <summary>
-<<<<<<< HEAD
         ///     Is UI interaction enabled for this Node?
         /// </summary>
         public bool InteractionEnabled
@@ -469,8 +468,6 @@
         }
 
         /// <summary>
-=======
->>>>>>> 586a6bcc
         ///     ProtoAST Identifier for result of the node before any output unpacking has taken place.
         ///     If there is only one output for the node, this is equivalent to GetAstIdentifierForOutputIndex(0).
         /// </summary>
