﻿using System;
using System.Collections.Generic;
using System.ComponentModel;
using System.Globalization;
using System.Linq;
using System.Collections.ObjectModel;
using System.Xml;
using Autodesk.DesignScript.Interfaces;

using Dynamo.Core;
using Dynamo.Core.Threading;
using Dynamo.Nodes;
using Dynamo.DSEngine;
using Dynamo.Selection;
using Dynamo.Utilities;

using ProtoCore.AST.AssociativeAST;
using ProtoCore.Mirror;
using String = System.String;
using StringNode = ProtoCore.AST.AssociativeAST.StringNode;
using ProtoCore.DSASM;

namespace Dynamo.Models
{
    public abstract class NodeModel : ModelBase, IDisposable
    {
        #region private members

        private bool forceReExec;
        private bool overrideNameWithNickName;
        private LacingStrategy argumentLacing = LacingStrategy.First;
        private bool displayLabels;
        private bool isUpstreamVisible;
        private bool isVisible;
        private string nickName;
        private ElementState state;
        private string toolTipText = "";
        private string description;

        // Data caching related class members. There are multiple parties at
        // play when it comes to caching MirrorData for a NodeModel, this value
        // is accessed from UI thread for display (e.g. preview bubble) and it's
        // updated by QueryMirrorDataAsyncTask on ISchedulerThread's context. 
        // Access to the cached data is guarded by cachedMirrorDataMutex object.
        // 
        private bool isUpdated;
        private MirrorData cachedMirrorData;
        private readonly object cachedMirrorDataMutex = new object();
        // Input and output port related data members.
        private ObservableCollection<PortModel> inPorts = new ObservableCollection<PortModel>();
        private ObservableCollection<PortModel> outPorts = new ObservableCollection<PortModel>();
        private readonly Dictionary<PortModel, PortData> portDataDict = new Dictionary<PortModel, PortData>();

        private List<IRenderPackage> renderPackages = new List<IRenderPackage>();

        #endregion

        #region public members

        public Dictionary<int, Tuple<int, NodeModel>> Inputs = new Dictionary<int, Tuple<int, NodeModel>>();

        public Dictionary<int, HashSet<Tuple<int, NodeModel>>> Outputs =
            new Dictionary<int, HashSet<Tuple<int, NodeModel>>>();

        public Object RenderPackagesMutex = new object();
        public List<IRenderPackage> RenderPackages
        {
            get
            {
                lock (RenderPackagesMutex)
                {
                    return renderPackages; 
                }
            }
            set
            {
                lock (RenderPackagesMutex)
                {
                    renderPackages = value;
                }
                RaisePropertyChanged("RenderPackages");
            }
        }

        public bool HasRenderPackages { get; set; }

        #endregion

        #region events

        //TODO(Steve): Model should not have to worry about UI thread synchronization -- MAGN-5709

        /// <summary>
        ///     Fired when this NodeModel is disposed.
        /// </summary>
        public event Action Disposed;

        public event EventHandler BlockingStarted;
        public virtual void OnBlockingStarted(EventArgs e)
        {
            if (BlockingStarted != null)
            {
                BlockingStarted(this, e);
            }
        }

        public event EventHandler BlockingEnded;
        public virtual void OnBlockingEnded(EventArgs e)
        {
            if (BlockingEnded != null)
            {
                BlockingEnded(this, e);
            }
        }

        /// <summary>
        ///     Called by nodes for behavior that they want to dispatch on the UI thread
        ///     Triggers event to be received by the UI. If no UI exists, behavior will not be executed.
        /// </summary>
        /// <param name="a"></param>
        public void DispatchOnUIThread(Action a)
        {
            OnDispatchedToUI(this, new UIDispatcherEventArgs(a));
        }

        private void OnDispatchedToUI(object sender, UIDispatcherEventArgs e)
        {
            if (DispatchedToUI != null)
                DispatchedToUI(sender, e);
        }

        public event DispatchedToUIThreadHandler DispatchedToUI;

        #endregion

        #region public properties

        /// <summary>
        ///     Definitions for the Input Ports of this NodeModel.
        /// </summary>
        public ObservableCollection<PortData> InPortData { get; private set; }
        
        /// <summary>
        ///     Definitions for the Output Ports of this NodeModel.
        /// </summary>
        public ObservableCollection<PortData> OutPortData { get; private set; }

        /// <summary>
        ///     All of the connectors entering and exiting the NodeModel.
        /// </summary>
        public IEnumerable<ConnectorModel> AllConnectors
        {
            get
            {
                return inPorts.Concat(outPorts).SelectMany(port => port.Connectors);
            }
        }

        /// <summary>
        ///     Returns whether this node represents a built-in or custom function.
        /// </summary>
        public bool IsCustomFunction
        {
            get { return this is Function; }
        }

        /// <summary>
        ///     Returns whether the node is to be included in visualizations.
        /// </summary>
        public bool IsVisible
        {
            get { return isVisible; }
            set
            {
                isVisible = value;
                RaisePropertyChanged("IsVisible");
            }
        }

        /// <summary>
        ///     Returns whether the node aggregates its upstream connections
        ///     for visualizations.
        /// </summary>
        public bool IsUpstreamVisible
        {
            get { return isUpstreamVisible; }
            set
            {
                isUpstreamVisible = value;
                RaisePropertyChanged("IsUpstreamVisible");
            }
        }

        /// <summary>
        ///     The Node's state, which determines the coloring of the Node in the canvas.
        /// </summary>
        public ElementState State
        {
            get { return state; }
            set
            {
                if (value != ElementState.Error && value != ElementState.AstBuildBroken)
                    ClearTooltipText();

                state = value;
                RaisePropertyChanged("State");
            }
        }

        /// <summary>
        ///   If the state of node is Error or AstBuildBroken
        /// </summary>
        public bool IsInErrorState
        {
            get
            {
                return state == ElementState.AstBuildBroken || state == ElementState.Error;
            }
        }

        /// <summary>
        ///     Text that is displayed as this Node's tooltip.
        /// </summary>
        public string ToolTipText
        {
            get { return toolTipText; }
            set
            {
                toolTipText = value;
                RaisePropertyChanged("ToolTipText");
            }
        }

        /// <summary>
        ///     Should we override the displayed name with this Node's NickName property?
        /// </summary>
        public bool OverrideNameWithNickName
        {
            get { return overrideNameWithNickName; }
            set
            {
                overrideNameWithNickName = value;
                RaisePropertyChanged("OverrideNameWithNickName");
            }
        }

        /// <summary>
        ///     The name that is displayed in the UI for this NodeModel.
        /// </summary>
        public string NickName
        {
            get { return nickName; }
            set
            {
                nickName = value;
                RaisePropertyChanged("NickName");
            }
        }

        /// <summary>
        ///     Collection of PortModels representing all Input ports.
        /// </summary>
        public ObservableCollection<PortModel> InPorts
        {
            get { return inPorts; }
            set
            {
                inPorts = value;
                RaisePropertyChanged("InPorts");
            }
        }

        /// <summary>
        ///     Collection of PortModels representing all Output ports.
        /// </summary>
        public ObservableCollection<PortModel> OutPorts
        {
            get { return outPorts; }
            set
            {
                outPorts = value;
                RaisePropertyChanged("OutPorts");
            }
        }

        /// <summary>
        ///     Control how arguments lists of various sizes are laced.
        /// </summary>
        public LacingStrategy ArgumentLacing
        {
            get { return argumentLacing; }
            set
            {
                if (argumentLacing != value)
                {
                    argumentLacing = value;
                    RaisePropertyChanged("ArgumentLacing");
                    ForceReExecuteOfNode = true;
                    OnAstUpdated();
                }
            }
        }

        /// <summary>
        ///     Name property
        /// </summary>
        /// <value>
        ///     If the node has a name attribute, return it.  Otherwise return empty string.
        /// </value>
        public string Name
        {
            get
            {
                Type type = GetType();
                object[] attribs = type.GetCustomAttributes(typeof(NodeNameAttribute), false);
                if (type.Namespace == "Dynamo.Nodes" && !type.IsAbstract && attribs.Length > 0
                    && type.IsSubclassOf(typeof(NodeModel)))
                {
                    var elCatAttrib = attribs[0] as NodeNameAttribute;
                    return elCatAttrib.Name;
                }
                return "";
            }
        }

        /// <summary>
        ///     Category property
        /// </summary>
        /// <value>
        ///     If the node has a category, return it.  Other wise return empty string.
        /// </value>
        public string Category
        {
            get
            {
                category = category ?? GetCategoryStringFromAttributes();
                return category;
            }
            set
            {
                category = value;
                RaisePropertyChanged("Category");
            }
        }

        private string category;

        private string GetCategoryStringFromAttributes()
        {
            Type type = GetType();
            object[] attribs = type.GetCustomAttributes(typeof(NodeCategoryAttribute), false);
            
            if (type.Namespace != "Dynamo.Nodes" || type.IsAbstract || attribs.Length <= 0
                || !type.IsSubclassOf(typeof(NodeModel))) 
                return "";

            var elCatAttrib = attribs[0] as NodeCategoryAttribute;
            return elCatAttrib.ElementCategory;
        }

        public MirrorData CachedValue
        {
            get
            {
                lock (cachedMirrorDataMutex)
                {
                    return cachedMirrorData;
                }
            }
        }

        public MirrorData GetCachedValueFromEngine(EngineController engine)
        {
            if (cachedMirrorData != null)
                return cachedMirrorData;

            // Do not have an identifier for preview right now. For an example,
            // this can be happening at the beginning of a code block node creation.
            if (AstIdentifierForPreview.Value == null)
                return null;

            cachedMirrorData = null;

            var runtimeMirror = engine.GetMirror(AstIdentifierForPreview.Value);

            if (runtimeMirror != null)
                cachedMirrorData = runtimeMirror.GetData();

            return cachedMirrorData;
        }

        /// <summary>
        ///     If the node is updated in LiveRunner's execution
        /// </summary>
        public bool IsUpdated
        {
            get { return isUpdated; }
            set
            {
                isUpdated = value;
                if (isUpdated)
                {
                    // When a NodeModel is updated, its
                    // cached data should be invalidated.
                    lock (cachedMirrorDataMutex)
                    {
                        cachedMirrorData = null;
                    }
                }
            }
        }

        /// <summary>
        ///     Search tags for this Node.
        /// </summary>
        public List<string> Tags
        {
            get
            {
                return
                    GetType()
                        .GetCustomAttributes(typeof(NodeSearchTagsAttribute), true)
                        .Cast<NodeSearchTagsAttribute>()
                        .SelectMany(x => x.Tags)
                        .ToList();
            }
        }

        /// <summary>
        ///     Description of this Node.
        /// </summary>
        public string Description
        {
            get
            {
                description = description ?? GetDescriptionStringFromAttributes();
                return description;
            }
            set
            {
                description = value;
                RaisePropertyChanged("Description");
            }
        }

        /// <summary>
        ///     ProtoAST Identifier for result of the node before any output unpacking has taken place.
        ///     If there is only one output for the node, this is equivalent to GetAstIdentifierForOutputIndex(0).
        /// </summary>
        public IdentifierNode AstIdentifierForPreview
        {
            get { return AstFactory.BuildIdentifier(AstIdentifierBase); }
        }

        /// <summary>
        ///     If this node is allowed to be converted to AST node in nodes to code conversion.
        /// </summary>
        public virtual bool IsConvertible
        {
            get
            {
                return false;
            }
        }

        /// <summary>
        ///     Return a variable whose value will be displayed in preview window.
        ///     Derived nodes may overwrite this function to display default value
        ///     of this node. E.g., code block node may want to display the value
        ///     of the left hand side variable of last statement.
        /// </summary>
        public virtual string AstIdentifierBase
        {
            get
            {
                return AstBuilder.StringConstants.VarPrefix
                    + GUID.ToString().Replace("-", string.Empty);
            }
        }

        /// <summary>
        ///     Enable or disable label display. Default is false.
        /// </summary>
        public bool DisplayLabels
        {
            get { return displayLabels; }
            set
            {
                if (displayLabels == value) 
                    return;

                displayLabels = value;
                RaisePropertyChanged("DisplayLabels");
            }
        }

        /// <summary>
        ///     Is this node being applied partially, resulting in a partial function?
        /// </summary>
        public bool IsPartiallyApplied //TODO(Steve): Move to Graph level -- MAGN-5710
        {
            get { return !Enumerable.Range(0, InPortData.Count).All(HasInput); }
        }

        /// <summary>
        ///     Get the description from type information
        /// </summary>
        /// <returns>The value or "No description provided"</returns>
        public string GetDescriptionStringFromAttributes()
        {
            Type t = GetType();
            object[] rtAttribs = t.GetCustomAttributes(typeof(NodeDescriptionAttribute), true);
            return rtAttribs.Length > 0
                ? ((NodeDescriptionAttribute)rtAttribs[0]).ElementDescription
                : "No description provided";
        }

        /// <summary>
        ///     Fetches the ProtoAST Identifier for a given output port.
        /// </summary>
        /// <param name="outputIndex">Index of the output port.</param>
        /// <returns>Identifier corresponding to the given output port.</returns>
        public virtual IdentifierNode GetAstIdentifierForOutputIndex(int outputIndex)
        {
            if (outputIndex < 0 || outputIndex > OutPortData.Count)
                throw new ArgumentOutOfRangeException("outputIndex", @"Index must correspond to an OutPortData index.");

            //if (OutPortData.Count == 1)
            //    return AstFactory.BuildIdentifier(/* (IsPartiallyApplied ? "_local_" : "") + */ AstIdentifierBase);

            string id = AstIdentifierBase + "_out" + outputIndex;
            return AstFactory.BuildIdentifier(id);
        }

        #endregion

        protected NodeModel()
        {
            InPortData = new ObservableCollection<PortData>();
            OutPortData = new ObservableCollection<PortData>();

            IsVisible = true;
            IsUpstreamVisible = true;
            ShouldDisplayPreviewCore = true;
            forceReExec = true;

            PropertyChanged += delegate(object sender, PropertyChangedEventArgs args)
            {
                switch (args.PropertyName)
                {
                    case ("OverrideName"):
                        RaisePropertyChanged("NickName");
                        break;
                    case ("IsSelected"):
                        // Synchronize the selected state of any render packages for this node
                        // with the selection state of the node.
                        if (HasRenderPackages)
                        {
                            lock (RenderPackagesMutex)
                            {
                                RenderPackages.ForEach(rp => ((RenderPackage) rp).Selected = IsSelected);
                            }
                        }
                        break;
                }
            };

            //Fetch the element name from the custom attribute.
            SetNickNameFromAttribute();

            IsSelected = false;
            State = ElementState.Dead;
            ArgumentLacing = LacingStrategy.Disabled;
<<<<<<< HEAD
            IsReportingModifications = true;
            IsNodeExecuted = workspaceModel.DynamoModel.ShowNodeExecution;
=======
            //IsReportingModifications = true;
>>>>>>> beba6122
        }

        public virtual void Dispose()
        {
            var handler = Disposed;
            if (handler != null)
                handler();
        }

        /// <summary>
        ///     Gets the most recent value of this node stored in an EngineController that has evaluated it.
        /// </summary>
        /// <param name="outPortIndex"></param>
        /// <param name="engine"></param>
        /// <returns></returns>
        public MirrorData GetValue(int outPortIndex, EngineController engine)
        {
            return engine.GetMirror(GetAstIdentifierForOutputIndex(outPortIndex).Value).GetData();
        }

        /// <summary>
        ///     Sets the nickname of this node from the attributes on the class definining it.
        /// </summary>
        public void SetNickNameFromAttribute()
        {
<<<<<<< HEAD
            if (IsReportingModifications && Workspace != null)
            {
                Workspace.FindNextExecutingNodes();
                Workspace.Modified();
            }
=======
            var elNameAttrib = GetType().GetCustomAttributes<NodeNameAttribute>(false).FirstOrDefault();
            if (elNameAttrib != null)
                NickName = elNameAttrib.Name;
>>>>>>> beba6122
        }

        #region Modification Reporting

        /// <summary>
        ///     Event fired when the DesignScript AST produced by this node has changed.
        /// </summary>
        public event Action AstUpdated;
        public virtual void OnAstUpdated()
        {
            var handler = AstUpdated;
            if (handler != null) handler();
        }

        #endregion

        #region ProtoAST Compilation

        /// <summary>
        /// Override this to declare the outputs for each of this Node's output ports.
        /// </summary>
        /// <param name="inputAstNodes">Ast for inputs indexed by input port index.</param>
        /// <returns>Sequence of AssociativeNodes representing this Node's code output.</returns>
        public virtual IEnumerable<AssociativeNode> BuildOutputAst(List<AssociativeNode> inputAstNodes)
        {
            return
                OutPortData.Enumerate()
                           .Select(
                               output => AstFactory.BuildAssignment(
                                   GetAstIdentifierForOutputIndex(output.Index),
                                   new NullNode()));
        }

        /// <summary>
        /// Wraps the publically overrideable `BuildOutputAst` method so that it works with Preview.
        /// </summary>
        /// <param name="inputAstNodes"></param>
        internal virtual IEnumerable<AssociativeNode> BuildAst(List<AssociativeNode> inputAstNodes)
        {
            OnBuilt();

            IEnumerable<AssociativeNode> result = null;

            try
            {
                result = BuildOutputAst(inputAstNodes);
            }
            catch (Exception e)
            {
                // If any exception from BuildOutputAst(), we emit
                // a function call "var_guid = %nodeAstFailed(full.node.name)"
                // for this node, set the state of node to AstBuildBroken and
                // disply the corresponding error message. 
                // 
                // The return value of function %nodeAstFailed() is always 
                // null.
                const string errorMsg = AstBuilder.StringConstants.AstBuildBrokenMessage;
                var fullMsg = String.Format(errorMsg, e.Message);
                this.NotifyAstBuildBroken(fullMsg);

                var fullName = this.GetType().ToString();
                var astNodeFullName = AstFactory.BuildStringNode(fullName);
                var arguments = new List<AssociativeNode> { astNodeFullName };
                var func = AstFactory.BuildFunctionCall(Constants.kNodeAstFailed, arguments); 

                return new []
                {
                    AstFactory.BuildAssignment(AstIdentifierForPreview, func)
                };
            }

            if (OutPortData.Count == 1)
            {
                var firstOuputIdent = GetAstIdentifierForOutputIndex(0);
                if (!AstIdentifierForPreview.Equals(firstOuputIdent))
                {
                    result = result.Concat(
                    new[]
                    {
                        AstFactory.BuildAssignment(AstIdentifierForPreview, firstOuputIdent)
                    });
                }
                return result;
            }

            var emptyList = AstFactory.BuildExprList(new List<AssociativeNode>());
            var previewIdInit = AstFactory.BuildAssignment(AstIdentifierForPreview, emptyList);

            return
                result.Concat(new[] { previewIdInit })
                      .Concat(
                          OutPortData.Select(
                              (outNode, index) =>
                                  AstFactory.BuildAssignment(
                                      new IdentifierNode(AstIdentifierForPreview)
                                      {
                                          ArrayDimensions =
                                              new ArrayNode
                                              {
                                                  Expr = new StringNode { value = outNode.NickName }
                                              }
                                      },
                                      GetAstIdentifierForOutputIndex(index))));
        }

        /// <summary>
        ///     Callback for when this NodeModel has been compiled.
        /// </summary>
        protected virtual void OnBuilt()
        {
        }

        /// <summary>
        /// Apppend replication guide to the input parameter based on lacing
        /// strategy.
        /// </summary>
        /// <param name="inputs"></param>
        /// <returns></returns>
        public void AppendReplicationGuides(List<AssociativeNode> inputs)
        {
            if (inputs == null || !inputs.Any())
                return;

            switch (ArgumentLacing)
            {
                case LacingStrategy.Longest:

                    for (int i = 0; i < inputs.Count(); ++i)
                    {
                        inputs[i] = AstFactory.AddReplicationGuide(
                                                inputs[i],
                                                new List<int> { 1 },
                                                true);
                    }
                    break;

                case LacingStrategy.CrossProduct:

                    int guide = 1;
                    for (int i = 0; i < inputs.Count(); ++i)
                    {
                        inputs[i] = AstFactory.AddReplicationGuide(
                                                inputs[i],
                                                new List<int> { guide },
                                                false);
                        guide++;
                    }
                    break;
            }
        }
        #endregion

        #region Input and Output Connections

        /// <summary>
        ///     Event fired when a new ConnectorModel has been attached to one of this node's inputs.
        /// </summary>
        public event Action<ConnectorModel> ConnectorAdded;
        protected virtual void OnConnectorAdded(ConnectorModel obj)
        {
            var handler = ConnectorAdded;
            if (handler != null) handler(obj);
        }

        /// <summary>
        /// If node is connected to some other node(other than Output) then it is not a 'top' node
        /// </summary>
        public bool IsTopMostNode
        {
            get
            {
                if (OutPortData.Count < 1)
                    return false;

                foreach (var port in OutPorts.Where(port => port.Connectors.Count != 0))
                {
                    return port.Connectors.Any(connector => connector.End.Owner is Output);
                }

                return true;
            }
        }
        
        internal void ConnectInput(int inputData, int outputData, NodeModel node)
        {
            Inputs[inputData] = Tuple.Create(outputData, node);
            OnAstUpdated();
        }

        internal void ConnectOutput(int portData, int inputData, NodeModel nodeLogic)
        {
            if (!Outputs.ContainsKey(portData))
                Outputs[portData] = new HashSet<Tuple<int, NodeModel>>();
            Outputs[portData].Add(Tuple.Create(inputData, nodeLogic));
        }

        internal void DisconnectInput(int data)
        {
            Inputs[data] = null;
            OnAstUpdated();
        }

        /// <summary>
        ///     Attempts to get the input for a certain port.
        /// </summary>
        /// <param name="data">PortData to look for an input for.</param>
        /// <param name="input">If an input is found, it will be assigned.</param>
        /// <returns>True if there is an input, false otherwise.</returns>
        public bool TryGetInput(int data, out Tuple<int, NodeModel> input)
        {
            return Inputs.TryGetValue(data, out input) && input != null;
        }

        /// <summary>
        ///     Attempts to get the output for a certain port.
        /// </summary>
        /// <param name="output">Index to look for an output for.</param>
        /// <param name="newOutputs">If an output is found, it will be assigned.</param>
        /// <returns>True if there is an output, false otherwise.</returns>
        public bool TryGetOutput(int output, out HashSet<Tuple<int, NodeModel>> newOutputs)
        {
            return Outputs.TryGetValue(output, out newOutputs);
        }

        /// <summary>
        ///     Checks if there is an input for a certain port.
        /// </summary>
        /// <param name="data">Index of the port to look for an input for.</param>
        /// <returns>True if there is an input, false otherwise.</returns>
        public bool HasInput(int data)
        {
            return HasConnectedInput(data) || (InPorts.Count > data && InPorts[data].UsingDefaultValue);
        }

        /// <summary>
        ///     Checks if there is a connected input for a certain port. This does
        ///     not count default values as an input.
        /// </summary>
        /// <param name="data">Index of the port to look for an input for.</param>
        /// <returns>True if there is an input, false otherwise.</returns>
        public bool HasConnectedInput(int data)
        {
            return Inputs.ContainsKey(data) && Inputs[data] != null;
        }

        /// <summary>
        ///     Checks if there is an output for a certain port.
        /// </summary>
        /// <param name="portData">Index of the port to look for an output for.</param>
        /// <returns>True if there is an output, false otherwise.</returns>
        public bool HasOutput(int portData)
        {
            return Outputs.ContainsKey(portData) && Outputs[portData].Any();
        }

        internal void DisconnectOutput(int portData, int inPortData, NodeModel nodeModel)
        {
            HashSet<Tuple<int, NodeModel>> output;
            if (Outputs.TryGetValue(portData, out output))
                output.RemoveWhere(x => x.Item2 == nodeModel && x.Item1 == inPortData);
        }

        #endregion

        #region UI Framework

        private void ClearTooltipText()
        {
            ToolTipText = "";
        }

        /// <summary>
        /// Clears the errors/warnings that are generated when running the graph
        /// </summary>
        public virtual void ClearRuntimeError()
        {
            State = ElementState.Dead;
            ClearTooltipText();
            ValidateConnections();
        }

        public void SelectNeighbors()
        {
            IEnumerable<ConnectorModel> outConnectors = outPorts.SelectMany(x => x.Connectors);
            IEnumerable<ConnectorModel> inConnectors = inPorts.SelectMany(x => x.Connectors);

            foreach (var c in outConnectors.Where(c => !DynamoSelection.Instance.Selection.Contains(c.End.Owner)))
                DynamoSelection.Instance.Selection.Add(c.End.Owner);

            foreach (var c in inConnectors.Where(c => !DynamoSelection.Instance.Selection.Contains(c.Start.Owner)))
                DynamoSelection.Instance.Selection.Add(c.Start.Owner);
        }

        #region Node State

        public void ValidateConnections()
        {
            // if there are inputs without connections
            // mark as dead; otherwise, if the original state is dead,
            // update it as active.
            if (inPorts.Any(x => !x.Connectors.Any() && !(x.UsingDefaultValue && x.DefaultValueEnabled)))
            {
                if (State == ElementState.Active)
                {
                    State = ElementState.Dead;
                }
            }
            else
            {
                if (State == ElementState.Dead)
                {
                    State = ElementState.Active;
                }
            }
        }

        public void Error(string p)
        {
            State = ElementState.Error;
            ToolTipText = p;
        }
        
        public void Warning(string p)
        {
            State = ElementState.Warning;
            ToolTipText = p;
        }

        /// <summary>
        /// Change the state of node to ElementState.AstBuildBroken and display
        /// "p" in tooltip window. 
        /// </summary>
        /// <param name="p"></param>
        public void NotifyAstBuildBroken(string p)
        {
            State = ElementState.AstBuildBroken;
            ToolTipText = p;
        }

        #endregion

        #region Port Management

        internal int GetPortIndexAndType(PortModel portModel, out PortType portType)
        {
            int index = inPorts.IndexOf(portModel);
            if (-1 != index)
            {
                portType = PortType.Input;
                return index;
            }

            index = outPorts.IndexOf(portModel);
            if (-1 != index)
            {
                portType = PortType.Output;
                return index;
            }

            portType = PortType.Input;
            return -1; // No port found.
        }

        /// <summary>
        ///     Since the ports can have a margin (offset) so that they can moved vertically from its
        ///     initial position, the center of the port needs to be calculted differently and not only
        ///     based on the index. The function adds the height of other nodes as well as their margins
        /// </summary>
        /// <param name="portModel"> The portModel whose height is to be found</param>
        /// <returns> Returns the offset of the given port from the top of the ports </returns>
        //TODO(Steve): This kind of UI calculation should probably live on the VM. -- MAGN-5711
        internal double GetPortVerticalOffset(PortModel portModel)
        {
            double verticalOffset = 2.9;
            PortType portType;
            int index = GetPortIndexAndType(portModel, out portType);

            //If the port was not found, then it should have just been deleted. Return from function
            if (index == -1)
                return verticalOffset;

            double portHeight = portModel.Height;

            switch (portType)
            {
                case PortType.Input:
                    for (int i = 0; i < index; i++)
                        verticalOffset += inPorts[i].MarginThickness.Top + portHeight;
                    verticalOffset += inPorts[index].MarginThickness.Top;
                    break;
                case PortType.Output:
                    for (int i = 0; i < index; i++)
                        verticalOffset += outPorts[i].MarginThickness.Top + portHeight;
                    verticalOffset += outPorts[index].MarginThickness.Top;
                    break;
            }

            return verticalOffset;
        }

        /// <summary>
        ///     Reads inputs list and adds ports for each input.
        /// </summary>
        public void RegisterInputPorts()
        {
            //read the inputs list and create a number of
            //input ports
            int count = 0;
            foreach (PortData pd in InPortData)
            {
                //add a port for each input
                //distribute the ports along the 
                //edges of the icon
                PortModel port = AddPort(PortType.Input, pd, count);
                //MVVM: AddPort now returns a port model. You can't set the data context here.
                //port.DataContext = this;

                portDataDict[port] = pd;
                count++;            
            }

            if (inPorts.Count > count)
            {
                foreach (PortModel inport in inPorts.Skip(count))
                {
                    inport.DestroyConnectors();
                    portDataDict.Remove(inport);
                }

                for (int i = inPorts.Count - 1; i >= count; i--)
                    inPorts.RemoveAt(i);
            }

            //Configure Snap Edges
            ConfigureSnapEdges(inPorts);
        }

        /// <summary>
        ///     Reads outputs list and adds ports for each output
        /// </summary>
        public void RegisterOutputPorts()
        {
            //read the inputs list and create a number of
            //input ports
            int count = 0;
            foreach (PortData pd in OutPortData)
            {
                //add a port for each input
                //distribute the ports along the 
                //edges of the icon
                PortModel port = AddPort(PortType.Output, pd, count);

                //MVVM : don't set the data context in the model
                //port.DataContext = this;

                portDataDict[port] = pd;
                count++;              
            }

            if (outPorts.Count > count)
            {
                foreach (PortModel outport in outPorts.Skip(count))
                    outport.DestroyConnectors();

                for (int i = outPorts.Count - 1; i >= count; i--)
                    outPorts.RemoveAt(i);

                //OutPorts.RemoveRange(count, outPorts.Count - count);
            }

            //configure snap edges
            ConfigureSnapEdges(outPorts);
        }

        /// <summary>
        /// Configures the snap edges.
        /// </summary>
        /// <param name="ports">The ports.</param>
        private static void ConfigureSnapEdges(IList<PortModel> ports)
        {
            switch (ports.Count)
            {
                case 0:
                    break;
                case 1:
                    ports[0].extensionEdges = SnapExtensionEdges.Top | SnapExtensionEdges.Bottom;
                    break;
                case 2:
                    ports[0].extensionEdges = SnapExtensionEdges.Top;
                    ports[1].extensionEdges = SnapExtensionEdges.Bottom;
                    break;
                default:
                    ports[0].extensionEdges = SnapExtensionEdges.Top;
                    ports[ports.Count - 1].extensionEdges = SnapExtensionEdges.Bottom;
                    var query =
                        ports.Where(
                            port => !port.extensionEdges.HasFlag(SnapExtensionEdges.Top | SnapExtensionEdges.Bottom)
                                && !port.extensionEdges.HasFlag(SnapExtensionEdges.Top)
                                && !port.extensionEdges.HasFlag(SnapExtensionEdges.Bottom));
                    foreach (var port in query)
                        port.extensionEdges = SnapExtensionEdges.None;
                    break;
            }
        }

        /// <summary>
        ///     Updates UI so that all ports reflect current state of InPortData and OutPortData.
        /// </summary>
        public void RegisterAllPorts()
        {
            RegisterInputPorts();
            RegisterOutputPorts();
            ValidateConnections();
        }

        /// <summary>
        ///     Add a port to this node. If the port already exists, return that port.
        /// </summary>
        /// <param name="portType"></param>
        /// <param name="data"></param>
        /// <param name="index"></param>
        /// <returns></returns>
        public PortModel AddPort(PortType portType, PortData data, int index)
        {
            PortModel p;
            switch (portType)
            {
                case PortType.Input:
                    if (inPorts.Count > index)
                    {
                        p = inPorts[index];

                        //update the name on the node
                        //e.x. when the node is being re-registered during a custom
                        //node save
                        p.PortName = data.NickName;
                        if (data.HasDefaultValue)
                        {
                            p.UsingDefaultValue = true;
                            p.DefaultValueEnabled = true;
                        }

                        return p;
                    }

                    p = new PortModel(portType, this, data)
                    {
                        UsingDefaultValue = data.HasDefaultValue,
                        DefaultValueEnabled = data.HasDefaultValue
                    };

                    p.PropertyChanged += delegate(object sender, PropertyChangedEventArgs args)
                    {
                        if (args.PropertyName == "UsingDefaultValue")
                            OnAstUpdated();
                    };

                    InPorts.Add(p);

                    //register listeners on the port
                    p.PortConnected += c => p_PortConnected(p, c);
                    p.PortDisconnected += p_PortDisconnected;
                    
                    return p;

                case PortType.Output:
                    if (outPorts.Count > index)
                    {
                        p = outPorts[index];
                        p.PortName = data.NickName;
                        p.MarginThickness = new Thickness(0, data.VerticalMargin, 0, 0);
                        return p;
                    }

                    p = new PortModel(portType, this, data)
                    {
                        UsingDefaultValue = false,
                        MarginThickness = new Thickness(0, data.VerticalMargin, 0, 0)
                    };

                    OutPorts.Add(p);

                    //register listeners on the port
                    p.PortConnected += c => p_PortConnected(p, c);
                    p.PortDisconnected += p_PortDisconnected;

                    return p;
            }

            return null;
        }

        private void p_PortConnected(PortModel port, ConnectorModel connector)
        {
            ValidateConnections();

            if (port.PortType == PortType.Input)
            {
                int data = InPorts.IndexOf(port);
                PortModel startPort = connector.Start;
                int outData = startPort.Owner.OutPorts.IndexOf(startPort);
                ConnectInput(data, outData, startPort.Owner);
                startPort.Owner.ConnectOutput(outData, data, this);
                OnConnectorAdded(connector);
                ForceReExecuteOfNode = true;
                OnAstUpdated();
            }
        }

        private void p_PortDisconnected(object sender, EventArgs e)
        {
            ValidateConnections();

            var port = (PortModel)sender;
            if (port.PortType == PortType.Input)
            {
                int data = InPorts.IndexOf(port);
                PortModel startPort = port.Connectors[0].Start;
                DisconnectInput(data);
                startPort.Owner.DisconnectOutput(startPort.Owner.OutPorts.IndexOf(startPort), data, this);
            }
        }

        #endregion

        #endregion

        #region Code Serialization

        /// <summary>
        ///     Creates a Scheme representation of this dynNode and all connected dynNodes.
        /// </summary>
        /// <returns>S-Expression</returns>
        public virtual string PrintExpression()
        {
            string nick = NickName.Replace(' ', '_');

            if (!Enumerable.Range(0, InPortData.Count).Any(HasInput))
                return nick;

            string s = "";

            if (Enumerable.Range(0, InPortData.Count).All(HasInput))
            {
                s += "(" + nick;
                //for (int i = 0; i < InPortData.Count; i++)
                foreach (int data in Enumerable.Range(0, InPortData.Count))
                {
                    Tuple<int, NodeModel> input;
                    TryGetInput(data, out input);
                    s += " " + input.Item2.PrintExpression();
                }
                s += ")";
            }
            else
            {
                s += "(lambda (" + string.Join(" ", InPortData.Where((_, i) => !HasInput(i)).Select(x => x.NickName))
                     + ") (" + nick;
                //for (int i = 0; i < InPortData.Count; i++)
                foreach (int data in Enumerable.Range(0, InPortData.Count))
                {
                    s += " ";
                    Tuple<int, NodeModel> input;
                    if (TryGetInput(data, out input))
                        s += input.Item2.PrintExpression();
                    else
                        s += InPortData[data].NickName;
                }
                s += "))";
            }

            return s;
        }

        #endregion

        #region ISelectable Interface

        public override void Deselect()
        {
            ValidateConnections();
            IsSelected = false;
        }

        #endregion

        #region Command Framework Supporting Methods

        protected override bool UpdateValueCore(string name, string value, UndoRedoRecorder recorder)
        {
            if (name == "NickName")
            {
                NickName = value;
                return true;
            }

            if (name == "ArgumentLacing")
            {
                LacingStrategy strategy;
                if (!Enum.TryParse(value, out strategy))
                    strategy = LacingStrategy.Disabled;
                ArgumentLacing = strategy;
                return true;
            }

            return base.UpdateValueCore(name, value, recorder);
        }

        #endregion

        #region Serialization/Deserialization Methods

        /// <summary>
        ///     Called when the node's Workspace has been saved.
        /// </summary>
        protected internal virtual void OnSave() { }

        protected override void SerializeCore(XmlElement element, SaveContext context)
        {
            var helper = new XmlElementHelper(element);

            if (context != SaveContext.Copy)
                helper.SetAttribute("guid", GUID);

            // Set the type attribute
            helper.SetAttribute("type", GetType());
            helper.SetAttribute("nickname", NickName);
            helper.SetAttribute("x", X);
            helper.SetAttribute("y", Y);
            helper.SetAttribute("isVisible", IsVisible);
            helper.SetAttribute("isUpstreamVisible", IsUpstreamVisible);
            helper.SetAttribute("lacing", ArgumentLacing.ToString());

            var portsWithDefaultValues =
                inPorts.Select((port, index) => new { port, index })
                   .Where(x => x.port.UsingDefaultValue);

            //write port information
            foreach (var port in portsWithDefaultValues)
            {
                XmlElement portInfo = element.OwnerDocument.CreateElement("PortInfo");
                portInfo.SetAttribute("index", port.index.ToString(CultureInfo.InvariantCulture));
                portInfo.SetAttribute("default", true.ToString());
                element.AppendChild(portInfo);
            }

            // Fix: MAGN-159 (nodes are not editable after undo/redo).
            if (context == SaveContext.Undo)
            {
                //helper.SetAttribute("interactionEnabled", interactionEnabled);
                helper.SetAttribute("nodeState", state.ToString());
            }

            if (context == SaveContext.File)
                OnSave();
        }

        protected override void DeserializeCore(XmlElement nodeElement, SaveContext context)
        {
            var helper = new XmlElementHelper(nodeElement); 
            
            if (context != SaveContext.Copy)
                GUID = helper.ReadGuid("guid", GUID);

            // Resolve node nick name.
            string name = helper.ReadString("nickname", string.Empty);
            if (!string.IsNullOrEmpty(name))
                nickName = name;
            else
            {
                Type type = GetType();
                object[] attribs = type.GetCustomAttributes(typeof(NodeNameAttribute), true);
                var attrib = attribs[0] as NodeNameAttribute;
                if (null != attrib)
                    nickName = attrib.Name;
            }

            X = helper.ReadDouble("x", 0.0);
            Y = helper.ReadDouble("y", 0.0);
            isVisible = helper.ReadBoolean("isVisible", true);
            isUpstreamVisible = helper.ReadBoolean("isUpstreamVisible", true);
            argumentLacing = helper.ReadEnum("lacing", LacingStrategy.Disabled);

            var portInfoProcessed = new HashSet<int>();

            //read port information
            foreach (XmlNode subNode in nodeElement.ChildNodes)
            {
                if (subNode.Name == "PortInfo")
                {
                    int index = int.Parse(subNode.Attributes["index"].Value);
                    portInfoProcessed.Add(index);
                    bool def = bool.Parse(subNode.Attributes["default"].Value);
                    inPorts[index].UsingDefaultValue = def;
                }
            }

            //set defaults
            foreach (
                var port in
                    inPorts.Select((x, i) => new { x, i }).Where(x => !portInfoProcessed.Contains(x.i)))
                port.x.UsingDefaultValue = false;

            if (context == SaveContext.Undo)
            {
                // Fix: MAGN-159 (nodes are not editable after undo/redo).
                //interactionEnabled = helper.ReadBoolean("interactionEnabled", true);
                state = helper.ReadEnum("nodeState", ElementState.Active);

                // We only notify property changes in an undo/redo operation. Normal
                // operations like file loading or copy-paste have the models created
                // in different ways and their views will always be up-to-date with 
                // respect to their models.
                RaisePropertyChanged("InteractionEnabled");
                RaisePropertyChanged("State");
                RaisePropertyChanged("NickName");
                RaisePropertyChanged("ArgumentLacing");
                RaisePropertyChanged("IsVisible");
                RaisePropertyChanged("IsUpstreamVisible");

                // Notify listeners that the position of the node has changed,
                // then all connected connectors will also redraw themselves.
                ReportPosition();
            }
        }

        #endregion

        #region Dirty Management

<<<<<<< HEAD
        //TODO: Refactor Property into Automatic with private(?) setter
        //TODO: Add RequestRecalc() method to replace setter --steve

        private bool dirty = true;

        /// <summary>
        ///     Does this Element need to be regenerated? Setting this to true will trigger a modification event
        ///     for the dynWorkspace containing it. If Automatic Running is enabled, setting this to true will
        ///     trigger an evaluation.
        /// </summary>
        public bool RequiresRecalc 
        {
            get { return dirty; }
            set
            {
                dirty = value;
                if (dirty)
                {
                    ReportModification();                    
                }
            } 
        }

        private bool forceReExec = false;
        private bool isNodeExecuted = true;

=======
>>>>>>> beba6122
        /// <summary>
        ///     This property forces all AST nodes that generated from this node
        ///     to be executed, even there is no change in AST nodes.
        /// </summary>
        public virtual bool ForceReExecuteOfNode
        {
            get
            {
                return forceReExec;
            }
            set
            {
                forceReExec = value;
                RaisePropertyChanged("ForceReExecuteOfNode");
            }
        }

<<<<<<< HEAD
        public virtual bool IsNodeExecuted
        {
            get
            {
                return isNodeExecuted;
            }
            set
            {
                isNodeExecuted = value;
                RaisePropertyChanged("IsNodeExecuted");
            }
        }

=======
>>>>>>> beba6122
        #endregion

        #region Visualization Related Methods
        
        /// <summary>
        /// Call this method to asynchronously update the cached MirrorData for 
        /// this NodeModel through DynamoScheduler. AstIdentifierForPreview is 
        /// being accessed within this method, therefore the method is typically
        /// called from the main/UI thread.
        /// </summary>
        /// 
        public void RequestValueUpdateAsync(IScheduler scheduler, EngineController engine)
        {
            // A NodeModel should have its cachedMirrorData reset when it is 
            // requested to update its value. When the QueryMirrorDataAsyncTask 
            // returns, it will update cachedMirrorData with the latest value.
            // 
            lock (cachedMirrorDataMutex)
            {
                cachedMirrorData = null;
            }

            // Do not have an identifier for preview right now. For an example,
            // this can be happening at the beginning of a code block node creation.
            var variableName = AstIdentifierForPreview.Value;
            if (string.IsNullOrEmpty(variableName))
                return;

            var task = new QueryMirrorDataAsyncTask(new QueryMirrorDataParams
            {
                Scheduler = scheduler,
                EngineController = engine,
                VariableName = variableName
            });

            task.Completed += OnNodeValueQueried;
            scheduler.ScheduleForExecution(task);
        }

        private void OnNodeValueQueried(AsyncTask asyncTask)
        {
            lock (cachedMirrorDataMutex)
            {
                var task = asyncTask as QueryMirrorDataAsyncTask;
                cachedMirrorData = task.MirrorData;
            }

            RaisePropertyChanged("IsUpdated");
        }

        /// <summary>
        /// Call this method to asynchronously regenerate render package for 
        /// this node. This method accesses core properties of a NodeModel and 
        /// therefore is typically called on the main/UI thread.
        /// </summary>
        /// <param name="engine"></param>
        /// <param name="scheduler"></param>
        /// <param name="maxTesselationDivisions">The maximum number of 
        /// tessellation divisions to use for regenerating render packages.</param>
        public void RequestVisualUpdateAsync(IScheduler scheduler, EngineController engine, int maxTesselationDivisions)
        {
            //if (Workspace.DynamoModel == null)
            //    return;

            // Imagine a scenario where "NodeModel.RequestVisualUpdateAsync" is being 
            // called in quick succession from the UI thread -- the first task may 
            // be updating '_renderPackages' when the second call gets here. In 
            // this case '_renderPackages' should be protected against concurrent 
            // accesses.
            // 
            lock (RenderPackagesMutex)
            {
                renderPackages.Clear();
                HasRenderPackages = false;
            }

            RequestVisualUpdateAsyncCore(scheduler, engine, maxTesselationDivisions);
        }

        /// <summary>
        /// When called, the base implementation of this method schedules an 
        /// UpdateRenderPackageAsyncTask to regenerate its render packages 
        /// asynchronously. Derived classes can optionally override this method 
        /// to prevent render packages to be generated if they do not require 
        /// geometric preview.
        /// </summary>
        /// <param name="engine"></param>
        /// <param name="scheduler"></param>
        /// <param name="maxTesselationDivisions">The maximum number of 
        /// tessellation divisions to use for regenerating render packages.</param>
        protected virtual void RequestVisualUpdateAsyncCore(IScheduler scheduler, EngineController engine, int maxTesselationDivisions)
        {
            var initParams = new UpdateRenderPackageParams()
            {
                Node = this,
                MaxTesselationDivisions = maxTesselationDivisions,
                EngineController = engine,
                DrawableIds = GetDrawableIds(),
                PreviewIdentifierName = AstIdentifierForPreview.Name
            };

            var task = new UpdateRenderPackageAsyncTask(scheduler);
            if (task.Initialize(initParams))
            {
                task.Completed += OnRenderPackageUpdateCompleted;
                scheduler.ScheduleForExecution(task);
            }
        }

        /// <summary>
        /// This event handler is invoked when UpdateRenderPackageAsyncTask is 
        /// completed, at which point the render packages (specific to this node) 
        /// become available. Since this handler is called off the UI thread, the 
        /// '_renderPackages' must be guarded against concurrent access.
        /// </summary>
        /// <param name="asyncTask">The instance of UpdateRenderPackageAsyncTask
        /// that was responsible of generating the render packages.</param>
        /// 
        private void OnRenderPackageUpdateCompleted(AsyncTask asyncTask)
        {
            lock (RenderPackagesMutex)
            {
                var task = asyncTask as UpdateRenderPackageAsyncTask;
                renderPackages.Clear();
                renderPackages.AddRange(task.RenderPackages);
                HasRenderPackages = renderPackages.Any();
            }
        }

        /// <summary>
        /// Gets list of drawable Ids as registered with visualization manager 
        /// for all the output port of the given node.
        /// </summary>
        /// <returns>List of Drawable Ids</returns>
        private IEnumerable<string> GetDrawableIds()
        {
            var drawables = new List<String>();
            for (int i = 0; i < OutPortData.Count; ++i)
            {
                string id = GetDrawableId(i);
                if (!string.IsNullOrEmpty(id))
                    drawables.Add(id);
            }

            return drawables;
        }

        /// <summary>
        /// Gets the drawable Id as registered with visualization manager for
        /// the given output port on the given node.
        /// </summary>
        /// <param name="outPortIndex">Output port index</param>
        /// <returns>Drawable Id</returns>
        private string GetDrawableId(int outPortIndex)
        {
            var output = GetAstIdentifierForOutputIndex(outPortIndex);
            return output == null ? null : output.ToString();
        }

        #endregion

        #region Node Migration Helper Methods

        protected static NodeMigrationData MigrateToDsFunction(
            NodeMigrationData data, string nickname, string funcName)
        {
            return MigrateToDsFunction(data, "", nickname, funcName);
        }

        protected static NodeMigrationData MigrateToDsFunction(
            NodeMigrationData data, string assembly, string nickname, string funcName)
        {
            XmlElement xmlNode = data.MigratedNodes.ElementAt(0);
            var element = MigrationManager.CreateFunctionNodeFrom(xmlNode);
            element.SetAttribute("assembly", assembly);
            element.SetAttribute("nickname", nickname);
            element.SetAttribute("function", funcName);

            var migrationData = new NodeMigrationData(data.Document);
            migrationData.AppendNode(element);
            return migrationData;
        }

        protected static NodeMigrationData MigrateToDsVarArgFunction(
            NodeMigrationData data, string assembly, string nickname, string funcName)
        {
            XmlElement xmlNode = data.MigratedNodes.ElementAt(0);
            var element = MigrationManager.CreateVarArgFunctionNodeFrom(xmlNode);
            element.SetAttribute("assembly", assembly);
            element.SetAttribute("nickname", nickname);
            element.SetAttribute("function", funcName);

            var migrationData = new NodeMigrationData(data.Document);
            migrationData.AppendNode(element);
            return migrationData;
        }

        #endregion

        public bool ShouldDisplayPreview
        {
            get
            {
                return ShouldDisplayPreviewCore;
            }
        }

        protected bool ShouldDisplayPreviewCore { get; set; }
    }

    public enum ElementState
    {
        Dead,
        Active,
        Warning,
        Error,
        AstBuildBroken
    };


    public enum LacingStrategy
    {
        Disabled,
        First,
        Shortest,
        Longest,
        CrossProduct
    };

    public enum PortEventType
    {
        MouseEnter,
        MouseLeave,
        MouseLeftButtonDown
    };

    public enum PortPosition
    {
        First,
        Top,
        Middle,
        Last
    }
    [Flags]
    public enum SnapExtensionEdges
    {
        None,
        Top = 0x1,
        Bottom = 0x2
    }


    public delegate void PortsChangedHandler(object sender, EventArgs e);

    public delegate void DispatchedToUIThreadHandler(object sender, UIDispatcherEventArgs e);

    #region class attributes

    [AttributeUsage(AttributeTargets.All)]
    public class NodeNameAttribute : Attribute
    {
        public NodeNameAttribute(string elementName)
        {
            Name = elementName;
        }

        public string Name { get; set; }
    }


    [AttributeUsage(AttributeTargets.All)]
    public class NodeCategoryAttribute : Attribute
    {
        public NodeCategoryAttribute(string category)
        {
            ElementCategory = category;
        }

        public string ElementCategory { get; set; }
    }


    [AttributeUsage(AttributeTargets.All)]
    public class NodeSearchTagsAttribute : Attribute
    {
        public NodeSearchTagsAttribute(params string[] tags)
        {
            Tags = tags.ToList();
        }

        public List<string> Tags { get; set; }
    }

    [AttributeUsage(AttributeTargets.Class)]
    public class NotSearchableInHomeWorkspace : Attribute
    { }

    [AttributeUsage(AttributeTargets.Class)]
    public class NotSearchableInCustomNodeWorkspace : Attribute
    { }

    [AttributeUsage(AttributeTargets.All)]
    public class IsInteractiveAttribute : Attribute
    {
        public IsInteractiveAttribute(bool isInteractive)
        {
            IsInteractive = isInteractive;
        }

        public bool IsInteractive { get; set; }
    }


    [AttributeUsage(AttributeTargets.All)]
    public class NodeDescriptionAttribute : Attribute
    {
        public NodeDescriptionAttribute(string description)
        {
            ElementDescription = description;
        }

        public string ElementDescription { get; set; }
    }


    [AttributeUsage(AttributeTargets.All)]
    public class NodeSearchableAttribute : Attribute
    {
        public NodeSearchableAttribute(bool isSearchable)
        {
            IsSearchable = isSearchable;
        }

        public bool IsSearchable { get; set; }
    }


    [AttributeUsage(AttributeTargets.All)]
    public class NodeTypeIdAttribute : Attribute
    {
        public NodeTypeIdAttribute(string description)
        {
            Id = description;
        }

        public string Id { get; set; }
    }


    /// <summary>
    ///     The DoNotLoadOnPlatforms attribute allows the node implementor
    ///     to define an array of contexts in which the node will not
    ///     be loaded.
    /// </summary>
    [AttributeUsage(AttributeTargets.All)]
    public class DoNotLoadOnPlatformsAttribute : Attribute
    {
        public DoNotLoadOnPlatformsAttribute(params string[] values)
        {
            Values = values;
        }

        public string[] Values { get; set; }
    }


    /// <summary>
    ///     Flag to hide deprecated nodes in search, but allow in workflows
    /// </summary>
    [AttributeUsage(AttributeTargets.All)]
    public class NodeDeprecatedAttribute : Attribute { }

    /// <summary>
    ///     The AlsoKnownAs attribute allows the node implementor to
    ///     define an array of names that this node might have had
    ///     in the past.
    /// </summary>
    [AttributeUsage(AttributeTargets.All)]
    public class AlsoKnownAsAttribute : Attribute
    {
        public AlsoKnownAsAttribute(params string[] values)
        {
            Values = values;
        }

        public string[] Values { get; set; }
    }


    /// <summary>
    ///     The MetaNode attribute means this node shouldn't be added to the category,
    ///     only its instances are allowed
    /// </summary>
    [AttributeUsage(AttributeTargets.All, Inherited = false)]
    public class IsMetaNodeAttribute : Attribute { }


    /// <summary>
    ///     The IsDesignScriptCompatibleAttribute indicates if the node is able
    ///     to work with DesignScript evaluation engine.
    /// </summary>
    [AttributeUsage(AttributeTargets.All, Inherited = false)]
    public class IsDesignScriptCompatibleAttribute : Attribute { }

    #endregion
    
    public class UIDispatcherEventArgs : EventArgs
    {
        public UIDispatcherEventArgs(Action a)
        {
            ActionToDispatch = a;
        }

        public Action ActionToDispatch { get; set; }
        public List<object> Parameters { get; set; }
    }
}<|MERGE_RESOLUTION|>--- conflicted
+++ resolved
@@ -571,12 +571,9 @@
             IsSelected = false;
             State = ElementState.Dead;
             ArgumentLacing = LacingStrategy.Disabled;
-<<<<<<< HEAD
-            IsReportingModifications = true;
-            IsNodeExecuted = workspaceModel.DynamoModel.ShowNodeExecution;
-=======
+            //IsNodeExecuted = workspaceModel.DynamoModel.ShowNodeExecution;
+
             //IsReportingModifications = true;
->>>>>>> beba6122
         }
 
         public virtual void Dispose()
@@ -602,17 +599,17 @@
         /// </summary>
         public void SetNickNameFromAttribute()
         {
-<<<<<<< HEAD
-            if (IsReportingModifications && Workspace != null)
-            {
-                Workspace.FindNextExecutingNodes();
-                Workspace.Modified();
-            }
-=======
+
+            //if (IsReportingModifications && Workspace != null)
+            //{
+            //    Workspace.FindNextExecutingNodes();
+            //    Workspace.Modified();
+            //}
+
             var elNameAttrib = GetType().GetCustomAttributes<NodeNameAttribute>(false).FirstOrDefault();
             if (elNameAttrib != null)
                 NickName = elNameAttrib.Name;
->>>>>>> beba6122
+
         }
 
         #region Modification Reporting
@@ -1443,7 +1440,7 @@
 
         #region Dirty Management
 
-<<<<<<< HEAD
+
         //TODO: Refactor Property into Automatic with private(?) setter
         //TODO: Add RequestRecalc() method to replace setter --steve
 
@@ -1462,16 +1459,13 @@
                 dirty = value;
                 if (dirty)
                 {
-                    ReportModification();                    
+                    //ReportModification();                    
                 }
             } 
         }
-
-        private bool forceReExec = false;
+       
         private bool isNodeExecuted = true;
 
-=======
->>>>>>> beba6122
         /// <summary>
         ///     This property forces all AST nodes that generated from this node
         ///     to be executed, even there is no change in AST nodes.
@@ -1489,7 +1483,7 @@
             }
         }
 
-<<<<<<< HEAD
+
         public virtual bool IsNodeExecuted
         {
             get
@@ -1503,8 +1497,6 @@
             }
         }
 
-=======
->>>>>>> beba6122
         #endregion
 
         #region Visualization Related Methods
