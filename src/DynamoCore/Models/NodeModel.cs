--- conflicted
+++ resolved
@@ -309,12 +309,9 @@
         {
             get
             {
-<<<<<<< HEAD
-=======
                 if (cachedMirrorData != null)
                     return cachedMirrorData;
 
->>>>>>> 895b41b9
                 var engine = dynSettings.Controller.EngineController;
                 var runtimeMirror = engine.GetMirror(AstIdentifierForPreview.Value);
 
