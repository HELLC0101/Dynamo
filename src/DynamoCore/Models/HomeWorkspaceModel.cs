﻿using System;
using System.Collections.Generic;
using System.Globalization;
using System.Linq;
using System.Threading;
using System.Xml;

using Dynamo.Core;
using Dynamo.Core.Threading;
using Dynamo.DSEngine;
<<<<<<< HEAD
using ProtoCore.AST;
using Dynamo.Core;
using DynamoUtilities;
=======

>>>>>>> afbcc6fe
using ProtoCore.Namespace;

namespace Dynamo.Models
{
    public class HomeWorkspaceModel : WorkspaceModel
    {
        public EngineController EngineController { get; private set; }
        private readonly DynamoScheduler scheduler;
        private PulseMaker pulseMaker;
        private readonly bool verboseLogging;

<<<<<<< HEAD
        private bool graphExecuted;
        
        public bool DynamicRunEnabled;
       
        public readonly bool VerboseLogging;
=======
        /// <summary>
        ///     Before the Workspace has been built the first time, we do not respond to 
        ///     NodeModification events.
        /// </summary>
        private bool silenceNodeModifications = true;

        public RunSettings RunSettings { get; protected set; }
>>>>>>> afbcc6fe

        public HomeWorkspaceModel(EngineController engine, DynamoScheduler scheduler, 
            NodeFactory factory, bool verboseLogging, bool isTestMode, string fileName="")
            : this(
                engine,
                scheduler,
                factory,
                Enumerable.Empty<KeyValuePair<Guid, List<string>>>(),
                Enumerable.Empty<NodeModel>(),
                Enumerable.Empty<NoteModel>(),
                new WorkspaceInfo(){FileName = fileName, Name = "Home"},
                verboseLogging, 
                isTestMode) { }

        public HomeWorkspaceModel(
            EngineController engine, 
            DynamoScheduler scheduler, 
            NodeFactory factory,
            IEnumerable<KeyValuePair<Guid, List<string>>> traceData, 
            IEnumerable<NodeModel> e, 
            IEnumerable<NoteModel> n, 
            WorkspaceInfo info, 
            bool verboseLogging,
            bool isTestMode)
            : base(e, n, info, factory)
        {
<<<<<<< HEAD
            RunEnabled = true;
#if DEBUG
            DynamicRunEnabled = true;          
#else
            DynamicRunEnabled = false;
#endif
=======
            RunSettings = new RunSettings(info.RunType, info.RunPeriod);

>>>>>>> afbcc6fe
            PreloadedTraceData = traceData;
            this.scheduler = scheduler;
            this.verboseLogging = verboseLogging;
            IsTestMode = isTestMode;
            EngineController = engine;
        }

        public override void Dispose()
        {
            base.Dispose();
            if (EngineController != null)
            {
                EngineController.MessageLogged -= Log;
                EngineController.LibraryServices.LibraryLoaded -= LibraryLoaded;
                EngineController.Dispose();
            }

            if (pulseMaker == null) return;

            pulseMaker.Stop();
        }

        /// <summary>
        /// This does not belong here, period. It is here simply because there is 
        /// currently no better place to put it. A DYN file is loaded by DynamoModel,
        /// subsequently populating WorkspaceModel, along the way, the trace data 
        /// gets preloaded with the file. The best place for this cached data is in 
        /// the EngineController (or even LiveRunner), but the engine gets reset in 
        /// a rather nondeterministic way (for example, when Revit idle thread 
        /// decides it is time to execute a pre-scheduled engine reset). And it gets 
        /// done more than once during file open. So that's out. The second best 
        /// place to store this information is then the WorkspaceModel, where file 
        /// loading is SUPPOSED TO BE done. As of now we let DynamoModel sets the 
        /// loaded data (since it deals with loading DYN file), but in near future,
        /// the file loading mechanism will be completely moved into WorkspaceModel,
        /// that's the time we removed this property setter below.
        /// </summary>
        internal IEnumerable<KeyValuePair<Guid, List<string>>> PreloadedTraceData
        {
            get
            {
                return preloadedTraceData;
            }

            set
            {
                if (value != null && (preloadedTraceData != null))
                {
                    const string message = "PreloadedTraceData cannot be set twice";
                    throw new InvalidOperationException(message);
                }

                preloadedTraceData = value;
            }
        }
        private IEnumerable<KeyValuePair<Guid, List<string>>> preloadedTraceData;

        internal bool IsEvaluationPending
        {
            get
            {
                return false;
            }
        }

        protected override void OnNodeRemoved(NodeModel node)
        {
            base.OnNodeRemoved(node);
            EngineController.NodeDeleted(node);
        }

<<<<<<< HEAD
        protected override void ResetWorkspaceCore()
        {
            base.ResetWorkspaceCore();

            // Reset Run Automatic option to false on resetting the workspace
#if DEBUG
            DynamicRunEnabled = true;          

#else
            DynamicRunEnabled = false;          
#endif

        }

=======
>>>>>>> afbcc6fe
        private void LibraryLoaded(object sender, LibraryServices.LibraryLoadedEventArgs e)
        {
            // Mark all nodes as dirty so that AST for the whole graph will be
            // regenerated.
            MarkNodesAsModifiedAndRequestRun(Nodes);
        }

        /// <summary>
        ///     Invoked when a change to the workspace that requires re-execution
        ///     has taken place.  If in run-automatic, a new run will take place,
        ///     otherwise nothing will happen.
        /// </summary>
        protected override void RequestRun()
        {
            base.RequestRun();

            if (RunSettings.RunType != RunType.Manual)
            {
                Run();
            }
        }

        protected override void NodeModified(NodeModel node)
        {
            base.NodeModified(node);

            if (!silenceNodeModifications)
            {
                RequestRun();
            }

            //Find the next executing nodes on when Run-Auto is not set 
            if (!DynamicRunEnabled && ShowRunPreview)
                     GetExecutingNodes();
        }

        /// <summary>
        ///     Clears this workspace of nodes, notes, and connectors.
        /// </summary>
        public override void Clear()
        {
            base.Clear();
            PreloadedTraceData = null;
            RunSettings.Reset();
        }

        /// <summary>
        /// Start periodic evaluation by the given amount of time. If there
        /// is an on-going periodic evaluation, an exception will be thrown.
        /// </summary>
        /// <param name="milliseconds">The desired amount of time between two 
        /// evaluations in milliseconds.</param>
        /// <param name="context">A synchronization context belonging to the 
        /// thread on which you want PulseMaker callbacks to execute.</param>
        public void StartPeriodicEvaluation(int milliseconds)
        {
            if (pulseMaker == null)
            {
                pulseMaker = new PulseMaker();
            }

            pulseMaker.RunStarted += PulseMakerRunStarted;
            EvaluationCompleted += pulseMaker.OnRunExpressionCompleted;

            if (pulseMaker.TimerPeriod != 0)
            {
                throw new InvalidOperationException(
                    "Periodic evaluation cannot be started without stopping");
            }

            pulseMaker.Start(milliseconds);
        }

        private void PulseMakerRunStarted()
        {
            var nodesToUpdate = Nodes.Where(n => n.EnablePeriodicUpdate);
            MarkNodesAsModifiedAndRequestRun(nodesToUpdate, true);
        }

        /// <summary>
        /// Stop the on-going periodic evaluation, if there is any.
        /// </summary>
        /// 
        public void StopPeriodicEvaluation()
        {
            if (pulseMaker == null || (pulseMaker.TimerPeriod == 0)) return;

            pulseMaker.RunStarted -= PulseMakerRunStarted;
            EvaluationCompleted -= pulseMaker.OnRunExpressionCompleted;
            pulseMaker.Stop();
        }

        protected override bool PopulateXmlDocument(XmlDocument document)
        {
            if (!base.PopulateXmlDocument(document))
                return false;

            var root = document.DocumentElement;
            if (root == null)
                return false;

            root.SetAttribute("RunType", RunSettings.RunType.ToString());
            root.SetAttribute("RunPeriod", RunSettings.RunPeriod.ToString(CultureInfo.InvariantCulture));

            return true;
        }

        #region evaluation
        /// <summary>
        /// Call this method to reset the virtual machine, avoiding a race 
        /// condition by using a thread join inside the vm executive.
        /// TODO(Luke): Push this into a resync call with the engine controller
        /// </summary>
        /// <param name="controller"></param>
        /// <param name="markNodesAsDirty">Set this parameter to true to force 
        ///     reset of the execution substrait. Note that setting this parameter 
        ///     to true will have a negative performance impact.</param>
        public void ResetEngine(EngineController controller, bool markNodesAsDirty = false)
        {
            if (EngineController != null)
            {
                EngineController.MessageLogged -= Log;
                EngineController.LibraryServices.LibraryLoaded -= LibraryLoaded;
            }

            EngineController = controller;
            controller.MessageLogged += Log;
            controller.LibraryServices.LibraryLoaded += LibraryLoaded;
            
            if (markNodesAsDirty)
            {
                // Mark all nodes as dirty so that AST for the whole graph will be
                // regenerated.
                MarkNodesAsModifiedAndRequestRun(Nodes); 
            }

            if (RunSettings.RunType == RunType.Automatic)
                Run();
        }

        /// <summary>
        /// Mark the input nodes as modified
        /// </summary>
        /// <param name="nodes">The nodes to modify</param>
        /// <param name="forceExecute">The argument to NodeModel.MarkNodeAsModified</param>
        public void MarkNodesAsModifiedAndRequestRun(IEnumerable<NodeModel> nodes, bool forceExecute = false)
        {
            if (nodes == null)
                throw new ArgumentNullException("nodes");

            foreach (var node in nodes)
            {
                node.MarkNodeAsModified(forceExecute);
            } 

            if (nodes.Any())
            {
                RequestRun();
            } 
        }

        /// <summary>
        /// This callback method is invoked in the context of ISchedulerThread 
        /// when UpdateGraphAsyncTask is completed.
        /// </summary>
        /// <param name="task">The original UpdateGraphAsyncTask instance.</param>
        private void OnUpdateGraphCompleted(AsyncTask task)
        {
            var updateTask = (UpdateGraphAsyncTask)task;
            var messages = new Dictionary<Guid, string>();

            // Runtime warnings take precedence over build warnings.
            foreach (var warning in updateTask.RuntimeWarnings)
            {
                var message = string.Join("\n", warning.Value.Select(w => w.Message));
                messages.Add(warning.Key, message);
            }

            foreach (var warning in updateTask.BuildWarnings)
            {
                // If there is already runtime warnings for 
                // this node, then ignore the build warnings.
                if (messages.ContainsKey(warning.Key))
                    continue;

                var message = string.Join("\n", warning.Value.Select(w => w.Message));
                messages.Add(warning.Key, message);
            }

            var workspace = updateTask.TargetedWorkspace;
            foreach (var message in messages)
            {
                var guid = message.Key;
                var node = workspace.Nodes.FirstOrDefault(n => n.GUID == guid);
                if (node == null)
                    continue;

                node.Warning(message.Value); // Update node warning message.
            }

            // Refresh values of nodes that took part in update.
            foreach (var modifiedNode in updateTask.ModifiedNodes)
            {
                modifiedNode.RequestValueUpdateAsync(scheduler, EngineController);
                if (modifiedNode.State != ElementState.Error && modifiedNode.State != ElementState.Warning)
                {
                    modifiedNode.ShowExecutionPreview = false;
                    modifiedNode.IsNodeAddedRecently = false;
                }
            }

            foreach (var node in Nodes)
            {
                node.ClearDirtyFlag();
            }

            // Notify listeners (optional) of completion.
            RunSettings.RunEnabled = true; // Re-enable 'Run' button.

            // This method is guaranteed to be called in the context of 
            // ISchedulerThread (for Revit's case, it is the idle thread).
            // Dispatch the failure message display for execution on UI thread.
            // 
            EvaluationCompletedEventArgs e = task.Exception == null || IsTestMode
                ? new EvaluationCompletedEventArgs(true)
                : new EvaluationCompletedEventArgs(true, task.Exception);

            OnEvaluationCompleted(e);
        }

        /// <summary>
        ///     Flag specifying if this workspace is operating in "test mode".
        /// </summary>
        public bool IsTestMode { get; set; }

        /// <summary>
        /// This method is typically called from the main application thread (as 
        /// a result of user actions such as button click or node UI changes) to
        /// schedule an update of the graph. This call may or may not represent 
        /// an actual update. In the event that the user action does not result 
        /// in actual graph update (e.g. moving of node on UI), the update task 
        /// will not be scheduled for execution.
        /// </summary>
        /// <param name="state">Any state that passed to this method by the 
        /// running context.</param>
        public void Run()
        {
<<<<<<< HEAD
            graphExecuted = true;
=======
            // When Dynamo is shut down, the workspace is cleared, which results
            // in Modified() being called. But, we don't want to run when we are
            // shutting down so we check whether an engine controller is available.
            if (this.EngineController == null)
            {
                return;
            }

>>>>>>> afbcc6fe
            var traceData = PreloadedTraceData;
            if ((traceData != null) && traceData.Any())
            {
                // If we do have preloaded trace data, set it here first.
                var setTraceDataTask = new SetTraceDataAsyncTask(scheduler);
                if (setTraceDataTask.Initialize(EngineController, this))
                    scheduler.ScheduleForExecution(setTraceDataTask);
            }

            // If one or more custom node have been updated, make sure they
            // are compiled first before the home workspace gets evaluated.
            // 
            EngineController.ProcessPendingCustomNodeSyncData(scheduler);

            var task = new UpdateGraphAsyncTask(scheduler, verboseLogging);
            if (task.Initialize(EngineController, this))
            {
                task.Completed += OnUpdateGraphCompleted;
                RunSettings.RunEnabled = false; // Disable 'Run' button.

                // The workspace has been built for the first time
                silenceNodeModifications = false;

                OnEvaluationStarted(EventArgs.Empty);
                scheduler.ScheduleForExecution(task);
            }
            else
            {
                // Notify handlers that evaluation did not take place.
                var e = new EvaluationCompletedEventArgs(false);
                OnEvaluationCompleted(e);
            }
        }

        public event EventHandler<EventArgs> EvaluationStarted;
        public virtual void OnEvaluationStarted(EventArgs e)
        {
            var handler = EvaluationStarted;
            if (handler != null) handler(this, e);
        }

        public event EventHandler<EvaluationCompletedEventArgs> EvaluationCompleted;
        public virtual void OnEvaluationCompleted(EvaluationCompletedEventArgs e)
        {
            var handler = EvaluationCompleted;
            if (handler != null) handler(this, e);
        }

        public override void GetExecutingNodes()
        {
            var task = new PreviewGraphAsyncTask(scheduler, VerboseLogging);
            bool showRunPreview = ShowRunPreview;               
            //The Graph is executed and Show node execution is checked on the Debug menu
            if (graphExecuted && showRunPreview)
            {
                if (task.Initialize(EngineController, this) != null)
                {
                    task.Completed += OnPreviewGraphCompleted;
                    scheduler.ScheduleForExecution(task);
                }
            }
            //Show node exection is checked but the graph has not RUN
            else
            {
                foreach (var nodeModel in Nodes)
                {
                    nodeModel.ShowExecutionPreview = showRunPreview;
                }
            }
        }

        private void OnPreviewGraphCompleted(AsyncTask asyncTask)
        {
            var updateTask = asyncTask as PreviewGraphAsyncTask;
            if (updateTask != null)
            {
                var nodeGuids = updateTask.previewGraphData;
                foreach (var nodeModel in Nodes)
                {
                    foreach (Guid t in nodeGuids)
                    {
                        if (nodeModel.GUID == t)
                        {
                            nodeModel.ShowExecutionPreview = true;
                            nodeModel.IsNodeAddedRecently = false;
                        }                       
                    }
                    /* Color the recently added nodes */
                    if (nodeModel.IsNodeAddedRecently && !nodeModel.ShowExecutionPreview)
                        nodeModel.ShowExecutionPreview = true;
                }
            }            
        }
       
        #endregion
    }
}<|MERGE_RESOLUTION|>--- conflicted
+++ resolved
@@ -8,14 +8,6 @@
 using Dynamo.Core;
 using Dynamo.Core.Threading;
 using Dynamo.DSEngine;
-<<<<<<< HEAD
-using ProtoCore.AST;
-using Dynamo.Core;
-using DynamoUtilities;
-=======
-
->>>>>>> afbcc6fe
-using ProtoCore.Namespace;
 
 namespace Dynamo.Models
 {
@@ -26,13 +18,12 @@
         private PulseMaker pulseMaker;
         private readonly bool verboseLogging;
 
-<<<<<<< HEAD
         private bool graphExecuted;
         
         public bool DynamicRunEnabled;
        
         public readonly bool VerboseLogging;
-=======
+
         /// <summary>
         ///     Before the Workspace has been built the first time, we do not respond to 
         ///     NodeModification events.
@@ -40,7 +31,6 @@
         private bool silenceNodeModifications = true;
 
         public RunSettings RunSettings { get; protected set; }
->>>>>>> afbcc6fe
 
         public HomeWorkspaceModel(EngineController engine, DynamoScheduler scheduler, 
             NodeFactory factory, bool verboseLogging, bool isTestMode, string fileName="")
@@ -67,17 +57,9 @@
             bool isTestMode)
             : base(e, n, info, factory)
         {
-<<<<<<< HEAD
-            RunEnabled = true;
-#if DEBUG
-            DynamicRunEnabled = true;          
-#else
-            DynamicRunEnabled = false;
-#endif
-=======
+
             RunSettings = new RunSettings(info.RunType, info.RunPeriod);
 
->>>>>>> afbcc6fe
             PreloadedTraceData = traceData;
             this.scheduler = scheduler;
             this.verboseLogging = verboseLogging;
@@ -149,23 +131,7 @@
             EngineController.NodeDeleted(node);
         }
 
-<<<<<<< HEAD
-        protected override void ResetWorkspaceCore()
-        {
-            base.ResetWorkspaceCore();
-
-            // Reset Run Automatic option to false on resetting the workspace
-#if DEBUG
-            DynamicRunEnabled = true;          
-
-#else
-            DynamicRunEnabled = false;          
-#endif
-
-        }
-
-=======
->>>>>>> afbcc6fe
+        
         private void LibraryLoaded(object sender, LibraryServices.LibraryLoadedEventArgs e)
         {
             // Mark all nodes as dirty so that AST for the whole graph will be
@@ -413,9 +379,7 @@
         /// running context.</param>
         public void Run()
         {
-<<<<<<< HEAD
             graphExecuted = true;
-=======
             // When Dynamo is shut down, the workspace is cleared, which results
             // in Modified() being called. But, we don't want to run when we are
             // shutting down so we check whether an engine controller is available.
@@ -424,7 +388,6 @@
                 return;
             }
 
->>>>>>> afbcc6fe
             var traceData = PreloadedTraceData;
             if ((traceData != null) && traceData.Any())
             {
