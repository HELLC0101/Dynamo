using System;
using System.Collections.Generic;
using System.Collections.ObjectModel;
using System.ComponentModel;
using System.Diagnostics;
using System.IO;
using System.Linq;
using System.Reflection;
using System.Runtime.Serialization;
using System.Threading;
using System.Xml;
using DSCoreNodesUI;
using Dynamo.Core;
using Dynamo.Core.Threading;
using Dynamo.DSEngine;
using Dynamo.Extensions;
using Dynamo.Interfaces;
using Dynamo.Models.NodeLoaders;
using Dynamo.Nodes;
using Dynamo.Properties;
using Dynamo.Search;
using Dynamo.Search.SearchElements;
using Dynamo.Selection;
using Dynamo.Services;
using Dynamo.UpdateManager;
using Dynamo.Utilities;
using DynamoServices;
using DynamoUnits;
using Greg;
using ProtoCore;
using ProtoCore.Exceptions;
using ProtoCore.Runtime;
using Compiler = ProtoAssociative.Compiler;
// Dynamo package manager
using Utils = Dynamo.Nodes.Utilities;
using DefaultUpdateManager = Dynamo.UpdateManager.UpdateManager;
using FunctionGroup = Dynamo.DSEngine.FunctionGroup;

namespace Dynamo.Models
{
<<<<<<< HEAD
    public partial class DynamoModel : INotifyPropertyChanged, IDisposable // : ModelBase
=======
    public interface IEngineControllerManager
    {
        EngineController EngineController { get; }
    }

    /// <summary>
    /// The core model of Dynamo.
    /// </summary>
    public partial class DynamoModel : IDynamoModel, IDisposable, IEngineControllerManager, ITraceReconciliationProcessor // : ModelBase
>>>>>>> 6ab6410c
    {
        #region private members

        private readonly string geometryFactoryPath;
        private readonly PathManager pathManager;
        private WorkspaceModel currentWorkspace;
        private Timer backupFilesTimer;
        private Dictionary<Guid, string> backupFilesDict = new Dictionary<Guid, string>();
        #endregion

        #region events

        public delegate void FunctionNamePromptRequestHandler(object sender, FunctionNamePromptEventArgs e);
        public event FunctionNamePromptRequestHandler RequestsFunctionNamePrompt;
        public void OnRequestsFunctionNamePrompt(Object sender, FunctionNamePromptEventArgs e)
        {
            if (RequestsFunctionNamePrompt != null)
                RequestsFunctionNamePrompt(this, e);
        }


        public event Action<PresetsNamePromptEventArgs> RequestPresetsNamePrompt;
        public void OnRequestPresetNamePrompt(PresetsNamePromptEventArgs e)
        {
            if (RequestPresetsNamePrompt != null)
                RequestPresetsNamePrompt(e);
        }
        public event WorkspaceHandler WorkspaceSaved;
        internal void OnWorkspaceSaved(WorkspaceModel model)
        {
            if (WorkspaceSaved != null)
                WorkspaceSaved(model);
        }
     
        /// <summary>
        /// Event that is fired during the opening of the workspace.
        /// 
        /// Use the XmlDocument object provided to conduct additional
        /// workspace opening operations.
        /// </summary>
        public event Action<XmlDocument> WorkspaceOpening;
        internal void OnWorkspaceOpening(XmlDocument obj)
        {
            var handler = WorkspaceOpening;
            if (handler != null) handler(obj);
        }

        /// <summary>
        /// This event is raised right before the shutdown of DynamoModel started.
        /// When this event is raised, the shutdown is guaranteed to take place
        /// (i.e. user has had a chance to save the work and decided to proceed 
        /// with shutting down Dynamo). Handlers of this event can still safely 
        /// access the DynamoModel, the WorkspaceModel (along with its contents), 
        /// and the DynamoScheduler.
        /// </summary>
        /// 
        public event DynamoModelHandler ShutdownStarted;

        private void OnShutdownStarted()
        {
            if (ShutdownStarted != null)
                ShutdownStarted(this);
        }

        /// <summary>
        /// This event is raised after DynamoModel has been shut down. At this 
        /// point the DynamoModel is no longer valid and access to it should be 
        /// avoided.
        /// </summary>
        /// 
        public event DynamoModelHandler ShutdownCompleted;

        private void OnShutdownCompleted()
        {
            if (ShutdownCompleted != null)
                ShutdownCompleted(this);
        }
       
        #endregion

        #region static properties

        /// <summary>
        /// Testing flag is used to defer calls to run in the idle thread
        /// with the assumption that the entire test will be wrapped in an
        /// idle thread call.
        /// </summary>
        public static bool IsTestMode
        {
            get { return isTestMode; }
            set
            {
                isTestMode = value;
                InstrumentationLogger.IsTestMode = value;
            }
        }

        private static bool isTestMode;

        /// <summary>
        ///     Specifies whether or not Dynamo is in a crash-state.
        /// </summary>
        public static bool IsCrashing { get; set; }

        /// <summary>
        /// Setting this flag enables creation of an XML in following format that records 
        /// node mapping information - which old node has been converted to which to new node(s) 
        /// </summary>
        public static bool EnableMigrationLogging { get; set; }

        #endregion

        #region public properties

        /// <summary>
        ///     DesignScript VM EngineController, used for this instance of Dynamo.
        /// </summary>
        public EngineController EngineController { // MHWS
            get { return Workspaces.OfType<HomeWorkspaceModel>().First().EngineController; } }

        /// <summary>
        ///     Manages all loaded ZeroTouch libraries.
        /// </summary>
        public readonly LibraryServices LibraryServices;

        /// <summary>
        ///     Flag specifying whether a shutdown of Dynamo was requested.
        /// </summary>
        public bool ShutdownRequested { get; internal set; }

        /// <summary>
        ///     This version of Dynamo.
        /// </summary>
        public string Version
        {
            get { return UpdateManager.ProductVersion.ToString(); }
        }

        /// <summary>
        /// UpdateManager to handle automatic upgrade to higher version.
        /// </summary>
        public IUpdateManager UpdateManager { get; private set; }

        /// <summary>
        ///     The path manager that configures path information required for 
        ///     Dynamo to function properly. See IPathManager interface for more 
        ///     details.
        /// </summary>
        public IPathManager PathManager { get { return pathManager; } }

        /// <summary>
        ///     The context that Dynamo is running under.
        /// </summary>
        public readonly string Context;

        /// <summary>
        ///     Manages all extensions for Dynamo
        /// </summary>
        public IExtensionManager ExtensionManager { get { return extensionManager; } }

        private readonly ExtensionManager extensionManager;

        /// <summary>
        ///     Manages all loaded NodeModel libraries.
        /// </summary>
        public readonly NodeModelAssemblyLoader Loader;

        /// <summary>
        ///     Custom Node Manager instance, manages all loaded custom nodes.
        /// </summary>
        public readonly CustomNodeManager CustomNodeManager;

        /// <summary>
        ///     The Dynamo Logger, receives and manages all log messages.
        /// </summary>
        public readonly DynamoLogger Logger;

        /// <summary>
        ///     The Dynamo Scheduler, handles scheduling of asynchronous tasks on different
        ///     threads.
        /// </summary>
        public DynamoScheduler Scheduler { get; private set; }

        /// <summary>
        ///     The Dynamo Node Library, complete with Search.
        /// </summary>
        public readonly NodeSearchModel SearchModel;

        /// <summary>
        ///     The application version string for analytics reporting APIs
        /// </summary>
        internal virtual string AppVersion
        {
            get
            {
                return Process.GetCurrentProcess().ProcessName + "-"
                    + DefaultUpdateManager.GetProductVersion();
            }
        }

        /// <summary>
        ///     Debugging settings for this instance of Dynamo.
        /// </summary>
        public readonly DebugSettings DebugSettings;

        /// <summary>
        ///     Preference settings for this instance of Dynamo.
        /// </summary>
        public readonly PreferenceSettings PreferenceSettings;

        /// <summary>
        ///     Node Factory, used for creating and intantiating loaded Dynamo nodes.
        /// </summary>
        public readonly NodeFactory NodeFactory;

        /// <summary>
        ///     Migration Manager, upgrades old Dynamo file formats to the current version.
        /// </summary>
        public readonly MigrationManager MigrationManager;

        /// <summary>
        ///     The active workspace in Dynamo.
        /// </summary>
        public WorkspaceModel CurrentWorkspace
        {
            get { return currentWorkspace; }
            set
            {
                if (Equals(value, currentWorkspace)) return;
                var old = currentWorkspace;
                currentWorkspace = value;
                OnWorkspaceHidden(old);
                OnPropertyChanged("CurrentWorkspace");
            }
        }

        /// <summary>
        ///     The copy/paste clipboard.
        /// </summary>
        public ObservableCollection<ModelBase> ClipBoard { get; set; }

        /// <summary>
        ///     Specifies whether connectors are displayed in Dynamo.
        /// </summary>
        public bool IsShowingConnectors
        {
            get { return PreferenceSettings.ShowConnector; }
            set
            {
                PreferenceSettings.ShowConnector = value;
            }
        }

        /// <summary>
        ///     Specifies how connectors are displayed in Dynamo.
        /// </summary>
        public ConnectorType ConnectorType
        {
            get { return PreferenceSettings.ConnectorType; }
            set
            {
                PreferenceSettings.ConnectorType = value;
            }
        }

        /// <summary>
        ///     The private collection of visible workspaces in Dynamo
        /// </summary>
        private readonly List<WorkspaceModel> _workspaces = new List<WorkspaceModel>();

        public IEnumerable<WorkspaceModel> Workspaces 
        {
            get { return _workspaces; } 
        }

        /// <summary>
        /// An object which implements the ITraceReconciliationProcessor interface,
        /// and is used for handlling the results of a trace reconciliation.
        /// </summary>
        public ITraceReconciliationProcessor TraceReconciliationProcessor { get; set; }

        public AuthenticationManager AuthenticationManager { get; set; }

        #endregion

        #region initialization and disposal

        /// <summary>
        /// External components call this method to shutdown DynamoModel. This 
        /// method marks 'ShutdownRequested' property to 'true'. This method is 
        /// used rather than a public virtual method to ensure that the value of
        /// ShutdownRequested is set to true.
        /// </summary>
        /// <param name="shutdownHost">Set this parameter to true to shutdown 
        /// the host application.</param>
        /// 
        public void ShutDown(bool shutdownHost)
        {
            if (ShutdownRequested)
            {
                const string message = "'DynamoModel.ShutDown' called twice";
                throw new InvalidOperationException(message);
            }

            ShutdownRequested = true;

            OnShutdownStarted(); // Notify possible event handlers.

            PreShutdownCore(shutdownHost);
            ShutDownCore(shutdownHost);
            PostShutdownCore(shutdownHost);

            OnShutdownCompleted(); // Notify possible event handlers.
        }

        protected virtual void PreShutdownCore(bool shutdownHost)
        {
        }

        protected virtual void ShutDownCore(bool shutdownHost)
        {
            Dispose();
            PreferenceSettings.SaveInternal(pathManager.PreferenceFilePath);

            OnCleanup();

            DynamoSelection.DestroyInstance();
            InstrumentationLogger.End();

            if (Scheduler != null)
            {
                Scheduler.Shutdown();
                Scheduler.TaskStateChanged -= OnAsyncTaskStateChanged;
                Scheduler = null;
            }
        }

        protected virtual void PostShutdownCore(bool shutdownHost)
        {
        }

        public interface IStartConfiguration
        {
            string Context { get; set; }
            string DynamoCorePath { get; set; }
            IPreferences Preferences { get; set; }
            IPathResolver PathResolver { get; set; }
            bool StartInTestMode { get; set; }
            IUpdateManager UpdateManager { get; set; }
            ISchedulerThread SchedulerThread { get; set; }
            string GeometryFactoryPath { get; set; }
            IAuthProvider AuthProvider { get; set; }
            IEnumerable<IExtension> Extensions { get; set; }
        }

        /// <summary>
        /// Initialization settings for DynamoModel.
        /// </summary>
        public struct DefaultStartConfiguration : IStartConfiguration
        {
            public string Context { get; set; }
            public string DynamoCorePath { get; set; }
            public IPreferences Preferences { get; set; }
            public IPathResolver PathResolver { get; set; }
            public bool StartInTestMode { get; set; }
            public IUpdateManager UpdateManager { get; set; }
            public ISchedulerThread SchedulerThread { get; set; }
            public string GeometryFactoryPath { get; set; }
            public IAuthProvider AuthProvider { get; set; }
            public IEnumerable<IExtension> Extensions { get; set; }
        }

        /// <summary>
        ///     Start DynamoModel with all default configuration options
        /// </summary>
        /// <returns></returns>
        public static DynamoModel Start()
        {
            return Start(new DefaultStartConfiguration());
        }

        /// <summary>
        /// Start DynamoModel with custom configuration.  Defaults will be assigned not provided.
        /// </summary>
        /// <param name="configuration"></param>
        /// <returns></returns>
        public static DynamoModel Start(IStartConfiguration configuration)
        {
            // where necessary, assign defaults
            if (string.IsNullOrEmpty(configuration.Context))
                configuration.Context = Core.Context.NONE;

            return new DynamoModel(configuration);
        }

        protected DynamoModel(IStartConfiguration config)
        {
            ClipBoard = new ObservableCollection<ModelBase>();

            pathManager = new PathManager(new PathManagerParams
            {
                CorePath = config.DynamoCorePath,
                PathResolver = config.PathResolver
            });

            // Ensure we have all directories in place.
            var exceptions = new List<Exception>();
            pathManager.EnsureDirectoryExistence(exceptions);

            Context = config.Context;
            IsTestMode = config.StartInTestMode;
            DebugSettings = new DebugSettings();
            Logger = new DynamoLogger(DebugSettings, pathManager.LogDirectory);

            foreach (var exception in exceptions)
            {
                Logger.Log(exception); // Log all exceptions.
            }

            MigrationManager = new MigrationManager(DisplayFutureFileMessage, DisplayObsoleteFileMessage);
            MigrationManager.MessageLogged += LogMessage;
            MigrationManager.MigrationTargets.Add(typeof(WorkspaceMigrations));

            var thread = config.SchedulerThread ?? new DynamoSchedulerThread();
            Scheduler = new DynamoScheduler(thread, IsTestMode);
            Scheduler.TaskStateChanged += OnAsyncTaskStateChanged;

            geometryFactoryPath = config.GeometryFactoryPath;

            IPreferences preferences = CreateOrLoadPreferences(config.Preferences);
            var settings = preferences as PreferenceSettings;
            if (settings != null)
            {
                PreferenceSettings = settings;
                PreferenceSettings.PropertyChanged += PreferenceSettings_PropertyChanged;
            }

            InitializePreferences(preferences);
            InitializeInstrumentationLogger();

            if (!isTestMode && this.PreferenceSettings.IsFirstRun)
            {
                DynamoMigratorBase migrator = null;

                try
                {
                    migrator = DynamoMigratorBase.MigrateBetweenDynamoVersions(pathManager, config.PathResolver);
                }
                catch (Exception e)
                {
                    Logger.Log(e.Message);
                }

                if (migrator != null)
                {
                    var isFirstRun = this.PreferenceSettings.IsFirstRun;
                    this.PreferenceSettings = migrator.PreferenceSettings;

                    // Preserve the preference settings for IsFirstRun as this needs to be set 
                    // only by UsageReportingManager
                    this.PreferenceSettings.IsFirstRun = isFirstRun;
                }
            }

            // At this point, pathManager.PackageDirectories only has 1 element which is the directory
            // in AppData. If list of PackageFolders is empty, add the folder in AppData to the list since there
            // is no additional location specified. Otherwise, update pathManager.PackageDirectories to include
            // PackageFolders
            if (PreferenceSettings.CustomPackageFolders.Count == 0)
                PreferenceSettings.CustomPackageFolders = new List<string> {pathManager.UserDataDirectory};
            else
                pathManager.LoadCustomPackageFolders(PreferenceSettings.CustomPackageFolders);


            SearchModel = new NodeSearchModel();
            SearchModel.ItemProduced +=
                node => ExecuteCommand(new CreateNodeCommand(node, 0, 0, true, true));

            NodeFactory = new NodeFactory();
            NodeFactory.MessageLogged += LogMessage;

            CustomNodeManager = new CustomNodeManager(NodeFactory, MigrationManager);
            InitializeCustomNodeManager();

            extensionManager = new ExtensionManager();
            extensionManager.MessageLogged += LogMessage;
            var extensions = config.Extensions ?? ExtensionManager.ExtensionLoader.LoadDirectory(pathManager.ExtensionsDirectory);

            Loader = new NodeModelAssemblyLoader();
            Loader.MessageLogged += LogMessage;

            // Create a core which is used for parsing code and loading libraries
            var libraryCore =
                new ProtoCore.Core(new Options { RootCustomPropertyFilterPathName = string.Empty });

            libraryCore.Compilers.Add(Language.kAssociative, new Compiler(libraryCore));
            libraryCore.Compilers.Add(Language.kImperative, new ProtoImperative.Compiler(libraryCore));
            libraryCore.ParsingMode = ParseMode.AllowNonAssignment;

            LibraryServices = new LibraryServices(libraryCore, pathManager);
            LibraryServices.MessageLogged += LogMessage;
            LibraryServices.LibraryLoaded += LibraryLoaded;

            ResetEngine();

            AddHomeWorkspace();

            AuthenticationManager = new AuthenticationManager(config.AuthProvider);

            UpdateManager = config.UpdateManager ?? new DefaultUpdateManager(null);
            UpdateManager.Log += UpdateManager_Log;
            if (!IsTestMode)
            {
                DefaultUpdateManager.CheckForProductUpdate(UpdateManager);
            }
            
            Logger.Log(string.Format("Dynamo -- Build {0}", 
                                        Assembly.GetExecutingAssembly().GetName().Version));

            InitializeNodeLibrary(preferences);

            if (extensions.Any())
            {
                var startupParams = new StartupParams(config.AuthProvider,
                    pathManager, new ExtensionLibraryLoader(this), CustomNodeManager,
                    GetType().Assembly.GetName().Version, preferences);

                foreach (var ext in extensions)
                {
                    var logSource = ext as ILogSource;
                    if (logSource != null)
                        logSource.MessageLogged += LogMessage;

                    try
                    {
                        ext.Startup(startupParams);
                    }
                    catch (Exception ex)
                    {
                        Logger.Log(ex.Message);                       
                    }

                    ExtensionManager.Add(ext);
                }
            }

            LogWarningMessageEvents.LogWarningMessage += LogWarningMessage;

            StartBackupFilesTimer();

            TraceReconciliationProcessor = this; 
            
            foreach (var ext in ExtensionManager.Extensions)
            {
                try
                {
                    ext.Ready(new ReadyParams(this));
                }
                catch (Exception ex)
                {
                    Logger.Log(ex.Message);
                }
            }
        }
            
        private void RemoveExtension(IExtension ext)
        {
            ExtensionManager.Remove(ext);

            var logSource = ext as ILogSource;
            if (logSource != null)
                logSource.MessageLogged -= LogMessage;
        }

        private void EngineController_TraceReconcliationComplete(TraceReconciliationEventArgs obj)
        {
            Debug.WriteLine("TRACE RECONCILIATION: {0} total serializables were orphaned.", obj.CallsiteToOrphanMap.SelectMany(kvp=>kvp.Value).Count());
            
            // The orphans will come back here as a dictionary of lists of ISerializables jeyed by their callsite id.
            // This dictionary gets redistributed into a dictionary keyed by the workspace id.

            var workspaceOrphanMap = new Dictionary<Guid, List<ISerializable>>();

            foreach (var ws in Workspaces.OfType<HomeWorkspaceModel>())
            {
                // Get the orphaned serializables to this workspace
                var wsOrphans = ws.GetOrphanedSerializablesAndClearHistoricalTraceData().ToList();

                if (!wsOrphans.Any())
                    continue;

                if (!workspaceOrphanMap.ContainsKey(ws.Guid))
                {
                    workspaceOrphanMap.Add(ws.Guid, wsOrphans);
                }
                else
                {
                    workspaceOrphanMap[ws.Guid].AddRange(wsOrphans);
                }
            }

            foreach (var kvp in obj.CallsiteToOrphanMap)
            {
                if (!kvp.Value.Any()) continue;

                var nodeGuid = EngineController.LiveRunnerRuntimeCore.RuntimeData.CallSiteToNodeMap[kvp.Key];

                // TODO: MAGN-7314
                // Find the owning workspace for a node.
                var nodeSpace =
                    Workspaces.FirstOrDefault(
                        ws =>
                            ws.Nodes.FirstOrDefault(n => n.GUID == nodeGuid)
                                != null);

                if (nodeSpace == null) continue;

                // Add the node's orphaned serializables to the workspace
                // orphan map.
                if (workspaceOrphanMap.ContainsKey(nodeSpace.Guid))
                {
                    workspaceOrphanMap[nodeSpace.Guid].AddRange(kvp.Value);
                }
                else
                {
                    workspaceOrphanMap.Add(nodeSpace.Guid, kvp.Value);  
                }
            }

            TraceReconciliationProcessor.PostTraceReconciliation(workspaceOrphanMap);
        }

        public virtual void PostTraceReconciliation(Dictionary<Guid, List<ISerializable>> orphanedSerializables)
        {
            // Override in derived classes to deal with orphaned serializables.
        }

        void UpdateManager_Log(LogEventArgs args)
        {
            Logger.Log(args.Message, args.Level);
        }

        /// <summary>
        /// LibraryLoaded event handler.
        /// </summary>
        /// <param name="sender"></param>
        /// <param name="e"></param>
        private void LibraryLoaded(object sender, LibraryServices.LibraryLoadedEventArgs e)
        {
            string newLibrary = e.LibraryPath;

            // Load all functions defined in that library.
            AddZeroTouchNodesToSearch(LibraryServices.GetFunctionGroups(newLibrary));
        }

        /// <summary>
        /// This event handler is invoked when DynamoScheduler changes the state 
        /// of an AsyncTask object. See TaskStateChangedEventArgs.State for more 
        /// details of these state changes.
        /// </summary>
        /// <param name="sender">The scheduler which raised the event.</param>
        /// <param name="e">Task state changed event argument.</param>
        /// 
        private void OnAsyncTaskStateChanged(DynamoScheduler sender, TaskStateChangedEventArgs e)
        {
            switch (e.CurrentState)
            {
                case TaskStateChangedEventArgs.State.ExecutionStarting:
                    if (e.Task is UpdateGraphAsyncTask)
                        ExecutionEvents.OnGraphPreExecution();
                    break;

                case TaskStateChangedEventArgs.State.ExecutionCompleted:
                    if (e.Task is UpdateGraphAsyncTask)
                    {
                        // Record execution time for update graph task.
                        long start = e.Task.ExecutionStartTime.TickCount;
                        long end = e.Task.ExecutionEndTime.TickCount;
                        var executionTimeSpan = new TimeSpan(end - start);

                        InstrumentationLogger.LogAnonymousTimedEvent(
                            "Perf",
                            e.Task.GetType().Name,
                            executionTimeSpan);

                        Debug.WriteLine(String.Format(Resources.EvaluationCompleted, executionTimeSpan));

                        ExecutionEvents.OnGraphPostExecution();
                    }
                    break;
            }
        }

        /// <summary>
        /// Performs application-defined tasks associated with freeing, releasing, or resetting unmanaged resources.
        /// </summary>
        /// <filterpriority>2</filterpriority>
        public void Dispose()
        {
            EngineController.TraceReconcliationComplete -= EngineController_TraceReconcliationComplete;

            ExtensionManager.Dispose();
            extensionManager.MessageLogged -= LogMessage;

            LibraryServices.Dispose();
            LibraryServices.LibraryManagementCore.Cleanup();
            
            UpdateManager.Log -= UpdateManager_Log;
            Logger.Dispose();

<<<<<<< HEAD
=======
            EngineController.Dispose();
            EngineController = null;

            if (backupFilesTimer != null)
            {
                backupFilesTimer.Dispose();
                backupFilesTimer = null;
                Logger.Log("Backup files timer is disposed");
            }

>>>>>>> 6ab6410c
            if (PreferenceSettings != null)
            {
                PreferenceSettings.PropertyChanged -= PreferenceSettings_PropertyChanged;
            }

            LogWarningMessageEvents.LogWarningMessage -= LogWarningMessage;
            foreach (var ws in _workspaces)
            {
                ws.Dispose(); 
            }
        }

        private void InitializeCustomNodeManager()
        {
            CustomNodeManager.MessageLogged += LogMessage;

            var customNodeSearchRegistry = new HashSet<Guid>();
            CustomNodeManager.InfoUpdated += info =>
            {
                if (customNodeSearchRegistry.Contains(info.FunctionId)
                        || !info.IsVisibleInDynamoLibrary)
                    return;

                var elements = SearchModel.SearchEntries.OfType<CustomNodeSearchElement>().
                                Where(x =>
                                        {
                                            // Search for common paths and get rid of empty paths.
                                            // It can be empty just in case it's just created node.
                                            return String.Compare(x.Path, info.Path, StringComparison.OrdinalIgnoreCase) == 0 &&
                                                !String.IsNullOrEmpty(x.Path);
                                        }).ToList();

                if (elements.Any())
                {
                    foreach (var element in elements)
                    {
                        element.SyncWithCustomNodeInfo(info);
                        SearchModel.Update(element);
                    }
                    return;
                }

                customNodeSearchRegistry.Add(info.FunctionId);
                var searchElement = new CustomNodeSearchElement(CustomNodeManager, info);
                SearchModel.Add(searchElement);
                CustomNodeManager.InfoUpdated += newInfo =>
                {
                    if (info.FunctionId == newInfo.FunctionId)
                    {
                        bool isCategoryChanged = searchElement.FullCategoryName != newInfo.Category;
                        searchElement.SyncWithCustomNodeInfo(newInfo);
                        SearchModel.Update(searchElement, isCategoryChanged);
                    }
                };
                CustomNodeManager.CustomNodeRemoved += id =>
                {
                    if (info.FunctionId == id)
                    {
                        customNodeSearchRegistry.Remove(info.FunctionId);
                        SearchModel.Remove(searchElement);
                        var workspacesToRemove = _workspaces.FindAll(w => w is CustomNodeWorkspaceModel
                            && (w as CustomNodeWorkspaceModel).CustomNodeId == id);
                        workspacesToRemove.ForEach(w => RemoveWorkspace(w));
                    }
                };
            };
            CustomNodeManager.DefinitionUpdated += UpdateCustomNodeDefinition;
        }

        private void InitializeIncludedNodes()
        {
            NodeFactory.AddLoader(new CustomNodeLoader(CustomNodeManager, IsTestMode));

            var dsFuncData = new TypeLoadData(typeof(DSFunction));
            var dsVarArgFuncData = new TypeLoadData(typeof(DSVarArgFunction));
            var cbnData = new TypeLoadData(typeof(CodeBlockNodeModel));
            var dummyData = new TypeLoadData(typeof(DummyNode));
            var symbolData = new TypeLoadData(typeof(Symbol));
            var outputData = new TypeLoadData(typeof(Output));

            var ztLoader = new ZeroTouchNodeLoader(LibraryServices);
            NodeFactory.AddLoader(dsFuncData.Type, ztLoader);
            NodeFactory.AddAlsoKnownAs(dsFuncData.Type, dsFuncData.AlsoKnownAs);
            NodeFactory.AddLoader(dsVarArgFuncData.Type, ztLoader);
            NodeFactory.AddAlsoKnownAs(dsVarArgFuncData.Type, dsVarArgFuncData.AlsoKnownAs);

            var cbnLoader = new CodeBlockNodeLoader(LibraryServices);
            NodeFactory.AddLoader(cbnData.Type, cbnLoader);
            NodeFactory.AddFactory(cbnData.Type, cbnLoader);
            NodeFactory.AddAlsoKnownAs(cbnData.Type, cbnData.AlsoKnownAs);

            NodeFactory.AddTypeFactoryAndLoader(dummyData.Type);
            NodeFactory.AddAlsoKnownAs(dummyData.Type, dummyData.AlsoKnownAs);

            var inputLoader = new InputNodeLoader();
            NodeFactory.AddLoader(symbolData.Type, inputLoader);
            NodeFactory.AddFactory(symbolData.Type, inputLoader);
            NodeFactory.AddAlsoKnownAs(symbolData.Type, symbolData.AlsoKnownAs);

            NodeFactory.AddTypeFactoryAndLoader(outputData.Type);
            NodeFactory.AddAlsoKnownAs(outputData.Type, outputData.AlsoKnownAs);

            SearchModel.Add(new CodeBlockNodeSearchElement(cbnData, LibraryServices));

            var symbolSearchElement = new NodeModelSearchElement(symbolData)
            {
                IsVisibleInSearch = CurrentWorkspace is CustomNodeWorkspaceModel
            };
            var outputSearchElement = new NodeModelSearchElement(outputData)
            {
                IsVisibleInSearch = CurrentWorkspace is CustomNodeWorkspaceModel
            };

            WorkspaceHidden += _ =>
            {
                var isVisible = CurrentWorkspace is CustomNodeWorkspaceModel;
                symbolSearchElement.IsVisibleInSearch = isVisible;
                outputSearchElement.IsVisibleInSearch = isVisible;
            };

            SearchModel.Add(symbolSearchElement);
            SearchModel.Add(outputSearchElement);
        }

        private void InitializeNodeLibrary(IPreferences preferences)
        {
            // Initialize all nodes inside of this assembly.
            InitializeIncludedNodes();

            List<TypeLoadData> modelTypes;
            List<TypeLoadData> migrationTypes;
            Loader.LoadNodeModelsAndMigrations(pathManager.NodeDirectories,
                Context, out modelTypes, out migrationTypes);

            // Load NodeModels
            foreach (var type in modelTypes)
            {
                // Protect ourselves from exceptions thrown by malformed third party nodes.
                try
                {
                    NodeFactory.AddTypeFactoryAndLoader(type.Type);
                    NodeFactory.AddAlsoKnownAs(type.Type, type.AlsoKnownAs);
                    AddNodeTypeToSearch(type);
                }
                catch (Exception e)
                {
                    Logger.Log(e);
                }
            }

            // Load migrations
            foreach (var type in migrationTypes)
                MigrationManager.AddMigrationType(type);

            // Import Zero Touch libs
            var functionGroups = LibraryServices.GetAllFunctionGroups();
            if (!IsTestMode)
                AddZeroTouchNodesToSearch(functionGroups);
#if DEBUG_LIBRARY
            DumpLibrarySnapshot(functionGroups);
#endif

            // Load local custom nodes
            foreach (var directory in pathManager.DefinitionDirectories)
                CustomNodeManager.AddUninitializedCustomNodesInPath(directory, IsTestMode);
            CustomNodeManager.AddUninitializedCustomNodesInPath(pathManager.CommonDefinitions, IsTestMode);
        }

        internal void LoadNodeLibrary(Assembly assem)
        {
            if (!NodeModelAssemblyLoader.ContainsNodeModelSubType(assem))
            {
                LibraryServices.ImportLibrary(assem.Location);
                return;
            }

            var nodes = new List<TypeLoadData>();
            Loader.LoadNodesFromAssembly(assem, Context, nodes, new List<TypeLoadData>());

            foreach (var type in nodes)
            {
                // Protect ourselves from exceptions thrown by malformed third party nodes.
                try
                {
                    NodeFactory.AddTypeFactoryAndLoader(type.Type);
                    NodeFactory.AddAlsoKnownAs(type.Type, type.AlsoKnownAs);
                    type.IsPackageMember = true;
                    AddNodeTypeToSearch(type);
                }
                catch (Exception e)
                {
                    Logger.Log(e);
                }
            }
        }

        private void InitializeInstrumentationLogger()
        {
            if (IsTestMode == false)
                InstrumentationLogger.Start(this);
        }

        private IPreferences CreateOrLoadPreferences(IPreferences preferences)
        {
            if (preferences != null) // If there is preference settings provided...
                return preferences;

            // Is order for test cases not to interfere with the regular preference 
            // settings xml file, a test case usually specify a temporary xml file 
            // path from where preference settings are to be loaded. If that value 
            // is not set, then fall back to the file path specified in PathManager.
            // 
            var xmlFilePath = PreferenceSettings.DynamoTestPath;
            if (string.IsNullOrEmpty(xmlFilePath))
                xmlFilePath = pathManager.PreferenceFilePath;

            if (File.Exists(xmlFilePath))
            {
                // If the specified xml file path exists, load it.
                return PreferenceSettings.Load(xmlFilePath);
            }

            // Otherwise make a default preference settings object.
            return new PreferenceSettings();
        }

        private static void InitializePreferences(IPreferences preferences)
        {
            BaseUnit.NumberFormat = preferences.NumberFormat;
        }

        /// <summary>
        /// Responds to property update notifications on the preferences,
        /// and synchronizes with the Units Manager.
        /// </summary>
        /// <param name="sender"></param>
        /// <param name="e"></param>
        //TODO(Steve): See if we can't just do this in PreferenceSettings by making the properties directly access BaseUnit
        private void PreferenceSettings_PropertyChanged(object sender, PropertyChangedEventArgs e)
        {
            switch (e.PropertyName)
            {
                case "NumberFormat":
                    BaseUnit.NumberFormat = PreferenceSettings.NumberFormat;
                    break;
            }
        }

        /// <summary>
        /// This warning message is displayed on the node associated with the FFI dll
        /// </summary>
        /// <param name="args"></param>
        private void LogWarningMessage(LogWarningMessageEventArgs args)
        {
<<<<<<< HEAD
            //MHWS
            //Validity.Assert(EngineController.LiveRunnerRuntimeCore != null);
            //EngineController.LiveRunnerRuntimeCore.RuntimeStatus.LogWarning(ProtoCore.Runtime.WarningID.kDefault, args.message);
=======
            Validity.Assert(EngineController.LiveRunnerRuntimeCore != null);
            EngineController.LiveRunnerRuntimeCore.RuntimeStatus.LogWarning(WarningID.kDefault, args.message);
>>>>>>> 6ab6410c
        }

        #endregion

        #region engine management

        /// <summary>
        ///     Register custom node defintion and execute all custom node 
        ///     instances.
        /// </summary>
        /// <param name="?"></param>
        private void UpdateCustomNodeDefinition(CustomNodeDefinition definition)
        {
            RegisterCustomNodeDefinitionWithEngine(definition);
            MarkAllDependenciesAsModified(definition);
        }

        /// <summary>
        ///     Registers (or re-registers) a Custom Node definition with the DesignScript VM,
        ///     so that instances of the custom node can be evaluated.
        /// </summary>
        private void RegisterCustomNodeDefinitionWithEngine(CustomNodeDefinition definition)
        {
            foreach (var ec in Workspaces.OfType<HomeWorkspaceModel>().Select(x => x.EngineController))
            {
                ec.GenerateGraphSyncDataForCustomNode(
                    Workspaces.OfType<HomeWorkspaceModel>().SelectMany(ws => ws.Nodes),
                    definition,
                    DebugSettings.VerboseLogging);
            }
        }

        /// <summary>
        /// Get all function instances or directly or indrectly dependo on the 
        /// specified function definition and mark them as modified so that 
        /// their values will be re-queryed.
        /// </summary>
        private void MarkAllDependenciesAsModified(CustomNodeDefinition def)
        {
            var homeWorkspace = Workspaces.OfType<HomeWorkspaceModel>().FirstOrDefault();
            if (homeWorkspace == null)
                return;

            var dependencies = CustomNodeManager.GetAllDependenciesGuids(def);
            var funcNodes = homeWorkspace.Nodes.OfType<Function>();
            var dirtyNodes = funcNodes.Where(n => dependencies.Contains(n.Definition.FunctionId));
            homeWorkspace.MarkNodesAsModifiedAndRequestRun(dirtyNodes);
        }

        /// <summary>
        /// Call this method to reset the virtual machine, avoiding a race 
        /// condition by using a thread join inside the vm executive.
        /// TODO(Luke): Push this into a resync call with the engine controller
        /// </summary>
        /// <param name="markNodesAsDirty">Set this parameter to true to force 
        ///     reset of the execution substrait. Note that setting this parameter 
        ///     to true will have a negative performance impact.</param>
        public virtual void ResetEngine(bool markNodesAsDirty = false)
        {
<<<<<<< HEAD
            foreach (var ws in this.Workspaces.OfType<HomeWorkspaceModel>())
            {
                ws.ResetEngine(this.LibraryServices, this.geometryFactoryPath, DebugSettings.VerboseLogging);
            }

=======
            ResetEngineInternal();
            foreach (var workspaceModel in Workspaces.OfType<HomeWorkspaceModel>())
            {
                workspaceModel.ResetEngine(EngineController, markNodesAsDirty);
            }
        }

        protected void ResetEngineInternal()
        {
            if (EngineController != null)
            {
                EngineController.TraceReconcliationComplete -= EngineController_TraceReconcliationComplete;
                EngineController.MessageLogged -= LogMessage;
                EngineController.Dispose();
                EngineController = null;
            }

            EngineController = new EngineController(
                LibraryServices,
                geometryFactoryPath,
                DebugSettings.VerboseLogging);
            
            EngineController.MessageLogged += LogMessage;
            EngineController.TraceReconcliationComplete += EngineController_TraceReconcliationComplete;

>>>>>>> 6ab6410c
            foreach (var def in CustomNodeManager.LoadedDefinitions)
                RegisterCustomNodeDefinitionWithEngine(def);
        }

        /// <summary>
        ///     Forces an evaluation of the current workspace by resetting the DesignScript VM.
        /// </summary>
        public void ForceRun()
        {
            Logger.Log("Beginning engine reset");

            ResetEngine(true);

            Logger.Log("Reset complete");

            ((HomeWorkspaceModel)CurrentWorkspace).Run();
        }

        #endregion

        #region save/load

        /// <summary>
        ///     Opens a Dynamo workspace from a path to an Xml file on disk.
        /// </summary>
        /// <param name="xmlPath"></param>
        public void OpenFileFromPath(string xmlPath, bool forceManualExecutionMode = false)
        {
            var xmlDoc = new XmlDocument();
            xmlDoc.Load(xmlPath);

            WorkspaceInfo workspaceInfo;
            if (WorkspaceInfo.FromXmlDocument(xmlDoc, xmlPath, IsTestMode, forceManualExecutionMode, Logger, out workspaceInfo))
            {
                if (MigrationManager.ProcessWorkspace(workspaceInfo, xmlDoc, IsTestMode, NodeFactory))
                {
                    WorkspaceModel ws;
                    if (OpenFile(workspaceInfo, xmlDoc, out ws))
                    {
                        // TODO: #4258
                        // The logic to remove all other home workspaces from the model
                        // was moved from the ViewModel. When #4258 is implemented, we will need to
                        // remove this step.
                        var currentHomeSpaces = Workspaces.OfType<HomeWorkspaceModel>().ToList();
                        if (currentHomeSpaces.Any())
                        {
                            // If the workspace we're opening is a home workspace,
                            // then remove all the other home workspaces. Otherwise,
                            // Remove all but the first home workspace.
                            var end = ws is HomeWorkspaceModel ? 0 : 1;

                            for (var i = currentHomeSpaces.Count - 1; i >= end; i--)
                            {
                                RemoveWorkspace(currentHomeSpaces[i]);
                            }
                        }

                        AddWorkspace(ws);

                        OnWorkspaceOpening(xmlDoc);

                        // TODO: #4258
                        // Remove this ResetEngine call when multiple home workspaces is supported.
                        // This call formerly lived in DynamoViewModel
                        ResetEngine();

                        // TODO: #4258
                        // The following logic to start periodic evaluation will need to be moved
                        // inside of the HomeWorkspaceModel's constructor.  It cannot be there today
                        // as it causes an immediate crash due to the above ResetEngine call.
                        var hws = ws as HomeWorkspaceModel;
                        if (hws != null && hws.RunSettings.RunType == RunType.Periodic)
                        {
                            hws.StartPeriodicEvaluation();
                        }

                        CurrentWorkspace = ws;
                        return;
                    }
                }
            }
            Logger.LogError("Could not open workspace at: " + xmlPath);
        }

        private bool OpenFile(WorkspaceInfo workspaceInfo, XmlDocument xmlDoc, out WorkspaceModel workspace)
        {
            CustomNodeManager.AddUninitializedCustomNodesInPath(
                Path.GetDirectoryName(workspaceInfo.FileName),
                IsTestMode);

            var result = workspaceInfo.IsCustomNodeWorkspace
                ? CustomNodeManager.OpenCustomNodeWorkspace(xmlDoc, workspaceInfo, IsTestMode, out workspace)
                : OpenHomeWorkspace(xmlDoc, workspaceInfo, out workspace);

            workspace.OnCurrentOffsetChanged(
                this,
                new PointEventArgs(new Point2D(workspaceInfo.X, workspaceInfo.Y)));

            return result;
        }

        private bool OpenHomeWorkspace(
            XmlDocument xmlDoc, WorkspaceInfo workspaceInfo, out WorkspaceModel workspace)
        {
            var nodeGraph = NodeGraph.LoadGraphFromXml(xmlDoc, NodeFactory);
            
            var newWorkspace = new HomeWorkspaceModel(
                new EngineController(LibraryServices, geometryFactoryPath, false), 
                Scheduler,
                NodeFactory,
                Utils.LoadTraceDataFromXmlDocument(xmlDoc),
                nodeGraph.Nodes,
                nodeGraph.Notes,
                nodeGraph.Annotations,
                nodeGraph.Presets,
                nodeGraph.ElementResolver,
                workspaceInfo,
                DebugSettings.VerboseLogging, 
                IsTestMode
               );

            RegisterHomeWorkspace(newWorkspace);

            workspace = newWorkspace;            
            return true;
        }

        private void RegisterHomeWorkspace(HomeWorkspaceModel newWorkspace)
        {
            newWorkspace.EvaluationCompleted += OnEvaluationCompleted;
            newWorkspace.RefreshCompleted += OnRefreshCompleted;

            newWorkspace.Disposed += () =>
            {
                newWorkspace.EvaluationCompleted -= OnEvaluationCompleted;
                newWorkspace.RefreshCompleted -= OnRefreshCompleted;
            };
        }

        #endregion

        #region backup/timer

        /// <summary>
        /// Backup all the files
        /// </summary>
        protected void SaveBackupFiles(object state)
        {
            OnRequestDispatcherBeginInvoke(() =>
            {               
                // tempDict stores the list of backup files and their corresponding workspaces IDs
                // when the last auto-save operation happens. Now the IDs will be used to know
                // whether some workspaces have already been backed up. If so, those workspaces won't be
                // backed up again.
                var tempDict = new Dictionary<Guid,string>(backupFilesDict);
                backupFilesDict.Clear();
                PreferenceSettings.BackupFiles.Clear();
                foreach (var workspace in Workspaces)
                {
                    if (!workspace.HasUnsavedChanges)
                    {
                        if (workspace.Nodes.Any() &&
                            !workspace.Notes.Any())
                            continue;

                        if (tempDict.ContainsKey(workspace.Guid))
                        {
                            backupFilesDict.Add(workspace.Guid, tempDict[workspace.Guid]);
                            continue;
                        }
                    }

                    var savePath = pathManager.GetBackupFilePath(workspace);
                    var oldFileName = workspace.FileName;
                    var oldName = workspace.Name;
                    workspace.SaveAs(savePath, null, true);
                    workspace.FileName = oldFileName;
                    workspace.Name = oldName;
                    backupFilesDict.Add(workspace.Guid, savePath);
                    Logger.Log("Backup file is saved: " + savePath);
                }
                PreferenceSettings.BackupFiles.AddRange(backupFilesDict.Values);
            });
        }

        /// <summary>
        /// Start the timer to backup files periodically
        /// </summary>
        private void StartBackupFilesTimer()
        {
            // When running test cases, the dispatcher may be null which will cause the timer to
            // introduce a lot of threads. So the timer will not be started if test cases are running.
            if (IsTestMode)
                return;

            if (backupFilesTimer != null)
            {
                throw new Exception("The timer to backup files has already been started!");
            }

            backupFilesTimer = new Timer(SaveBackupFiles);
            backupFilesTimer.Change(PreferenceSettings.BackupInterval, PreferenceSettings.BackupInterval);
            Logger.Log(String.Format("Backup files timer is started with an interval of {0} milliseconds", PreferenceSettings.BackupInterval));
        }

        #endregion

        #region internal methods

        internal void PostUIActivation(object parameter)
        {
            Logger.Log(Resources.WelcomeMessage);
        }

        internal void DeleteModelInternal(List<ModelBase> modelsToDelete)
        {
            if (null == CurrentWorkspace)
                return;

            //Check for empty group
            var annotations = Workspaces.SelectMany(ws => ws.Annotations);
            foreach (var annotation in annotations)
            {
                //record the annotation before the models in it are deleted.
                foreach (var model in modelsToDelete)
                {
                    //If there is only one model, then deleting that model should delete the group. In that case, do not record 
                    //the group for modification. Until we have one model in a group, group should be recorded for modification
                    //otherwise, undo operation cannot get the group back.
                    if (annotation.SelectedModels.Count() > 1 && annotation.SelectedModels.Where(x => x.GUID == model.GUID).Any())
                    {
                        CurrentWorkspace.RecordGroupModelBeforeUngroup(annotation);
                    }
                }

                if (annotation.SelectedModels.Any() && !annotation.SelectedModels.Except(modelsToDelete).Any())
                {
                    //Annotation Model has to be serialized first - before the nodes.
                    //so, store the Annotation model as first object. This will serialize the 
                    //annotation before the nodes are deleted. So, when Undo is pressed,
                    //annotation model is deserialized correctly.
                    modelsToDelete.Insert(0, annotation);                   
                }
            }

            OnDeletionStarted();

            CurrentWorkspace.RecordAndDeleteModels(modelsToDelete);

            var selection = DynamoSelection.Instance.Selection;
            foreach (ModelBase model in modelsToDelete)
            {
                selection.Remove(model); // Remove from selection set.
                model.Dispose();              
            }

            OnDeletionComplete(this, EventArgs.Empty);
        }

        internal void UngroupModel(List<ModelBase> modelsToUngroup)
        {
            var emptyGroup = new List<ModelBase>();
            var annotations = Workspaces.SelectMany(ws => ws.Annotations);
            foreach (var model in modelsToUngroup)
            {
                foreach (var annotation in annotations)
                {
                    if (annotation.SelectedModels.Any(x => x.GUID == model.GUID))
                    {
                        var list = annotation.SelectedModels.ToList();

                        if(list.Count > 1)
                        {
                            CurrentWorkspace.RecordGroupModelBeforeUngroup(annotation);
                            if (list.Remove(model))
                            {
                                annotation.SelectedModels = list;
                                annotation.UpdateBoundaryFromSelection();
                            }
                        }
                        else
                        {                          
                            emptyGroup.Add(annotation);                            
                        }                        
                    }
                }
            }
           
            if(emptyGroup.Any())
            {
                DeleteModelInternal(emptyGroup);
            }
        }

        internal void AddToGroup(List<ModelBase> modelsToAdd)
        {
            var workspaceAnnotations = Workspaces.SelectMany(ws => ws.Annotations);
            var selectedGroup = workspaceAnnotations.FirstOrDefault(x => x.IsSelected);
            if (selectedGroup != null)
            {                      
                foreach (var model in modelsToAdd)
                {
                    CurrentWorkspace.RecordGroupModelBeforeUngroup(selectedGroup);
                    selectedGroup.AddToSelectedModels(model);
                }
            }

        }


        internal void DumpLibraryToXml(object parameter)
        {
            string fileName = String.Format("LibrarySnapshot_{0}.xml", DateTime.Now.ToString("yyyyMMddHmmss"));
            string fullFileName = Path.Combine(pathManager.LogDirectory, fileName);

            SearchModel.DumpLibraryToXml(fullFileName);

            Logger.Log(string.Format(Resources.LibraryIsDumped, fullFileName));
        }

        internal bool CanDumpLibraryToXml(object obj)
        {
            return true;
        }

        #endregion

        #region public methods

        /// <summary>
        ///     Add a new HomeWorkspace and set as current
        /// </summary>
        /// <api_stability>1</api_stability>
        public void AddHomeWorkspace()
        {
            var defaultWorkspace = new HomeWorkspaceModel(
                new EngineController(this.LibraryServices, geometryFactoryPath, DebugSettings.VerboseLogging), 
                Scheduler,
                NodeFactory,
                DebugSettings.VerboseLogging,
                IsTestMode,string.Empty);

            RegisterHomeWorkspace(defaultWorkspace);
            AddWorkspace(defaultWorkspace);
            CurrentWorkspace = defaultWorkspace;
        }

        /// <summary>
        ///     Add a new, visible Custom Node workspace to Dynamo
        /// </summary>
        /// <param name="workspace"></param>
        public void AddCustomNodeWorkspace(CustomNodeWorkspaceModel workspace)
        {
            AddWorkspace(workspace);
        }

        /// <summary>
        ///     Remove a workspace from the dynamo model.
        /// </summary>
        /// <param name="workspace"></param>
        public void RemoveWorkspace(WorkspaceModel workspace)
        {
            OnWorkspaceRemoveStarted(workspace);
            if (_workspaces.Remove(workspace))
            {
                if (workspace is HomeWorkspaceModel) {
                    workspace.Dispose();
                }
                OnWorkspaceRemoved(workspace);
            }
        }

        /// <summary>
        ///     Opens an existing custom node workspace.
        /// </summary>
        /// <param name="guid"></param>
        /// <returns></returns>
        public bool OpenCustomNodeWorkspace(Guid guid)
        {
            CustomNodeWorkspaceModel customNodeWorkspace;
            if (CustomNodeManager.TryGetFunctionWorkspace(guid, IsTestMode, out customNodeWorkspace))
            {
                if (!Workspaces.OfType<CustomNodeWorkspaceModel>().Contains(customNodeWorkspace))
                    AddWorkspace(customNodeWorkspace);

                CurrentWorkspace = customNodeWorkspace;
                return true;
            }

            return false;
        }

        /// <summary>
        ///     Adds a node to the current workspace.
        /// </summary>
        /// <param name="node"></param>
        /// <param name="centered"></param>
        public void AddNodeToCurrentWorkspace(NodeModel node, bool centered)
        {
            CurrentWorkspace.AddAndRegisterNode(node, centered);

            //TODO(Steve): This should be moved to WorkspaceModel.AddNode when all workspaces have their own selection -- MAGN-5707
            DynamoSelection.Instance.ClearSelection();
            DynamoSelection.Instance.Selection.Add(node);

            //TODO(Steve): Make sure we're not missing something with TransformCoordinates. -- MAGN-5708
        }

        /// <summary>
        /// Copy selected ISelectable objects to the clipboard.
        /// </summary>
        public void Copy()
        {
            ClipBoard.Clear();

            foreach (
                var el in
                    DynamoSelection.Instance.Selection.OfType<ModelBase>()
                        .Where(el => !ClipBoard.Contains(el)))
            {
                ClipBoard.Add(el);

                if (!(el is NodeModel))
                    continue;

                var node = el as NodeModel;
                var connectors =
                    node.InPorts.Concat(node.OutPorts).SelectMany(port => port.Connectors)
                        .Where(
                            connector =>
                                connector.End != null && connector.End.Owner.IsSelected
                                    && !ClipBoard.Contains(connector));

                ClipBoard.AddRange(connectors);
            }
        }

        /// <summary>
        ///     Paste ISelectable objects from the clipboard to the workspace.
        /// </summary>
        public void Paste()
        {
            //clear the selection so we can put the
            //paste contents in
            DynamoSelection.Instance.ClearSelection();

            //make a lookup table to store the guids of the
            //old models and the guids of their pasted versions
            var modelLookup = new Dictionary<Guid, ModelBase>();

            //make a list of all newly created models so that their
            //creations can be recorded in the undo recorder.
            var createdModels = new List<ModelBase>();

            var nodes = ClipBoard.OfType<NodeModel>();
            var connectors = ClipBoard.OfType<ConnectorModel>();
            var notes = ClipBoard.OfType<NoteModel>();
            var annotations = ClipBoard.OfType<AnnotationModel>();

            var minX = Double.MaxValue;
            var minY = Double.MaxValue;

            // Create the new NoteModel's
            var newNoteModels = new List<NoteModel>();
            foreach (var note in notes)
            {
                var noteModel = new NoteModel(note.X, note.Y, note.Text, Guid.NewGuid());
                //Store the old note as Key and newnote as value.
                modelLookup.Add(note.GUID,noteModel);
                newNoteModels.Add(noteModel);

                minX = Math.Min(note.X, minX);
                minY = Math.Min(note.Y, minY);
            }

            var xmlDoc = new XmlDocument();

            // Create the new NodeModel's
            var newNodeModels = new List<NodeModel>();
            foreach (var node in nodes)
            {
                NodeModel newNode;

                if (CurrentWorkspace is HomeWorkspaceModel && (node is Symbol || node is Output))
                {
                    var symbol = (node is Symbol
                        ? (node as Symbol).InputSymbol
                        : (node as Output).Symbol);
                    var code = (string.IsNullOrEmpty(symbol) ? "x" : symbol) + ";";
                    newNode = new CodeBlockNodeModel(code, node.X, node.Y, LibraryServices, CurrentWorkspace.ElementResolver);
                }
                else
                {
                    var dynEl = node.Serialize(xmlDoc, SaveContext.Copy);
                    newNode = NodeFactory.CreateNodeFromXml(dynEl, SaveContext.Copy, CurrentWorkspace.ElementResolver);
                }

                var lacing = node.ArgumentLacing.ToString();
                newNode.UpdateValue(new UpdateValueParams("ArgumentLacing", lacing));
                if (!string.IsNullOrEmpty(node.NickName))
                    newNode.NickName = node.NickName;

                modelLookup.Add(node.GUID, newNode);

                newNodeModels.Add( newNode );

                minX = Math.Min(node.X, minX);
                minY = Math.Min(node.Y, minY);
            }

            // Move all of the notes and nodes such that they are aligned with
            // the top left of the workspace
            var workspaceX = -CurrentWorkspace.X / CurrentWorkspace.Zoom;
            var workspaceY = -CurrentWorkspace.Y / CurrentWorkspace.Zoom;

            // Provide a small offset when pasting so duplicate pastes aren't directly on top of each other
            CurrentWorkspace.IncrementPasteOffset();

            var shiftX = workspaceX - minX + CurrentWorkspace.CurrentPasteOffset;
            var shiftY = workspaceY - minY + CurrentWorkspace.CurrentPasteOffset;

            foreach (var model in newNodeModels.Concat<ModelBase>(newNoteModels))
            {
                model.X = model.X + shiftX;
                model.Y = model.Y + shiftY;
            }

            // Add the new NodeModel's to the Workspace
            foreach (var newNode in newNodeModels)
            {
                CurrentWorkspace.AddAndRegisterNode(newNode, false);
                createdModels.Add(newNode);
                AddToSelection(newNode);
            }

            // TODO: is this required?
            OnRequestLayoutUpdate(this, EventArgs.Empty);

            // Add the new NoteModel's to the Workspace
            foreach (var newNote in newNoteModels)
            {
                CurrentWorkspace.AddNote(newNote, false);
                createdModels.Add(newNote);
                AddToSelection(newNote);
            }

            ModelBase start;
            ModelBase end;
            var newConnectors =
                from c in connectors

                // If the guid is in nodeLookup, then we connect to the new pasted node. Otherwise we
                // re-connect to the original.
                let startNode =
                    modelLookup.TryGetValue(c.Start.Owner.GUID, out start)
                        ? start as NodeModel
                        : CurrentWorkspace.Nodes.FirstOrDefault(x => x.GUID == c.Start.Owner.GUID)
                let endNode =
                    modelLookup.TryGetValue(c.End.Owner.GUID, out end)
                        ? end as NodeModel
                        : CurrentWorkspace.Nodes.FirstOrDefault(x => x.GUID == c.End.Owner.GUID)
             
                // Don't make a connector if either end is null.
                where startNode != null && endNode != null
                select
                    ConnectorModel.Make(startNode, endNode, c.Start.Index, c.End.Index);

            createdModels.AddRange(newConnectors);

            //Grouping depends on the selected node models. 
            //so adding the group after nodes / notes are added to workspace.
            //select only those nodes that are part of a group.             
            var newAnnotations = new List<AnnotationModel>();
            foreach (var annotation in annotations)
            {
                var annotationNodeModel = new List<NodeModel>();
                var annotationNoteModel = new List<NoteModel>();
                //checked condition here that supports pasting of multiple groups
                foreach (var models in annotation.SelectedModels)
                {
                    ModelBase mbase;
                    modelLookup.TryGetValue(models.GUID, out mbase);
                    if (mbase is NodeModel)
                    {
                        annotationNodeModel.Add(mbase as NodeModel);
                    }
                    if (mbase is NoteModel)
                    {
                        annotationNoteModel.Add(mbase as NoteModel);
                    }
                }

                var annotationModel = new AnnotationModel(annotationNodeModel, annotationNoteModel)
                {
                    GUID = Guid.NewGuid(),
                    AnnotationText = annotation.AnnotationText,
                    Background = annotation.Background,
                    FontSize = annotation.FontSize
                };
              
                newAnnotations.Add(annotationModel);
            }

            // Add the new Annotation's to the Workspace
            foreach (var newAnnotation in newAnnotations)
            {
                CurrentWorkspace.AddAnnotation(newAnnotation);
                createdModels.Add(newAnnotation);
                AddToSelection(newAnnotation);
            }

            // Record models that are created as part of the command.
            CurrentWorkspace.RecordCreatedModels(createdModels);
        }

        /// <summary>
        ///     Add an ISelectable object to the selection.
        /// </summary>
        /// <param name="parameters">The object to add to the selection.</param>
        public void AddToSelection(object parameters)
        {
            var selectable = parameters as ISelectable;
            if ((selectable != null) && !selectable.IsSelected)
            {
                if (!DynamoSelection.Instance.Selection.Contains(selectable))
                    DynamoSelection.Instance.Selection.Add(selectable);
            }
        }

        /// <summary>
        ///     Clear the workspace. Removes all nodes, notes, and connectors from the current workspace.
        /// </summary>
        public void ClearCurrentWorkspace()
        {
            OnWorkspaceClearing();

            CurrentWorkspace.Clear();

            //don't save the file path
            CurrentWorkspace.FileName = "";
            CurrentWorkspace.HasUnsavedChanges = false;
            CurrentWorkspace.WorkspaceVersion = AssemblyHelper.GetDynamoVersion();

            OnWorkspaceCleared(CurrentWorkspace);
        }

        #endregion

        #region private methods

        private void LogMessage(ILogMessage obj)
        {
            Logger.Log(obj);
        }

#if DEBUG_LIBRARY
        private void DumpLibrarySnapshot(IEnumerable<DSEngine.FunctionGroup> functionGroups)
        {
            if (null == functionGroups)
                return;

            var descriptions =
                functionGroups.Select(functionGroup => functionGroup.Functions.ToList())
                    .Where(functions => functions.Any())
                    .SelectMany(
                        functions => 
                            (from function in functions
                             where function.IsVisibleInLibrary
                             let displayString = function.UserFriendlyName
                             where !displayString.Contains("GetType")
                             select string.IsNullOrEmpty(function.Namespace)
                                ? ""
                                : function.Namespace + "." + function.Signature + "\n"));
            
            var sb = string.Join("\n", descriptions);

            Logger.Log(sb, LogLevel.File);
        }
#endif

        private void AddNodeTypeToSearch(TypeLoadData typeLoadData)
        {
            if (!typeLoadData.IsDSCompatible || typeLoadData.IsDeprecated || typeLoadData.IsHidden
                || typeLoadData.IsMetaNode)
            {
                return;
            }

            SearchModel.Add(new NodeModelSearchElement(typeLoadData));
        }

        private void AddZeroTouchNodesToSearch(IEnumerable<FunctionGroup> functionGroups)
        {
            foreach (var funcGroup in functionGroups)
                AddZeroTouchNodeToSearch(funcGroup);
        }

        private void AddZeroTouchNodeToSearch(FunctionGroup funcGroup)
        {
            foreach (var functionDescriptor in funcGroup.Functions)
            {
                AddZeroTouchNodeToSearch(functionDescriptor);
            }
        }

        private void AddZeroTouchNodeToSearch(FunctionDescriptor functionDescriptor)
        {
            if (functionDescriptor.IsVisibleInLibrary)
            {
                SearchModel.Add(new ZeroTouchSearchElement(functionDescriptor));
            }
        }

        /// <summary>
        ///     Adds a workspace to the dynamo model.
        /// </summary>
        /// <param name="workspace"></param>
        private void AddWorkspace(WorkspaceModel workspace)
        {
            if (workspace == null) return;
            
            Action savedHandler = () => OnWorkspaceSaved(workspace);
            workspace.WorkspaceSaved += savedHandler;
            workspace.MessageLogged += LogMessage;
            workspace.PropertyChanged += OnWorkspacePropertyChanged;
            workspace.Disposed += () =>
            {
                workspace.WorkspaceSaved -= savedHandler;
                workspace.MessageLogged -= LogMessage;
                workspace.PropertyChanged -= OnWorkspacePropertyChanged;
            };

            _workspaces.Add(workspace);
            OnWorkspaceAdded(workspace);
        }
        enum ButtonId
        {
            Ok = 43420,
            Cancel,
            DownloadLatest,
            Proceed,
            Submit
        }

        /// <summary>
        /// Call this method to display a message box when a file of an older 
        /// version cannot be opened by the current version of Dynamo.
        /// </summary>
        /// <param name="fullFilePath"></param>
        /// <param name="fileVersion">Version of the input file.</param>
        /// <param name="currVersion">Current version of the Dynamo.</param>
        private void DisplayObsoleteFileMessage(string fullFilePath, Version fileVersion, Version currVersion)
        {
            var fileVer = ((fileVersion != null) ? fileVersion.ToString() : "Unknown");
            var currVer = ((currVersion != null) ? currVersion.ToString() : "Unknown");

            InstrumentationLogger.LogPiiInfo(
                "ObsoleteFileMessage",
                fullFilePath + " :: fileVersion:" + fileVer + " :: currVersion:" + currVer);

            string summary = Resources.FileCannotBeOpened;
            var description =
                string.Format(
                    Resources.ObsoleteFileDescription,
                    fullFilePath,
                    fileVersion,
                    currVersion);

            const string imageUri = "/DynamoCoreWpf;component/UI/Images/task_dialog_obsolete_file.png";
            var args = new TaskDialogEventArgs(
                new Uri(imageUri, UriKind.Relative),
                Resources.ObsoleteFileTitle,
                summary,
                description);

            args.AddRightAlignedButton((int)ButtonId.Ok, Resources.OKButton);

            OnRequestTaskDialog(null, args);
        }

        /// <summary>
        /// Call this method to display an error message in an event when live 
        /// runner throws an exception that is not handled anywhere else. This 
        /// message instructs user to save their work and restart Dynamo.
        /// </summary>
        /// <param name="exception">The exception to display.</param>
        private TaskDialogEventArgs DisplayEngineFailureMessage(Exception exception)
        {
            StabilityTracking.GetInstance().NotifyCrash();
            InstrumentationLogger.LogAnonymousEvent("EngineFailure", "Stability");

            if (exception != null)
            {
                InstrumentationLogger.LogException(exception);
            }

            string summary = Resources.UnhandledExceptionSummary;

            string description = (exception is HeapCorruptionException)
                ? exception.Message
                : Resources.DisplayEngineFailureMessageDescription;

            const string imageUri = "/DynamoCoreWpf;component/UI/Images/task_dialog_crash.png";
            var args = new TaskDialogEventArgs(
                new Uri(imageUri, UriKind.Relative),
                Resources.UnhandledExceptionTitle,
                summary,
                description);

            args.AddRightAlignedButton((int)ButtonId.Submit, Resources.SubmitBugButton);
            args.AddRightAlignedButton((int)ButtonId.Ok, Resources.ArggOKButton);
            args.Exception = exception;

            OnRequestTaskDialog(null, args);
            if (args.ClickedButtonId == (int)ButtonId.Submit)
                OnRequestBugReport();

            return args;
        }

        /// <summary>
        /// Displays file open error dialog if the file is of a future version than the currently installed version
        /// </summary>
        /// <param name="fullFilePath"></param>
        /// <param name="fileVersion"></param>
        /// <param name="currVersion"></param>
        /// <returns> true if the file must be opened and false otherwise </returns>
        private bool DisplayFutureFileMessage(string fullFilePath, Version fileVersion, Version currVersion)
        {
            var fileVer = ((fileVersion != null) ? fileVersion.ToString() : Resources.UnknownVersion);
            var currVer = ((currVersion != null) ? currVersion.ToString() : Resources.UnknownVersion);

            InstrumentationLogger.LogPiiInfo("FutureFileMessage", fullFilePath +
                " :: fileVersion:" + fileVer + " :: currVersion:" + currVer);

            string summary = Resources.FutureFileSummary;
            var description = string.Format(Resources.FutureFileDescription, fullFilePath, fileVersion, currVersion);

            const string imageUri = "/DynamoCoreWpf;component/UI/Images/task_dialog_future_file.png";
            var args = new TaskDialogEventArgs(
                new Uri(imageUri, UriKind.Relative),
                Resources.FutureFileTitle, summary, description) { ClickedButtonId = (int)ButtonId.Cancel };

            args.AddRightAlignedButton((int)ButtonId.Cancel, Resources.CancelButton);
            args.AddRightAlignedButton((int)ButtonId.DownloadLatest, Resources.DownloadLatestButton);
            args.AddRightAlignedButton((int)ButtonId.Proceed, Resources.ProceedButton);

            OnRequestTaskDialog(null, args);
            if (args.ClickedButtonId == (int)ButtonId.DownloadLatest)
            {
                // this should be an event on DynamoModel
                OnRequestDownloadDynamo();
                return false;
            }

            return args.ClickedButtonId == (int)ButtonId.Proceed;
        }

        private void OnWorkspacePropertyChanged(object sender, PropertyChangedEventArgs args)
        {
            if (args.PropertyName == "RunEnabled")
                OnPropertyChanged("RunEnabled");

            if (args.PropertyName == "EnablePresetOptions")
                OnPropertyChanged("EnablePresetOptions");
        }

        #endregion
    }
}<|MERGE_RESOLUTION|>--- conflicted
+++ resolved
@@ -38,9 +38,6 @@
 
 namespace Dynamo.Models
 {
-<<<<<<< HEAD
-    public partial class DynamoModel : INotifyPropertyChanged, IDisposable // : ModelBase
-=======
     public interface IEngineControllerManager
     {
         EngineController EngineController { get; }
@@ -50,7 +47,6 @@
     /// The core model of Dynamo.
     /// </summary>
     public partial class DynamoModel : IDynamoModel, IDisposable, IEngineControllerManager, ITraceReconciliationProcessor // : ModelBase
->>>>>>> 6ab6410c
     {
         #region private members
 
@@ -615,7 +611,8 @@
                 }
             }
         }
-            
+           
+        // TODO: MAGN-8237
         private void RemoveExtension(IExtension ext)
         {
             ExtensionManager.Remove(ext);
@@ -761,10 +758,8 @@
             UpdateManager.Log -= UpdateManager_Log;
             Logger.Dispose();
 
-<<<<<<< HEAD
-=======
             EngineController.Dispose();
-            EngineController = null;
+            //EngineController = null; // MAGN-8237
 
             if (backupFilesTimer != null)
             {
@@ -773,7 +768,6 @@
                 Logger.Log("Backup files timer is disposed");
             }
 
->>>>>>> 6ab6410c
             if (PreferenceSettings != null)
             {
                 PreferenceSettings.PropertyChanged -= PreferenceSettings_PropertyChanged;
@@ -1028,14 +1022,9 @@
         /// <param name="args"></param>
         private void LogWarningMessage(LogWarningMessageEventArgs args)
         {
-<<<<<<< HEAD
-            //MHWS
+            //TODO: MAGN-8237
             //Validity.Assert(EngineController.LiveRunnerRuntimeCore != null);
             //EngineController.LiveRunnerRuntimeCore.RuntimeStatus.LogWarning(ProtoCore.Runtime.WarningID.kDefault, args.message);
-=======
-            Validity.Assert(EngineController.LiveRunnerRuntimeCore != null);
-            EngineController.LiveRunnerRuntimeCore.RuntimeStatus.LogWarning(WarningID.kDefault, args.message);
->>>>>>> 6ab6410c
         }
 
         #endregion
@@ -1095,41 +1084,42 @@
         ///     to true will have a negative performance impact.</param>
         public virtual void ResetEngine(bool markNodesAsDirty = false)
         {
-<<<<<<< HEAD
             foreach (var ws in this.Workspaces.OfType<HomeWorkspaceModel>())
             {
                 ws.ResetEngine(this.LibraryServices, this.geometryFactoryPath, DebugSettings.VerboseLogging);
             }
 
-=======
-            ResetEngineInternal();
-            foreach (var workspaceModel in Workspaces.OfType<HomeWorkspaceModel>())
-            {
-                workspaceModel.ResetEngine(EngineController, markNodesAsDirty);
-            }
+            // TODO: MAGN-8237
+
+//=======
+//            ResetEngineInternal();
+//            foreach (var workspaceModel in Workspaces.OfType<HomeWorkspaceModel>())
+//            {
+//                workspaceModel.ResetEngine(EngineController, markNodesAsDirty);
+//            }
         }
 
         protected void ResetEngineInternal()
         {
-            if (EngineController != null)
-            {
-                EngineController.TraceReconcliationComplete -= EngineController_TraceReconcliationComplete;
-                EngineController.MessageLogged -= LogMessage;
-                EngineController.Dispose();
-                EngineController = null;
-            }
-
-            EngineController = new EngineController(
-                LibraryServices,
-                geometryFactoryPath,
-                DebugSettings.VerboseLogging);
+            // TODO: MAGN-8237
+            //if (EngineController != null)
+            //{
+            //    EngineController.TraceReconcliationComplete -= EngineController_TraceReconcliationComplete;
+            //    EngineController.MessageLogged -= LogMessage;
+            //    EngineController.Dispose();
+            //    EngineController = null;
+            //}
+
+            //EngineController = new EngineController(
+            //    LibraryServices,
+            //    geometryFactoryPath,
+            //    DebugSettings.VerboseLogging);
             
-            EngineController.MessageLogged += LogMessage;
-            EngineController.TraceReconcliationComplete += EngineController_TraceReconcliationComplete;
-
->>>>>>> 6ab6410c
-            foreach (var def in CustomNodeManager.LoadedDefinitions)
-                RegisterCustomNodeDefinitionWithEngine(def);
+            //EngineController.MessageLogged += LogMessage;
+            //EngineController.TraceReconcliationComplete += EngineController_TraceReconcliationComplete;
+
+            //foreach (var def in CustomNodeManager.LoadedDefinitions)
+            //    RegisterCustomNodeDefinitionWithEngine(def);
         }
 
         /// <summary>
