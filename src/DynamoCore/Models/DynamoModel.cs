--- conflicted
+++ resolved
@@ -28,11 +28,6 @@
 using System.Xml;
 using Dynamo.Models.NodeLoaders;
 using Dynamo.Search.SearchElements;
-<<<<<<< HEAD
-using ProtoCore.AST.AssociativeAST;
-=======
-using ProtoCore.AST;
->>>>>>> 338d0bb8
 using ProtoCore.Exceptions;
 using Executive = ProtoAssociative.Executive;
 using FunctionGroup = Dynamo.DSEngine.FunctionGroup;
@@ -301,12 +296,10 @@
         /// </summary>
         private readonly List<WorkspaceModel> _workspaces = new List<WorkspaceModel>();
 
-        /// <summary>
-        ///     The collection of visible workspaces in Dynamo
-        /// </summary>
-<<<<<<< HEAD
-        public readonly List<WorkspaceModel> Workspaces =
-            new List<WorkspaceModel>();
+        public IEnumerable<WorkspaceModel> Workspaces 
+        {
+            get { return _workspaces; } 
+        }
 
         public static bool showRunPreview = true;
 
@@ -319,13 +312,6 @@
                 OnGetExecutingNodes();
             }
         }   
-=======
-        public IEnumerable<WorkspaceModel> Workspaces 
-        {
-            get { return _workspaces; } 
-        }
-        
->>>>>>> 338d0bb8
         #endregion
 
         #region initialization and disposal
@@ -958,8 +944,6 @@
             CurrentWorkspace = defaultWorkspace;
         }
 
-<<<<<<< HEAD
-=======
         /// <summary>
         ///     Add a new, visible Custom Node workspace to Dynamo
         /// </summary>
@@ -969,7 +953,6 @@
             AddWorkspace(workspace);
         }
 
->>>>>>> 338d0bb8
         /// <summary>
         ///     Remove a workspace from the dynamo model.
         /// </summary>
