﻿using System;
using System.Collections.Generic;
using System.Collections.ObjectModel;
using System.ComponentModel;
using System.Diagnostics;
using System.Globalization;
using System.IO;
using System.Linq;
using System.Reflection;
using System.Windows;
using System.Windows.Threading;
using System.Xml;

using DSNodeServices;

using Dynamo.Core;
using Dynamo.Core.Threading;
using Dynamo.Interfaces;
using Dynamo.Nodes;
using Dynamo.PackageManager;
using Dynamo.Search;
using Dynamo.Services;
using Dynamo.UI;
using Dynamo.UpdateManager;
using Dynamo.Utilities;
using Dynamo.Selection;

using DynamoUnits;

using DynamoUtilities;

using Microsoft.Practices.Prism;

using Enum = System.Enum;
using String = System.String;
using Utils = Dynamo.Nodes.Utilities;

using Dynamo.ViewModels;
using Dynamo.DSEngine;

using Double = System.Double;

namespace Dynamo.Models
{
    public partial class DynamoModel : ModelBase
    {
        #region Events

        public event FunctionNamePromptRequestHandler RequestsFunctionNamePrompt;
        public void OnRequestsFunctionNamePrompt(Object sender, FunctionNamePromptEventArgs e)
        {
            if (RequestsFunctionNamePrompt != null)
            {
                RequestsFunctionNamePrompt(this, e);
            }
        }

        public event WorkspaceHandler WorkspaceSaved;
        internal void OnWorkspaceSaved(WorkspaceModel model)
        {
            if (WorkspaceSaved != null)
            {
                WorkspaceSaved(model);
            }
        }

        #endregion

        #region internal members

        private DynamoScheduler scheduler;
        private ObservableCollection<WorkspaceModel> workspaces = new ObservableCollection<WorkspaceModel>();
        private Dictionary<Guid, NodeModel> nodeMap = new Dictionary<Guid, NodeModel>();
        private bool runEnabled = true;
        #endregion

        #region Static properties

        /// <summary>
        /// Testing flag is used to defer calls to run in the idle thread
        /// with the assumption that the entire test will be wrapped in an
        /// idle thread call.
        /// </summary>
        public static bool IsTestMode { get; set; }

        /// <summary>
        /// Setting this flag enables creation of an XML in following format that records 
        /// node mapping information - which old node has been converted to which to new node(s) 
        /// </summary>
        public static bool EnableMigrationLogging { get; set; }

        #endregion

        #region public properties

        // core app
        public string Context { get; set; }
        public DynamoLoader Loader { get; private set; }
        public PackageManagerClient PackageManagerClient { get; private set; }
        public CustomNodeManager CustomNodeManager { get; private set; }
        public DynamoLogger Logger { get; private set; }
        public DynamoRunner Runner { get; protected set; }
        public SearchModel SearchModel { get; private set; }
        public DebugSettings DebugSettings { get; private set; }
        public EngineController EngineController { get; private set; }
        public PreferenceSettings PreferenceSettings { get; private set; }
        public DynamoScheduler Scheduler { get { return scheduler; } }
        public bool ShutdownRequested { get; internal set; }

        // KILLDYNSETTINGS: wut am I!?!
        public string UnlockLoadPath { get; set; }

        private WorkspaceModel currentWorkspace;
        public WorkspaceModel CurrentWorkspace
        {
            get { return currentWorkspace; }
            internal set
            {
                if (currentWorkspace != value)
                {
                    if (currentWorkspace != null)
                        currentWorkspace.IsCurrentSpace = false;

                    currentWorkspace = value;

                    if (currentWorkspace != null)
                        currentWorkspace.IsCurrentSpace = true;

                    OnCurrentWorkspaceChanged(currentWorkspace);
                    RaisePropertyChanged("CurrentWorkspace");
                }
            }
        }

        public HomeWorkspaceModel HomeSpace { get; protected set; }

        private ObservableCollection<ModelBase> clipBoard = new ObservableCollection<ModelBase>();
        public ObservableCollection<ModelBase> ClipBoard
        {
            get { return clipBoard; }
            set { clipBoard = value; }
        }

        private readonly SortedDictionary<string, TypeLoadData> builtinTypesByNickname =
            new SortedDictionary<string, TypeLoadData>();
        public SortedDictionary<string, TypeLoadData> BuiltInTypesByNickname
        {
            get { return builtinTypesByNickname; }
        }

        private readonly Dictionary<string, TypeLoadData> builtinTypesByTypeName =
            new Dictionary<string, TypeLoadData>();
        public Dictionary<string, TypeLoadData> BuiltInTypesByName
        {
            get { return builtinTypesByTypeName; }
        }

        public bool IsShowingConnectors
        {
            get { return this.PreferenceSettings.ShowConnector; }
            set
            {
                this.PreferenceSettings.ShowConnector = value;
            }
        }

        public ConnectorType ConnectorType
        {
            get { return this.PreferenceSettings.ConnectorType; }
            set
            {
                this.PreferenceSettings.ConnectorType = value;
            }
        }

        public static bool IsCrashing { get; set; }
        public bool DynamicRunEnabled { get; set; }

        /// <summary>
        ///     The collection of visible workspaces in Dynamo
        /// </summary>
        public ObservableCollection<WorkspaceModel> Workspaces
        {
            get { return workspaces; }
            set 
            { 
                workspaces = value;
            }
        }

        /// <summary>
        /// Returns a shallow copy of the collection of Nodes in the model.
        /// </summary>
        public List<NodeModel> Nodes
        {
            get { return CurrentWorkspace.Nodes.ToList(); }
        }

        public bool RunEnabled
        {
            get { return runEnabled; }
            set
            {
                runEnabled = value;
                RaisePropertyChanged("RunEnabled");
            }
        }
        public bool RunInDebug { get; set; }

        /// <summary>
        /// All nodes in all workspaces. 
        /// </summary>
        public IEnumerable<NodeModel> AllNodes
        {
            get
            {
                return Workspaces.Aggregate((IEnumerable<NodeModel>)new List<NodeModel>(), (a, x) => a.Concat(x.Nodes))
                    .Concat(CustomNodeManager.GetLoadedDefinitions().Aggregate(
                        (IEnumerable<NodeModel>)new List<NodeModel>(),
                        (a, x) => a.Concat(x.WorkspaceModel.Nodes)
                        )
                    );
            }
        }

        public ObservableDictionary<string, Guid> CustomNodes
        {
            get { return this.CustomNodeManager.GetAllNodeNames(); }
        }

        /// <summary>
        /// A map of all nodes in the model in the home workspace
        /// keyed by their GUID.
        /// </summary>
        public Dictionary<Guid, NodeModel> NodeMap
        {
            get { return nodeMap; }
            set { nodeMap = value; }
        }

        #endregion

        public struct StartConfiguration
        {
            public string Context { get; set; }
            public string DynamoCorePath { get; set; }
            public IPreferences Preferences { get; set; }
            public bool StartInTestMode { get; set; }
            public DynamoRunner Runner { get; set; }
            public ISchedulerThread SchedulerThread { get; set; }
        }

        /// <summary>
        /// Start DynamoModel with all default configuration options
        /// </summary>
        /// <returns></returns>
        public static DynamoModel Start()
        {
            return Start(new StartConfiguration());
        }

        /// <summary>
        /// Start DynamoModel with custom configuration.  Defaults will be assigned not provided.
        /// </summary>
        /// <param name="configuration"></param>
        /// <returns></returns>
        public static DynamoModel Start(StartConfiguration configuration)
        {
            // where necessary, assign defaults
            if (string.IsNullOrEmpty(configuration.Context))
                configuration.Context = Core.Context.NONE;
            if (string.IsNullOrEmpty(configuration.DynamoCorePath))
            {
                var asmLocation = Assembly.GetExecutingAssembly().Location;
                configuration.DynamoCorePath = Path.GetDirectoryName(asmLocation);
            }

            if (configuration.Preferences == null)
                configuration.Preferences = new PreferenceSettings();
            if (configuration.Runner == null)
                configuration.Runner = new DynamoRunner();

            return new DynamoModel(configuration);
        }

        protected DynamoModel(StartConfiguration configuration)
        {
            string context = configuration.Context;
            IPreferences preferences = configuration.Preferences;
            string corePath = configuration.DynamoCorePath;
            DynamoRunner runner = configuration.Runner;
            bool isTestMode = configuration.StartInTestMode;

            DynamoPathManager.Instance.InitializeCore(corePath);
            UsageReportingManager.Instance.InitializeCore(this);

            Runner = runner;
            Context = context;
            IsTestMode = isTestMode;
            Logger = new DynamoLogger(this, DynamoPathManager.Instance.Logs);
            DebugSettings = new DebugSettings();

#if ENABLE_DYNAMO_SCHEDULER
            var thread = configuration.SchedulerThread ?? new DynamoSchedulerThread();
            scheduler = new DynamoScheduler(thread);
#endif

            if (preferences is PreferenceSettings)
            {
                this.PreferenceSettings = preferences as PreferenceSettings;
                PreferenceSettings.PropertyChanged += PreferenceSettings_PropertyChanged;
            }

            InitializePreferences(preferences);
            InitializeInstrumentationLogger();

            UpdateManager.UpdateManager.Instance.CheckForProductUpdate(new UpdateRequest(new Uri(Configurations.UpdateDownloadLocation)));

            SearchModel = new SearchModel(this);

            InitializeCurrentWorkspace();

            this.CustomNodeManager = new CustomNodeManager(this, DynamoPathManager.Instance.UserDefinitions);
            this.Loader = new DynamoLoader(this);

            this.Loader.PackageLoader.DoCachedPackageUninstalls();
            this.Loader.PackageLoader.LoadPackages();

            DisposeLogic.IsShuttingDown = false;

            this.EngineController = new EngineController(this, DynamoPathManager.Instance.GeometryFactory);
            this.CustomNodeManager.RecompileAllNodes(EngineController);

            // Reset virtual machine to avoid a race condition by causing a 
            // thread join inside the vm exec. Since DynamoModel is being called 
            // on the main/idle thread, it is safe to call ResetEngineInternal 
            // directly (we cannot call virtual method ResetEngine here).
            // 
            ResetEngineInternal();
            Nodes.ForEach(n => n.RequiresRecalc = true);

            Logger.Log(String.Format(
                "Dynamo -- Build {0}",
                Assembly.GetExecutingAssembly().GetName().Version));

            this.Loader.ClearCachedAssemblies();
            this.Loader.LoadNodeModels();

            MigrationManager.Instance.MigrationTargets.Add(typeof(WorkspaceMigrations));

            PackageManagerClient = new PackageManagerClient(this);
        }

        private void InitializeInstrumentationLogger()
        {
            InstrumentationLogger.Start(this);
        }

        private void InitializeCurrentWorkspace()
        {
            this.AddHomeWorkspace();
            this.CurrentWorkspace = this.HomeSpace;
            this.CurrentWorkspace.X = 0;
            this.CurrentWorkspace.Y = 0;
        }

        private static void InitializePreferences(IPreferences preferences)
        {
            BaseUnit.LengthUnit = preferences.LengthUnit;
            BaseUnit.AreaUnit = preferences.AreaUnit;
            BaseUnit.VolumeUnit = preferences.VolumeUnit;
            BaseUnit.NumberFormat = preferences.NumberFormat;
        }

        #region internal methods

        public string Version
        {
            get { return UpdateManager.UpdateManager.Instance.ProductVersion.ToString(); }
        }

        public virtual void ShutDown(bool shutDownHost, EventArgs args = null)
        {
            ShutdownRequested = true;

            CleanWorkbench();

            EngineController.Dispose();
            EngineController = null;

            PreferenceSettings.Save();

            OnCleanup(args);

            Logger.Dispose();

#if ENABLE_DYNAMO_SCHEDULER
            if (scheduler != null)
            {
                scheduler.Shutdown();
                scheduler = null;
            }
#endif
        }

        /// <summary>
        /// Call this method to reset the virtual machine, avoiding a race 
        /// condition by using a thread join inside the vm executive.
        /// TODO(Luke): Push this into a resync call with the engine controller
        /// </summary>
        /// <param name="markNodesAsDirty">Set this parameter to true to force 
        /// reset of the execution substrait. Note that setting this parameter 
        /// to true will have a negative performance impact.</param>
        /// 
        public virtual void ResetEngine(bool markNodesAsDirty = false)
        {
            ResetEngineInternal();
            if (markNodesAsDirty)
                Nodes.ForEach(n => n.RequiresRecalc = true);
        }

#if !ENABLE_DYNAMO_SCHEDULER

        public void RunExpression()
        {
            Runner.RunExpression(this.HomeSpace);
        }

#else

        /// <summary>
        /// This method is typically called from the main application thread (as 
        /// a result of user actions such as button click or node UI changes) to
        /// schedule an update of the graph. This call may or may not represent 
        /// an actual update. In the event that the user action does not result 
        /// in actual graph update (e.g. moving of node on UI), the update task 
        /// will not be scheduled for execution.
        /// </summary>
        /// 
        public void RunExpression()
        {
<<<<<<< HEAD
            var traceData = HomeSpace.PreloadedTraceData;
            if ((traceData != null) && traceData.Any())
            {
                // If we do have preloaded trace data, set it here first.
                var setTraceDataTask = new SetTraceDataAsyncTask(scheduler, null);
                if (setTraceDataTask.Initialize(EngineController, HomeSpace))
                    scheduler.ScheduleForExecution(setTraceDataTask);
            }

            var task = new UpdateGraphAsyncTask(scheduler, null);
=======
            var task = new UpdateGraphAsyncTask(scheduler);
>>>>>>> c783f7c8
            if (task.Initialize(EngineController, HomeSpace))
            {
                task.Completed += OnUpdateGraphCompleted;
                scheduler.ScheduleForExecution(task);
            }
        }

        /// <summary>
        /// This callback method is invoked in the context of ISchedulerThread 
        /// when UpdateGraphAsyncTask is completed.
        /// </summary>
        /// <param name="task">The original UpdateGraphAsyncTask instance.</param>
        /// 
        private void OnUpdateGraphCompleted(AsyncTask task)
        {
            var updateTask = task as UpdateGraphAsyncTask;
            var messages = new Dictionary<Guid, string>();

            // Runtime warnings take precedence over build warnings.
            foreach (var warning in updateTask.RuntimeWarnings)
            {
                var message = string.Join("\n", warning.Value);
                messages.Add(warning.Key, message);
            }

            foreach (var warning in updateTask.BuildWarnings)
            {
                // If there is already runtime warnings for 
                // this node, then ignore the build warnings.
                if (messages.ContainsKey(warning.Key))
                    continue;

                var message = string.Join("\n", warning.Value);
                messages.Add(warning.Key, message);
            }

            var workspace = updateTask.TargetedWorkspace;
            foreach (var message in messages)
            {
                var guid = message.Key;
                var node = workspace.Nodes.FirstOrDefault(n => n.GUID == guid);
                if (node == null)
                    continue;

                node.Warning(message.Value); // Update node warning message.
            }

            // This method is guaranteed to be called on a background thread 
            // (for Revit's case, it is the idle thread). Here we schedule the
            // message to show up when the UI gets around and handle it.
            // 
            if (task.Exception != null && (DynamoModel.IsTestMode == false))
            {
                Action showFailureMessage = () => 
                    Utils.DisplayEngineFailureMessage(this, task.Exception);

                OnRequestDispatcherBeginInvoke(showFailureMessage);
            }

            // Notify listeners (optional) of completion.
            OnEvaluationCompleted(this, EventArgs.Empty);
        }

#endif

        internal void RunCancelInternal(bool displayErrors, bool cancelRun)
        {
            if (cancelRun)
                Runner.CancelAsync(this.EngineController);
            else
                RunExpression();
        }

        internal void ForceRunCancelInternal(bool displayErrors, bool cancelRun)
        {
            if (cancelRun)
                Runner.CancelAsync(this.EngineController);
            else
            {
                Logger.Log("Beginning engine reset");
                ResetEngine(markNodesAsDirty: true);
                Logger.Log("Reset complete");

                RunExpression();
            }
        }

        protected void ResetEngineInternal()
        {
            if (EngineController != null)
            {
                EngineController.Dispose();
                EngineController = null;
            }

            var geomFactory = DynamoPathManager.Instance.GeometryFactory;
            EngineController = new EngineController(this, geomFactory);
            CustomNodeManager.RecompileAllNodes(EngineController);
        }

        /// <summary>
        /// Responds to property update notifications on the preferences,
        /// and synchronizes with the Units Manager.
        /// </summary>
        /// <param name="sender"></param>
        /// <param name="e"></param>
        private void PreferenceSettings_PropertyChanged(object sender, PropertyChangedEventArgs e)
        {
            switch (e.PropertyName)
            {
                case "LengthUnit":
                    BaseUnit.LengthUnit = PreferenceSettings.LengthUnit;
                    break;
                case "AreaUnit":
                    BaseUnit.AreaUnit = PreferenceSettings.AreaUnit;
                    break;
                case "VolumeUnit":
                    BaseUnit.VolumeUnit = PreferenceSettings.VolumeUnit;
                    break;
                case "NumberFormat":
                    BaseUnit.NumberFormat = PreferenceSettings.NumberFormat;
                    break;
            }
        }

        private void RemoveNodeFromMap(NodeModel n)
        {
            if (n.Workspace != HomeSpace)
            {
                return;
            }

            if (NodeMap.ContainsKey(n.GUID))
            {
                NodeMap.Remove(n.GUID);
            }
        }

        private void AddNodeToMap(NodeModel n)
        {
            if (n.Workspace != HomeSpace)
            {
                return;
            }

            if (!NodeMap.ContainsKey(n.GUID))
            {
                NodeMap.Add(n.GUID, n);
            }
            else
            {
                throw new Exception("Duplicate node GUID in map!");
            }
        }

        internal void OpenInternal(string xmlPath)
        {
            if (!OpenDefinition(xmlPath))
            {
                Logger.Log("Workbench could not be opened.");

                if (Logger != null)
                {
                    WriteToLog("Workbench could not be opened.");
                    WriteToLog(xmlPath);
                }
            }
        }

        internal void PostUIActivation(object parameter)
        {
            Loader.LoadCustomNodes();

            this.SearchModel.RemoveEmptyCategories();
            this.SearchModel.SortCategoryChildren();

            Logger.Log("Welcome to Dynamo!");
        }

        internal bool CanDoPostUIActivation(object parameter)
        {
            return true;
        }

        internal void OpenCustomNodeAndFocus(WorkspaceHeader workspaceHeader)
        {
            // load custom node
            var manager = CustomNodeManager;
            var info = manager.AddFileToPath(workspaceHeader.FileName);
            var funcDef = manager.GetFunctionDefinition(info.Guid);
            if (funcDef == null) // Fail to load custom function.
                return;

            if (funcDef.IsProxy && info != null)
            {
                funcDef = manager.ReloadFunctionDefintion(info.Guid);
                if (funcDef == null)
                {
                    return;
                }
            }

            funcDef.AddToSearch(this.SearchModel);

            var ws = funcDef.WorkspaceModel;
            ws.Zoom = workspaceHeader.Zoom;
            ws.HasUnsavedChanges = false;

            if (!this.Workspaces.Contains(ws))
            {
                this.Workspaces.Add(ws);
            }

            var vm = this.Workspaces.First(x => x == ws);
            vm.OnCurrentOffsetChanged(this, new PointEventArgs(new Point(workspaceHeader.X, workspaceHeader.Y)));

            this.CurrentWorkspace = ws;
        }

        internal bool OpenDefinition(string xmlPath)
        {
            var workspaceInfo = WorkspaceHeader.FromPath(this, xmlPath);

            if (workspaceInfo == null)
            {
                return false;
            }

            if (workspaceInfo.IsCustomNodeWorkspace())
            {
                OpenCustomNodeAndFocus(workspaceInfo);
                return true;
            }

            if (CurrentWorkspace != HomeSpace)
                ViewHomeWorkspace();

            // add custom nodes in dyn directory to path
            var dirName = Path.GetDirectoryName(xmlPath);
            CustomNodeManager.AddDirectoryToSearchPath(dirName);
            CustomNodeManager.UpdateSearchPath();

            return OpenWorkspace(xmlPath);
        }

        internal void CleanWorkbench()
        {
            Logger.Log("Clearing workflow...");

            //Copy locally
            List<NodeModel> elements = Nodes.ToList();

            foreach (NodeModel el in elements)
            {
                el.DisableReporting();
                el.Destroy();
            }

            foreach (NodeModel el in elements)
            {
                foreach (PortModel p in el.InPorts)
                {
                    for (int i = p.Connectors.Count - 1; i >= 0; i--)
                        p.Connectors[i].NotifyConnectedPortsOfDeletion();
                }
                foreach (PortModel port in el.OutPorts)
                {
                    for (int i = port.Connectors.Count - 1; i >= 0; i--)
                        port.Connectors[i].NotifyConnectedPortsOfDeletion();
                }

                RemoveNodeFromMap(el);
            }

            CurrentWorkspace.Connectors.Clear();
            CurrentWorkspace.Nodes.Clear();
            CurrentWorkspace.Notes.Clear();

            CurrentWorkspace.ClearUndoRecorder();

            this.ResetEngine();
            CurrentWorkspace.PreloadedTraceData = null;
        }

        /// <summary>
        ///     Change the currently visible workspace to the home workspace
        /// </summary>
        /// <param name="symbol">The function definition for the custom node workspace to be viewed</param>
        internal void ViewHomeWorkspace()
        {
            CurrentWorkspace = HomeSpace;
        }

        internal void DeleteModelInternal(List<ModelBase> modelsToDelete)
        {
            if (null == this.currentWorkspace)
                return;

            OnDeletionStarted(this, EventArgs.Empty);

            this.currentWorkspace.RecordAndDeleteModels(modelsToDelete);

            var selection = DynamoSelection.Instance.Selection;
            foreach (ModelBase model in modelsToDelete)
            {
                selection.Remove(model); // Remove from selection set.
                if (model is NodeModel)
                    OnNodeDeleted(model as NodeModel);
                if (model is ConnectorModel)
                    OnConnectorDeleted(model as ConnectorModel);
            }

            OnDeletionComplete(this, EventArgs.Empty);
        }

        internal bool CanGoHome(object parameter)
        {
            return CurrentWorkspace != HomeSpace;
        }

        #endregion

        #region public methods

        public void HideWorkspace(WorkspaceModel workspace)
        {
            this.CurrentWorkspace = workspaces[0];  // go home
            workspaces.Remove(workspace);
            OnWorkspaceHidden(workspace);
        }

        /// <summary>
        /// Add a workspace to the dynamo model.
        /// </summary>
        /// <param name="workspace"></param>
        private void AddHomeWorkspace()
        {
            var workspace = new HomeWorkspaceModel(this)
            {
                WatchChanges = true
            };
            HomeSpace = workspace;
            workspaces.Insert(0, workspace); // to front
        }

        /// <summary>
        /// Remove a workspace from the dynamo model.
        /// </summary>
        /// <param name="workspace"></param>
        public void RemoveWorkspace(WorkspaceModel workspace)
        {
            workspaces.Remove(workspace);
        }

        /// <summary>
        /// Open a workspace from a path.
        /// </summary>
        /// <param name="xmlPath">The path to the workspace.</param>
        /// <returns></returns>
        public bool OpenWorkspace(string xmlPath)
        {
            Logger.Log("Opening home workspace " + xmlPath + "...");

            CleanWorkbench();
            MigrationManager.ResetIdentifierIndex();

            var sw = new Stopwatch();

            try
            {
                #region read xml file

                sw.Start();

                var xmlDoc = new XmlDocument();
                xmlDoc.Load(xmlPath);

                TimeSpan previousElapsed = sw.Elapsed;
                Logger.Log(String.Format("{0} elapsed for loading xml.", sw.Elapsed));

                double cx = 0;
                double cy = 0;
                double zoom = 1.0;
                string version = "";

                // handle legacy workspace nodes called dynWorkspace
                // and new workspaces without the dyn prefix
                XmlNodeList workspaceNodes = xmlDoc.GetElementsByTagName("Workspace");
                if (workspaceNodes.Count == 0)
                    workspaceNodes = xmlDoc.GetElementsByTagName("dynWorkspace");

                foreach (XmlNode node in workspaceNodes)
                {
                    foreach (XmlAttribute att in node.Attributes)
                    {
                        if (att.Name.Equals("X"))
                        {
                            cx = Double.Parse(att.Value, CultureInfo.InvariantCulture);
                        }
                        else if (att.Name.Equals("Y"))
                        {
                            cy = Double.Parse(att.Value, CultureInfo.InvariantCulture);
                        }
                        else if (att.Name.Equals("zoom"))
                        {
                            zoom = Double.Parse(att.Value, CultureInfo.InvariantCulture);
                        }
                        else if (att.Name.Equals("Version"))
                        {
                            version = att.Value;
                        }
                    }
                }

                Version fileVersion = MigrationManager.VersionFromString(version);
                var currentVersion = MigrationManager.VersionFromWorkspace(this.HomeSpace);

                if (fileVersion > currentVersion)
                {
                    bool resume = Utils.DisplayFutureFileMessage(this, xmlPath, fileVersion, currentVersion);
                    if (!resume)
                        return false;                    
                }

                var decision = MigrationManager.ShouldMigrateFile(fileVersion, currentVersion);
                if (decision == MigrationManager.Decision.Abort)
                {
                    Utils.DisplayObsoleteFileMessage(this, xmlPath, fileVersion, currentVersion);
                    return false;
                }
                else if (decision == MigrationManager.Decision.Migrate)
                {
                    string backupPath = String.Empty;
                    if (!IsTestMode && MigrationManager.BackupOriginalFile(xmlPath, ref backupPath))
                    {
                        string message = String.Format(
                            "Original file '{0}' gets backed up at '{1}'",
                            Path.GetFileName(xmlPath), backupPath);

                        Logger.Log(message);
                    }

                    //Hardcode the file version to 0.6.0.0. The file whose version is 0.7.0.x
                    //needs to be forced to be migrated. The version number needs to be changed from
                    //0.7.0.x to 0.6.0.0.
                    if (fileVersion == new Version(0, 7, 0, 0))
                        fileVersion = new Version(0, 6, 0, 0);

                    MigrationManager.Instance.ProcessWorkspaceMigrations(this, xmlDoc, fileVersion);
                    MigrationManager.Instance.ProcessNodesInWorkspace(this, xmlDoc, fileVersion);
                }

                //set the zoom and offsets and trigger events
                //to get the view to position iteself
                CurrentWorkspace.X = cx;
                CurrentWorkspace.Y = cy;
                CurrentWorkspace.Zoom = zoom;

                var vm = this.Workspaces.First(x => x == CurrentWorkspace);
                vm.OnCurrentOffsetChanged(this, new PointEventArgs(new Point(cx, cy)));

                XmlNodeList elNodes = xmlDoc.GetElementsByTagName("Elements");
                XmlNodeList cNodes = xmlDoc.GetElementsByTagName("Connectors");
                XmlNodeList nNodes = xmlDoc.GetElementsByTagName("Notes");

                if (elNodes.Count == 0)
                    elNodes = xmlDoc.GetElementsByTagName("dynElements");
                if (cNodes.Count == 0)
                    cNodes = xmlDoc.GetElementsByTagName("dynConnectors");
                if (nNodes.Count == 0)
                    nNodes = xmlDoc.GetElementsByTagName("dynNotes");

                XmlNode elNodesList = elNodes[0];
                XmlNode cNodesList = cNodes[0];
                XmlNode nNodesList = nNodes[0];

                foreach (XmlNode elNode in elNodesList.ChildNodes)
                {
                    XmlAttribute typeAttrib = elNode.Attributes["type"];
                    XmlAttribute guidAttrib = elNode.Attributes["guid"];
                    XmlAttribute nicknameAttrib = elNode.Attributes["nickname"];
                    XmlAttribute xAttrib = elNode.Attributes["x"];
                    XmlAttribute yAttrib = elNode.Attributes["y"];
                    XmlAttribute isVisAttrib = elNode.Attributes["isVisible"];
                    XmlAttribute isUpstreamVisAttrib = elNode.Attributes["isUpstreamVisible"];
                    XmlAttribute lacingAttrib = elNode.Attributes["lacing"];

                    string typeName = typeAttrib.Value;

                    //test the GUID to confirm that it is non-zero
                    //if it is zero, then we have to fix it
                    //this will break the connectors, but it won't keep
                    //propagating bad GUIDs
                    var guid = new Guid(guidAttrib.Value);
                    if (guid == Guid.Empty)
                    {
                        guid = Guid.NewGuid();
                    }

                    string nickname = nicknameAttrib.Value;

                    double x = Double.Parse(xAttrib.Value, CultureInfo.InvariantCulture);
                    double y = Double.Parse(yAttrib.Value, CultureInfo.InvariantCulture);

                    bool isVisible = true;
                    if (isVisAttrib != null)
                        isVisible = isVisAttrib.Value == "true" ? true : false;

                    bool isUpstreamVisible = true;
                    if (isUpstreamVisAttrib != null)
                        isUpstreamVisible = isUpstreamVisAttrib.Value == "true" ? true : false;

                    // Retrieve optional 'function' attribute (only for DSFunction).
                    XmlAttribute signatureAttrib = elNode.Attributes["function"];
                    var signature = signatureAttrib == null ? null : signatureAttrib.Value;

                    NodeModel el = null;
                    XmlElement dummyElement = null;

                    try
                    {
                        // The attempt to create node instance may fail due to "type" being
                        // something else other than "NodeModel" derived object type. This 
                        // is possible since some legacy nodes have been made to derive from
                        // "MigrationNode" object type that is not derived from "NodeModel".
                        // 
                        typeName = Utils.PreprocessTypeName(typeName);
                        Type type = Utils.ResolveType(this, typeName);
                        if (type != null)
                            el = CurrentWorkspace.NodeFactory.CreateNodeInstance(type, nickname, signature, guid);

                        if (el != null)
                        {
                            el.Load(elNode);
                        }
                        else
                        {
                            var e = elNode as XmlElement;
                            dummyElement = MigrationManager.CreateMissingNode(e, 1, 1);
                        }
                    }
                    catch (UnresolvedFunctionException)
                    {
                        // If a given function is not found during file load, then convert the 
                        // function node into a dummy node (instead of crashing the workflow).
                        // 
                        var e = elNode as XmlElement;
                        dummyElement = MigrationManager.CreateUnresolvedFunctionNode(e);
                    }

                    // If a custom node fails to load its definition, convert it into a dummy node.
                    var function = el as Function;
                    if ((function != null) && (function.Definition == null))
                    {
                        var e = elNode as XmlElement;
                        dummyElement = MigrationManager.CreateMissingNode(
                            e, el.InPortData.Count, el.OutPortData.Count);
                    }

                    if (dummyElement != null) // If a dummy node placement is desired.
                    {
                        // The new type representing the dummy node.
                        typeName = dummyElement.GetAttribute("type");
                        var type = Utils.ResolveType(this, typeName);

                        el = CurrentWorkspace.NodeFactory.CreateNodeInstance(type, nickname, String.Empty, guid);
                        el.Load(dummyElement);
                    }

                    CurrentWorkspace.Nodes.Add(el);

                    OnNodeAdded(el);

                    el.X = x;
                    el.Y = y;

                    if (lacingAttrib != null)
                    {
                        if (el.ArgumentLacing != LacingStrategy.Disabled)
                        {
                            LacingStrategy lacing = LacingStrategy.Disabled;
                            Enum.TryParse(lacingAttrib.Value, out lacing);
                            el.ArgumentLacing = lacing;
                        }
                    }

                    el.DisableReporting();

                    // This is to fix MAGN-3648. Method reference in CBN that gets 
                    // loaded before method definition causes a CBN to be left in 
                    // a warning state. This is to clear such warnings and set the 
                    // node to "Dead" state (correct value of which will be set 
                    // later on with a call to "EnableReporting" below). Please 
                    // refer to the defect for details and other possible fixes.
                    // 
                    if (el.State == ElementState.Warning && (el is CodeBlockNodeModel))
                        el.State = ElementState.Dead; // Condition to fix MAGN-3648

                    el.IsVisible = isVisible;
                    el.IsUpstreamVisible = isUpstreamVisible;

                    if (CurrentWorkspace == HomeSpace)
                        el.SaveResult = true;
                }

                Logger.Log(String.Format("{0} ellapsed for loading nodes.", sw.Elapsed - previousElapsed));
                previousElapsed = sw.Elapsed;

                //OnRequestLayoutUpdate(this, EventArgs.Empty);

                //Logger.Log(string.Format("{0} ellapsed for updating layout.", sw.Elapsed - previousElapsed));
                //previousElapsed = sw.Elapsed;

                foreach (XmlNode connector in cNodesList.ChildNodes)
                {
                    XmlAttribute guidStartAttrib = connector.Attributes[0];
                    XmlAttribute intStartAttrib = connector.Attributes[1];
                    XmlAttribute guidEndAttrib = connector.Attributes[2];
                    XmlAttribute intEndAttrib = connector.Attributes[3];
                    XmlAttribute portTypeAttrib = connector.Attributes[4];

                    var guidStart = new Guid(guidStartAttrib.Value);
                    var guidEnd = new Guid(guidEndAttrib.Value);
                    int startIndex = Convert.ToInt16(intStartAttrib.Value);
                    int endIndex = Convert.ToInt16(intEndAttrib.Value);
                    PortType portType = ((PortType) Convert.ToInt16(portTypeAttrib.Value));

                    //find the elements to connect
                    NodeModel start = null;
                    NodeModel end = null;

                    foreach (NodeModel e in Nodes)
                    {
                        if (e.GUID == guidStart)
                        {
                            start = e;
                        }
                        else if (e.GUID == guidEnd)
                        {
                            end = e;
                        }
                        if (start != null && end != null)
                        {
                            break;
                        }
                    }

                    var newConnector = currentWorkspace.AddConnection( start, end,
                        startIndex, endIndex, portType);

                    OnConnectorAdded(newConnector);
                }

                Logger.Log(String.Format("{0} ellapsed for loading connectors.",
                    sw.Elapsed - previousElapsed));
                previousElapsed = sw.Elapsed;

                #region instantiate notes

                if (nNodesList != null)
                {
                    foreach (XmlNode note in nNodesList.ChildNodes)
                    {
                        XmlAttribute textAttrib = note.Attributes[0];
                        XmlAttribute xAttrib = note.Attributes[1];
                        XmlAttribute yAttrib = note.Attributes[2];

                        string text = textAttrib.Value;
                        double x = Double.Parse(xAttrib.Value, CultureInfo.InvariantCulture);
                        double y = Double.Parse(yAttrib.Value, CultureInfo.InvariantCulture);

                        // TODO(Ben): Shouldn't we be reading in the Guid 
                        // from file instead of generating a new one here?
                        CurrentWorkspace.AddNote(false, x, y, text, Guid.NewGuid());
                    }
                }

                #endregion

                Logger.Log(String.Format("{0} ellapsed for loading notes.", sw.Elapsed - previousElapsed));

                foreach (NodeModel e in CurrentWorkspace.Nodes)
                    e.EnableReporting();

                // http://www.japf.fr/2009/10/measure-rendering-time-in-a-wpf-application/comment-page-1/#comment-2892
                Dispatcher.CurrentDispatcher.BeginInvoke(
                    DispatcherPriority.Background,
                    new Action(() =>
                    {
                        sw.Stop();
                        Logger.Log(String.Format("{0} ellapsed for loading workspace.", sw.Elapsed));
                    }));

                #endregion

                HomeSpace.FileName = xmlPath;

                // Allow live runner a chance to preload trace data from XML.
                var engine = this.EngineController;
                if (engine != null && (engine.LiveRunnerCore != null))
                {
                    var data = Utils.LoadTraceDataFromXmlDocument(xmlDoc);
                    CurrentWorkspace.PreloadedTraceData = data;
                }
            }
            catch (Exception ex)
            {
                Logger.Log("There was an error opening the workbench.");
                Logger.Log(ex);
                Debug.WriteLine(ex.Message + ":" + ex.StackTrace);
                CleanWorkbench();
                return false;
            }

            CurrentWorkspace.HasUnsavedChanges = false;

            return true;
        }

        public CustomNodeDefinition NewCustomNodeWorkspace(   Guid id,
                                                            string name,
                                                            string category,
                                                            string description,
                                                            bool makeCurrentWorkspace,
                                                            double workspaceOffsetX = 0,
                                                            double workspaceOffsetY = 0)
        {

            var workSpace = new CustomNodeWorkspaceModel(this,
                name, category, description, workspaceOffsetX, workspaceOffsetY)
            {
                WatchChanges = true
            };

            Workspaces.Add(workSpace);

            var functionDefinition = new CustomNodeDefinition(id)
            {
                WorkspaceModel = workSpace
            };

            functionDefinition.SyncWithWorkspace(this, true, true);

            if (makeCurrentWorkspace)
            {
                CurrentWorkspace = workSpace;
            }

            return functionDefinition;
        }

        /// <summary>
        /// Write a message to the log.
        /// </summary>
        /// <param name="parameters">The message.</param>
        public void WriteToLog(object parameters)
        {
            if (parameters == null) return;
            string logText = parameters.ToString();
            Logger.Log(logText);
        }

        /// <summary>
        /// Copy selected ISelectable objects to the clipboard.
        /// </summary>
        /// <param name="parameters"></param>
        public void Copy(object parameters)
        {
            this.ClipBoard.Clear();

            foreach (ISelectable sel in DynamoSelection.Instance.Selection)
            {
                //MVVM : selection and clipboard now hold view model objects
                //UIElement el = sel as UIElement;
                ModelBase el = sel as ModelBase;
                if (el != null)
                {
                    if (!this.ClipBoard.Contains(el))
                    {
                        this.ClipBoard.Add(el);

                        //dynNodeView n = el as dynNodeView;
                        NodeModel n = el as NodeModel;
                        if (n != null)
                        {
                            var connectors = n.InPorts.ToList().SelectMany(x => x.Connectors)
                                .Concat(n.OutPorts.ToList().SelectMany(x => x.Connectors))
                                .Where(x => x.End != null &&
                                    x.End.Owner.IsSelected &&
                                    !this.ClipBoard.Contains(x));

                            this.ClipBoard.AddRange(connectors);
                        }
                    }
                }
            }
        }

        /// <summary>
        /// Paste ISelectable objects from the clipboard to the workspace.
        /// </summary>
        /// <param name="parameters"></param>
        public void Paste(object parameters)
        {
            //make a lookup table to store the guids of the
            //old nodes and the guids of their pasted versions
            var nodeLookup = new Dictionary<Guid, Guid>();

            //make a list of all newly created models so that their
            //creations can be recorded in the undo recorder.
            var createdModels = new List<ModelBase>();

            //clear the selection so we can put the
            //paste contents in
            DynamoSelection.Instance.ClearSelection();

            var nodes = this.ClipBoard.OfType<NodeModel>();

            var connectors = this.ClipBoard.OfType<ConnectorModel>();

            foreach (NodeModel node in nodes)
            {
                //create a new guid for us to use
                Guid newGuid = Guid.NewGuid();
                nodeLookup.Add(node.GUID, newGuid);

                string nodeName = node.GetType().ToString();

                if (node is Function)
                    nodeName = ((node as Function).Definition.FunctionId).ToString();
#if USE_DSENGINE
                else if (node is DSFunction)
                    nodeName = ((node as DSFunction).Controller.MangledName);
                else if (node is DSVarArgFunction)
                    nodeName = ((node as DSVarArgFunction).Controller.MangledName);
#endif

                var xmlDoc = new XmlDocument();
                var dynEl = xmlDoc.CreateElement(node.GetType().ToString());
                xmlDoc.AppendChild(dynEl);
                node.Save(xmlDoc, dynEl, SaveContext.Copy);

                var newNode = CurrentWorkspace.AddNode(
                    newGuid,
                    nodeName,
                    node.X,
                    node.Y + 100,
                    false,
                    false,
                    dynEl);
                createdModels.Add(newNode);

                newNode.ArgumentLacing = node.ArgumentLacing;
                if (!string.IsNullOrEmpty(node.NickName))
                {
                    newNode.NickName = node.NickName;
                }
            }

            OnRequestLayoutUpdate(this, EventArgs.Empty);

            foreach (ConnectorModel c in connectors)
            {
                var connectionData = new Dictionary<string, object>();

                // if in nodeLookup, the node is paste.  otherwise, use the existing node guid
                Guid startGuid = Guid.Empty;
                Guid endGuid = Guid.Empty;

                startGuid = nodeLookup.TryGetValue(c.Start.Owner.GUID, out startGuid) ? startGuid : c.Start.Owner.GUID;
                endGuid = nodeLookup.TryGetValue(c.End.Owner.GUID, out endGuid) ? endGuid : c.End.Owner.GUID;

                var startNode = CurrentWorkspace.Nodes.FirstOrDefault(x => x.GUID == startGuid);
                var endNode = CurrentWorkspace.Nodes.FirstOrDefault(x => x.GUID == endGuid);

                // do not form connector if the end nodes are null
                if (startNode == null || endNode == null)
                {
                    continue;
                }

                //don't let users paste connectors between workspaces
                if (startNode.Workspace != CurrentWorkspace)
                {
                    continue;
                }

                createdModels.Add(CurrentWorkspace.AddConnection(startNode, endNode, c.Start.Index, c.End.Index));
            }

            //process the queue again to create the connectors
            //DynamoCommands.ProcessCommandQueue();

            var notes = this.ClipBoard.OfType<NoteModel>();

            foreach (NoteModel note in notes)
            {
                var newGUID = Guid.NewGuid();

                var sameSpace = CurrentWorkspace.Notes.Any(x => x.GUID == note.GUID);
                var newX = sameSpace ? note.X + 20 : note.X;
                var newY = sameSpace ? note.Y + 20 : note.Y;

                createdModels.Add(CurrentWorkspace.AddNote(false, newX, newY, note.Text, newGUID));

                // TODO: Why can't we just add "noteData" instead of doing a look-up?
                AddToSelection(CurrentWorkspace.Notes.FirstOrDefault(x => x.GUID == newGUID));
            }

            foreach (var de in nodeLookup)
            {
                AddToSelection(CurrentWorkspace.Nodes.FirstOrDefault(x => x.GUID == de.Value));
            }

            // Record models that are created as part of the command.
            CurrentWorkspace.RecordCreatedModels(createdModels);
        }

        /// <summary>
        /// Add an ISelectable object to the selection.
        /// </summary>
        /// <param name="parameters">The object to add to the selection.</param>
        public void AddToSelection(object parameters)
        {
            var node = parameters as NodeModel;
            
            //don't add if the object is null
            if (node == null)
                return;

            if (!node.IsSelected)
            {
                if (!DynamoSelection.Instance.Selection.Contains(node))
                    DynamoSelection.Instance.Selection.Add(node);
            }
        }

        /// <summary>
        /// Clear the workspace. Removes all nodes, notes, and connectors from the current workspace.
        /// </summary>
        /// <param name="parameter"></param>
        public void Clear(object parameter)
        {
            OnWorkspaceClearing(this, EventArgs.Empty);

            CleanWorkbench();

            //don't save the file path
            CurrentWorkspace.FileName = "";
            CurrentWorkspace.HasUnsavedChanges = false;
            CurrentWorkspace.WorkspaceVersion = AssemblyHelper.GetDynamoVersion();

            OnWorkspaceCleared(this, EventArgs.Empty);
        }

        /// <summary>
        /// View the home workspace.
        /// </summary>
        /// <param name="parameter"></param>
        public void Home(object parameter)
        {
            ViewHomeWorkspace();
        }

        #endregion

        #region Serialization/Deserialization Methods

        protected override void SerializeCore(XmlElement element, SaveContext context)
        {
            // I don't think anyone is serializing/deserializing DynamoModel 
            // directly. If that is not the case, please let me know and I'll 
            // fix it.
            throw new NotImplementedException();
        }

        protected override void DeserializeCore(XmlElement element, SaveContext context)
        {
            // I don't think anyone is serializing/deserializing DynamoModel 
            // directly. If that is not the case, please let me know and I'll 
            // fix it.
            throw new NotImplementedException();
        }

        #endregion

    }
}<|MERGE_RESOLUTION|>--- conflicted
+++ resolved
@@ -439,20 +439,16 @@
         /// 
         public void RunExpression()
         {
-<<<<<<< HEAD
             var traceData = HomeSpace.PreloadedTraceData;
             if ((traceData != null) && traceData.Any())
             {
                 // If we do have preloaded trace data, set it here first.
-                var setTraceDataTask = new SetTraceDataAsyncTask(scheduler, null);
+                var setTraceDataTask = new SetTraceDataAsyncTask(scheduler);
                 if (setTraceDataTask.Initialize(EngineController, HomeSpace))
                     scheduler.ScheduleForExecution(setTraceDataTask);
             }
 
-            var task = new UpdateGraphAsyncTask(scheduler, null);
-=======
             var task = new UpdateGraphAsyncTask(scheduler);
->>>>>>> c783f7c8
             if (task.Initialize(EngineController, HomeSpace))
             {
                 task.Completed += OnUpdateGraphCompleted;
