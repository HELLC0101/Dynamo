using System;
using System.Collections.Generic;
using System.Collections.ObjectModel;
using System.ComponentModel;
using System.Diagnostics;
using System.IO;
using System.Linq;
using System.Reflection;
using System.Xml;
﻿using DSCoreNodesUI;
using Dynamo.Core;
using Dynamo.Core.Threading;
using Dynamo.DSEngine;
using Dynamo.Interfaces;
using Dynamo.Nodes;
using Dynamo.PackageManager;
using Dynamo.Search;
using Dynamo.Selection;
using Dynamo.Services;
using Dynamo.UpdateManager;
using Dynamo.Utilities;

using DynamoServices;

using DynamoUnits;
using DynamoUtilities;
using Greg; // Dynamo package manager
using ProtoCore;
using Dynamo.Models.NodeLoaders;
using Dynamo.Search.SearchElements;
using ProtoCore.AST;
using ProtoCore.Exceptions;
using FunctionGroup = Dynamo.DSEngine.FunctionGroup;
using Symbol = Dynamo.Nodes.Symbol;
using Utils = Dynamo.Nodes.Utilities;

namespace Dynamo.Models
{
    public interface IEngineControllerManager
    {
        EngineController EngineController { get; }
    }

    public partial class DynamoModel : INotifyPropertyChanged, IDisposable, IEngineControllerManager // : ModelBase
    {
        public static readonly int MAX_TESSELLATION_DIVISIONS_DEFAULT = 128;

        #region private members
        private WorkspaceModel currentWorkspace;
        #endregion

        #region events

        public delegate void FunctionNamePromptRequestHandler(object sender, FunctionNamePromptEventArgs e);
        public event FunctionNamePromptRequestHandler RequestsFunctionNamePrompt;
        public void OnRequestsFunctionNamePrompt(Object sender, FunctionNamePromptEventArgs e)
        {
            if (RequestsFunctionNamePrompt != null)
                RequestsFunctionNamePrompt(this, e);
        }

        public event WorkspaceHandler WorkspaceSaved;
        internal void OnWorkspaceSaved(WorkspaceModel model)
        {
            if (WorkspaceSaved != null)
                WorkspaceSaved(model);
        }

        /// <summary>
        /// This event is raised right before the shutdown of DynamoModel started.
        /// When this event is raised, the shutdown is guaranteed to take place
        /// (i.e. user has had a chance to save the work and decided to proceed 
        /// with shutting down Dynamo). Handlers of this event can still safely 
        /// access the DynamoModel, the WorkspaceModel (along with its contents), 
        /// and the DynamoScheduler.
        /// </summary>
        /// 
        public event DynamoModelHandler ShutdownStarted;

        private void OnShutdownStarted()
        {
            if (ShutdownStarted != null)
                ShutdownStarted(this);
        }

        /// <summary>
        /// This event is raised after DynamoModel has been shut down. At this 
        /// point the DynamoModel is no longer valid and access to it should be 
        /// avoided.
        /// </summary>
        /// 
        public event DynamoModelHandler ShutdownCompleted;

        private void OnShutdownCompleted()
        {
            if (ShutdownCompleted != null)
                ShutdownCompleted(this);
        }

        #endregion

        #region static properties

        /// <summary>
        /// Testing flag is used to defer calls to run in the idle thread
        /// with the assumption that the entire test will be wrapped in an
        /// idle thread call.
        /// </summary>
        public static bool IsTestMode
        {
            get { return isTestMode; }
            set
            {
                isTestMode = value;
                InstrumentationLogger.IsTestMode = value;
            }
        }

        private static bool isTestMode;

        /// <summary>
        ///     Specifies whether or not Dynamo is in a crash-state.
        /// </summary>
        public static bool IsCrashing { get; set; }

        /// <summary>
        /// Setting this flag enables creation of an XML in following format that records 
        /// node mapping information - which old node has been converted to which to new node(s) 
        /// </summary>
        public static bool EnableMigrationLogging { get; set; }

        #endregion

        #region public properties

        /// <summary>
        ///     DesignScript VM EngineController, used for this instance of Dynamo.
        /// </summary>
        public EngineController EngineController { get; set; }

        /// <summary>
        ///     Manages all loaded ZeroTouch libraries.
        /// </summary>
        public readonly LibraryServices LibraryServices;

        /// <summary>
        ///     Flag specifying whether a shutdown of Dynamo was requested.
        /// </summary>
        public bool ShutdownRequested { get; internal set; }

        /// <summary>
        ///     This version of Dynamo.
        /// </summary>
        public string Version
        {
            get { return UpdateManager.UpdateManager.Instance.ProductVersion.ToString(); }
        }

        /// <summary>
        ///     The context that Dynamo is running under.
        /// </summary>
        public readonly string Context;

        /// <summary>
        ///     Manages all loaded NodeModel libraries.
        /// </summary>
        public readonly DynamoLoader Loader;

        /// <summary>
        ///     Manages loading of packages.
        /// </summary>
        public readonly PackageLoader PackageLoader;

        /// <summary>
        ///     Dynamo Package Manager Instance.
        /// </summary>
        public readonly PackageManagerClient PackageManagerClient;

        /// <summary>
        ///     Custom Node Manager instance, manages all loaded custom nodes.
        /// </summary>
        public readonly CustomNodeManager CustomNodeManager;

        /// <summary>
        ///     The Dynamo Logger, receives and manages all log messages.
        /// </summary>
        public readonly DynamoLogger Logger;

        /// <summary>
        ///     The Dynamo Scheduler, handles scheduling of asynchronous tasks on different
        ///     threads.
        /// </summary>
        public DynamoScheduler Scheduler { get; private set; }
        
        /// <summary>
        ///     The maximum amount of tesselation divisions used for geometry visualization.
        /// </summary>
        public int MaxTesselationDivisions { get; set; }

        /// <summary>
        ///     The Dynamo Node Library, complete with Search.
        /// </summary>
        public readonly NodeSearchModel SearchModel;

        /// <summary>
        ///     The application version string for analytics reporting APIs
        /// </summary>
        internal virtual string AppVersion
        {
            get
            {
                return Process.GetCurrentProcess().ProcessName + "-"
                    + UpdateManager.UpdateManager.Instance.ProductVersion;
            }
        }

        /// <summary>
        ///     Debugging settings for this instance of Dynamo.
        /// </summary>
        public readonly DebugSettings DebugSettings;

        /// <summary>
        ///     Preference settings for this instance of Dynamo.
        /// </summary>
        public readonly PreferenceSettings PreferenceSettings;

        /// <summary>
        ///     Node Factory, used for creating and intantiating loaded Dynamo nodes.
        /// </summary>
        public readonly NodeFactory NodeFactory;

        /// <summary>
        ///     Migration Manager, upgrades old Dynamo file formats to the current version.
        /// </summary>
        public readonly MigrationManager MigrationManager;

        /// <summary>
        ///     The active workspace in Dynamo.
        /// </summary>
        public WorkspaceModel CurrentWorkspace
        {
            get { return currentWorkspace; }
            set
            {
                if (Equals(value, currentWorkspace)) return;
                var old = currentWorkspace;
                currentWorkspace = value;
                OnWorkspaceHidden(old);
                OnPropertyChanged("CurrentWorkspace");
            }
        }

        /// <summary>
        ///     The copy/paste clipboard.
        /// </summary>
        public ObservableCollection<ModelBase> ClipBoard { get; set; }

        /// <summary>
        ///     Specifies whether connectors are displayed in Dynamo.
        /// </summary>
        public bool IsShowingConnectors
        {
            get { return PreferenceSettings.ShowConnector; }
            set
            {
                PreferenceSettings.ShowConnector = value;
            }
        }

        /// <summary>
        ///     Specifies how connectors are displayed in Dynamo.
        /// </summary>
        public ConnectorType ConnectorType
        {
            get { return PreferenceSettings.ConnectorType; }
            set
            {
                PreferenceSettings.ConnectorType = value;
            }
        }

        /// <summary>
        ///     The private collection of visible workspaces in Dynamo
        /// </summary>
        private readonly List<WorkspaceModel> _workspaces = new List<WorkspaceModel>();

        /// <summary>
        ///     The collection of visible workspaces in Dynamo
        /// </summary>
        public IEnumerable<WorkspaceModel> Workspaces 
        {
            get { return _workspaces; } 
        }
        
        #endregion

        #region initialization and disposal

        /// <summary>
        /// External components call this method to shutdown DynamoModel. This 
        /// method marks 'ShutdownRequested' property to 'true'. This method is 
        /// used rather than a public virtual method to ensure that the value of
        /// ShutdownRequested is set to true.
        /// </summary>
        /// <param name="shutdownHost">Set this parameter to true to shutdown 
        /// the host application.</param>
        /// 
        public void ShutDown(bool shutdownHost)
        {
            if (ShutdownRequested)
            {
                const string message = "'DynamoModel.ShutDown' called twice";
                throw new InvalidOperationException(message);
            }

            ShutdownRequested = true;

            OnShutdownStarted(); // Notify possible event handlers.

            PreShutdownCore(shutdownHost);
            ShutDownCore(shutdownHost);
            PostShutdownCore(shutdownHost);

            OnShutdownCompleted(); // Notify possible event handlers.
        }

        protected virtual void PreShutdownCore(bool shutdownHost)
        {
        }

        protected virtual void ShutDownCore(bool shutdownHost)
        {
            Dispose();
            PreferenceSettings.Save();

            OnCleanup();
            
            DynamoSelection.DestroyInstance();

            InstrumentationLogger.End();

            if (Scheduler != null)
            {
                Scheduler.Shutdown();
                Scheduler.TaskStateChanged -= OnAsyncTaskStateChanged;
                Scheduler = null;
            }
        }

        protected virtual void PostShutdownCore(bool shutdownHost)
        {
        }

        /// <summary>
        ///     Initialization settings for DynamoModel.
        /// </summary>
        public struct StartConfiguration
        {
            public string Context { get; set; }
            public string DynamoCorePath { get; set; }
            public IPreferences Preferences { get; set; }
            public bool StartInTestMode { get; set; }
            public IUpdateManager UpdateManager { get; set; }
            public ISchedulerThread SchedulerThread { get; set; }
            public IAuthProvider AuthProvider { get; set; }
            public string PackageManagerAddress { get; set; }
        }

        /// <summary>
        ///     Start DynamoModel with all default configuration options
        /// </summary>
        /// <returns></returns>
        public static DynamoModel Start()
        {
            return Start(new StartConfiguration());
        }

        /// <summary>
        /// Start DynamoModel with custom configuration.  Defaults will be assigned not provided.
        /// </summary>
        /// <param name="configuration"></param>
        /// <returns></returns>
        public static DynamoModel Start(StartConfiguration configuration)
        {
            // where necessary, assign defaults
            if (string.IsNullOrEmpty(configuration.Context))
                configuration.Context = Core.Context.NONE;
            if (string.IsNullOrEmpty(configuration.DynamoCorePath))
            {
                var asmLocation = Assembly.GetExecutingAssembly().Location;
                configuration.DynamoCorePath = Path.GetDirectoryName(asmLocation);
            }

            if (configuration.Preferences == null)
                configuration.Preferences = new PreferenceSettings();

            return new DynamoModel(configuration);
        }

        protected DynamoModel(StartConfiguration config)
        {
            ClipBoard = new ObservableCollection<ModelBase>();
            MaxTesselationDivisions = MAX_TESSELLATION_DIVISIONS_DEFAULT;

            string context = config.Context;
            IPreferences preferences = config.Preferences;
            string corePath = config.DynamoCorePath;
            bool testMode = config.StartInTestMode;

            DynamoPathManager.Instance.InitializeCore(corePath);

            Context = context;
            IsTestMode = testMode;
            DebugSettings = new DebugSettings();
            Logger = new DynamoLogger(DebugSettings, DynamoPathManager.Instance.Logs);

            MigrationManager = new MigrationManager(DisplayFutureFileMessage, DisplayObsoleteFileMessage);
            MigrationManager.MessageLogged += LogMessage;
            MigrationManager.MigrationTargets.Add(typeof(WorkspaceMigrations));

            var thread = config.SchedulerThread ?? new DynamoSchedulerThread();
            Scheduler = new DynamoScheduler(thread, IsTestMode);
            Scheduler.TaskStateChanged += OnAsyncTaskStateChanged;

            var settings = preferences as PreferenceSettings;
            if (settings != null)
            {
                PreferenceSettings = settings;
                PreferenceSettings.PropertyChanged += PreferenceSettings_PropertyChanged;
            }

            InitializePreferences(preferences);
            InitializeInstrumentationLogger();

            SearchModel = new NodeSearchModel();
            SearchModel.ItemProduced += 
                node => ExecuteCommand(new CreateNodeCommand(node, 0, 0, true, true));

            NodeFactory = new NodeFactory();
            NodeFactory.MessageLogged += LogMessage;

            CustomNodeManager = new CustomNodeManager(NodeFactory, MigrationManager);
            InitializeCustomNodeManager();

            Loader = new DynamoLoader();
            Loader.MessageLogged += LogMessage;

            PackageLoader = new PackageLoader();
            PackageLoader.MessageLogged += LogMessage;

            DisposeLogic.IsShuttingDown = false;

            // Create a core which is used for parsing code and loading libraries
            var libraryCore =
                new ProtoCore.Core(new Options { RootCustomPropertyFilterPathName = string.Empty });

            libraryCore.Compilers.Add(ProtoCore.Language.kAssociative, new ProtoAssociative.Compiler(libraryCore));
            libraryCore.Compilers.Add(ProtoCore.Language.kImperative, new ProtoImperative.Compiler(libraryCore));
            libraryCore.ParsingMode = ParseMode.AllowNonAssignment;

            LibraryServices = new LibraryServices(libraryCore);
            LibraryServices.MessageLogged += LogMessage;
            LibraryServices.LibraryLoaded += LibraryLoaded;

            ResetEngineInternal();

            AddHomeWorkspace();
            
            UpdateManager.UpdateManager.CheckForProductUpdate();

            Logger.Log(
                string.Format("Dynamo -- Build {0}", Assembly.GetExecutingAssembly().GetName().Version));

            var url = config.PackageManagerAddress ??
                      AssemblyConfiguration.Instance.GetAppSetting("packageManagerAddress");

            PackageManagerClient = InitializePackageManager(config.AuthProvider, url,
                PackageLoader.RootPackagesDirectory, CustomNodeManager);

            Logger.Log("Dynamo will use the package manager server at : " + url);

            InitializeNodeLibrary(preferences);
        }

        /// <summary>
        /// LibraryLoaded event handler.
        /// </summary>
        /// <param name="sender"></param>
        /// <param name="e"></param>
        private void LibraryLoaded(object sender, LibraryServices.LibraryLoadedEventArgs e)
        {
            string newLibrary = e.LibraryPath;

            // Load all functions defined in that library.
            AddZeroTouchNodesToSearch(LibraryServices.GetFunctionGroups(newLibrary));
        }

        /// <summary>
        /// This event handler is invoked when DynamoScheduler changes the state 
        /// of an AsyncTask object. See TaskStateChangedEventArgs.State for more 
        /// details of these state changes.
        /// </summary>
        /// <param name="sender">The scheduler which raised the event.</param>
        /// <param name="e">Task state changed event argument.</param>
        /// 
        private void OnAsyncTaskStateChanged(DynamoScheduler sender, TaskStateChangedEventArgs e)
        {
            switch (e.CurrentState)
            {
                case TaskStateChangedEventArgs.State.ExecutionStarting:
                    if (e.Task is UpdateGraphAsyncTask)
                        ExecutionEvents.OnGraphPreExecution();
                    break;

                case TaskStateChangedEventArgs.State.ExecutionCompleted:
                    if (e.Task is UpdateGraphAsyncTask)
                    {
                        // Record execution time for update graph task.
                        long start = e.Task.ExecutionStartTime.TickCount;
                        long end = e.Task.ExecutionEndTime.TickCount;
                        var executionTimeSpan = new TimeSpan(end - start);

                        InstrumentationLogger.LogAnonymousTimedEvent(
                            "Perf",
                            e.Task.GetType().Name,
                            executionTimeSpan);

                        Logger.Log(String.Format(Properties.Resources.EvaluationCompleted, executionTimeSpan));
                        ExecutionEvents.OnGraphPostExecution();
                    }
                    break;
            }
        }

        /// <summary>
        /// Performs application-defined tasks associated with freeing, releasing, or resetting unmanaged resources.
        /// </summary>
        /// <filterpriority>2</filterpriority>
        public void Dispose()
        {
            LibraryServices.Dispose();
            LibraryServices.LibraryManagementCore.Cleanup();
            Logger.Dispose();

            if (PreferenceSettings != null)
            {
                PreferenceSettings.PropertyChanged -= PreferenceSettings_PropertyChanged;
            }
        }

        /// <summary>
        ///     Validate the package manager url and initialize the PackageManagerClient object
        /// </summary>
        /// <param name="provider">A possibly null IAuthProvider</param>
        /// <param name="url">The end point for the package manager server</param>
        /// <param name="rootDirectory">The root directory for the package manager</param>
        /// <param name="customNodeManager">A valid CustomNodeManager object</param>
        /// <returns>Newly created object</returns>
        private static PackageManagerClient InitializePackageManager(IAuthProvider provider, string url, string rootDirectory,
            CustomNodeManager customNodeManager)
        {
            if (!Uri.IsWellFormedUriString(url, UriKind.Absolute))
            {
                throw new ArgumentException("Incorrectly formatted URL provided for Package Manager address.", "url");
            }

            return new PackageManagerClient(
                new GregClient(provider, url),
                rootDirectory,
                customNodeManager);
        }

        private void InitializeCustomNodeManager()
        {
            CustomNodeManager.MessageLogged += LogMessage;

            var customNodeSearchRegistry = new HashSet<Guid>();
            CustomNodeManager.InfoUpdated += info =>
            {
                if (customNodeSearchRegistry.Contains(info.FunctionId))
                    return;

                customNodeSearchRegistry.Add(info.FunctionId);
                var searchElement = new CustomNodeSearchElement(CustomNodeManager, info);
                SearchModel.Add(searchElement);
                CustomNodeManager.InfoUpdated += newInfo =>
                {
                    if (info.FunctionId == newInfo.FunctionId)
                        searchElement.SyncWithCustomNodeInfo(newInfo);
                };
                CustomNodeManager.CustomNodeRemoved += id =>
                {
                    if (info.FunctionId == id)
                    {
                        customNodeSearchRegistry.Remove(info.FunctionId);
                        SearchModel.Remove(searchElement);
                    }
                };
            };
            CustomNodeManager.DefinitionUpdated += RegisterCustomNodeDefinitionWithEngine;
        }

        private void InitializeIncludedNodes()
        {
            NodeFactory.AddLoader(new CustomNodeLoader(CustomNodeManager, IsTestMode));

            var dsFuncData = new TypeLoadData(typeof(DSFunction));
            var dsVarArgFuncData = new TypeLoadData(typeof(DSVarArgFunction));
            var cbnData = new TypeLoadData(typeof(CodeBlockNodeModel));
            var dummyData = new TypeLoadData(typeof(DummyNode));
            var symbolData = new TypeLoadData(typeof(Symbol));
            var outputData = new TypeLoadData(typeof(Output));

            var ztLoader = new ZeroTouchNodeLoader(LibraryServices);
            NodeFactory.AddLoader(dsFuncData.Type, ztLoader);
            NodeFactory.AddAlsoKnownAs(dsFuncData.Type, dsFuncData.AlsoKnownAs);
            NodeFactory.AddLoader(dsVarArgFuncData.Type, ztLoader);
            NodeFactory.AddAlsoKnownAs(dsVarArgFuncData.Type, dsVarArgFuncData.AlsoKnownAs);
            
            var cbnLoader = new CodeBlockNodeLoader(LibraryServices);
            NodeFactory.AddLoader(cbnData.Type, cbnLoader);
            NodeFactory.AddFactory(cbnData.Type, cbnLoader);
            NodeFactory.AddAlsoKnownAs(cbnData.Type, cbnData.AlsoKnownAs);

            NodeFactory.AddTypeFactoryAndLoader(dummyData.Type);
            NodeFactory.AddAlsoKnownAs(dummyData.Type, dummyData.AlsoKnownAs);

            NodeFactory.AddTypeFactoryAndLoader(symbolData.Type);
            NodeFactory.AddAlsoKnownAs(symbolData.Type, symbolData.AlsoKnownAs);
            NodeFactory.AddTypeFactoryAndLoader(outputData.Type);
            NodeFactory.AddAlsoKnownAs(outputData.Type, outputData.AlsoKnownAs);

            SearchModel.Add(new CodeBlockNodeSearchElement(cbnData, LibraryServices));

            var symbolSearchElement = new NodeModelSearchElement(symbolData)
            {
                IsVisibleInSearch = CurrentWorkspace is CustomNodeWorkspaceModel
            };
            var outputSearchElement = new NodeModelSearchElement(outputData)
            {
                IsVisibleInSearch = CurrentWorkspace is CustomNodeWorkspaceModel
            };

            WorkspaceHidden += _ =>
            {
                var isVisible = CurrentWorkspace is CustomNodeWorkspaceModel;
                symbolSearchElement.IsVisibleInSearch = isVisible;
                outputSearchElement.IsVisibleInSearch = isVisible;
            };

            SearchModel.Add(symbolSearchElement);
            SearchModel.Add(outputSearchElement);
        }

        private void InitializeNodeLibrary(IPreferences preferences)
        {
            // Initialize all nodes inside of this assembly.
            InitializeIncludedNodes();

            List<TypeLoadData> modelTypes;
            List<TypeLoadData> migrationTypes;
            Loader.LoadNodeModelsAndMigrations(Context, out modelTypes, out migrationTypes);

            // Load NodeModels
            foreach (var type in modelTypes)
            {
                // Protect ourselves from exceptions thrown by malformed third party nodes.
                try
                {
                    NodeFactory.AddTypeFactoryAndLoader(type.Type);
                    NodeFactory.AddAlsoKnownAs(type.Type, type.AlsoKnownAs);
                    AddNodeTypeToSearch(type);
                }
                catch (Exception e)
                {
                    Logger.Log(e);
                }
            }

            // Load migrations
            foreach (var type in migrationTypes)
                MigrationManager.AddMigrationType(type);

            // Import Zero Touch libs
            var functionGroups = LibraryServices.GetAllFunctionGroups();
            AddZeroTouchNodesToSearch(functionGroups);
#if DEBUG_LIBRARY
            DumpLibrarySnapshot(functionGroups);
#endif

            // Load Packages
            PackageLoader.DoCachedPackageUninstalls(preferences);
            PackageLoader.LoadPackagesIntoDynamo(
                preferences,
                LibraryServices,
                Loader,
                Context,
                IsTestMode,
                CustomNodeManager);

            // Load local custom nodes
            CustomNodeManager.AddUninitializedCustomNodesInPath(DynamoPathManager.Instance.UserDefinitions, IsTestMode);
            CustomNodeManager.AddUninitializedCustomNodesInPath(DynamoPathManager.Instance.CommonDefinitions, IsTestMode);
        }

        private void InitializeInstrumentationLogger()
        {
            if (IsTestMode == false)
                InstrumentationLogger.Start(this);
        }

        private static void InitializePreferences(IPreferences preferences)
        {
            BaseUnit.LengthUnit = preferences.LengthUnit;
            BaseUnit.AreaUnit = preferences.AreaUnit;
            BaseUnit.VolumeUnit = preferences.VolumeUnit;
            BaseUnit.NumberFormat = preferences.NumberFormat;
        }

        /// <summary>
        /// Responds to property update notifications on the preferences,
        /// and synchronizes with the Units Manager.
        /// </summary>
        /// <param name="sender"></param>
        /// <param name="e"></param>
        //TODO(Steve): See if we can't just do this in PreferenceSettings by making the properties directly access BaseUnit
        private void PreferenceSettings_PropertyChanged(object sender, PropertyChangedEventArgs e)
        {
            switch (e.PropertyName)
            {
                case "LengthUnit":
                    BaseUnit.LengthUnit = PreferenceSettings.LengthUnit;
                    break;
                case "AreaUnit":
                    BaseUnit.AreaUnit = PreferenceSettings.AreaUnit;
                    break;
                case "VolumeUnit":
                    BaseUnit.VolumeUnit = PreferenceSettings.VolumeUnit;
                    break;
                case "NumberFormat":
                    BaseUnit.NumberFormat = PreferenceSettings.NumberFormat;
                    break;
            }
        }

        #endregion

        #region engine management

        /// <summary>
        ///     Registers (or re-registers) a Custom Node definition with the DesignScript VM,
        ///     so that instances of the custom node can be evaluated.
        /// </summary>
        /// <param name="definition"></param>
        private void RegisterCustomNodeDefinitionWithEngine(CustomNodeDefinition definition)
        {
            EngineController.GenerateGraphSyncDataForCustomNode(
                Workspaces.OfType<HomeWorkspaceModel>().SelectMany(ws => ws.Nodes),
                definition,
                DebugSettings.VerboseLogging);

            MarkAllDependenciesAsModified(definition);
        }

        /// <summary>
        /// Get all function instances or directly or indrectly dependo on the 
        /// specified function definition and mark them as modified so that 
        /// their values will be re-queryed.
        /// </summary>
        /// <param name="functionId"></param>
        /// <returns></returns>
        private void MarkAllDependenciesAsModified(CustomNodeDefinition def)
        {
            var homeWorkspace = Workspaces.OfType<HomeWorkspaceModel>().FirstOrDefault();
            if (homeWorkspace == null)
                return;

            var dependencies = CustomNodeManager.GetAllDependenciesGuids(def);
            var funcNodes = homeWorkspace.Nodes.OfType<Function>();
            var dirtyNodes = funcNodes.Where(n => dependencies.Contains(n.Definition.FunctionId));
            homeWorkspace.MarkNodesAsModified(dirtyNodes);
        }

        /// <summary>
        /// Call this method to reset the virtual machine, avoiding a race 
        /// condition by using a thread join inside the vm executive.
        /// TODO(Luke): Push this into a resync call with the engine controller
        /// </summary>
        /// <param name="markNodesAsDirty">Set this parameter to true to force 
        ///     reset of the execution substrait. Note that setting this parameter 
        ///     to true will have a negative performance impact.</param>
        public virtual void ResetEngine(bool markNodesAsDirty = false)
        {
            ResetEngineInternal();
            foreach (var workspaceModel in Workspaces.OfType<HomeWorkspaceModel>())
                workspaceModel.ResetEngine(EngineController, markNodesAsDirty);
        }

        protected void ResetEngineInternal()
        {
            if (EngineController != null)
            {
                EngineController.MessageLogged -= LogMessage;
                EngineController.Dispose();
                EngineController = null;
            }

            var geomFactory = DynamoPathManager.Instance.GeometryFactory;
            EngineController = new EngineController(
                LibraryServices,
                geomFactory,
                DebugSettings.VerboseLogging);
            EngineController.MessageLogged += LogMessage;

            foreach (var def in CustomNodeManager.LoadedDefinitions)
                RegisterCustomNodeDefinitionWithEngine(def);
        }

        /// <summary>
        ///     Forces an evaluation of the current workspace by resetting the DesignScript VM.
        /// </summary>
        public void ForceRun()
        {
            Logger.Log("Beginning engine reset");
            ResetEngine(true);
            Logger.Log("Reset complete");
            
            ((HomeWorkspaceModel)CurrentWorkspace).Run();
        }

        #endregion

        #region save/load

        /// <summary>
        ///     Opens a Dynamo workspace from a path to an Xml file on disk.
        /// </summary>
        /// <param name="xmlPath"></param>
        public void OpenFileFromPath(string xmlPath)
        {
            var xmlDoc = new XmlDocument();
            xmlDoc.Load(xmlPath);

            WorkspaceInfo workspaceInfo;
            if (WorkspaceInfo.FromXmlDocument(xmlDoc, xmlPath, IsTestMode, Logger, out workspaceInfo))
            {
                if (MigrationManager.ProcessWorkspace(workspaceInfo, xmlDoc, IsTestMode, NodeFactory))
                {
                    WorkspaceModel ws;
                    if (OpenFile(workspaceInfo, xmlDoc, out ws))
                    {
                        AddWorkspace(ws);
                        CurrentWorkspace = ws;
                        return;
                    }
                }
            }
            Logger.LogError("Could not open workspace at: " + xmlPath);
        }

        private bool OpenFile(WorkspaceInfo workspaceInfo, XmlDocument xmlDoc, out WorkspaceModel workspace)
        {
            CustomNodeManager.AddUninitializedCustomNodesInPath(
                Path.GetDirectoryName(workspaceInfo.FileName),
                IsTestMode);

            var result = workspaceInfo.IsCustomNodeWorkspace
                ? CustomNodeManager.OpenCustomNodeWorkspace(xmlDoc, workspaceInfo, IsTestMode, out workspace)
                : OpenHomeWorkspace(xmlDoc, workspaceInfo, out workspace);

            workspace.OnCurrentOffsetChanged(
                this,
                new PointEventArgs(new Point2D(workspaceInfo.X, workspaceInfo.Y)));

            return result;
        }

        private bool OpenHomeWorkspace(
            XmlDocument xmlDoc, WorkspaceInfo workspaceInfo, out WorkspaceModel workspace)
        {
            var nodeGraph = NodeGraph.LoadGraphFromXml(xmlDoc, NodeFactory);

            var newWorkspace = new HomeWorkspaceModel(
                EngineController,
                Scheduler,
                NodeFactory,
                Utils.LoadTraceDataFromXmlDocument(xmlDoc),
                nodeGraph.Nodes,
                nodeGraph.Notes,
<<<<<<< HEAD
                workspaceInfo.X,
                workspaceInfo.Y,
                DebugSettings.VerboseLogging, IsTestMode, workspaceInfo.FileName);
=======
                workspaceInfo,
                DebugSettings.VerboseLogging, 
                IsTestMode, 
                nodeGraph.ElementResolver
               );
>>>>>>> e0e33022

            RegisterHomeWorkspace(newWorkspace);
            
            workspace = newWorkspace;

            return true;
        }

        private void RegisterHomeWorkspace(HomeWorkspaceModel newWorkspace)
        {
            newWorkspace.EvaluationCompleted += OnEvaluationCompleted;
            newWorkspace.Disposed += () =>
            {
                newWorkspace.EvaluationCompleted -= OnEvaluationCompleted;
            };
        }

        #endregion

        #region internal methods

        internal void PostUIActivation(object parameter)
        {
            Logger.Log(Properties.Resources.WelcomeMessage);
        }

        internal void DeleteModelInternal(List<ModelBase> modelsToDelete)
        {
            if (null == CurrentWorkspace)
                return;

            OnDeletionStarted(this, EventArgs.Empty);

            CurrentWorkspace.RecordAndDeleteModels(modelsToDelete);

            var selection = DynamoSelection.Instance.Selection;
            foreach (ModelBase model in modelsToDelete)
            {
                selection.Remove(model); // Remove from selection set.
                var node = model as NodeModel;
                if (node != null)
                    node.Dispose();
            }

            OnDeletionComplete(this, EventArgs.Empty);
        }

        internal void DumpLibraryToXml(object parameter)
        {
            string directory = DynamoPathManager.Instance.Logs;
            string fileName = String.Format("LibrarySnapshot_{0}.xml", DateTime.Now.ToString("yyyyMMddHmmss"));
            string fullFileName = Path.Combine(directory, fileName);

            SearchModel.DumpLibraryToXml(fullFileName);

            Logger.Log(string.Format(Properties.Resources.LibraryIsDumped, fullFileName));
        }

        internal bool CanDumpLibraryToXml(object obj)
        {
            return true;
        }

        #endregion

        #region public methods

        /// <summary>
        ///     Add a new HomeWorkspace and set as current
        /// </summary>
        public void AddHomeWorkspace()
        {
            var defaultWorkspace = new HomeWorkspaceModel(
                EngineController,
                Scheduler,
                NodeFactory,
                DebugSettings.VerboseLogging,
                IsTestMode,string.Empty);

            RegisterHomeWorkspace(defaultWorkspace);
            AddWorkspace(defaultWorkspace);
            CurrentWorkspace = defaultWorkspace;
        }

        /// <summary>
        ///     Add a new, visible Custom Node workspace to Dynamo
        /// </summary>
        /// <param name="workspace"></param>
        public void AddCustomNodeWorkspace(CustomNodeWorkspaceModel workspace)
        {
            AddWorkspace(workspace);
        }

        /// <summary>
        ///     Remove a workspace from the dynamo model.
        /// </summary>
        /// <param name="workspace"></param>
        public void RemoveWorkspace(WorkspaceModel workspace)
        {
            if (_workspaces.Remove(workspace))
            {
                if (workspace is HomeWorkspaceModel)
                    workspace.Dispose();
                OnWorkspaceRemoved(workspace);
            }
        }

        /// <summary>
        ///     Opens an existing custom node workspace.
        /// </summary>
        /// <param name="guid"></param>
        /// <returns></returns>
        public bool OpenCustomNodeWorkspace(Guid guid)
        {
            CustomNodeWorkspaceModel customNodeWorkspace;
            if (CustomNodeManager.TryGetFunctionWorkspace(guid, IsTestMode, out customNodeWorkspace))
            {
                if (!Workspaces.OfType<CustomNodeWorkspaceModel>().Contains(customNodeWorkspace))
                    AddWorkspace(customNodeWorkspace);
                CurrentWorkspace = customNodeWorkspace;
            }
            return false;
        }

        /// <summary>
        ///     Adds a node to the current workspace.
        /// </summary>
        /// <param name="node"></param>
        /// <param name="centered"></param>
        public void AddNodeToCurrentWorkspace(NodeModel node, bool centered)
        {
            CurrentWorkspace.AddNode(node, centered);
            
            //TODO(Steve): This should be moved to WorkspaceModel.AddNode when all workspaces have their own selection -- MAGN-5707
            DynamoSelection.Instance.ClearSelection();
            DynamoSelection.Instance.Selection.Add(node);

            //TODO(Steve): Make sure we're not missing something with TransformCoordinates. -- MAGN-5708
        }
        
        /// <summary>
        /// Copy selected ISelectable objects to the clipboard.
        /// </summary>
        public void Copy()
        {
            ClipBoard.Clear();

            foreach (
                var el in
                    DynamoSelection.Instance.Selection.OfType<ModelBase>()
                        .Where(el => !ClipBoard.Contains(el)))
            {
                ClipBoard.Add(el);

                if (!(el is NodeModel))
                    continue;

                var node = el as NodeModel;
                var connectors =
                    node.InPorts.Concat(node.OutPorts).SelectMany(port => port.Connectors)
                        .Where(
                            connector =>
                                connector.End != null && connector.End.Owner.IsSelected
                                    && !ClipBoard.Contains(connector));

                ClipBoard.AddRange(connectors);
            }
        }

        /// <summary>
        ///     Paste ISelectable objects from the clipboard to the workspace.
        /// </summary>
        public void Paste()
        {
            //clear the selection so we can put the
            //paste contents in
            DynamoSelection.Instance.ClearSelection();

            //make a lookup table to store the guids of the
            //old nodes and the guids of their pasted versions
            var nodeLookup = new Dictionary<Guid, NodeModel>();

            //make a list of all newly created models so that their
            //creations can be recorded in the undo recorder.
            var createdModels = new List<ModelBase>();

            var nodes = ClipBoard.OfType<NodeModel>();
            var connectors = ClipBoard.OfType<ConnectorModel>();
            var notes = ClipBoard.OfType<NoteModel>();

            var minX = Double.MaxValue;
            var minY = Double.MaxValue;

            // Create the new NoteModel's
            var newNoteModels = new List<NoteModel>();
            foreach (var note in notes)
            {
                newNoteModels.Add(new NoteModel(note.X, note.Y, note.Text, Guid.NewGuid()));

                minX = Math.Min(note.X, minX);
                minY = Math.Min(note.Y, minY);
            }

            var xmlDoc = new XmlDocument();

            // Create the new NodeModel's
            var newNodeModels = new List<NodeModel>();
            foreach (var node in nodes)
            {
                NodeModel newNode;

                if (CurrentWorkspace is HomeWorkspaceModel && (node is Symbol || node is Output))
                {
                    var symbol = (node is Symbol
                        ? (node as Symbol).InputSymbol
                        : (node as Output).Symbol);
                    var code = (string.IsNullOrEmpty(symbol) ? "x" : symbol) + ";";
                    newNode = new CodeBlockNodeModel(code, node.X, node.Y, LibraryServices);
                }
                else
                {
                    var dynEl = node.Serialize(xmlDoc, SaveContext.Copy);
                    newNode = NodeFactory.CreateNodeFromXml(dynEl, SaveContext.Copy);
                }

                newNode.ArgumentLacing = node.ArgumentLacing;
                if (!string.IsNullOrEmpty(node.NickName))
                    newNode.NickName = node.NickName;

                nodeLookup.Add(node.GUID, newNode);

                newNodeModels.Add( newNode );

                minX = Math.Min(node.X, minX);
                minY = Math.Min(node.Y, minY);
            }

            // Move all of the notes and nodes such that they are aligned with
            // the top left of the workspace
            var workspaceX = -CurrentWorkspace.X / CurrentWorkspace.Zoom;
            var workspaceY = -CurrentWorkspace.Y / CurrentWorkspace.Zoom;

            // Provide a small offset when pasting so duplicate pastes aren't directly on top of each other
            CurrentWorkspace.IncrementPasteOffset();

            var shiftX = workspaceX - minX + CurrentWorkspace.CurrentPasteOffset;
            var shiftY = workspaceY - minY + CurrentWorkspace.CurrentPasteOffset;

            foreach (var model in newNodeModels.Concat<ModelBase>(newNoteModels))
            {
                model.X = model.X + shiftX;
                model.Y = model.Y + shiftY;
            }

            // Add the new NodeModel's to the Workspace
            foreach (var newNode in newNodeModels)
            {
                CurrentWorkspace.AddNode(newNode, false);
                createdModels.Add(newNode);
                AddToSelection(newNode);
            }

            // TODO: is this required?
            OnRequestLayoutUpdate(this, EventArgs.Empty);

            // Add the new NoteModel's to the Workspace
            foreach (var newNote in newNoteModels)
            {
                CurrentWorkspace.AddNote(newNote, false);
                createdModels.Add(newNote);
                AddToSelection(newNote);
            }

            NodeModel start;
            NodeModel end;
            var newConnectors =
                from c in connectors

                // If the guid is in nodeLookup, then we connect to the new pasted node. Otherwise we
                // re-connect to the original.
                let startNode =
                    nodeLookup.TryGetValue(c.Start.Owner.GUID, out start)
                        ? start
                        : CurrentWorkspace.Nodes.FirstOrDefault(x => x.GUID == c.Start.Owner.GUID)
                let endNode =
                    nodeLookup.TryGetValue(c.End.Owner.GUID, out end)
                        ? end
                        : CurrentWorkspace.Nodes.FirstOrDefault(x => x.GUID == c.End.Owner.GUID)
                
                // Don't make a connector if either end is null.
                where startNode != null && endNode != null
                select
                    ConnectorModel.Make(startNode, endNode, c.Start.Index, c.End.Index);

            createdModels.AddRange(newConnectors);

            // Record models that are created as part of the command.
            CurrentWorkspace.RecordCreatedModels(createdModels);
        }

        /// <summary>
        ///     Add an ISelectable object to the selection.
        /// </summary>
        /// <param name="parameters">The object to add to the selection.</param>
        public void AddToSelection(object parameters)
        {
            var node = parameters as NodeModel;
            
            //don't add if the object is null
            if (node == null)
                return;

            if (!node.IsSelected)
            {
                if (!DynamoSelection.Instance.Selection.Contains(node))
                    DynamoSelection.Instance.Selection.Add(node);
            }
        }

        /// <summary>
        ///     Clear the workspace. Removes all nodes, notes, and connectors from the current workspace.
        /// </summary>
        public void ClearCurrentWorkspace()
        {
            OnWorkspaceClearing(this, EventArgs.Empty);

            CurrentWorkspace.Clear();

            //don't save the file path
            CurrentWorkspace.FileName = "";
            CurrentWorkspace.HasUnsavedChanges = false;
            CurrentWorkspace.WorkspaceVersion = AssemblyHelper.GetDynamoVersion();

            OnWorkspaceCleared(this, EventArgs.Empty);
        }
        
        #endregion

        #region private methods

        private void LogMessage(ILogMessage obj)
        {
            Logger.Log(obj);
        }

#if DEBUG_LIBRARY
        private void DumpLibrarySnapshot(IEnumerable<DSEngine.FunctionGroup> functionGroups)
        {
            if (null == functionGroups)
                return;

            var descriptions =
                functionGroups.Select(functionGroup => functionGroup.Functions.ToList())
                    .Where(functions => functions.Any())
                    .SelectMany(
                        functions => 
                            (from function in functions
                             where function.IsVisibleInLibrary
                             let displayString = function.UserFriendlyName
                             where !displayString.Contains("GetType")
                             select string.IsNullOrEmpty(function.Namespace)
                                ? ""
                                : function.Namespace + "." + function.Signature + "\n"));
            
            var sb = string.Join("\n", descriptions);

            Logger.Log(sb, LogLevel.File);
        }
#endif

        private void AddNodeTypeToSearch(TypeLoadData typeLoadData)
        {
            if (!typeLoadData.IsDSCompatible || typeLoadData.IsDeprecated || typeLoadData.IsHidden
                || typeLoadData.IsMetaNode)
            {
                return;
            }

            SearchModel.Add(new NodeModelSearchElement(typeLoadData));
        }

        private void AddZeroTouchNodesToSearch(IEnumerable<FunctionGroup> functionGroups)
        {
            foreach (var funcGroup in functionGroups)
                AddZeroTouchNodeToSearch(funcGroup);
        }

        private void AddZeroTouchNodeToSearch(FunctionGroup funcGroup)
        {
            foreach (var functionDescriptor in funcGroup.Functions)
            {
                AddZeroTouchNodeToSearch(functionDescriptor);
            }
        }

        private void AddZeroTouchNodeToSearch(FunctionDescriptor functionDescriptor)
        {
            if (functionDescriptor.IsVisibleInLibrary && !functionDescriptor.DisplayName.Contains("GetType"))
            {
                SearchModel.Add(new ZeroTouchSearchElement(functionDescriptor));
            }
        }

        /// <summary>
        ///     Adds a workspace to the dynamo model.
        /// </summary>
        /// <param name="workspace"></param>
        private void AddWorkspace(WorkspaceModel workspace)
        {
            if (workspace == null) return;
            
            Action savedHandler = () => OnWorkspaceSaved(workspace);
            workspace.WorkspaceSaved += savedHandler;
            workspace.MessageLogged += LogMessage;
            workspace.PropertyChanged += OnWorkspacePropertyChanged;
            workspace.Disposed += () =>
            {
                workspace.WorkspaceSaved -= savedHandler;
                workspace.MessageLogged -= LogMessage;
                workspace.PropertyChanged -= OnWorkspacePropertyChanged;
            };

            _workspaces.Add(workspace);
            OnWorkspaceAdded(workspace);
        }
        enum ButtonId
        {
            Ok = 43420,
            Cancel,
            DownloadLatest,
            Proceed,
            Submit
        }

        /// <summary>
        /// Call this method to display a message box when a file of an older 
        /// version cannot be opened by the current version of Dynamo.
        /// </summary>
        /// <param name="fullFilePath"></param>
        /// <param name="fileVersion">Version of the input file.</param>
        /// <param name="currVersion">Current version of the Dynamo.</param>
        private void DisplayObsoleteFileMessage(string fullFilePath, Version fileVersion, Version currVersion)
        {
            var fileVer = ((fileVersion != null) ? fileVersion.ToString() : "Unknown");
            var currVer = ((currVersion != null) ? currVersion.ToString() : "Unknown");

            InstrumentationLogger.LogPiiInfo(
                "ObsoleteFileMessage",
                fullFilePath + " :: fileVersion:" + fileVer + " :: currVersion:" + currVer);

            string summary = Properties.Resources.FileCannotBeOpened;
            var description =
                string.Format(
                    Properties.Resources.ObsoleteFileDescription,
                    fullFilePath,
                    fileVersion,
                    currVersion);

            const string imageUri = "/DynamoCoreWpf;component/UI/Images/task_dialog_obsolete_file.png";
            var args = new TaskDialogEventArgs(
                new Uri(imageUri, UriKind.Relative),
                Properties.Resources.ObsoleteFileTitle,
                summary,
                description);

            args.AddRightAlignedButton((int)ButtonId.Ok, Properties.Resources.OKButton);

            OnRequestTaskDialog(null, args);
        }

        /// <summary>
        /// Call this method to display an error message in an event when live 
        /// runner throws an exception that is not handled anywhere else. This 
        /// message instructs user to save their work and restart Dynamo.
        /// </summary>
        /// <param name="exception">The exception to display.</param>
        private TaskDialogEventArgs DisplayEngineFailureMessage(Exception exception)
        {
            StabilityTracking.GetInstance().NotifyCrash();
            InstrumentationLogger.LogAnonymousEvent("EngineFailure", "Stability");

            if (exception != null)
            {
                InstrumentationLogger.LogException(exception);
            }

            string summary = Properties.Resources.UnhandledExceptionSummary;

            string description = (exception is HeapCorruptionException)
                ? exception.Message
                : @Properties.Resources.ExceptionIsNotHeapCorruptionDescription;

            const string imageUri = "/DynamoCoreWpf;component/UI/Images/task_dialog_crash.png";
            var args = new TaskDialogEventArgs(
                new Uri(imageUri, UriKind.Relative),
                Properties.Resources.UnhandledExceptionTitle,
                summary,
                description);

            args.AddRightAlignedButton((int)ButtonId.Submit, Properties.Resources.SubmitBugButton);
            args.AddRightAlignedButton((int)ButtonId.Ok, Properties.Resources.ArggOKButton);
            args.Exception = exception;

            OnRequestTaskDialog(null, args);
            if (args.ClickedButtonId == (int)ButtonId.Submit)
                OnRequestBugReport();

            return args;
        }

        /// <summary>
        /// Displays file open error dialog if the file is of a future version than the currently installed version
        /// </summary>
        /// <param name="fullFilePath"></param>
        /// <param name="fileVersion"></param>
        /// <param name="currVersion"></param>
        /// <returns> true if the file must be opened and false otherwise </returns>
        private bool DisplayFutureFileMessage(string fullFilePath, Version fileVersion, Version currVersion)
        {
            var fileVer = ((fileVersion != null) ? fileVersion.ToString() : Properties.Resources.UnknownVersion);
            var currVer = ((currVersion != null) ? currVersion.ToString() : Properties.Resources.UnknownVersion);

            InstrumentationLogger.LogPiiInfo("FutureFileMessage", fullFilePath +
                " :: fileVersion:" + fileVer + " :: currVersion:" + currVer);

            string summary = Properties.Resources.FutureFileSummary;
            var description = string.Format(Properties.Resources.FutureFileDescription, fullFilePath, fileVersion, currVersion);

            const string imageUri = "/DynamoCoreWpf;component/UI/Images/task_dialog_future_file.png";
            var args = new TaskDialogEventArgs(
                new Uri(imageUri, UriKind.Relative),
                Properties.Resources.FutureFileTitle, summary, description) { ClickedButtonId = (int)ButtonId.Cancel };

            args.AddRightAlignedButton((int)ButtonId.Cancel, Properties.Resources.CancelButton);
            args.AddRightAlignedButton((int)ButtonId.DownloadLatest, Properties.Resources.DownloadLatestButton);
            args.AddRightAlignedButton((int)ButtonId.Proceed, Properties.Resources.ProceedButton);

            OnRequestTaskDialog(null, args);
            if (args.ClickedButtonId == (int)ButtonId.DownloadLatest)
            {
                // this should be an event on DynamoModel
                OnRequestDownloadDynamo();
                return false;
            }

            return args.ClickedButtonId == (int)ButtonId.Proceed;
        }

        private void OnWorkspacePropertyChanged(object sender, PropertyChangedEventArgs args)
        {
            if (args.PropertyName == "RunEnabled")
                OnPropertyChanged("RunEnabled");
        }

        #endregion
    }
}<|MERGE_RESOLUTION|>--- conflicted
+++ resolved
@@ -887,17 +887,10 @@
                 Utils.LoadTraceDataFromXmlDocument(xmlDoc),
                 nodeGraph.Nodes,
                 nodeGraph.Notes,
-<<<<<<< HEAD
-                workspaceInfo.X,
-                workspaceInfo.Y,
-                DebugSettings.VerboseLogging, IsTestMode, workspaceInfo.FileName);
-=======
                 workspaceInfo,
                 DebugSettings.VerboseLogging, 
-                IsTestMode, 
-                nodeGraph.ElementResolver
+                IsTestMode
                );
->>>>>>> e0e33022
 
             RegisterHomeWorkspace(newWorkspace);
             
