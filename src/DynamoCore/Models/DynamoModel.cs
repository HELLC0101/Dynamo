--- conflicted
+++ resolved
@@ -47,16 +47,11 @@
         public static readonly int MAX_TESSELLATION_DIVISIONS_DEFAULT = 128;
 
         #region private members
-<<<<<<< HEAD
         
         //For caching of search elements
         List<LibraryItem> allLibraryItems;
 
-=======
-
-        private readonly string geometryFactoryPath;
->>>>>>> 62f53bda
-        private WorkspaceModel currentWorkspace;
+        private readonly string geometryFactoryPath;        private WorkspaceModel currentWorkspace;
         
         #endregion
 
