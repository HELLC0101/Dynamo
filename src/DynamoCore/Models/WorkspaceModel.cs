--- conflicted
+++ resolved
@@ -22,7 +22,6 @@
 {
     public abstract class WorkspaceModel : NotificationObject, ILocatable, IUndoRedoRecorderClient, ILogSource, IDisposable
     {
-<<<<<<< HEAD
         public const double ZOOM_MAXIMUM = 4.0;
         public const double ZOOM_MINIMUM = 0.01;
 
@@ -45,29 +44,6 @@
         private readonly ObservableCollection<NoteModel> notes;
         private readonly UndoRedoRecorder undoRecorder;
         private IEnumerable<KeyValuePair<Guid, List<string>>> preloadedTraceData;
-=======
-        public static readonly double ZOOM_MAXIMUM = 4.0;
-        public static readonly double ZOOM_MINIMUM = 0.01;
-
-        #region internal members
-
-        internal readonly NodeFactory NodeFactory;
-        public DynamoModel DynamoModel { get; private set; }
-
-        private string _fileName;
-        private string _name;
-        private double _height = 100;
-        private double _width = 100;
-        private double _x;
-        private double _y;
-        private double _zoom = 1.0;
-        private DateTime _lastSaved;
-        private string _author = "None provided";
-        private string _description = "";
-        private string _category = "";
-        private bool _hasUnsavedChanges;
-        private bool _isCurrentSpace;
->>>>>>> 95d40a5d
 
         #endregion
 
@@ -221,7 +197,6 @@
             }
         }
 
-<<<<<<< HEAD
         //TODO(Steve): split these into IEnumerable and INotifyCollectionChanged, so that external components can't mutate
 
         /// <summary>
@@ -238,14 +213,6 @@
         ///     All of the notes currently in the workspace.
         /// </summary>
         public ObservableCollection<NoteModel> Notes { get { return notes; } }
-=======
-        public ObservableCollection<NodeModel> Nodes { get; private set; }
-
-        public ObservableCollection<ConnectorModel> Connectors { get; private set; }
-
-        public ObservableCollection<NoteModel> Notes { get; private set; }
->>>>>>> 95d40a5d
-
         /// <summary>
         ///     Path to the file this workspace is associated with. If null or empty, this workspace has never been saved.
         /// </summary>
@@ -985,7 +952,6 @@
                 codeBlockNode = new CodeBlockNodeModel(
                     code,
                     nodeId,
-                    this,
                     totalX/nodeCount,
                     totalY/nodeCount);
                 UndoRecorder.RecordCreationForUndo(codeBlockNode);
