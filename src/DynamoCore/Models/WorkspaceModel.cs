﻿using System;
using System.Collections.Generic;
using System.Collections.ObjectModel;
using System.Collections.Specialized;
using System.ComponentModel;
using System.Diagnostics;
using System.IO;
using System.Linq;
using System.Xml;
using System.Globalization;
using Dynamo.Core;
using Dynamo.DSEngine;
using Dynamo.Interfaces;
using Dynamo.Nodes;
using Dynamo.Selection;
using Dynamo.Utilities;

using String = System.String;
using Utils = Dynamo.Nodes.Utilities;

namespace Dynamo.Models
{
    public abstract class WorkspaceModel : NotificationObject, ILocatable, IUndoRedoRecorderClient, ILogSource, IDisposable
    {
        public const double ZOOM_MAXIMUM = 4.0;
        public const double ZOOM_MINIMUM = 0.01;

        #region private members
        
        private string fileName;
        private string name;
        private double height = 100;
        private double width = 100;
        private double x;
        private double y;
        private double zoom = 1.0;
        private DateTime lastSaved;
        private string author = "None provided";
        private string description = "";
        private string category = "";
        private bool hasUnsavedChanges;
        private readonly ObservableCollection<NodeModel> nodes;
        private readonly ObservableCollection<NoteModel> notes;
        private readonly UndoRedoRecorder undoRecorder;

        #endregion

        #region events

        /// <summary>
        /// TODO
        /// </summary>
        /// <param name="model"></param>
        public delegate void WorkspaceSavedEvent(WorkspaceModel model);

        /// <summary>
        /// TODO
        /// </summary>
        public event NodeEventHandler RequestNodeCentered;
        
        /// <summary>
        /// TODO
        /// </summary>
        /// <param name="sender"></param>
        /// <param name="e"></param>
        public virtual void OnRequestNodeCentered(object sender, ModelEventArgs e)
        {
            if (RequestNodeCentered != null)
                RequestNodeCentered(this, e);
        }

        /// <summary>
        /// TODO
        /// </summary>
        /// <param name="sender"></param>
        /// <param name="e"></param>
        public delegate void ZoomEventHandler(object sender, EventArgs e);
        
        /// <summary>
        /// TODO
        /// </summary>
        public event ZoomEventHandler ZoomChanged;

        /// <summary>
        /// Used during open and workspace changes to set the zoom of the workspace
        /// </summary>
        /// <param name="sender"></param>
        /// <param name="e"></param>
        public virtual void OnZoomChanged(object sender, ZoomEventArgs e)
        {
            if (ZoomChanged != null)
            {
                //Debug.WriteLine(string.Format("Setting zoom to {0}", e.Zoom));
                ZoomChanged(this, e); 
            }
        }

        /// <summary>
        /// TODO
        /// </summary>
        /// <param name="sender"></param>
        /// <param name="e"></param>
        public delegate void PointEventHandler(object sender, EventArgs e);

        /// <summary>
        /// TODO
        /// </summary>
        public event PointEventHandler CurrentOffsetChanged;

        /// <summary>
        /// Used during open and workspace changes to set the location of the workspace
        /// </summary>
        /// <param name="sender"></param>
        /// <param name="e"></param>
        public virtual void OnCurrentOffsetChanged(object sender, PointEventArgs e)
        {
            if (CurrentOffsetChanged != null)
            {
                Debug.WriteLine("Setting current offset to {0}", e.Point);
                CurrentOffsetChanged(this, e);
            }
        }

        /// <summary>
        /// TODO
        /// </summary>
        public event Action WorkspaceSaved;
        protected virtual void OnWorkspaceSaved()
        {
            LastSaved = DateTime.Now;
            HasUnsavedChanges = false;

            if (WorkspaceSaved != null)
                WorkspaceSaved();
        }

        /// <summary>
        /// 
        /// </summary>
        public event Action<NodeModel> NodeAdded;
        protected virtual void OnNodeAdded(NodeModel obj)
        {
            var handler = NodeAdded;
            if (handler != null) handler(obj);
        }

        /// <summary>
        /// TODO
        /// </summary>
        public event Action<ConnectorModel> ConnectorAdded;
        protected virtual void OnConnectorAdded(ConnectorModel obj)
        {
            obj.Deleted += () => OnConnectorDeleted(obj);
            var handler = ConnectorAdded;
            if (handler != null) handler(obj);
        }

        /// <summary>
        /// TODO
        /// </summary>
        public event Action<ConnectorModel> ConnectorDeleted;
        protected virtual void OnConnectorDeleted(ConnectorModel obj)
        {
            var handler = ConnectorDeleted;
            if (handler != null) handler(obj);
        }
        #endregion

        #region public properties

        /// <summary>
        ///     The date of the last save.
        /// </summary>
        public DateTime LastSaved
        {
            get { return lastSaved; }
            set
            {
                lastSaved = value;
                RaisePropertyChanged("LastSaved");
            }
        }

        /// <summary>
        ///     A description of the workspace
        /// </summary>
        public string Author
        {
            get { return author; }
            set
            {
                author = value;
                RaisePropertyChanged("Author");
            }
        }

        /// <summary>
        ///     Are there unsaved changes in the workspace?
        /// </summary>
        public bool HasUnsavedChanges
        {
            get { return hasUnsavedChanges; }
            set
            {
                hasUnsavedChanges = value;
                RaisePropertyChanged("HasUnsavedChanges");
            }
        }

        /// <summary>
        ///     All of the nodes currently in the workspace.
        /// </summary>
        public ObservableCollection<NodeModel> Nodes { get { return nodes; } }

        /// <summary>
        ///     All of the connectors currently in the workspace.
        /// </summary>
        public IEnumerable<ConnectorModel> Connectors
        {
            get
            {
                return nodes.SelectMany(
                    node => node.OutPorts.SelectMany(port => port.Connectors))
                    .Distinct();
            }
        }

        /// <summary>
        ///     All of the notes currently in the workspace.
        /// </summary>
        public ObservableCollection<NoteModel> Notes { get { return notes; } }
        /// <summary>
        ///     Path to the file this workspace is associated with. If null or empty, this workspace has never been saved.
        /// </summary>
        public string FileName
        {
            get { return fileName; }
            set
            {
                fileName = value;
                RaisePropertyChanged("FileName");
            }
        }

        /// <summary>
        ///     The name of this workspace.
        /// </summary>
        //TODO(Steve): Investigate whether this is necessary
        public String Name
        {
            get { return name; }
            set
            {
                name = value;
                RaisePropertyChanged("Name");
            }
        }

        /// <summary>
        ///     Get or set the X position of the workspace.
        /// </summary>
        public double X
        {
            get { return x; }
            set
            {
                x = value;
                RaisePropertyChanged("X");
            }
        }

        /// <summary>
        ///     Get or set the Y position of the workspace
        /// </summary>
        public double Y
        {
            get { return y; }
            set
            {
                y = value;
                RaisePropertyChanged("Y");
            }
        }

        public double Zoom
        {
            get { return zoom; }
            set
            {
                zoom = value;
                RaisePropertyChanged("Zoom");
            }
        }

        /// <summary>
        ///     Get the height of the workspace's bounds.
        /// </summary>
        public double Height
        {
            get { return height; }
            set
            {
                height = value;
                RaisePropertyChanged("Height");
            }
        }

        /// <summary>
        ///     Get the width of the workspace's bounds.
        /// </summary>
        public double Width
        {
            get { return width; }
            set
            {
                width = value;
                RaisePropertyChanged("Width");
            }
        }

        /// <summary>
        ///     Get the bounds of the workspace.
        /// </summary>
        public Rect2D Rect
        {
            get { return new Rect2D(x, y, width, height); }
        }

        /// <summary>
        ///     Determine if undo operation is currently possible.
        /// </summary>
        public bool CanUndo
        {
            get { return ((null != undoRecorder) && undoRecorder.CanUndo); }
        }

        /// <summary>
        ///     Determine if redo operation is currently possible.
        /// </summary>
        public bool CanRedo
        {
            get { return ((null != undoRecorder) && undoRecorder.CanRedo); }
        }

        //TODO(Steve): This probably isn't needed inside of WorkspaceModel
        internal Version WorkspaceVersion { get; set; }

        public double CenterX
        {
            get { return 0; }
            set { }
        }

        public double CenterY
        {
            get { return 0; }
            set { }
        }

        /// <summary>
        /// Get the current UndoRedoRecorder that is associated with the current 
        /// WorkspaceModel. Note that external parties should not have the needs 
        /// to access the recorder directly, so this property is exposed just as 
        /// a "temporary solution". Before using this property, consider using 
        /// WorkspaceModel.RecordModelsForUndo method which allows for multiple 
        /// modifications in a single action group.
        /// </summary>
        public UndoRedoRecorder UndoRecorder
        {
            get { return undoRecorder; }
        }

        #endregion

        #region constructors

        protected WorkspaceModel(
            string name, IEnumerable<NodeModel> e, IEnumerable<ConnectorModel> c, IEnumerable<NoteModel> n,
            double x, double y, NodeFactory factory)
        {
            Name = name;

            nodes = new ObservableCollection<NodeModel>(e);
            notes = new ObservableCollection<NoteModel>(n);
            X = x;
            Y = y;

            HasUnsavedChanges = false;
            LastSaved = DateTime.Now;

            WorkspaceVersion = AssemblyHelper.GetDynamoVersion();
            undoRecorder = new UndoRedoRecorder(this);

            NodeFactory = factory;
        }

        public readonly NodeFactory NodeFactory;

        public event Action Disposed;
        public virtual void Dispose()
        {
            var handler = Disposed;
            if (handler != null) 
                handler();
            Disposed = null;
        }

        #endregion

        #region public methods

        public virtual void Clear()
        {
            Log("Clearing workspace...");

            foreach (NodeModel el in Nodes)
            {
                el.Dispose();

                foreach (PortModel p in el.InPorts)
                {
                    for (int i = p.Connectors.Count - 1; i >= 0; i--)
                        p.Connectors[i].Delete();
                }
                foreach (PortModel port in el.OutPorts)
                {
                    for (int i = port.Connectors.Count - 1; i >= 0; i--)
                        port.Connectors[i].Delete();
                }
            }

            Nodes.Clear();
            Notes.Clear();

            ClearUndoRecorder();
            ResetWorkspace();
        }

        /// <summary>
        ///     Save to a specific file path, if the path is null or empty, does nothing.
        ///     If successful, the CurrentWorkspace.FilePath field is updated as a side effect
        /// </summary>
        /// <param name="newPath">The path to save to</param>
        /// <param name="core"></param>
        public virtual bool SaveAs(string newPath, ProtoCore.Core core)
        {
            if (String.IsNullOrEmpty(newPath)) return false;

            Log("Saving " + newPath + "...");
            try
            {
                if (SaveInternal(newPath, core))
                    OnWorkspaceSaved();
            }
            catch (Exception ex)
            {
                //Log(ex);
                Log(ex.Message);
                Log(ex.StackTrace);
                Debug.WriteLine(ex.Message + " : " + ex.StackTrace);
                return false;
            }

            return true;
        }

        /// <summary>
        ///     Adds a node to this workspace.
        /// </summary>
        /// <param name="node"></param>
        /// <param name="centered"></param>
        public void AddNode(NodeModel node, bool centered)
        {
            node.AstUpdated += OnAstUpdated;
            node.ConnectorAdded += OnConnectorAdded;
            node.Disposed += () => { node.AstUpdated -= OnAstUpdated; };

            if (centered)
            {
                var args = new ModelEventArgs(node, true);
                OnRequestNodeCentered(this, args);
            }

            var cbn = node as CodeBlockNodeModel;
            if (cbn != null)
            {
                var firstChange = true;
                PropertyChangedEventHandler codeChangedHandler = (sender, args) =>
                {
                    if (args.PropertyName != "Code") return;
                    
                    if (string.IsNullOrWhiteSpace(cbn.Code))
                    {
                        if (firstChange)
                            RemoveNode(cbn);
                        else
                            RecordAndDeleteModels(new List<ModelBase> { cbn });
                    }
                    firstChange = false;
                };
                cbn.PropertyChanged += codeChangedHandler;
                cbn.Disposed += () => { cbn.PropertyChanged -= codeChangedHandler; };
            }

            nodes.Add(node);
            OnNodeAdded(node);
        }

        /// <summary>
        /// TODO
        /// </summary>
        protected virtual void OnAstUpdated()
        {

        }

        /// <summary>
        ///     Removes a node from this workspace.
        /// </summary>
        /// <param name="model"></param>
        public void RemoveNode(NodeModel model)
        {
            if (nodes.Remove(model))
            {
                model.AstUpdated -= OnAstUpdated;
                model.Dispose();
                OnNodeDeleted(model);
            }
        }

        public event Action<NodeModel> NodeDeleted;

        protected virtual void OnNodeDeleted(NodeModel node)
        {
            var handler = NodeDeleted;
            if (handler != null) handler(node);
        }

        public void AddNote(NoteModel note, bool centered)
        {
            if (centered)
            {
                var args = new ModelEventArgs(note, true);
                OnRequestNodeCentered(this, args);
            }
            Notes.Add(note);
        }

        public NoteModel AddNote(bool centerNote, double xPos, double yPos, string text, Guid id)
        {
            var noteModel = new NoteModel(xPos, yPos, string.IsNullOrEmpty(text) ? "New Note" : text, id);

            //if we have null parameters, the note is being added
            //from the menu, center the view on the note

            if (centerNote)
            {
                var args = new ModelEventArgs(noteModel, true);
                OnRequestNodeCentered(this, args);
            }

            Notes.Add(noteModel);
            return noteModel;
        }

        /// <summary>
        /// Save assuming that the Filepath attribute is set.
        /// </summary>
        public virtual bool Save(ProtoCore.Core core)
        {
            return SaveAs(FileName, core);
        }

        internal void ResetWorkspace()
        {
            ResetWorkspaceCore();
        }

        /// <summary>
        /// Derived workspace classes can choose to override 
        /// this method to perform clean-up specific to them.
        /// </summary>
        /// 
        protected virtual void ResetWorkspaceCore()
        {
        }

        //TODO: Replace all RequestSync calls with RaisePropertyChanged-style system, that way observable collections can catch any changes
        [Obsolete("Use OnModified Event", true)]
        public void DisableReporting()
        {
            foreach (var node in Nodes)
                node.DisableReporting();
        }

        [Obsolete("Use OnModified Event", true)]
        public void EnableReporting()
        {
            foreach (var node in Nodes)
                node.EnableReporting();
        }

        public IEnumerable<NodeModel> GetHangingNodes()
        {
            return
                Nodes.Where(
                    node =>
                        node.OutPortData.Any() && node.OutPorts.Any(port => !port.Connectors.Any()));
        }

        public void ReportPosition()
        {
            RaisePropertyChanged("Position");
        }

        #endregion

        #region private/internal methods

        public event EventHandler Updated;
        public void OnUpdated(EventArgs e)
        {
            if (Updated != null)
                Updated(this, e);
        }

        private bool SaveInternal(string targetFilePath, ProtoCore.Core core)
        {
            // Create the xml document to write to.
            var document = new XmlDocument();
            document.CreateXmlDeclaration("1.0", null, null);
            document.AppendChild(document.CreateElement("Workspace"));

            Utils.SetDocumentXmlPath(document, targetFilePath);

            if (!PopulateXmlDocument(document))
                return false;

            SerializeSessionData(document, core);

            try
            {
                Utils.SetDocumentXmlPath(document, string.Empty);
                document.Save(targetFilePath);
            }
            catch (IOException)
            {
                return false;
            }

            FileName = targetFilePath;
            return true;
        }

        protected virtual bool PopulateXmlDocument(XmlDocument xmlDoc)
        {
            try
            {
                var root = xmlDoc.DocumentElement;
                root.SetAttribute("Version", WorkspaceVersion.ToString());
                root.SetAttribute("X", X.ToString(CultureInfo.InvariantCulture));
                root.SetAttribute("Y", Y.ToString(CultureInfo.InvariantCulture));
                root.SetAttribute("zoom", Zoom.ToString(CultureInfo.InvariantCulture));
                root.SetAttribute("Name", Name);

                var elementList = xmlDoc.CreateElement("Elements");
                //write the root element
                root.AppendChild(elementList);

                foreach (var dynEl in Nodes.Select(el => el.Serialize(xmlDoc, SaveContext.File)))
                    elementList.AppendChild(dynEl);

                //write only the output connectors
                var connectorList = xmlDoc.CreateElement("Connectors");
                //write the root element
                root.AppendChild(connectorList);

                foreach (var el in Nodes)
                {
                    foreach (var port in el.OutPorts)
                    {
                        foreach (
                            var c in
                                port.Connectors.Where(c => c.Start != null && c.End != null))
                        {
                            var connector = xmlDoc.CreateElement(c.GetType().ToString());
                            connectorList.AppendChild(connector);
                            connector.SetAttribute("start", c.Start.Owner.GUID.ToString());
                            connector.SetAttribute("start_index", c.Start.Index.ToString());
                            connector.SetAttribute("end", c.End.Owner.GUID.ToString());
                            connector.SetAttribute("end_index", c.End.Index.ToString());

                            if (c.End.PortType == PortType.Input)
                                connector.SetAttribute("portType", "0");
                        }
                    }
                }

                //save the notes
                var noteList = xmlDoc.CreateElement("Notes"); //write the root element
                root.AppendChild(noteList);
                foreach (var n in Notes)
                {
                    var note = xmlDoc.CreateElement(n.GetType().ToString());
                    noteList.AppendChild(note);
                    note.SetAttribute("text", n.Text);
                    note.SetAttribute("x", n.X.ToString(CultureInfo.InvariantCulture));
                    note.SetAttribute("y", n.Y.ToString(CultureInfo.InvariantCulture));
                }

                return true;
            }
            catch (Exception ex)
            {
                Debug.WriteLine(ex.Message + " : " + ex.StackTrace);
                return false;
            }
        }

        // TODO(Ben): Documentation to come before pull request.
        protected virtual void SerializeSessionData(XmlDocument document, ProtoCore.Core core)
        {
            if (document.DocumentElement == null)
            {
                const string message = "Workspace should have been saved before this";
                throw new InvalidOperationException(message);
            }

            try
            {
                if (core == null) // No execution yet as of this point.
                    return;

                // Selecting all nodes that are either a DSFunction,
                // a DSVarArgFunction or a CodeBlockNodeModel into a list.
                var nodeGuids =
                    Nodes.Where(
                        n => n is DSFunction || n is DSVarArgFunction || n is CodeBlockNodeModel)
                        .Select(n => n.GUID);

                var nodeTraceDataList = core.GetTraceDataForNodes(nodeGuids);

                if (nodeTraceDataList.Any())
                    Utils.SaveTraceDataToXmlDocument(document, nodeTraceDataList);
            }
            catch (Exception exception)
            {
                // We'd prefer file saving process to not crash Dynamo,
                // otherwise user will lose the last hope in retaining data.
                Log(exception.Message);
                Log(exception.StackTrace);
            }
        }

        internal void SendModelEvent(Guid modelGuid, string eventName)
        {
            ModelBase model = GetModelInternal(modelGuid);
            if (null != model)
            {
                RecordModelForModification(model, UndoRecorder);
                if (!model.HandleModelEvent(eventName, undoRecorder))
                {
                    string type = model.GetType().FullName;
                    string message = string.Format(
                        "ModelBase.HandleModelEvent call not handled.\n\n" +
                        "Model type: {0}\n" +
                        "Model GUID: {1}\n" +
                        "Event name: {2}",
                        type, modelGuid, eventName);

                    // All 'HandleModelEvent' calls must be handled by one of 
                    // the ModelBase derived classes that the 'SendModelEvent'
                    // is intended for.
                    throw new InvalidOperationException(message);
                }

                HasUnsavedChanges = true;
            }
        }

        internal void UpdateModelValue(Guid modelGuid, string propertyName, string value)
        {
            ModelBase model = GetModelInternal(modelGuid);
            if (null != model)
            {
                RecordModelForModification(model, UndoRecorder);
                if (!model.UpdateValue(propertyName, value, undoRecorder))
                {
                    string type = model.GetType().FullName;
                    string message = string.Format(
                        "ModelBase.UpdateValue call not handled.\n\n" +
                        "Model type: {0}\n" +
                        "Model GUID: {1}\n" +
                        "Property name: {2}\n" +
                        "Property value: {3}",
                        type, modelGuid, propertyName, value);

                    // All 'UpdateValue' calls must be handled by one of the 
                    // ModelBase derived classes that the 'UpdateModelValue'
                    // is intended for.
                    throw new InvalidOperationException(message);
                }

                HasUnsavedChanges = true;
            }
        }

        [Obsolete("Node to Code not enabled, API subject to change.")]
        internal void ConvertNodesToCodeInternal(Guid nodeId, EngineController engineController, ProtoCore.Core core, bool verboseLogging)
        {
            IEnumerable<NodeModel> selectedNodes =
                DynamoSelection.Instance.Selection.OfType<NodeModel>().Where(n => n.IsConvertible);
            
            if (!selectedNodes.Any())
                return;

            Dictionary<string, string> variableNameMap;
            string code = engineController.ConvertNodesToCode(selectedNodes, out variableNameMap, verboseLogging);

            CodeBlockNodeModel codeBlockNode;

            //UndoRedo Action Group----------------------------------------------
            using (UndoRecorder.BeginActionGroup())
            {
                #region Step I. Delete all nodes and their connections
                //Create two dictionarys to store the details of the external connections that have to 
                //be recreated after the conversion
                var externalInputConnections = new Dictionary<ConnectorModel, string>();
                var externalOutputConnections = new Dictionary<ConnectorModel, string>();

                //Also collect the average X and Y co-ordinates of the different nodes
                var nodeList = selectedNodes.ToList();
                int nodeCount = nodeList.Count;
                double totalX = 0, totalY = 0;
                
                foreach (var node in nodeList) 
                {
                    #region Step I.A. Delete the connections for the node

                    foreach (var connector in node.AllConnectors.ToList())
                    {
                        if (!IsInternalNodeToCodeConnection(connector))
                        {
                            //If the connector is an external connector, the save its details
                            //for recreation later
                            var startNode = connector.Start.Owner;
                            int index = startNode.OutPorts.IndexOf(connector.Start);
                            //We use the varibleName as the connection between the port of the old Node
                            //to the port of the new node.
                            var variableName = startNode.GetAstIdentifierForOutputIndex(index).Value;
                            if (variableNameMap.ContainsKey(variableName))
                                variableName = variableNameMap[variableName];

                            //Store the data in the corresponding dictionary
                            if (startNode == node)
                                externalOutputConnections.Add(connector, variableName);
                            else
                                externalInputConnections.Add(connector, variableName);
                        }

                        //Delete the connector
                        UndoRecorder.RecordDeletionForUndo(connector);
                        connector.Delete();
                    }
                    #endregion

                    #region Step I.B. Delete the node
                    totalX += node.X;
                    totalY += node.Y;
                    UndoRecorder.RecordDeletionForUndo(node);
                    Nodes.Remove(node);
                    #endregion
                }
                #endregion

                #region Step II. Create the new code block node
                codeBlockNode = new CodeBlockNodeModel(
                    code,
                    nodeId,
                    totalX/nodeCount,
                    totalY/nodeCount,
                    core);
                UndoRecorder.RecordCreationForUndo(codeBlockNode);
                Nodes.Add(codeBlockNode);
                #endregion

                #region Step III. Recreate the necessary connections
                ReConnectInputConnections(externalInputConnections, codeBlockNode);
                ReConnectOutputConnections(externalOutputConnections, codeBlockNode);
                #endregion
            }
            //End UndoRedo Action Group------------------------------------------

            // select node
            
            DynamoSelection.Instance.ClearSelection();
            DynamoSelection.Instance.Selection.Add(codeBlockNode);

            OnAstUpdated();
        }
        
        private void MarkUnsaved(
            object sender, NotifyCollectionChangedEventArgs notifyCollectionChangedEventArgs)
        {
            HasUnsavedChanges = true;
        }

        private void MarkUnsavedAndModified(
            object sender, NotifyCollectionChangedEventArgs notifyCollectionChangedEventArgs)
        {
            HasUnsavedChanges = true;
            OnAstUpdated();
        }

        #endregion
        
        #region Undo/Redo Supporting Methods

        internal void Undo()
        {
            if (null != undoRecorder)
                undoRecorder.Undo();
        }

        internal void Redo()
        {
            if (null != undoRecorder)
                undoRecorder.Redo();
        }

        internal void ClearUndoRecorder()
        {
            if (null != undoRecorder)
                undoRecorder.Clear();
        }

        // See RecordModelsForModification below for more details.
        public static void RecordModelForModification(ModelBase model, UndoRedoRecorder recorder)
        {
            if (null != model)
            {
                var models = new List<ModelBase> { model };
                RecordModelsForModification(models, recorder);
            }
        }

        /// <summary>
        /// TODO(Ben): This method is exposed this way for external codes (e.g. 
        /// the DragCanvas) to record models before they are modified. This is 
        /// by no means ideal. The ideal case of course is for ALL codes that 
        /// end up modifying models to be folded back into WorkspaceViewModel in 
        /// the form of commands. These commands then internally record those
        /// affected models before updating them. We need this method to be gone
        /// sooner than later.
        /// </summary>
        /// <param name="models">The models to be recorded for undo.</param>
        /// <param name="recorder"></param>
        internal static void RecordModelsForModification(List<ModelBase> models, UndoRedoRecorder recorder)
        {
            if (null == recorder)
                return;
            if (!ShouldProceedWithRecording(models))
                return;

            using (recorder.BeginActionGroup())
            {
                foreach (var model in models)
                    recorder.RecordModificationForUndo(model);
            }
        }

        public static void RecordModelsForUndo(Dictionary<ModelBase, UndoRedoRecorder.UserAction> models, UndoRedoRecorder recorder)
        {
            if (null == recorder)
                return;
            if (!ShouldProceedWithRecording(models))
                return;

            using (recorder.BeginActionGroup())
            {
                foreach (var modelPair in models)
                {
                    switch (modelPair.Value)
                    {
                        case UndoRedoRecorder.UserAction.Creation:
                            recorder.RecordCreationForUndo(modelPair.Key);
                            break;
                        case UndoRedoRecorder.UserAction.Deletion:
                            recorder.RecordDeletionForUndo(modelPair.Key);
                            break;
                        case UndoRedoRecorder.UserAction.Modification:
                            recorder.RecordModificationForUndo(modelPair.Key);
                            break;
                    }
                }
            }
        }

        internal void RecordCreatedModel(ModelBase model)
        {
            if (null == model) return;

            using (undoRecorder.BeginActionGroup())
            {
                undoRecorder.RecordCreationForUndo(model);
            }
        }

        internal void RecordCreatedModels(List<ModelBase> models)
        {
            if (!ShouldProceedWithRecording(models))
                return; // There's nothing created.

            using (undoRecorder.BeginActionGroup())
            {
                foreach (ModelBase model in models)
                    undoRecorder.RecordCreationForUndo(model);
            }
        }

        internal void RecordAndDeleteModels(List<ModelBase> models)
        {
            if (!ShouldProceedWithRecording(models))
                return; // There's nothing for deletion.

            // Gather a list of connectors first before the nodes they connect
            // to are deleted. We will have to delete the connectors first 
            // before 

            using (undoRecorder.BeginActionGroup()) // Start a new action group.
            {
                foreach (var model in models)
                {
                    if (model is NoteModel)
                    {
                        // Take a snapshot of the note before it goes away.
                        undoRecorder.RecordDeletionForUndo(model);
                        Notes.Remove(model as NoteModel);
                    }
                    else if (model is NodeModel)
                    {
                        // Just to make sure we don't end up deleting nodes from 
                        // another workspace (potentially two issues: the node was 
                        // having its "Workspace" pointing to another workspace, 
                        // or the selection set was not quite set up properly.
                        // 
                        var node = model as NodeModel;
                        Debug.Assert(Nodes.Contains(node));

                        // Note that AllConnectors is duplicated as a separate list 
                        // by calling its "ToList" method. This is the because the 
                        // "Connectors.Remove" will modify "AllConnectors", causing 
                        // the Enumerator in this "foreach" to become invalid.
                        foreach (var conn in node.AllConnectors.ToList())
                        {
                            conn.Delete();
                            undoRecorder.RecordDeletionForUndo(conn);
                        }

                        // Take a snapshot of the node before it goes away.
                        undoRecorder.RecordDeletionForUndo(node);

                        RemoveNode(node);
                    }
                    else if (model is ConnectorModel)
                    {
                        var connector = model as ConnectorModel;
                        undoRecorder.RecordDeletionForUndo(model);
                    }
                }

            } // Conclude the deletion.
        }

        private static bool ShouldProceedWithRecording(List<ModelBase> models)
        {
            if (null == models) 
                return false;
            
            models.RemoveAll(x => x == null);
            return models.Count > 0;
        }

        private static bool ShouldProceedWithRecording(
            Dictionary<ModelBase, UndoRedoRecorder.UserAction> models)
        {
            return (null != models && (models.Count > 0));
        }

        #endregion

        #region IUndoRedoRecorderClient Members

        public void DeleteModel(XmlElement modelData)
        {
            ModelBase model = GetModelForElement(modelData);

            if (model is NoteModel)
                Notes.Remove(model as NoteModel);
            else if (model is ConnectorModel)
            {
                var connector = model as ConnectorModel;
                connector.Delete();
            }
            else if (model is NodeModel)
                Nodes.Remove(model as NodeModel);
            else
            {
                // If it gets here we obviously need to handle it.
                throw new InvalidOperationException(string.Format(
                    "Unhandled type: {0}", model.GetType()));
            }
        }

        public void ReloadModel(XmlElement modelData)
        {
            ModelBase model = GetModelForElement(modelData);
            model.Deserialize(modelData, SaveContext.Undo);
        }

        public void CreateModel(XmlElement modelData)
        {
            var helper = new XmlElementHelper(modelData);
            string typeName = helper.ReadString("type", String.Empty);
            if (string.IsNullOrEmpty(typeName))
            {
                // If there wasn't a "type" attribute, then we fall-back onto 
                // the name of the XmlElement itself, which is usually the type 
                // name.
                typeName = modelData.Name;
                if (string.IsNullOrEmpty(typeName))
                {
                    string guid = helper.ReadString("guid");
                    throw new InvalidOperationException(
                        string.Format("No type information: {0}", guid));
                }
            }

            /*
            if (typeName.Equals("Dynamo.Nodes.DSFunction") ||
                typeName.Equals("Dynamo.Nodes.DSVarArgFunction"))
            {
                // For DSFunction and DSVarArgFunction node types, the type name
                // is actually embedded within "name" attribute (for an example,
                // "UV.ByCoordinates@double,double").
                // 
                typeName = modelData.Attributes["name"].Value;
            }
            */

            if (typeName.StartsWith("Dynamo.Models.ConnectorModel"))
            {
                ConnectorModel connector;
                NodeGraph.LoadConnectorFromXml(
                    modelData,
                    Nodes.ToDictionary(node => node.GUID),
                    out connector);
            }
            else if (typeName.StartsWith("Dynamo.Models.NoteModel"))
            {
                var noteModel = NodeGraph.LoadNoteFromXml(modelData);
                Notes.Add(noteModel);
            }
            else // Other node types.
            {
                NodeModel nodeModel = NodeFactory.CreateNodeFromXml(modelData, SaveContext.Undo);
                Nodes.Add(nodeModel);
            }
        }

        public ModelBase GetModelForElement(XmlElement modelData)
        {
            // TODO(Ben): This may or may not be true, but I guess we should be 
            // using "System.Type" (given the "type" information in "modelData"),
            // and determine the matching category (e.g. is this a Node, or a 
            // Connector?) instead of checking in each and every collections we
            // have in the workspace.
            // 
            // System.Type type = System.Type.GetType(helper.ReadString("type"));
            // if (typeof(Dynamo.Models.NodeModel).IsAssignableFrom(type))
            //     return Nodes.First((x) => (x.GUID == modelGuid));

            var helper = new XmlElementHelper(modelData);
            Guid modelGuid = helper.ReadGuid("guid");

            ModelBase foundModel = GetModelInternal(modelGuid);
            if (null != foundModel)
                return foundModel;

            throw new ArgumentException(string.Format(
                "Unhandled model type: {0}", helper.ReadString("type")));
        }

        internal ModelBase GetModelInternal(Guid modelGuid)
        {
            ModelBase foundModel = (Connectors.FirstOrDefault(c => c.GUID == modelGuid)
                ?? (ModelBase)Nodes.FirstOrDefault(node => node.GUID == modelGuid))
                ?? Notes.FirstOrDefault(note => note.GUID == modelGuid);

            return foundModel;
        }
        #endregion

        #region Node To Code Reconnection

        /// <summary>
        /// Checks whether the given connection is inside the node to code set or outside it. 
        /// This determines if it should be redrawn(if it is external) or if it should be 
        /// deleted (if it is internal)
        /// </summary>
        [Obsolete("Node to Code not enabled, API subject to change.")]
        private static bool IsInternalNodeToCodeConnection(ConnectorModel connector)
        {
            return DynamoSelection.Instance.Selection.Contains(connector.Start.Owner) && DynamoSelection.Instance.Selection.Contains(connector.End.Owner);
        }

        /// <summary>
        /// Forms new connections from the external nodes to the Node To Code Node,
        /// based on the connectors passed as inputs.
        /// </summary>
        /// <param name="externalOutputConnections">List of connectors to remake, along with the port names of the new port</param>
        /// <param name="codeBlockNode">The new Node To Code created Code Block Node</param>
        /// <param name="logger"></param>
        [Obsolete("Node to Code not enabled, API subject to change.")]
        private void ReConnectOutputConnections(Dictionary<ConnectorModel, string> externalOutputConnections, CodeBlockNodeModel codeBlockNode)
        {
            foreach (var kvp in externalOutputConnections)
            {
                var connector = kvp.Key;
                string variableName = kvp.Value;

                //Get the start and end idex for the ports for the connection
                int endIndex = connector.End.Owner.InPorts.IndexOf(connector.End);
                int i;
                for (i = 0; i < codeBlockNode.OutPorts.Count; i++)
                {
                    if (codeBlockNode.GetAstIdentifierForOutputIndex(i).Value == variableName)
                        break;
                }
                var portModel = codeBlockNode.OutPorts[i];
                int startIndex = codeBlockNode.OutPorts.IndexOf(portModel);

                //Make the new connection and then record and add it
                var newConnector = ConnectorModel.Make(
                    codeBlockNode,
                    connector.End.Owner,
                    startIndex,
                    endIndex);

                UndoRecorder.RecordCreationForUndo(newConnector);
            }
        }

        /// <summary>
        /// Forms new connections from the external nodes to the Node To Code Node,
        /// based on the connectors passed as inputs.
        /// </summary>
        /// <param name="externalInputConnections">List of connectors to remake, along with the port names of the new port</param>
        /// <param name="codeBlockNode">The new Node To Code created Code Block Node</param>
        /// <param name="logger"></param>
        [Obsolete("Node to Code not enabled, API subject to change.")]
        private void ReConnectInputConnections(
            Dictionary<ConnectorModel, string> externalInputConnections,
            CodeBlockNodeModel codeBlockNode)
        {
            foreach (var kvp in externalInputConnections)
            {
                var connector = kvp.Key;
                string variableName = kvp.Value;

                //Find the start and end index of the ports for the connection
                int startIndex = connector.Start.Owner.OutPorts.IndexOf(connector.Start);
                int endIndex = CodeBlockNodeModel.GetInportIndex(codeBlockNode, variableName);

                //For inputs, a single node can be an input to multiple nodes in the code block node selection
                //After conversion, all these connecetions should become only 1 connection and not many
                //Hence for inputs, it is required to make sure that a certain type of connection has not
                //been created already.
                if (Connectors.All(c => c.End != codeBlockNode.InPorts[endIndex]))
                {
                    //Make the new connection and then record and add it
                    var newConnector = ConnectorModel.Make(
                        connector.Start.Owner,
                        codeBlockNode,
                        startIndex,
                        endIndex);
                    UndoRecorder.RecordCreationForUndo(newConnector);
                }
            }
        }
        
        #endregion

        internal string GetStringRepOfWorkspace()
        {
            // Create the xml document to write to.
            var document = new XmlDocument();
            document.CreateXmlDeclaration("1.0", null, null);
            document.AppendChild(document.CreateElement("Workspace"));

            //This is only used for computing relative offsets, it's not actually created
            string virtualFileName = String.Join(Path.GetTempPath(), "DynamoTemp.dyn");
            Utils.SetDocumentXmlPath(document, virtualFileName);

            if (!PopulateXmlDocument(document))
                return String.Empty;

            //Now unset the temp file name again
            Utils.SetDocumentXmlPath(document, null);
            
            return document.OuterXml;
        }
        
        #region ILogSource implementation
        public event Action<ILogMessage> MessageLogged;

        protected void Log(ILogMessage obj)
        {
            var handler = MessageLogged;
            if (handler != null) handler(obj);
        }

        protected void Log(string msg)
        {
            Log(LogMessage.Info(msg));
        }
<<<<<<< HEAD

        protected void Log(string msg, WarningLevel severity)
        {
            switch (severity)
            {
                case WarningLevel.Error:
                    Log(LogMessage.Error(msg));
                    break;
                default:
                    Log(LogMessage.Warning(msg, severity));
                    break;
            }
        }
        #endregion
=======
      
>>>>>>> 4b587083
    }
}<|MERGE_RESOLUTION|>--- conflicted
+++ resolved
@@ -481,26 +481,26 @@
                 OnRequestNodeCentered(this, args);
             }
 
-            var cbn = node as CodeBlockNodeModel;
-            if (cbn != null)
-            {
-                var firstChange = true;
-                PropertyChangedEventHandler codeChangedHandler = (sender, args) =>
-                {
-                    if (args.PropertyName != "Code") return;
+            //var cbn = node as CodeBlockNodeModel;
+            //if (cbn != null)
+            //{
+            //    var firstChange = true;
+            //    PropertyChangedEventHandler codeChangedHandler = (sender, args) =>
+            //    {
+            //        if (args.PropertyName != "Code") return;
                     
-                    if (string.IsNullOrWhiteSpace(cbn.Code))
-                    {
-                        if (firstChange)
-                            RemoveNode(cbn);
-                        else
-                            RecordAndDeleteModels(new List<ModelBase> { cbn });
-                    }
-                    firstChange = false;
-                };
-                cbn.PropertyChanged += codeChangedHandler;
-                cbn.Disposed += () => { cbn.PropertyChanged -= codeChangedHandler; };
-            }
+            //        if (string.IsNullOrWhiteSpace(cbn.Code))
+            //        {
+            //            if (firstChange)
+            //                RemoveNode(cbn);
+            //            else
+            //                RecordAndDeleteModels(new List<ModelBase> { cbn });
+            //        }
+            //        firstChange = false;
+            //    };
+            //    cbn.PropertyChanged += codeChangedHandler;
+            //    cbn.Disposed += () => { cbn.PropertyChanged -= codeChangedHandler; };
+            //}
 
             nodes.Add(node);
             OnNodeAdded(node);
@@ -1324,7 +1324,6 @@
         {
             Log(LogMessage.Info(msg));
         }
-<<<<<<< HEAD
 
         protected void Log(string msg, WarningLevel severity)
         {
@@ -1339,8 +1338,5 @@
             }
         }
         #endregion
-=======
-      
->>>>>>> 4b587083
     }
 }