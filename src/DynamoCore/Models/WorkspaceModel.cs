--- conflicted
+++ resolved
@@ -824,50 +824,14 @@
             if (!retrievedModels.Any())
                 throw new InvalidOperationException("UpdateModelValue: Model not found");
 
-<<<<<<< HEAD
-            var handled = false;
-            var nodeModel = retrievedModel as NodeModel;
-
             var updateValueParams = new UpdateValueParams(propertyName, value, ElementResolver);
-            if (nodeModel != null)
-=======
             using (new ModelModificationUndoHelper(undoRecorder, retrievedModels))
->>>>>>> 07a01afa
             {
                 foreach (var retrievedModel in retrievedModels)
                 {
-<<<<<<< HEAD
-                    handled = nodeModel.UpdateValue(updateValueParams);
+                    retrievedModel.UpdateValue(updateValueParams);
                 }
             }
-            else
-            {
-                // Perform generic undo recording for models other than node.
-                RecordModelForModification(retrievedModel, UndoRecorder);
-                handled = retrievedModel.UpdateValue(updateValueParams);
-            }
-
-            if (!handled) // Method call was not handled by any derived class.
-            {
-                string type = retrievedModel.GetType().FullName;
-                string message = string.Format(
-                    "ModelBase.UpdateValue call not handled.\n\n" +
-                    "Model type: {0}\n" +
-                    "Model GUID: {1}\n" +
-                    "Property name: {2}\n" +
-                    "Property value: {3}",
-                    type, modelGuid, propertyName, value);
-
-                // All 'UpdateValue' calls must be handled by one of the 
-                // ModelBase derived classes that the 'UpdateModelValue'
-                // is intended for.
-                throw new InvalidOperationException(message);
-            }
-=======
-                    retrievedModel.UpdateValue(propertyName, value, undoRecorder);
-                }
-            }
->>>>>>> 07a01afa
 
             HasUnsavedChanges = true;
         }
