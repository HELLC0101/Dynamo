﻿using System;
using System.Collections.Generic;
using System.Collections.ObjectModel;
using System.Diagnostics;
using System.IO;
using System.Linq;
using System.Xml;
using System.Globalization;
using Dynamo.Core;
using Dynamo.DSEngine;
using Dynamo.Interfaces;
using Dynamo.Nodes;
using Dynamo.Selection;
using Dynamo.Utilities;

using String = System.String;
using Utils = Dynamo.Nodes.Utilities;

namespace Dynamo.Models
{
    public abstract class WorkspaceModel : NotificationObject, ILocatable, IUndoRedoRecorderClient, ILogSource, IDisposable
    {
        public const double ZOOM_MAXIMUM = 4.0;
        public const double ZOOM_MINIMUM = 0.01;

        #region private members
        
        private string fileName;
        private string name;
        private double height = 100;
        private double width = 100;
        private double x;
        private double y;
        private double zoom = 1.0;
        private DateTime lastSaved;
        private string author = "None provided";
        private bool hasUnsavedChanges;
        private readonly ObservableCollection<NodeModel> nodes;
        private readonly ObservableCollection<NoteModel> notes;
        private readonly UndoRedoRecorder undoRecorder;

        #endregion

        #region events

        /// <summary>
        ///     Function that can be used to repsond to a saved workspace.
        /// </summary>
        /// <param name="model"></param>
        public delegate void WorkspaceSavedEvent(WorkspaceModel model);

        /// <summary>
        ///     Event that is fired when a workspace requests that a Node or Note model is
        ///     centered.
        /// </summary>
        public event NodeEventHandler RequestNodeCentered;
        
        /// <summary>
        ///     Requests that a Node or Note model should be centered.
        /// </summary>
        /// <param name="sender"></param>
        /// <param name="e"></param>
        public virtual void OnRequestNodeCentered(object sender, ModelEventArgs e)
        {
            if (RequestNodeCentered != null)
                RequestNodeCentered(this, e);
        }

        /// <summary>
        ///     Function that can be used to respond to a changed workspace Zoom amount.
        /// </summary>
        /// <param name="sender"></param>
        /// <param name="e"></param>
        public delegate void ZoomEventHandler(object sender, EventArgs e);
        
        /// <summary>
        ///     Event that is fired every time the zoom factor of a workspace changes.
        /// </summary>
        public event ZoomEventHandler ZoomChanged;

        /// <summary>
        /// Used during open and workspace changes to set the zoom of the workspace
        /// </summary>
        /// <param name="sender"></param>
        /// <param name="e"></param>
        public virtual void OnZoomChanged(object sender, ZoomEventArgs e)
        {
            if (ZoomChanged != null)
            {
                //Debug.WriteLine(string.Format("Setting zoom to {0}", e.Zoom));
                ZoomChanged(this, e); 
            }
        }

        /// <summary>
        ///     Function that can be used to respond to a "point event"
        /// </summary>
        /// <param name="sender"></param>
        /// <param name="e"></param>
        public delegate void PointEventHandler(object sender, EventArgs e);

        /// <summary>
        ///     Event that is fired every time the position offset of a workspace changes.
        /// </summary>
        public event PointEventHandler CurrentOffsetChanged;

        /// <summary>
        ///     Used during open and workspace changes to set the location of the workspace
        /// </summary>
        /// <param name="sender"></param>
        /// <param name="e"></param>
        public virtual void OnCurrentOffsetChanged(object sender, PointEventArgs e)
        {
            if (CurrentOffsetChanged != null)
            {
                Debug.WriteLine("Setting current offset to {0}", e.Point);
                CurrentOffsetChanged(this, e);
            }
        }

        /// <summary>
        ///     Event that is fired when the workspace is saved.
        /// </summary>
        public event Action WorkspaceSaved;
        protected virtual void OnWorkspaceSaved()
        {
            LastSaved = DateTime.Now;
            HasUnsavedChanges = false;

            if (WorkspaceSaved != null)
                WorkspaceSaved();
        }

        /// <summary>
        ///     Event that is fired when a node is added to the workspace.
        /// </summary>
        public event Action<NodeModel> NodeAdded;
        protected virtual void OnNodeAdded(NodeModel obj)
        {
            var handler = NodeAdded;
            if (handler != null) handler(obj);
        }

        /// <summary>
        ///     Event that is fired when a node is removed from the workspace.
        /// </summary>
        public event Action<NodeModel> NodeRemoved;
        protected virtual void OnNodeRemoved(NodeModel node)
        {
            var handler = NodeRemoved;
            if (handler != null) handler(node);
        }

        /// <summary>
        ///     Event that is fired when a connector is added to the workspace.
        /// </summary>
        public event Action<ConnectorModel> ConnectorAdded;
        protected virtual void OnConnectorAdded(ConnectorModel obj)
        {
<<<<<<< HEAD
            get { return _isCurrentSpace; }
            set
            {
                _isCurrentSpace = value;
                RaisePropertyChanged(/*NXLT*/"IsCurrentSpace");
            }
=======
            RegisterConnector(obj);
            var handler = ConnectorAdded;
            if (handler != null) handler(obj);
>>>>>>> c35c96f3
        }

        private void RegisterConnector(ConnectorModel connector)
        {
<<<<<<< HEAD
            get { return _category; }
            set
            {
                _category = value;
                RaisePropertyChanged(/*NXLT*/"Category");
            }
=======
            connector.Deleted += () => OnConnectorDeleted(connector);
>>>>>>> c35c96f3
        }

        /// <summary>
        ///     Event that is fired when a connector is deleted from a workspace.
        /// </summary>
        public event Action<ConnectorModel> ConnectorDeleted;
        protected virtual void OnConnectorDeleted(ConnectorModel obj)
        {
            var handler = ConnectorDeleted;
            if (handler != null) handler(obj);
        }

        /// <summary>
        ///     Event that is fired when this workspace is disposed of.
        /// </summary>
        public event Action Disposed;

        #endregion

        #region public properties

        /// <summary>
        ///     A NodeFactory used by this workspace to create Nodes.
        /// </summary>
        //TODO(Steve): This should only live on DynamoModel, not here. It's currently used to instantiate NodeModels during UndoRedo. -- MAGN-5713
        public readonly NodeFactory NodeFactory;

        /// <summary>
        ///     The date of the last save.
        /// </summary>
        public DateTime LastSaved
        {
            get { return lastSaved; }
            set
            {
<<<<<<< HEAD
                _lastSaved = value;
                RaisePropertyChanged(/*NXLT*/"LastSaved");
=======
                lastSaved = value;
                RaisePropertyChanged("LastSaved");
>>>>>>> c35c96f3
            }
        }

        /// <summary>
        ///     A description of the workspace
        /// </summary>
        public string Author
        {
            get { return author; }
            set
            {
<<<<<<< HEAD
                _author = value;
                RaisePropertyChanged(/*NXLT*/"Author");
=======
                author = value;
                RaisePropertyChanged("Author");
>>>>>>> c35c96f3
            }
        }

        /// <summary>
        ///     Are there unsaved changes in the workspace?
        /// </summary>
        public bool HasUnsavedChanges
        {
            get { return hasUnsavedChanges; }
            set
            {
<<<<<<< HEAD
                _description = value;
                RaisePropertyChanged(/*NXLT*/"Description");
=======
                hasUnsavedChanges = value;
                RaisePropertyChanged("HasUnsavedChanges");
>>>>>>> c35c96f3
            }
        }

        /// <summary>
        ///     All of the nodes currently in the workspace.
        /// </summary>
        public ObservableCollection<NodeModel> Nodes { get { return nodes; } }

        /// <summary>
        ///     All of the connectors currently in the workspace.
        /// </summary>
        public IEnumerable<ConnectorModel> Connectors
        {
            get
            {
<<<<<<< HEAD
                _hasUnsavedChanges = value;
                RaisePropertyChanged(/*NXLT*/"HasUnsavedChanges");
=======
                return nodes.SelectMany(
                    node => node.OutPorts.SelectMany(port => port.Connectors))
                    .Distinct();
>>>>>>> c35c96f3
            }
        }

        /// <summary>
        ///     All of the notes currently in the workspace.
        /// </summary>
        public ObservableCollection<NoteModel> Notes { get { return notes; } }
        /// <summary>
        ///     Path to the file this workspace is associated with. If null or empty, this workspace has never been saved.
        /// </summary>
        public string FileName
        {
            get { return fileName; }
            set
            {
<<<<<<< HEAD
                _fileName = value;
                RaisePropertyChanged(/*NXLT*/"FileName");
=======
                fileName = value;
                RaisePropertyChanged("FileName");
>>>>>>> c35c96f3
            }
        }

        /// <summary>
        ///     The name of this workspace.
        /// </summary>
        public string Name
        {
            get { return name; }
            set
            {
<<<<<<< HEAD
                _name = value;
                RaisePropertyChanged(/*NXLT*/"Name");
=======
                name = value;
                RaisePropertyChanged("Name");
>>>>>>> c35c96f3
            }
        }

        /// <summary>
        ///     Get or set the X position of the workspace.
        /// </summary>
        public double X
        {
            get { return x; }
            set
            {
<<<<<<< HEAD
                _x = value;
                RaisePropertyChanged(/*NXLT*/"X");
=======
                x = value;
                RaisePropertyChanged("X");
>>>>>>> c35c96f3
            }
        }

        /// <summary>
        ///     Get or set the Y position of the workspace
        /// </summary>
        public double Y
        {
            get { return y; }
            set
            {
<<<<<<< HEAD
                _y = value;
                RaisePropertyChanged(/*NXLT*/"Y");
=======
                y = value;
                RaisePropertyChanged("Y");
>>>>>>> c35c96f3
            }
        }

        public double Zoom
        {
            get { return zoom; }
            set
            {
<<<<<<< HEAD
                _zoom = value;
                RaisePropertyChanged(/*NXLT*/"Zoom");
=======
                zoom = value;
                RaisePropertyChanged("Zoom");
>>>>>>> c35c96f3
            }
        }

        /// <summary>
        ///     Get the height of the workspace's bounds.
        /// </summary>
        public double Height
        {
            get { return height; }
            set
            {
<<<<<<< HEAD
                _height = value;
                RaisePropertyChanged(/*NXLT*/"Height");
=======
                height = value;
                RaisePropertyChanged("Height");
>>>>>>> c35c96f3
            }
        }

        /// <summary>
        ///     Get the width of the workspace's bounds.
        /// </summary>
        public double Width
        {
            get { return width; }
            set
            {
<<<<<<< HEAD
                _width = value;
                RaisePropertyChanged(/*NXLT*/"Width");
=======
                width = value;
                RaisePropertyChanged("Width");
>>>>>>> c35c96f3
            }
        }

        /// <summary>
        ///     Get the bounds of the workspace.
        /// </summary>
        public Rect2D Rect
        {
            get { return new Rect2D(x, y, width, height); }
        }

        /// <summary>
        ///     Determine if undo operation is currently possible.
        /// </summary>
        public bool CanUndo
        {
            get { return ((null != undoRecorder) && undoRecorder.CanUndo); }
        }

        /// <summary>
        ///     Determine if redo operation is currently possible.
        /// </summary>
        public bool CanRedo
        {
            get { return ((null != undoRecorder) && undoRecorder.CanRedo); }
        }

        //TODO(Steve): This probably isn't needed inside of WorkspaceModel -- MAGN-5714
        internal Version WorkspaceVersion { get; set; }

        public double CenterX
        {
            get { return 0; }
            set { }
        }

        public double CenterY
        {
            get { return 0; }
            set { }
        }

        /// <summary>
        /// Get the current UndoRedoRecorder that is associated with the current 
        /// WorkspaceModel. Note that external parties should not have the needs 
        /// to access the recorder directly, so this property is exposed just as 
        /// a "temporary solution". Before using this property, consider using 
        /// WorkspaceModel.RecordModelsForUndo method which allows for multiple 
        /// modifications in a single action group.
        /// </summary>
        public UndoRedoRecorder UndoRecorder
        {
            get { return undoRecorder; }
        }

<<<<<<< HEAD
        /// <summary>
        /// This does not belong here, period. It is here simply because there is 
        /// currently no better place to put it. A DYN file is loaded by DynamoModel,
        /// subsequently populating WorkspaceModel, along the way, the trace data 
        /// gets preloaded with the file. The best place for this cached data is in 
        /// the EngineController (or even LiveRunner), but the engine gets reset in 
        /// a rather nondeterministic way (for example, when Revit idle thread 
        /// decides it is time to execute a pre-scheduled engine reset). And it gets 
        /// done more than once during file open. So that's out. The second best 
        /// place to store this information is then the WorkspaceModel, where file 
        /// loading is SUPPOSED TO BE done. As of now we let DynamoModel sets the 
        /// loaded data (since it deals with loading DYN file), but in near future,
        /// the file loading mechanism will be completely moved into WorkspaceModel,
        /// that's the time we removed this property setter below.
        /// </summary>
        private IEnumerable<KeyValuePair<Guid, List<string>>> preloadedTraceData = null;

        internal IEnumerable<KeyValuePair<Guid, List<string>>> PreloadedTraceData
        {
            get
            {
                return preloadedTraceData;
            }

            set
            {
                if (value != null && (preloadedTraceData != null))
                {
                    var message = /*NXLT*/"PreloadedTraceData cannot be set twice";
                    throw new InvalidOperationException(message);
                }

                preloadedTraceData = value;
            }
        }

=======
>>>>>>> c35c96f3
        #endregion

        #region constructors

        protected WorkspaceModel(
            string name, IEnumerable<NodeModel> e, IEnumerable<NoteModel> n,
            double x, double y, NodeFactory factory)
        {
            Name = name;

            nodes = new ObservableCollection<NodeModel>(e);
            notes = new ObservableCollection<NoteModel>(n);
            X = x;
            Y = y;

            HasUnsavedChanges = false;
            LastSaved = DateTime.Now;

            WorkspaceVersion = AssemblyHelper.GetDynamoVersion();
            undoRecorder = new UndoRedoRecorder(this);

            NodeFactory = factory;

            foreach (var node in nodes)
                RegisterNode(node);

            foreach (var connector in Connectors)
                RegisterConnector(connector);
        }

        /// <summary>
        /// Performs application-defined tasks associated with freeing, releasing, or resetting unmanaged resources.
        /// </summary>
        /// <filterpriority>2</filterpriority>
        public virtual void Dispose()
        {
            foreach (var node in Nodes)
                DisposeNode(node);
            foreach (var connector in Connectors)
                OnConnectorDeleted(connector);

            var handler = Disposed;
            if (handler != null) 
                handler();
            Disposed = null;
        }

        #endregion

        #region public methods

        /// <summary>
        ///     Clears this workspace of nodes, notes, and connectors.
        /// </summary>
        public virtual void Clear()
        {
            Log("Clearing workspace...");

            foreach (NodeModel el in Nodes)
            {
                el.Dispose();

                foreach (PortModel p in el.InPorts)
                {
                    for (int i = p.Connectors.Count - 1; i >= 0; i--)
                        p.Connectors[i].Delete();
                }
                foreach (PortModel port in el.OutPorts)
                {
                    for (int i = port.Connectors.Count - 1; i >= 0; i--)
                        port.Connectors[i].Delete();
                }
            }

            Nodes.Clear();
            Notes.Clear();

            ClearUndoRecorder();
            ResetWorkspace();
        }

        /// <summary>
        ///     Save to a specific file path, if the path is null or empty, does nothing.
        ///     If successful, the CurrentWorkspace.FilePath field is updated as a side effect
        /// </summary>
        /// <param name="newPath">The path to save to</param>
        /// <param name="core"></param>
        public virtual bool SaveAs(string newPath, ProtoCore.Core core)
        {
            if (String.IsNullOrEmpty(newPath)) return false;

<<<<<<< HEAD
            DynamoModel.Logger.Log(/*NXLT*/"Saving " + newPath + "...");
=======
            Log("Saving " + newPath + "...");
>>>>>>> c35c96f3
            try
            {
                if (SaveInternal(newPath, core))
                    OnWorkspaceSaved();
            }
            catch (Exception ex)
            {
                //Log(ex);
                Log(ex.Message);
                Log(ex.StackTrace);
                Debug.WriteLine(ex.Message + " : " + ex.StackTrace);
                return false;
            }

            return true;
        }

        /// <summary>
        ///     Adds a node to this workspace.
        /// </summary>
        /// <param name="node"></param>
        /// <param name="centered"></param>
        public void AddNode(NodeModel node, bool centered)
        {
<<<<<<< HEAD
            if (nodeId == Guid.Empty)
                throw new ArgumentException(/*NXLT*/"Node ID must be specified", "nodeId");
=======
            if (nodes.Contains(node))
                return;

            RegisterNode(node);
>>>>>>> c35c96f3

            if (centered)
            {
<<<<<<< HEAD
                string format = /*NXLT*/"Failed to create node '{0}' (GUID: {1})";
                DynamoModel.Logger.Log(string.Format(format, nodeName, nodeId));
                return null;
=======
                var args = new ModelEventArgs(node, true);
                OnRequestNodeCentered(this, args);
>>>>>>> c35c96f3
            }

            //var cbn = node as CodeBlockNodeModel;
            //if (cbn != null)
            //{
            //    var firstChange = true;
            //    PropertyChangedEventHandler codeChangedHandler = (sender, args) =>
            //    {
            //        if (args.PropertyName != "Code") return;
                    
            //        if (string.IsNullOrWhiteSpace(cbn.Code))
            //        {
            //            if (firstChange)
            //                RemoveNode(cbn);
            //            else
            //                RecordAndDeleteModels(new List<ModelBase> { cbn });
            //        }
            //        firstChange = false;
            //    };
            //    cbn.PropertyChanged += codeChangedHandler;
            //    cbn.Disposed += () => { cbn.PropertyChanged -= codeChangedHandler; };
            //}

            nodes.Add(node);
            OnNodeAdded(node);
            HasUnsavedChanges = true;
        }

        private void RegisterNode(NodeModel node)
        {
            node.AstUpdated += OnAstUpdated;
            node.ConnectorAdded += OnConnectorAdded;
        }

        /// <summary>
        ///     Indicates that this workspace's DesignScript AST has been updated.
        /// </summary>
        public virtual void OnAstUpdated()
        {

        }

        /// <summary>
        ///     Removes a node from this workspace.
        /// </summary>
        /// <param name="model"></param>
        public void RemoveNode(NodeModel model)
        {
            if (nodes.Remove(model))
            {
                DisposeNode(model);
                OnAstUpdated();
            }
        }

        protected void DisposeNode(NodeModel model)
        {
            model.ConnectorAdded -= OnConnectorAdded;
            model.AstUpdated -= OnAstUpdated;
            OnNodeRemoved(model);
        }

        public void AddNote(NoteModel note, bool centered)
        {
            if (centered)
            {
                var args = new ModelEventArgs(note, true);
                OnRequestNodeCentered(this, args);
            }
            Notes.Add(note);
        }

        public NoteModel AddNote(bool centerNote, double xPos, double yPos, string text, Guid id)
        {
            var noteModel = new NoteModel(xPos, yPos, string.IsNullOrEmpty(text) ? "New Note" : text, id);

            //if we have null parameters, the note is being added
            //from the menu, center the view on the note

<<<<<<< HEAD
            if (centerNote)
            {
                var args = new ModelEventArgs(noteModel, true);
                OnRequestNodeCentered(this, args);
            }

            noteModel.Text = /*NXLT*/"New Note";
            if (!string.IsNullOrEmpty(text))
                noteModel.Text = text;

            Notes.Add(noteModel);
=======
            AddNote(noteModel, centerNote);
>>>>>>> c35c96f3
            return noteModel;
        }

        /// <summary>
        /// Save assuming that the Filepath attribute is set.
        /// </summary>
        public virtual bool Save(ProtoCore.Core core)
        {
            return SaveAs(FileName, core);
        }

        internal void ResetWorkspace()
        {
            ResetWorkspaceCore();
        }

        /// <summary>
        /// Derived workspace classes can choose to override 
        /// this method to perform clean-up specific to them.
        /// </summary>
        /// 
        protected virtual void ResetWorkspaceCore()
        {
        }
        
        public IEnumerable<NodeModel> GetHangingNodes()
        {
            return
                Nodes.Where(
                    node =>
                        node.OutPortData.Any() && node.OutPorts.Any(port => !port.Connectors.Any()));
        }

        public void ReportPosition()
        {
            RaisePropertyChanged(/*NXLT*/"Position");
        }

        #endregion

        #region private/internal methods
        
        private bool SaveInternal(string targetFilePath, ProtoCore.Core core)
        {
            // Create the xml document to write to.
            var document = new XmlDocument();
            document.CreateXmlDeclaration("1.0", null, null);
            document.AppendChild(document.CreateElement("Workspace"));

            Utils.SetDocumentXmlPath(document, targetFilePath);

            if (!PopulateXmlDocument(document))
                return false;

            SerializeSessionData(document, core);

            try
            {
                Utils.SetDocumentXmlPath(document, string.Empty);
                document.Save(targetFilePath);
            }
            catch (IOException)
            {
                return false;
            }

            FileName = targetFilePath;
            return true;
        }

        protected virtual bool PopulateXmlDocument(XmlDocument xmlDoc)
        {
            try
            {
                var root = xmlDoc.DocumentElement;
                root.SetAttribute("Version", WorkspaceVersion.ToString());
                root.SetAttribute("X", X.ToString(CultureInfo.InvariantCulture));
                root.SetAttribute("Y", Y.ToString(CultureInfo.InvariantCulture));
                root.SetAttribute("zoom", Zoom.ToString(CultureInfo.InvariantCulture));
                root.SetAttribute("Name", Name);

                var elementList = xmlDoc.CreateElement("Elements");
                //write the root element
                root.AppendChild(elementList);

                foreach (var dynEl in Nodes.Select(el => el.Serialize(xmlDoc, SaveContext.File)))
                    elementList.AppendChild(dynEl);

                //write only the output connectors
                var connectorList = xmlDoc.CreateElement("Connectors");
                //write the root element
                root.AppendChild(connectorList);

                foreach (var el in Nodes)
                {
                    foreach (var port in el.OutPorts)
                    {
                        foreach (
                            var c in
                                port.Connectors.Where(c => c.Start != null && c.End != null))
                        {
                            var connector = xmlDoc.CreateElement(c.GetType().ToString());
                            connectorList.AppendChild(connector);
                            connector.SetAttribute("start", c.Start.Owner.GUID.ToString());
                            connector.SetAttribute("start_index", c.Start.Index.ToString());
                            connector.SetAttribute("end", c.End.Owner.GUID.ToString());
                            connector.SetAttribute("end_index", c.End.Index.ToString());

                            if (c.End.PortType == PortType.Input)
                                connector.SetAttribute("portType", "0");
                        }
                    }
                }

                //save the notes
                var noteList = xmlDoc.CreateElement("Notes"); //write the root element
                root.AppendChild(noteList);
                foreach (var n in Notes)
                {
                    var note = xmlDoc.CreateElement(n.GetType().ToString());
                    noteList.AppendChild(note);
                    note.SetAttribute("text", n.Text);
                    note.SetAttribute("x", n.X.ToString(CultureInfo.InvariantCulture));
                    note.SetAttribute("y", n.Y.ToString(CultureInfo.InvariantCulture));
                }

                return true;
            }
            catch (Exception ex)
            {
                Debug.WriteLine(ex.Message + " : " + ex.StackTrace);
                return false;
            }
        }

        // TODO(Ben): Documentation to come before pull request.
        // TODO(Steve): This probably only belongs on HomeWorkspaceModel. -- MAGN-5715
        protected virtual void SerializeSessionData(XmlDocument document, ProtoCore.Core core)
        {
            if (document.DocumentElement == null)
            {
<<<<<<< HEAD
                var message = /*NXLT*/"Workspace should have been saved before this";
=======
                const string message = "Workspace should have been saved before this";
>>>>>>> c35c96f3
                throw new InvalidOperationException(message);
            }

            try
            {
                if (core == null) // No execution yet as of this point.
                    return;

                // Selecting all nodes that are either a DSFunction,
                // a DSVarArgFunction or a CodeBlockNodeModel into a list.
                var nodeGuids =
                    Nodes.Where(
                        n => n is DSFunction || n is DSVarArgFunction || n is CodeBlockNodeModel)
                        .Select(n => n.GUID);

                var nodeTraceDataList = core.GetTraceDataForNodes(nodeGuids);

                if (nodeTraceDataList.Any())
                    Utils.SaveTraceDataToXmlDocument(document, nodeTraceDataList);
            }
            catch (Exception exception)
            {
                // We'd prefer file saving process to not crash Dynamo,
                // otherwise user will lose the last hope in retaining data.
                Log(exception.Message);
                Log(exception.StackTrace);
            }
        }

        internal void SendModelEvent(Guid modelGuid, string eventName)
        {
            ModelBase model = GetModelInternal(modelGuid);
            if (null != model)
            {
                RecordModelForModification(model, UndoRecorder);
                if (!model.HandleModelEvent(eventName, undoRecorder))
                {
                    string type = model.GetType().FullName;
                    string message = string.Format(
<<<<<<< HEAD
                        /*NXLT*/"ModelBase.HandleModelEvent call not handled.\n\n" +
                        /*NXLT*/"Model type: {0}\n" +
                        /*NXLT*/"Model GUID: {1}\n" +
                        /*NXLT*/"Event name: {2}",
                        type, modelGuid.ToString(), eventName);
=======
                        "ModelBase.HandleModelEvent call not handled.\n\n" +
                        "Model type: {0}\n" +
                        "Model GUID: {1}\n" +
                        "Event name: {2}",
                        type, modelGuid, eventName);
>>>>>>> c35c96f3

                    // All 'HandleModelEvent' calls must be handled by one of 
                    // the ModelBase derived classes that the 'SendModelEvent'
                    // is intended for.
                    throw new InvalidOperationException(message);
                }

                HasUnsavedChanges = true;
            }
        }

        internal void UpdateModelValue(Guid modelGuid, string propertyName, string value)
        {
            ModelBase model = GetModelInternal(modelGuid);
            if (null != model)
            {
                RecordModelForModification(model, UndoRecorder);
                if (!model.UpdateValue(propertyName, value, undoRecorder))
                {
                    string type = model.GetType().FullName;
                    string message = string.Format(
<<<<<<< HEAD
                        /*NXLT*/"ModelBase.UpdateValue call not handled.\n\n" +
                        /*NXLT*/"Model type: {0}\n" +
                        /*NXLT*/"Model GUID: {1}\n" +
                        /*NXLT*/"Property name: {2}\n" +
                        /*NXLT*/"Property value: {3}",
                        type, modelGuid.ToString(), name, value);
=======
                        "ModelBase.UpdateValue call not handled.\n\n" +
                        "Model type: {0}\n" +
                        "Model GUID: {1}\n" +
                        "Property name: {2}\n" +
                        "Property value: {3}",
                        type, modelGuid, propertyName, value);
>>>>>>> c35c96f3

                    // All 'UpdateValue' calls must be handled by one of the 
                    // ModelBase derived classes that the 'UpdateModelValue'
                    // is intended for.
                    throw new InvalidOperationException(message);
                }

                HasUnsavedChanges = true;
            }
        }

        [Obsolete("Node to Code not enabled, API subject to change.")]
        internal void ConvertNodesToCodeInternal(Guid nodeId, EngineController engineController, bool verboseLogging)
        {
            IEnumerable<NodeModel> selectedNodes =
                DynamoSelection.Instance.Selection.OfType<NodeModel>().Where(n => n.IsConvertible);
            
            if (!selectedNodes.Any())
                return;

            Dictionary<string, string> variableNameMap;
            string code = engineController.ConvertNodesToCode(selectedNodes, out variableNameMap, verboseLogging);

            CodeBlockNodeModel codeBlockNode;

            //UndoRedo Action Group----------------------------------------------
            using (UndoRecorder.BeginActionGroup())
            {
                #region Step I. Delete all nodes and their connections
                //Create two dictionarys to store the details of the external connections that have to 
                //be recreated after the conversion
                var externalInputConnections = new Dictionary<ConnectorModel, string>();
                var externalOutputConnections = new Dictionary<ConnectorModel, string>();

                //Also collect the average X and Y co-ordinates of the different nodes
                var nodeList = selectedNodes.ToList();
                int nodeCount = nodeList.Count;
                double totalX = 0, totalY = 0;
                
                foreach (var node in nodeList) 
                {
                    #region Step I.A. Delete the connections for the node

                    foreach (var connector in node.AllConnectors.ToList())
                    {
                        if (!IsInternalNodeToCodeConnection(connector))
                        {
                            //If the connector is an external connector, the save its details
                            //for recreation later
                            var startNode = connector.Start.Owner;
                            int index = startNode.OutPorts.IndexOf(connector.Start);
                            //We use the varibleName as the connection between the port of the old Node
                            //to the port of the new node.
                            var variableName = startNode.GetAstIdentifierForOutputIndex(index).Value;
                            if (variableNameMap.ContainsKey(variableName))
                                variableName = variableNameMap[variableName];

                            //Store the data in the corresponding dictionary
                            if (startNode == node)
                                externalOutputConnections.Add(connector, variableName);
                            else
                                externalInputConnections.Add(connector, variableName);
                        }

                        //Delete the connector
                        UndoRecorder.RecordDeletionForUndo(connector);
                        connector.Delete();
                    }
                    #endregion

                    #region Step I.B. Delete the node
                    totalX += node.X;
                    totalY += node.Y;
                    UndoRecorder.RecordDeletionForUndo(node);
                    Nodes.Remove(node);
                    #endregion
                }
                #endregion

                #region Step II. Create the new code block node
                codeBlockNode = new CodeBlockNodeModel(
                    code,
                    nodeId,
                    totalX/nodeCount,
                    totalY/nodeCount, engineController.LibraryServices);
                UndoRecorder.RecordCreationForUndo(codeBlockNode);
                Nodes.Add(codeBlockNode);
                #endregion

                #region Step III. Recreate the necessary connections
                ReConnectInputConnections(externalInputConnections, codeBlockNode);
                ReConnectOutputConnections(externalOutputConnections, codeBlockNode);
                #endregion
            }
            //End UndoRedo Action Group------------------------------------------

            // select node
            
            DynamoSelection.Instance.ClearSelection();
            DynamoSelection.Instance.Selection.Add(codeBlockNode);

            OnAstUpdated();
        }

        #endregion
        
        #region Undo/Redo Supporting Methods

        internal void Undo()
        {
            if (null != undoRecorder)
                undoRecorder.Undo();
        }

        internal void Redo()
        {
            if (null != undoRecorder)
                undoRecorder.Redo();
        }

        internal void ClearUndoRecorder()
        {
            if (null != undoRecorder)
                undoRecorder.Clear();
        }

        // See RecordModelsForModification below for more details.
        public static void RecordModelForModification(ModelBase model, UndoRedoRecorder recorder)
        {
            if (null != model)
            {
                var models = new List<ModelBase> { model };
                RecordModelsForModification(models, recorder);
            }
        }

        /// <summary>
        /// TODO(Ben): This method is exposed this way for external codes (e.g. 
        /// the DragCanvas) to record models before they are modified. This is 
        /// by no means ideal. The ideal case of course is for ALL codes that 
        /// end up modifying models to be folded back into WorkspaceViewModel in 
        /// the form of commands. These commands then internally record those
        /// affected models before updating them. We need this method to be gone
        /// sooner than later.
        /// </summary>
        /// <param name="models">The models to be recorded for undo.</param>
        /// <param name="recorder"></param>
        internal static void RecordModelsForModification(List<ModelBase> models, UndoRedoRecorder recorder)
        {
            if (null == recorder)
                return;
            if (!ShouldProceedWithRecording(models))
                return;

            using (recorder.BeginActionGroup())
            {
                foreach (var model in models)
                    recorder.RecordModificationForUndo(model);
            }
        }

        public static void RecordModelsForUndo(Dictionary<ModelBase, UndoRedoRecorder.UserAction> models, UndoRedoRecorder recorder)
        {
            if (null == recorder)
                return;
            if (!ShouldProceedWithRecording(models))
                return;

            using (recorder.BeginActionGroup())
            {
                foreach (var modelPair in models)
                {
                    switch (modelPair.Value)
                    {
                        case UndoRedoRecorder.UserAction.Creation:
                            recorder.RecordCreationForUndo(modelPair.Key);
                            break;
                        case UndoRedoRecorder.UserAction.Deletion:
                            recorder.RecordDeletionForUndo(modelPair.Key);
                            break;
                        case UndoRedoRecorder.UserAction.Modification:
                            recorder.RecordModificationForUndo(modelPair.Key);
                            break;
                    }
                }
            }
        }

        internal void RecordCreatedModel(ModelBase model)
        {
            if (null == model) return;

            using (undoRecorder.BeginActionGroup())
            {
                undoRecorder.RecordCreationForUndo(model);
            }
        }

        internal void RecordCreatedModels(List<ModelBase> models)
        {
            if (!ShouldProceedWithRecording(models))
                return; // There's nothing created.

            using (undoRecorder.BeginActionGroup())
            {
                foreach (ModelBase model in models)
                    undoRecorder.RecordCreationForUndo(model);
            }
        }

        internal void RecordAndDeleteModels(List<ModelBase> models)
        {
            if (!ShouldProceedWithRecording(models))
                return; // There's nothing for deletion.

            // Gather a list of connectors first before the nodes they connect
            // to are deleted. We will have to delete the connectors first 
            // before 

            using (undoRecorder.BeginActionGroup()) // Start a new action group.
            {
                foreach (var model in models)
                {
                    if (model is NoteModel)
                    {
                        // Take a snapshot of the note before it goes away.
                        undoRecorder.RecordDeletionForUndo(model);
                        Notes.Remove(model as NoteModel);
                    }
                    else if (model is NodeModel)
                    {
                        // Just to make sure we don't end up deleting nodes from 
                        // another workspace (potentially two issues: the node was 
                        // having its "Workspace" pointing to another workspace, 
                        // or the selection set was not quite set up properly.
                        // 
                        var node = model as NodeModel;
                        Debug.Assert(Nodes.Contains(node));

                        // Note that AllConnectors is duplicated as a separate list 
                        // by calling its "ToList" method. This is the because the 
                        // "Connectors.Remove" will modify "AllConnectors", causing 
                        // the Enumerator in this "foreach" to become invalid.
                        foreach (var conn in node.AllConnectors.ToList())
                        {
                            conn.Delete();
                            undoRecorder.RecordDeletionForUndo(conn);
                        }

                        // Take a snapshot of the node before it goes away.
                        undoRecorder.RecordDeletionForUndo(node);

                        RemoveNode(node);
                    }
                    else if (model is ConnectorModel)
                    {
                        undoRecorder.RecordDeletionForUndo(model);
                    }
                }

            } // Conclude the deletion.
        }

        private static bool ShouldProceedWithRecording(List<ModelBase> models)
        {
            if (null == models) 
                return false;
            
            models.RemoveAll(x => x == null);
            return models.Count > 0;
        }

        private static bool ShouldProceedWithRecording(
            Dictionary<ModelBase, UndoRedoRecorder.UserAction> models)
        {
            return (null != models && (models.Count > 0));
        }

        #endregion

        #region IUndoRedoRecorderClient Members

        public void DeleteModel(XmlElement modelData)
        {
            ModelBase model = GetModelForElement(modelData);

            if (model is NoteModel)
                Notes.Remove(model as NoteModel);
            else if (model is ConnectorModel)
            {
                var connector = model as ConnectorModel;
                connector.Delete();
            }
            else if (model is NodeModel)
                Nodes.Remove(model as NodeModel);
            else
            {
                // If it gets here we obviously need to handle it.
                throw new InvalidOperationException(string.Format(
<<<<<<< HEAD
                    /*NXLT*/"Unhandled type: {0}", model.GetType().ToString()));
=======
                    "Unhandled type: {0}", model.GetType()));
>>>>>>> c35c96f3
            }
        }

        public void ReloadModel(XmlElement modelData)
        {
            ModelBase model = GetModelForElement(modelData);
            model.Deserialize(modelData, SaveContext.Undo);
        }

        public void CreateModel(XmlElement modelData)
        {
            var helper = new XmlElementHelper(modelData);
            string typeName = helper.ReadString("type", String.Empty);
            if (string.IsNullOrEmpty(typeName))
            {
                // If there wasn't a "type" attribute, then we fall-back onto 
                // the name of the XmlElement itself, which is usually the type 
                // name.
                typeName = modelData.Name;
                if (string.IsNullOrEmpty(typeName))
                {
                    string guid = helper.ReadString("guid");
                    throw new InvalidOperationException(
                        string.Format(/*NXLT*/"No type information: {0}", guid));
                }
            }

<<<<<<< HEAD
            if (typeName.Equals(/*NXLT*/"Dynamo.Nodes.DSFunction") ||
                typeName.Equals(/*NXLT*/"Dynamo.Nodes.DSVarArgFunction"))
=======
            /*
            if (typeName.Equals("Dynamo.Nodes.DSFunction") ||
                typeName.Equals("Dynamo.Nodes.DSVarArgFunction"))
>>>>>>> c35c96f3
            {
                // For DSFunction and DSVarArgFunction node types, the type name
                // is actually embedded within "name" attribute (for an example,
                // "UV.ByCoordinates@double,double").
                // 
                typeName = modelData.Attributes["name"].Value;
            }
            */

            if (typeName.StartsWith(/*NXLT*/"Dynamo.Models.ConnectorModel"))
            {
                NodeGraph.LoadConnectorFromXml(modelData,
                    Nodes.ToDictionary(node => node.GUID));
            }
            else if (typeName.StartsWith(/*NXLT*/"Dynamo.Models.NoteModel"))
            {
                var noteModel = NodeGraph.LoadNoteFromXml(modelData);
                Notes.Add(noteModel);
            }
            else // Other node types.
            {
                NodeModel nodeModel = NodeFactory.CreateNodeFromXml(modelData, SaveContext.Undo);
                Nodes.Add(nodeModel);
            }
        }

        public ModelBase GetModelForElement(XmlElement modelData)
        {
            // TODO(Ben): This may or may not be true, but I guess we should be 
            // using "System.Type" (given the "type" information in "modelData"),
            // and determine the matching category (e.g. is this a Node, or a 
            // Connector?) instead of checking in each and every collections we
            // have in the workspace.
            // 
            // System.Type type = System.Type.GetType(helper.ReadString("type"));
            // if (typeof(Dynamo.Models.NodeModel).IsAssignableFrom(type))
            //     return Nodes.First((x) => (x.GUID == modelGuid));

            var helper = new XmlElementHelper(modelData);
            Guid modelGuid = helper.ReadGuid("guid");

            ModelBase foundModel = GetModelInternal(modelGuid);
            if (null != foundModel)
                return foundModel;

<<<<<<< HEAD
            throw new ArgumentException(string.Format(
                /*NXLT*/"Unhandled model type: {0}", helper.ReadString("type")));
=======
            throw new ArgumentException(
                string.Format("Unhandled model type: {0}", helper.ReadString("type", modelData.Name)));
>>>>>>> c35c96f3
        }

        internal ModelBase GetModelInternal(Guid modelGuid)
        {
            ModelBase foundModel = (Connectors.FirstOrDefault(c => c.GUID == modelGuid)
                ?? (ModelBase)Nodes.FirstOrDefault(node => node.GUID == modelGuid))
                ?? Notes.FirstOrDefault(note => note.GUID == modelGuid);

            return foundModel;
        }
        #endregion

        #region Node To Code Reconnection

        /// <summary>
        /// Checks whether the given connection is inside the node to code set or outside it. 
        /// This determines if it should be redrawn(if it is external) or if it should be 
        /// deleted (if it is internal)
        /// </summary>
        [Obsolete("Node to Code not enabled, API subject to change.")]
        private static bool IsInternalNodeToCodeConnection(ConnectorModel connector)
        {
            return DynamoSelection.Instance.Selection.Contains(connector.Start.Owner) && DynamoSelection.Instance.Selection.Contains(connector.End.Owner);
        }

        /// <summary>
        /// Forms new connections from the external nodes to the Node To Code Node,
        /// based on the connectors passed as inputs.
        /// </summary>
        /// <param name="externalOutputConnections">List of connectors to remake, along with the port names of the new port</param>
        /// <param name="codeBlockNode">The new Node To Code created Code Block Node</param>
        [Obsolete("Node to Code not enabled, API subject to change.")]
        private void ReConnectOutputConnections(Dictionary<ConnectorModel, string> externalOutputConnections, CodeBlockNodeModel codeBlockNode)
        {
            foreach (var kvp in externalOutputConnections)
            {
                var connector = kvp.Key;
                string variableName = kvp.Value;

                //Get the start and end idex for the ports for the connection
                int endIndex = connector.End.Owner.InPorts.IndexOf(connector.End);
                int i;
                for (i = 0; i < codeBlockNode.OutPorts.Count; i++)
                {
                    if (codeBlockNode.GetAstIdentifierForOutputIndex(i).Value == variableName)
                        break;
                }
                var portModel = codeBlockNode.OutPorts[i];
                int startIndex = codeBlockNode.OutPorts.IndexOf(portModel);

                //Make the new connection and then record and add it
                var newConnector = ConnectorModel.Make(
                    codeBlockNode,
                    connector.End.Owner,
                    startIndex,
                    endIndex);

                UndoRecorder.RecordCreationForUndo(newConnector);
            }
        }

        /// <summary>
        /// Forms new connections from the external nodes to the Node To Code Node,
        /// based on the connectors passed as inputs.
        /// </summary>
        /// <param name="externalInputConnections">List of connectors to remake, along with the port names of the new port</param>
        /// <param name="codeBlockNode">The new Node To Code created Code Block Node</param>
        [Obsolete("Node to Code not enabled, API subject to change.")]
        private void ReConnectInputConnections(
            Dictionary<ConnectorModel, string> externalInputConnections, CodeBlockNodeModel codeBlockNode)
        {
            var connections = from kvp in externalInputConnections
                              let connector = kvp.Key
                              let variableName = kvp.Value
                              let startIndex = connector.Start.Owner.OutPorts.IndexOf(connector.Start)
                              let endIndex = CodeBlockNodeModel.GetInportIndex(codeBlockNode, variableName)
                              where Connectors.All(c => c.End != codeBlockNode.InPorts[endIndex])
                              select
                                  new
                                  {
                                      Start = connector.Start.Owner,
                                      End = codeBlockNode,
                                      StartIdx = startIndex,
                                      EndIdx = endIndex
                                  };

            foreach (var newConnector in connections)
            {
                var connector = ConnectorModel.Make(
                    newConnector.Start,
                    newConnector.End,
                    newConnector.StartIdx,
                    newConnector.EndIdx);
                UndoRecorder.RecordCreationForUndo(connector);
            }
        }

        #endregion

        internal string GetStringRepOfWorkspace()
        {
<<<<<<< HEAD
            string outData = String.Empty;

            Action getString = (() =>
                {
                    // Create the xml document to write to.
                    var document = new XmlDocument();
                    document.CreateXmlDeclaration("1.0", null, null);
                    document.AppendChild(document.CreateElement("Workspace"));

                    //This is only used for computing relative offsets, it's not actually created
                    string virtualFileName = String.Join(Path.GetTempPath(), /*NXLT*/"DynamoTemp.dyn");
                    Utils.SetDocumentXmlPath(document, virtualFileName);

                    if (!PopulateXmlDocument(document))
                        return;
=======
            // Create the xml document to write to.
            var document = new XmlDocument();
            document.CreateXmlDeclaration("1.0", null, null);
            document.AppendChild(document.CreateElement("Workspace"));
>>>>>>> c35c96f3

            //This is only used for computing relative offsets, it's not actually created
            string virtualFileName = String.Join(Path.GetTempPath(), "DynamoTemp.dyn");
            Utils.SetDocumentXmlPath(document, virtualFileName);

            if (!PopulateXmlDocument(document))
                return String.Empty;

            //Now unset the temp file name again
            Utils.SetDocumentXmlPath(document, null);
            
            return document.OuterXml;
        }
        
        #region ILogSource implementation
        public event Action<ILogMessage> MessageLogged;

        protected void Log(ILogMessage obj)
        {
            var handler = MessageLogged;
            if (handler != null) handler(obj);
        }

        protected void Log(string msg)
        {
            Log(LogMessage.Info(msg));
        }

        protected void Log(string msg, WarningLevel severity)
        {
            switch (severity)
            {
                case WarningLevel.Error:
                    Log(LogMessage.Error(msg));
                    break;
                default:
                    Log(LogMessage.Warning(msg, severity));
                    break;
            }
        }
        #endregion
    }
}<|MERGE_RESOLUTION|>--- conflicted
+++ resolved
@@ -157,32 +157,14 @@
         public event Action<ConnectorModel> ConnectorAdded;
         protected virtual void OnConnectorAdded(ConnectorModel obj)
         {
-<<<<<<< HEAD
-            get { return _isCurrentSpace; }
-            set
-            {
-                _isCurrentSpace = value;
-                RaisePropertyChanged(/*NXLT*/"IsCurrentSpace");
-            }
-=======
             RegisterConnector(obj);
             var handler = ConnectorAdded;
             if (handler != null) handler(obj);
->>>>>>> c35c96f3
         }
 
         private void RegisterConnector(ConnectorModel connector)
         {
-<<<<<<< HEAD
-            get { return _category; }
-            set
-            {
-                _category = value;
-                RaisePropertyChanged(/*NXLT*/"Category");
-            }
-=======
             connector.Deleted += () => OnConnectorDeleted(connector);
->>>>>>> c35c96f3
         }
 
         /// <summary>
@@ -218,13 +200,8 @@
             get { return lastSaved; }
             set
             {
-<<<<<<< HEAD
-                _lastSaved = value;
+                lastSaved = value;
                 RaisePropertyChanged(/*NXLT*/"LastSaved");
-=======
-                lastSaved = value;
-                RaisePropertyChanged("LastSaved");
->>>>>>> c35c96f3
             }
         }
 
@@ -236,13 +213,8 @@
             get { return author; }
             set
             {
-<<<<<<< HEAD
-                _author = value;
+                author = value;
                 RaisePropertyChanged(/*NXLT*/"Author");
-=======
-                author = value;
-                RaisePropertyChanged("Author");
->>>>>>> c35c96f3
             }
         }
 
@@ -254,13 +226,8 @@
             get { return hasUnsavedChanges; }
             set
             {
-<<<<<<< HEAD
-                _description = value;
-                RaisePropertyChanged(/*NXLT*/"Description");
-=======
                 hasUnsavedChanges = value;
-                RaisePropertyChanged("HasUnsavedChanges");
->>>>>>> c35c96f3
+                RaisePropertyChanged(/*NXLT*/"HasUnsavedChanges");
             }
         }
 
@@ -276,14 +243,9 @@
         {
             get
             {
-<<<<<<< HEAD
-                _hasUnsavedChanges = value;
-                RaisePropertyChanged(/*NXLT*/"HasUnsavedChanges");
-=======
                 return nodes.SelectMany(
                     node => node.OutPorts.SelectMany(port => port.Connectors))
                     .Distinct();
->>>>>>> c35c96f3
             }
         }
 
@@ -299,13 +261,8 @@
             get { return fileName; }
             set
             {
-<<<<<<< HEAD
-                _fileName = value;
+                fileName = value;
                 RaisePropertyChanged(/*NXLT*/"FileName");
-=======
-                fileName = value;
-                RaisePropertyChanged("FileName");
->>>>>>> c35c96f3
             }
         }
 
@@ -317,13 +274,8 @@
             get { return name; }
             set
             {
-<<<<<<< HEAD
-                _name = value;
+                name = value;
                 RaisePropertyChanged(/*NXLT*/"Name");
-=======
-                name = value;
-                RaisePropertyChanged("Name");
->>>>>>> c35c96f3
             }
         }
 
@@ -335,13 +287,8 @@
             get { return x; }
             set
             {
-<<<<<<< HEAD
-                _x = value;
+                x = value;
                 RaisePropertyChanged(/*NXLT*/"X");
-=======
-                x = value;
-                RaisePropertyChanged("X");
->>>>>>> c35c96f3
             }
         }
 
@@ -353,13 +300,8 @@
             get { return y; }
             set
             {
-<<<<<<< HEAD
-                _y = value;
+                y = value;
                 RaisePropertyChanged(/*NXLT*/"Y");
-=======
-                y = value;
-                RaisePropertyChanged("Y");
->>>>>>> c35c96f3
             }
         }
 
@@ -368,13 +310,8 @@
             get { return zoom; }
             set
             {
-<<<<<<< HEAD
-                _zoom = value;
+                zoom = value;
                 RaisePropertyChanged(/*NXLT*/"Zoom");
-=======
-                zoom = value;
-                RaisePropertyChanged("Zoom");
->>>>>>> c35c96f3
             }
         }
 
@@ -386,13 +323,8 @@
             get { return height; }
             set
             {
-<<<<<<< HEAD
-                _height = value;
+                height = value;
                 RaisePropertyChanged(/*NXLT*/"Height");
-=======
-                height = value;
-                RaisePropertyChanged("Height");
->>>>>>> c35c96f3
             }
         }
 
@@ -404,13 +336,8 @@
             get { return width; }
             set
             {
-<<<<<<< HEAD
-                _width = value;
+                width = value;
                 RaisePropertyChanged(/*NXLT*/"Width");
-=======
-                width = value;
-                RaisePropertyChanged("Width");
->>>>>>> c35c96f3
             }
         }
 
@@ -466,45 +393,6 @@
             get { return undoRecorder; }
         }
 
-<<<<<<< HEAD
-        /// <summary>
-        /// This does not belong here, period. It is here simply because there is 
-        /// currently no better place to put it. A DYN file is loaded by DynamoModel,
-        /// subsequently populating WorkspaceModel, along the way, the trace data 
-        /// gets preloaded with the file. The best place for this cached data is in 
-        /// the EngineController (or even LiveRunner), but the engine gets reset in 
-        /// a rather nondeterministic way (for example, when Revit idle thread 
-        /// decides it is time to execute a pre-scheduled engine reset). And it gets 
-        /// done more than once during file open. So that's out. The second best 
-        /// place to store this information is then the WorkspaceModel, where file 
-        /// loading is SUPPOSED TO BE done. As of now we let DynamoModel sets the 
-        /// loaded data (since it deals with loading DYN file), but in near future,
-        /// the file loading mechanism will be completely moved into WorkspaceModel,
-        /// that's the time we removed this property setter below.
-        /// </summary>
-        private IEnumerable<KeyValuePair<Guid, List<string>>> preloadedTraceData = null;
-
-        internal IEnumerable<KeyValuePair<Guid, List<string>>> PreloadedTraceData
-        {
-            get
-            {
-                return preloadedTraceData;
-            }
-
-            set
-            {
-                if (value != null && (preloadedTraceData != null))
-                {
-                    var message = /*NXLT*/"PreloadedTraceData cannot be set twice";
-                    throw new InvalidOperationException(message);
-                }
-
-                preloadedTraceData = value;
-            }
-        }
-
-=======
->>>>>>> c35c96f3
         #endregion
 
         #region constructors
@@ -596,11 +484,7 @@
         {
             if (String.IsNullOrEmpty(newPath)) return false;
 
-<<<<<<< HEAD
-            DynamoModel.Logger.Log(/*NXLT*/"Saving " + newPath + "...");
-=======
             Log("Saving " + newPath + "...");
->>>>>>> c35c96f3
             try
             {
                 if (SaveInternal(newPath, core))
@@ -625,26 +509,15 @@
         /// <param name="centered"></param>
         public void AddNode(NodeModel node, bool centered)
         {
-<<<<<<< HEAD
-            if (nodeId == Guid.Empty)
-                throw new ArgumentException(/*NXLT*/"Node ID must be specified", "nodeId");
-=======
             if (nodes.Contains(node))
                 return;
 
             RegisterNode(node);
->>>>>>> c35c96f3
 
             if (centered)
             {
-<<<<<<< HEAD
-                string format = /*NXLT*/"Failed to create node '{0}' (GUID: {1})";
-                DynamoModel.Logger.Log(string.Format(format, nodeName, nodeId));
-                return null;
-=======
                 var args = new ModelEventArgs(node, true);
                 OnRequestNodeCentered(this, args);
->>>>>>> c35c96f3
             }
 
             //var cbn = node as CodeBlockNodeModel;
@@ -724,21 +597,7 @@
             //if we have null parameters, the note is being added
             //from the menu, center the view on the note
 
-<<<<<<< HEAD
-            if (centerNote)
-            {
-                var args = new ModelEventArgs(noteModel, true);
-                OnRequestNodeCentered(this, args);
-            }
-
-            noteModel.Text = /*NXLT*/"New Note";
-            if (!string.IsNullOrEmpty(text))
-                noteModel.Text = text;
-
-            Notes.Add(noteModel);
-=======
             AddNote(noteModel, centerNote);
->>>>>>> c35c96f3
             return noteModel;
         }
 
@@ -774,7 +633,7 @@
 
         public void ReportPosition()
         {
-            RaisePropertyChanged(/*NXLT*/"Position");
+            RaisePropertyChanged("Position");
         }
 
         #endregion
@@ -880,11 +739,7 @@
         {
             if (document.DocumentElement == null)
             {
-<<<<<<< HEAD
-                var message = /*NXLT*/"Workspace should have been saved before this";
-=======
                 const string message = "Workspace should have been saved before this";
->>>>>>> c35c96f3
                 throw new InvalidOperationException(message);
             }
 
@@ -924,19 +779,11 @@
                 {
                     string type = model.GetType().FullName;
                     string message = string.Format(
-<<<<<<< HEAD
-                        /*NXLT*/"ModelBase.HandleModelEvent call not handled.\n\n" +
-                        /*NXLT*/"Model type: {0}\n" +
-                        /*NXLT*/"Model GUID: {1}\n" +
-                        /*NXLT*/"Event name: {2}",
-                        type, modelGuid.ToString(), eventName);
-=======
                         "ModelBase.HandleModelEvent call not handled.\n\n" +
                         "Model type: {0}\n" +
                         "Model GUID: {1}\n" +
                         "Event name: {2}",
                         type, modelGuid, eventName);
->>>>>>> c35c96f3
 
                     // All 'HandleModelEvent' calls must be handled by one of 
                     // the ModelBase derived classes that the 'SendModelEvent'
@@ -958,21 +805,12 @@
                 {
                     string type = model.GetType().FullName;
                     string message = string.Format(
-<<<<<<< HEAD
-                        /*NXLT*/"ModelBase.UpdateValue call not handled.\n\n" +
-                        /*NXLT*/"Model type: {0}\n" +
-                        /*NXLT*/"Model GUID: {1}\n" +
-                        /*NXLT*/"Property name: {2}\n" +
-                        /*NXLT*/"Property value: {3}",
-                        type, modelGuid.ToString(), name, value);
-=======
                         "ModelBase.UpdateValue call not handled.\n\n" +
                         "Model type: {0}\n" +
                         "Model GUID: {1}\n" +
                         "Property name: {2}\n" +
                         "Property value: {3}",
                         type, modelGuid, propertyName, value);
->>>>>>> c35c96f3
 
                     // All 'UpdateValue' calls must be handled by one of the 
                     // ModelBase derived classes that the 'UpdateModelValue'
@@ -1272,11 +1110,7 @@
             {
                 // If it gets here we obviously need to handle it.
                 throw new InvalidOperationException(string.Format(
-<<<<<<< HEAD
-                    /*NXLT*/"Unhandled type: {0}", model.GetType().ToString()));
-=======
                     "Unhandled type: {0}", model.GetType()));
->>>>>>> c35c96f3
             }
         }
 
@@ -1300,18 +1134,13 @@
                 {
                     string guid = helper.ReadString("guid");
                     throw new InvalidOperationException(
-                        string.Format(/*NXLT*/"No type information: {0}", guid));
+                        string.Format("No type information: {0}", guid));
                 }
             }
 
-<<<<<<< HEAD
-            if (typeName.Equals(/*NXLT*/"Dynamo.Nodes.DSFunction") ||
-                typeName.Equals(/*NXLT*/"Dynamo.Nodes.DSVarArgFunction"))
-=======
             /*
             if (typeName.Equals("Dynamo.Nodes.DSFunction") ||
                 typeName.Equals("Dynamo.Nodes.DSVarArgFunction"))
->>>>>>> c35c96f3
             {
                 // For DSFunction and DSVarArgFunction node types, the type name
                 // is actually embedded within "name" attribute (for an example,
@@ -1321,12 +1150,12 @@
             }
             */
 
-            if (typeName.StartsWith(/*NXLT*/"Dynamo.Models.ConnectorModel"))
+            if (typeName.StartsWith("Dynamo.Models.ConnectorModel"))
             {
                 NodeGraph.LoadConnectorFromXml(modelData,
                     Nodes.ToDictionary(node => node.GUID));
             }
-            else if (typeName.StartsWith(/*NXLT*/"Dynamo.Models.NoteModel"))
+            else if (typeName.StartsWith("Dynamo.Models.NoteModel"))
             {
                 var noteModel = NodeGraph.LoadNoteFromXml(modelData);
                 Notes.Add(noteModel);
@@ -1357,13 +1186,8 @@
             if (null != foundModel)
                 return foundModel;
 
-<<<<<<< HEAD
-            throw new ArgumentException(string.Format(
-                /*NXLT*/"Unhandled model type: {0}", helper.ReadString("type")));
-=======
             throw new ArgumentException(
                 string.Format("Unhandled model type: {0}", helper.ReadString("type", modelData.Name)));
->>>>>>> c35c96f3
         }
 
         internal ModelBase GetModelInternal(Guid modelGuid)
@@ -1465,28 +1289,10 @@
 
         internal string GetStringRepOfWorkspace()
         {
-<<<<<<< HEAD
-            string outData = String.Empty;
-
-            Action getString = (() =>
-                {
-                    // Create the xml document to write to.
-                    var document = new XmlDocument();
-                    document.CreateXmlDeclaration("1.0", null, null);
-                    document.AppendChild(document.CreateElement("Workspace"));
-
-                    //This is only used for computing relative offsets, it's not actually created
-                    string virtualFileName = String.Join(Path.GetTempPath(), /*NXLT*/"DynamoTemp.dyn");
-                    Utils.SetDocumentXmlPath(document, virtualFileName);
-
-                    if (!PopulateXmlDocument(document))
-                        return;
-=======
             // Create the xml document to write to.
             var document = new XmlDocument();
             document.CreateXmlDeclaration("1.0", null, null);
             document.AppendChild(document.CreateElement("Workspace"));
->>>>>>> c35c96f3
 
             //This is only used for computing relative offsets, it's not actually created
             string virtualFileName = String.Join(Path.GetTempPath(), "DynamoTemp.dyn");
