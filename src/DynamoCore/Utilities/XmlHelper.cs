﻿using System;
using System.Globalization;
using System.Xml;

namespace Dynamo.Utilities
{
    public class XmlElementHelper
    {
        private XmlElement internalElement = null;

        public XmlElementHelper(XmlElement xmlElement)
        {
            this.internalElement = xmlElement;
        }

        #region Attributes - Write Methods

        public void SetAttribute(string name, int value)
        {
            string s = value.ToString(CultureInfo.InvariantCulture);
            internalElement.SetAttribute(name, s);
        }

        public void SetAttribute(string name, double value)
        {
            string s = value.ToString(CultureInfo.InvariantCulture);
            internalElement.SetAttribute(name, s);
        }

        public void SetAttribute(string name, bool value)
        {
            string s = value.ToString().ToLower();
            internalElement.SetAttribute(name, s);
        }

        public void SetAttribute(string name, string value)
        {
            internalElement.SetAttribute(name, value);
        }

        public void SetAttribute(string name, System.Type value)
        {
            internalElement.SetAttribute(name, value.ToString());
        }

        public void SetAttribute(string name, System.Guid value)
        {
            internalElement.SetAttribute(name, value.ToString());
        }

        #endregion

        #region Attributes - Read Methods

        public int ReadInteger(string attribName)
        {
            XmlAttribute attrib = GetGuaranteedAttribute(attribName);
            return int.Parse(attrib.Value);
        }

        public int ReadInteger(string attribName, int defaultValue)
        {
            int result = defaultValue;
            XmlAttribute attrib = internalElement.Attributes[attribName];
            if (null == attrib || (!int.TryParse(attrib.Value, out result)))
                return defaultValue;

            return result;
        }

        public double ReadDouble(string attribName)
        {
            XmlAttribute attrib = GetGuaranteedAttribute(attribName);
            return double.Parse(attrib.Value, CultureInfo.InvariantCulture);
        }

        public double ReadDouble(string attribName, double defaultValue)
        {
            double result = defaultValue;
            XmlAttribute attrib = internalElement.Attributes[attribName];
<<<<<<< HEAD
            if (null == attrib || (!double.TryParse(attrib.Value, NumberStyles.Number, CultureInfo.InvariantCulture, out result)))
=======
            if (null == attrib
                || (!double.TryParse(attrib.Value, NumberStyles.Any, CultureInfo.InvariantCulture, out result)))
            {
>>>>>>> 9b177cec
                return defaultValue;
            }

            return result;
        }

        public bool ReadBoolean(string attribName)
        {
            XmlAttribute attrib = GetGuaranteedAttribute(attribName);
            return Boolean.Parse(attrib.Value);
        }

        public bool ReadBoolean(string attribName, bool defaultValue)
        {
            bool result = defaultValue;
            XmlAttribute attrib = internalElement.Attributes[attribName];
            if (null == attrib || (!Boolean.TryParse(attrib.Value, out result)))
                return defaultValue;

            return result;
        }

        public string ReadString(string attribName)
        {
            XmlAttribute attrib = GetGuaranteedAttribute(attribName);
            return attrib.Value;
        }

        public string ReadString(string attribName, string defaultValue)
        {
            XmlAttribute attrib = internalElement.Attributes[attribName];
            return ((null == attrib) ? defaultValue : attrib.Value);
        }

        public System.Guid ReadGuid(string attribName)
        {
            XmlAttribute attrib = GetGuaranteedAttribute(attribName);
            return Guid.Parse(attrib.Value);
        }

        public System.Guid ReadGuid(string attribName, System.Guid defaultValue)
        {
            System.Guid result = defaultValue;
            XmlAttribute attrib = internalElement.Attributes[attribName];
            if (null == attrib || (!Guid.TryParse(attrib.Value, out result)))
                return defaultValue;

            return result;
        }

        public TEnum ReadEnum<TEnum>(string attribName, TEnum defaultValue) where TEnum : struct
        {
            TEnum result = defaultValue;
            XmlAttribute attrib = internalElement.Attributes[attribName];
            if (null == attrib || (!System.Enum.TryParse(attrib.Value, out result)))
                return defaultValue;

            return result;
        }

        private XmlAttribute GetGuaranteedAttribute(string attribName)
        {
            XmlAttribute attrib = internalElement.Attributes[attribName];
            if (null == attrib)
            {
                string fmt = "Mandatory attribute '{0}' does not exist";
                throw new InvalidOperationException(string.Format(fmt, attribName));
            }

            return attrib;
        }

        #endregion
    }
}
<|MERGE_RESOLUTION|>--- conflicted
+++ resolved
@@ -78,13 +78,9 @@
         {
             double result = defaultValue;
             XmlAttribute attrib = internalElement.Attributes[attribName];
-<<<<<<< HEAD
-            if (null == attrib || (!double.TryParse(attrib.Value, NumberStyles.Number, CultureInfo.InvariantCulture, out result)))
-=======
             if (null == attrib
                 || (!double.TryParse(attrib.Value, NumberStyles.Any, CultureInfo.InvariantCulture, out result)))
             {
->>>>>>> 9b177cec
                 return defaultValue;
             }
 
