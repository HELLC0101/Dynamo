﻿﻿using System.Globalization;
using System.Windows;
using System.Windows.Media;

using Dynamo.UI;

using Dynamo.Models;
using Dynamo.Nodes;

using System;
using System.Collections.Generic;
using System.Linq;
using System.Text.RegularExpressions;

namespace Dynamo.Utilities
{
    public class CodeBlockUtils
    {
        /// <summary>
        /// Call this method to turn all "\r\n" and "\r" 
        /// occurrences in the given string into "\n".
        /// </summary>
        /// <param name="text">The text to be normalized</param>
        /// <returns>Returns the normalized string.</returns>
        /// 
        public static string NormalizeLineBreaks(string text)
        {
            text = text.Replace("\r\n", "\n");
            return text.Replace("\r", "\n");
        }

        /// <summary>
        /// Call this method to generate a list of PortData from given set of 
        /// unbound identifiers. This method ensures that the generated ports 
        /// are only having names that do not exceed a preconfigured length.
        /// </summary>
        /// <param name="unboundIdents">A list of unbound identifiers for which 
        /// input port data is to be generated. This list can be empty but it 
        /// cannot be null.</param>
        /// <returns>Returns a list of input port data generated based on the 
        /// input unbound identifier list.</returns>
        /// 
        public static IEnumerable<PortData> GenerateInputPortData(
            IEnumerable<string> unboundIdents)
        {
            if (unboundIdents == null)
                throw new ArgumentNullException(/*NXLT*/"unboundIdents");

            int maxLength = Configurations.CBNMaxPortNameLength;
            List<PortData> inputPorts = new List<PortData>();

            foreach (string name in unboundIdents)
            {
                string portName = name;
                if (portName.Length > maxLength)
                    portName = portName.Remove(maxLength - 3) + "...";

                inputPorts.Add(new PortData(portName, name)
                {
                    Height = Configurations.CodeBlockPortHeightInPixels
                });
            }

            return inputPorts;
        }

        /// <summary>
        /// Call this method to get a list of lists of variables defined in 
        /// the given set of Statement objects. This method is typically used 
        /// in conjunction with DoesStatementRequireOutputPort method.
        /// </summary>
        /// <param name="statements">A list of Statement objects whose defined 
        /// variables are to be retrieved. This list can be empty but it cannot 
        /// be null.</param>
        /// <param name="onlyTopLevel">Set this parameter to false to retrieve 
        /// all variables defined in nested Statement objects.</param>
        /// <returns>Returns a list of lists of variables defined by the given 
        /// set of Statement objects.</returns>
        /// 
        public static IEnumerable<IEnumerable<string>> GetStatementVariables(
            IEnumerable<Statement> statements, bool onlyTopLevel)
        {
            if (statements == null)
                throw new ArgumentNullException(/*NXLT*/"statements");

            var definedVariables = new List<List<string>>();
            foreach (var statement in statements)
            {
                definedVariables.Add(Statement.GetDefinedVariableNames(
                    statement, onlyTopLevel));
            }

            return definedVariables;
        }

        /// <summary>
        /// Checks wheter an outport is required for a Statement with the given 
        /// index. An outport is not required if there are no defined variables 
        /// or if any of the defined variables have been declared again later on
        /// in the same code block.
        /// </summary>
        /// <param name="statementVariables">A list of lists, each of which 
        /// contains variables defined by a Statement at the index. This list 
        /// can be obtained from calling GetStatementVariables method.</param>
        /// <param name="index">The index of the Statement for which this call 
        /// is made.</param>
        /// <returns>Returns true if an output port is required, or false 
        /// otherwise.</returns>
        /// 
        public static bool DoesStatementRequireOutputPort(
            IEnumerable<IEnumerable<string>> statementVariables, int index)
        {
            if (statementVariables == null)
                throw new ArgumentNullException(/*NXLT*/"statementVariables");

            int statementCount = statementVariables.Count();
            if (statementCount <= 0)
                return false;

            if (index < 0 || (index >= statementCount))
                throw new IndexOutOfRangeException(/*NXLT*/"index");

            if (!statementVariables.ElementAt(index).Any())
                return false;
           
            var currentVariables = statementVariables.ElementAt(index);
            for (int stmt = index + 1; stmt < statementCount; stmt++)
            {
                var variables = statementVariables.ElementAt(stmt);
                foreach (var cv in currentVariables)
                {
                    if (variables.Contains(cv))
                        return false;
                }
            }

            return true;
        }

<<<<<<< HEAD
        public delegate IEnumerable<int> LogicalToVisualLineIndexMapDelegate(string text);
        public static event LogicalToVisualLineIndexMapDelegate RequestLogicalToVisualLineIndexMap;
        private static IEnumerable<int> OnRequestLogicalToVisualLineIndexMap(string text)
        {
            if (RequestLogicalToVisualLineIndexMap != null)
            {
                return RequestLogicalToVisualLineIndexMap(text);
            }

            return null;
        }

        /// <summary>
        /// Call this method to map logical lines in the given text input to their
        /// corresponding visual line index. Due to wrapping behavior, a long line
        /// may be wrapped into more than one line due to width constraint. For an
        /// example:
        /// 
        ///     0 This is a longer line that will be wrapped around to next line
        ///     1 This is a shorter line
        /// 
        /// The wrapped results will be as follow:
        /// 
        ///     0 This is a longer line that will 
        ///       be wrapped around to next line
        ///     1 This is a shorter line
        /// 
        /// The resulting array will be:
        /// 
        ///     result = { 0, 2 }
        /// 
        /// It means that the first logical line (with index 0) will be mapped to 
        /// line 0 visually; the second logical line (with index 1) will be mapped 
        /// to line 2 visually.
        /// 
        /// </summary>
        /// <param name="text">The input text for the mapping.</param>
        /// <returns>Returns a list of visual line indices. For an example, if the 
        /// result is { 0, 6, 27 }, then the first logical line (index 0) is mapped 
        /// to visual line with index 0; second logical line (index 1) is mapped to 
        /// visual line with index 6; third logical line (index 2) is mapped to 
        /// visual line with index 27.</returns>
        /// 
        public static IEnumerable<int> MapLogicalToVisualLineIndices(string text)
        {
            var logicalToVisualLines = new List<int>();
            if (string.IsNullOrEmpty(text))
                return logicalToVisualLines;

            text = NormalizeLineBreaks(text);

            if (RequestLogicalToVisualLineIndexMap == null)
            {
                throw new InvalidOperationException(/*NXLT*/"MapLogicalToVisualLineIndices requires a registered LogicalToVisualLineIndexMapDelegate!");
            }

            return OnRequestLogicalToVisualLineIndexMap(text);
        }

=======
>>>>>>> c35c96f3
        /// <summary>
        /// Call this method to format user codes in the following ways:
        /// 
        /// 1. Leading and trailing whitespaces are removed from the original 
        ///    string. Characters that qualify as "whitespaces" are: '\n', '\t'
        ///    and ' '.
        /// 
        /// 2. Multiple statements on a single line will be broken down further 
        ///    into multiple statements. For example, "a = 1; b = 2;" will be 
        ///    broken down into two lines: "a = 1;\nb = 2;" (line break denoted 
        ///    by the new \n character).
        /// 
        /// 3. Leading whitespaces will be removed ony for the first line. This 
        ///    is to preserve the indentation for lines other than the first.
        /// 
        /// 4. If the resulting codes do not end with a closing curly bracket '}',
        ///    then a semi-colon is appended to the code. This ensures codes like 
        ///    "a" will result in codes becoming "a;"
        /// 
        /// </summary>
        /// <param name="inputCode">Original code content as typed in by the user.
        /// </param>
        /// <returns>Returns the formatted code with the above process.</returns>
        /// 
        public static string FormatUserText(string inputCode)
        {
            if (inputCode == null)
                return string.Empty;

            // Trailing and preceeding whitespaces removal.
            var charsToTrim = new char[] { '\n', '\t', ' ' };
            inputCode = NormalizeLineBreaks(inputCode);
            inputCode = inputCode.Trim(charsToTrim);

            List<string> statements = new List<string>();
            var splitOption = StringSplitOptions.RemoveEmptyEntries;

            // Break the input string into lines based on the \n characters that
            // are already in the string. Note that after breaking the string, 
            // each line can still contain multiple statements (e.g. "a = 1; b;"
            // that does not contain a \n between the two statements).
            // 
            var lines = inputCode.Split('\n');
            foreach (var line in lines)
            {
                if (line.IndexOf(';') == -1)
                {
                    // The line does not have any semi-colon originally. We know 
                    // this is a line by itself, but may or may not represent a 
                    // statement. But since this line (potentially an empty one)
                    // exists in the original user string, it needs to go into 
                    // the resulting statement list.
                    // 
                    var trimmed = line.TrimEnd(charsToTrim);
                    statements.Add(trimmed + "\n");
                }
                else
                {
                    // This line potentially contains more than one statements 
                    // (e.g. "a = 1; b = 2;"), or it might even be a single 
                    // statement (e.g. "a = 1;  " with trailing spaces). After 
                    // breaking each line up into statements, it is important 
                    // that only non-empty lines go into the resulting statement 
                    // list, and not the empty ones (for the case of "a = 1; ").
                    // 
                    var parts = line.Split(new char[] { ';' }, splitOption);
                    foreach (var part in parts)
                    {
                        var trimmed = part.TrimEnd(charsToTrim);
                        if (!string.IsNullOrEmpty(trimmed))
                            statements.Add(trimmed + ";\n");
                    }
                }
            }

            // Now join all the statements together into one single code, and 
            // remove the final trailing white spaces (including the last \n).
            inputCode = statements.Aggregate("", (curr, stmt) => curr + stmt);
            inputCode = inputCode.TrimEnd(charsToTrim);

            // If after all the processing we do not end up with an empty code,
            // then we may need a semi-colon at the end. This is provided if the 
            // code does not end with a comment or string (in which case a 
            // trailing semi-colon is not required).
            // 
            if (!string.IsNullOrEmpty(inputCode) && 
                !CodeCompletionParser.IsInsideCommentOrString(inputCode, inputCode.Length))
            {
                if (inputCode.EndsWith(";") == false)
                    inputCode = inputCode + ";";
            }

            return inputCode;
        }

    }

    /// <summary>
    /// This class exposes utility methods to:
    /// 1. extract variable types from variable declarations such as 'Point' from a : Point;
    /// 2. extract the string to autocomplete on from a block of code
    /// </summary>
    internal class CodeCompletionParser
    {
        #region private members

        private readonly string text;

        // This should match with production for identifier in language parser
        // See Start.atg file: ident = (letter | '_' | '@'){letter | digit | '_' | '@'}.
        private static string variableNamePattern = /*NXLT*/@"[a-zA-Z_@]([a-zA-Z_@0-9]*)";

        private static string spacesOrNonePattern = /*NXLT*/@"(\s*)";
        private static string colonPattern = ":";

        // This pattern matches with identifier lists such as Autodesk.DesignScript.Geometry.Point
        private static string identifierListPattern = string.Format(/*NXLT*/"{0}([.]({0})+)*", variableNamePattern);

        // Maintains a stack of symbols in a nested expression being typed
        // where the symbols are nested based on brackets, braces or parentheses
        // An expression like: x[y[z.foo(). will be stacked up as follows:
        // z.foo().
        // y[
        // x[
        // The stack is then popped upon closing the brackets, and the popped value is transferred to the top:
        // y[z.foo()].
        // x[
        // So at any given time the top of the stack will contain the string to be completed
        private Stack<string> expressionStack = new Stack<string>();

        /// <summary>
        /// Expression to autocomplete on is on top of 'expressionStack'
        /// </summary>
        private string strPrefix = String.Empty;

        /// <summary>
        /// Function call being currently typed
        /// </summary>
        private string functionName = String.Empty;

        private int argCount = 0;

        /// <summary>
        /// Identifier or Class name on which function being typed currently is invoked
        /// </summary>
        private string functionPrefix = String.Empty;

        private string type = string.Empty;

        // Context of string being typed for completion
        private bool isInSingleComment = false;
        private bool isInString = false;
        private bool isInChar = false;
        private bool isInMultiLineComment = false;

        #endregion

        private CodeCompletionParser(string text)
        {
            this.text = text;
        }

        #region public members

        /// <summary>
        /// Parses given block of code and declared variable,
        /// returns the type of the variable: e.g. in:
        /// "a : Point;" returns 'Point'
        /// </summary>
        /// <param name="code"> block of code being parsed </param>
        /// <param name="variableName">input declared variable: 'a' in example </param>
        /// <returns> returns Point in example </returns>
        public static string GetVariableType(string code, string variableName)
        {
            var symbolTable = FindVariableTypes(code);

            string type = null;
            symbolTable.TryGetValue(variableName, out type);

            return type;
        }

        /// <summary>
        /// Given the code that's currently being typed in a CBN,
        /// this function extracts the expression that needs to be code-completed
        /// e.g. given "abc.X[{xyz.b.foo((abc" it returns "abc"
        /// which is the "thing" that needs to be queried for completions
        /// </summary>
        /// <param name="code"></param>
        public static string GetStringToComplete(string code)
        {
            var codeParser = new CodeCompletionParser(code);
            // TODO: Discard complete code statements terminated by ';'
            // and extract only the current line being typed
            for (int i = 0; i < code.Length; ++i)
            {
                codeParser.ParseStringToComplete(code[i]);
            }
            return codeParser.strPrefix;
        }

        /// <summary>
        /// Given a block of code that's currently being typed 
        /// this returns the method name and the type name on which it is invoked
        /// e.g. "Point.ByCoordinates" returns 'ByCoordinates' as the functionName and 'Point' as functionPrefix
        /// "abc.X[{xyz.b.foo" returns 'foo' as the functionName and 'xyz.b' as the "functionPrefix" on which it is invoked
        /// </summary>
        /// <param name="code"> input code block </param>
        /// <param name="functionName"> output function name </param>
        /// <param name="functionPrefix"> output type or variable on which fn is invoked </param>
        public static void GetFunctionToComplete(string code, out string functionName, out string functionPrefix)
        {
            var codeParser = new CodeCompletionParser(code);
            // TODO: Discard complete code statements terminated by ';'
            // and extract only the current line being typed
            for (int i = 0; i < code.Length; ++i)
            {
                codeParser.ParseStringToComplete(code[i]);
            }
            functionName = codeParser.functionName;
            functionPrefix = codeParser.functionPrefix;
        }

        /// <summary>
        /// Parse text to determine if string being typed at caretPos is in 
        /// the context of a comment or string or character
        /// </summary>
        /// <param name="text"> input block of code </param>
        /// <param name="caretPos"> caret position in text at which to determine context </param>
        /// <returns> True if any of above context is true </returns>
        public static bool IsInsideCommentOrString(string text, int caretPos)
        {
            var lexer = new CodeCompletionParser(text);
            lexer.ParseContext(caretPos);
            return
                lexer.isInSingleComment ||
                    lexer.isInString ||
                    lexer.isInChar ||
                    lexer.isInMultiLineComment;
        }

        #endregion

        #region private methods

        private static Dictionary<string, string> FindVariableTypes(string code)
        {
            // Contains pairs of variable names and their types
            Dictionary<string, string> variableTypes = new Dictionary<string, string>();

            // This pattern is used to create a Regex to match expressions such as "a : Point" and add the Pair of ("a", "Point") to the dictionary
            string pattern = variableNamePattern + spacesOrNonePattern + colonPattern + spacesOrNonePattern + identifierListPattern;

            var varDeclarations = Regex.Matches(code, pattern);
            for (int i = 0; i < varDeclarations.Count; i++)
            {
                var match = varDeclarations[i].Value;
                match = Regex.Replace(match, @"\s", "");
                var groups = match.Split(':');

                // Overwrite variable type for a redefinition
                if (variableTypes.ContainsKey(groups[0]))
                {
                    variableTypes[groups[0]] = groups[1];
                }
                else
                    variableTypes.Add(groups[0], groups[1]);
            }

            return variableTypes;
        }

        private string ParseStringToComplete(char currentChar)
        {
            string prefix = string.Empty;
            switch (currentChar)
            {
                case ']':
                    strPrefix = PopFromExpressionStack(']');
                    break;
                case '[':
                    if (!string.IsNullOrEmpty(strPrefix))
                    {
                        strPrefix += '[';
                        expressionStack.Push(strPrefix);
                        strPrefix = string.Empty;
                    }
                    break;
                case '}':
                    strPrefix = PopFromExpressionStack('}');
                    break;
                case '{':
                    {
                        strPrefix = string.Empty;
                        strPrefix += '{';
                        expressionStack.Push(strPrefix);
                        strPrefix = string.Empty;
                    }
                    break;
                case ')':
                    argCount = 0;
                    strPrefix = PopFromExpressionStack(')');
                    break;
                case '(':
                    argCount = 1;
                    if (!string.IsNullOrEmpty(strPrefix))
                    {
                        // function call
                        // Auto-complete function signature  
                        // Class/Type and function name must be known at this point
                        functionName = GetMemberIdentifier();
                        if (string.Equals(strPrefix, functionName))
                            functionPrefix = string.Empty;
                        else
                            functionPrefix = strPrefix.Substring(0, strPrefix.Length - functionName.Length - 1);

                        expressionStack.Push(strPrefix + @"(");
                    }
                    else
                    {
                        // simple expression
                        expressionStack.Push(@"(");
                    }
                    strPrefix = string.Empty;
                    break;
                case '.':
                    strPrefix += '.';
                    break;
                case ' ':
                    break;
                case '=':
                    strPrefix = string.Empty;
                    expressionStack.Clear();
                    break;
                case ';':
                    strPrefix = string.Empty;
                    expressionStack.Clear();
                    break;
                default:
                    if (char.IsLetterOrDigit(currentChar))
                    {
                        strPrefix += currentChar;

                        if (strPrefix.IndexOf('.') != -1)
                        {
                            // If type exists, extract string after previous '.'                            
                            string identToComplete = GetMemberIdentifier();
                            // Auto-completion happens over type, search for identToComplete in type's auto-complete list
                        }

                    }
                    else
                    {
                        strPrefix = PopFromExpressionStack(currentChar);
                        expressionStack.Push(strPrefix);

                        strPrefix = string.Empty;
                    }
                    break;
            }
            return strPrefix;
        }

        private void ParseContext(int caretPos)
        {
            for (int i = 0; i < caretPos; i++)
            {
                char ch = text[i];
                char lookAhead = i + 1 < text.Length ? text[i + 1] : '\0';
                switch (ch)
                {
                    case '/':
                        if (isInString || isInChar || isInSingleComment || isInMultiLineComment)
                            break;
                        if (lookAhead == '/')
                        {
                            i++;
                            isInSingleComment = true;
                        }
                        if (lookAhead == '*')
                        {
                            isInMultiLineComment = true;
                            i++;
                        }
                        break;
                    case '*':
                        if (isInString || isInChar || isInSingleComment)
                            break;
                        if (lookAhead == '/')
                        {
                            i++;
                            isInMultiLineComment = false;
                        }
                        break;
                    case '\n':
                    case '\r':
                        isInSingleComment = false;
                        isInString = false;
                        isInChar = false;
                        break;
                    case '\\':
                        if (isInString || isInChar)
                            i++;
                        break;
                    case '"':
                        if (isInSingleComment || isInMultiLineComment || isInChar)
                            break;
                        isInString = !isInString;
                        break;
                    case '\'':
                        if (isInSingleComment || isInMultiLineComment || isInString)
                            break;
                        isInChar = !isInChar;
                        break;
                    default:
                        break;
                }
            }
        }

        private string GetMemberIdentifier()
        {
            return strPrefix.Split('.').Last();
        }

        private string PopFromExpressionStack(char currentChar)
        {
            string prefix = string.Empty;
            if (expressionStack.Count > 0)
            {
                prefix = expressionStack.Pop();
            }
            return prefix + strPrefix + currentChar;
        }
        #endregion

    }
}<|MERGE_RESOLUTION|>--- conflicted
+++ resolved
@@ -137,68 +137,7 @@
             return true;
         }
 
-<<<<<<< HEAD
-        public delegate IEnumerable<int> LogicalToVisualLineIndexMapDelegate(string text);
-        public static event LogicalToVisualLineIndexMapDelegate RequestLogicalToVisualLineIndexMap;
-        private static IEnumerable<int> OnRequestLogicalToVisualLineIndexMap(string text)
-        {
-            if (RequestLogicalToVisualLineIndexMap != null)
-            {
-                return RequestLogicalToVisualLineIndexMap(text);
-            }
-
-            return null;
-        }
-
-        /// <summary>
-        /// Call this method to map logical lines in the given text input to their
-        /// corresponding visual line index. Due to wrapping behavior, a long line
-        /// may be wrapped into more than one line due to width constraint. For an
-        /// example:
-        /// 
-        ///     0 This is a longer line that will be wrapped around to next line
-        ///     1 This is a shorter line
-        /// 
-        /// The wrapped results will be as follow:
-        /// 
-        ///     0 This is a longer line that will 
-        ///       be wrapped around to next line
-        ///     1 This is a shorter line
-        /// 
-        /// The resulting array will be:
-        /// 
-        ///     result = { 0, 2 }
-        /// 
-        /// It means that the first logical line (with index 0) will be mapped to 
-        /// line 0 visually; the second logical line (with index 1) will be mapped 
-        /// to line 2 visually.
-        /// 
-        /// </summary>
-        /// <param name="text">The input text for the mapping.</param>
-        /// <returns>Returns a list of visual line indices. For an example, if the 
-        /// result is { 0, 6, 27 }, then the first logical line (index 0) is mapped 
-        /// to visual line with index 0; second logical line (index 1) is mapped to 
-        /// visual line with index 6; third logical line (index 2) is mapped to 
-        /// visual line with index 27.</returns>
-        /// 
-        public static IEnumerable<int> MapLogicalToVisualLineIndices(string text)
-        {
-            var logicalToVisualLines = new List<int>();
-            if (string.IsNullOrEmpty(text))
-                return logicalToVisualLines;
-
-            text = NormalizeLineBreaks(text);
-
-            if (RequestLogicalToVisualLineIndexMap == null)
-            {
-                throw new InvalidOperationException(/*NXLT*/"MapLogicalToVisualLineIndices requires a registered LogicalToVisualLineIndexMapDelegate!");
-            }
-
-            return OnRequestLogicalToVisualLineIndexMap(text);
-        }
-
-=======
->>>>>>> c35c96f3
+
         /// <summary>
         /// Call this method to format user codes in the following ways:
         /// 
