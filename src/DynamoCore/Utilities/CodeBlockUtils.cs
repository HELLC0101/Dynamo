--- conflicted
+++ resolved
@@ -1,4 +1,6 @@
-﻿using Dynamo.Models;
+﻿using System.Text.RegularExpressions;
+
+using Dynamo.Models;
 using Dynamo.Nodes;
 using Dynamo.UI;
 using System;
@@ -7,6 +9,9 @@
 using System.Linq;
 using System.Windows;
 using System.Windows.Media;
+
+using ICSharpCode.AvalonEdit.Highlighting;
+using ICSharpCode.AvalonEdit.Rendering;
 
 namespace Dynamo.Utilities
 {
@@ -302,8 +307,6 @@
 
             return inputCode;
         }
-<<<<<<< HEAD
-=======
 
         public static HighlightingRule CreateDigitRule()
         {
@@ -555,7 +558,6 @@
             brush.Freeze();
             return brush;
         }
->>>>>>> 2788bfec
     }
 
 }