--- conflicted
+++ resolved
@@ -23,17 +23,10 @@
     {
         public static string DynamoTestPath = null;
         const string DYNAMO_SETTINGS_FILE = "DynamoSettings.xml";
-<<<<<<< HEAD
-        private DynamoLengthUnit lengthUnit;
-        private DynamoAreaUnit areaUnit;
-        private DynamoVolumeUnit volumeUnit;
+        private LengthUnit lengthUnit;
+        private AreaUnit areaUnit;
+        private VolumeUnit volumeUnit;
         private string numberFormat;
-=======
-        private LengthUnit _lengthUnit;
-        private AreaUnit _areaUnit;
-        private VolumeUnit _volumeUnit;
-        private string _numberFormat;
->>>>>>> ef8662ec
         private string lastUpdateDownloadPath;
 
         // Variables of the settings that will be persistent
