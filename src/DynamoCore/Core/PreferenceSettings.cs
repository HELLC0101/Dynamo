--- conflicted
+++ resolved
@@ -21,21 +21,12 @@
     /// </summary>
     public class PreferenceSettings : NotificationObject, IPreferences
     {
-<<<<<<< HEAD
-        public static string DYNAMO_TEST_PATH = null;
+        public static string DynamoTestPath = null;
         const string DYNAMO_SETTINGS_FILE = /*NXLT*/"DynamoSettings.xml";
-        private LengthUnit _lengthUnit;
-        private AreaUnit _areaUnit;
-        private VolumeUnit _volumeUnit;
-        private string _numberFormat;
-=======
-        public static string DynamoTestPath = null;
-        const string DYNAMO_SETTINGS_FILE = "DynamoSettings.xml";
         private LengthUnit lengthUnit;
         private AreaUnit areaUnit;
         private VolumeUnit volumeUnit;
         private string numberFormat;
->>>>>>> c35c96f3
         private string lastUpdateDownloadPath;
 
         // Variables of the settings that will be persistent
@@ -56,13 +47,8 @@
             get { return numberFormat; }
             set
             {
-<<<<<<< HEAD
-                _numberFormat = value;
+                numberFormat = value;
                 RaisePropertyChanged(/*NXLT*/"NumberFormat");
-=======
-                numberFormat = value;
-                RaisePropertyChanged("NumberFormat");
->>>>>>> c35c96f3
             }
         }
 
@@ -71,13 +57,8 @@
             get { return lengthUnit; }
             set
             {
-<<<<<<< HEAD
-                _lengthUnit = value;
+                lengthUnit = value;
                 RaisePropertyChanged(/*NXLT*/"LengthUnit");
-=======
-                lengthUnit = value;
-                RaisePropertyChanged("LengthUnit");
->>>>>>> c35c96f3
             }
         }
 
@@ -96,13 +77,8 @@
             get { return areaUnit; }
             set
             {
-<<<<<<< HEAD
-                _areaUnit = value;
+                areaUnit = value;
                 RaisePropertyChanged(/*NXLT*/"AreaUnit");
-=======
-                areaUnit = value;
-                RaisePropertyChanged("AreaUnit");
->>>>>>> c35c96f3
             }
         }
 
@@ -111,13 +87,8 @@
             get { return volumeUnit; }
             set
             {
-<<<<<<< HEAD
-                _volumeUnit = value;
+                volumeUnit = value;
                 RaisePropertyChanged(/*NXLT*/"VolumeUnit");
-=======
-                volumeUnit = value;
-                RaisePropertyChanged("VolumeUnit");
->>>>>>> c35c96f3
             }
         }
 
