﻿using System;
using System.Collections.Generic;
using System.Collections.ObjectModel;
using System.ComponentModel;
using System.Diagnostics;
using System.IO;
using System.Linq;
using System.Reflection;
using System.Windows.Threading;
using DSNodeServices;
using Dynamo.DSEngine;
using Dynamo.Interfaces;
using Dynamo.Models;
using Dynamo.PackageManager;
using Dynamo.Selection;
using Dynamo.Services;
using Dynamo.UI;
using Dynamo.UpdateManager;
using Dynamo.Utilities;
using Dynamo.ViewModels;
using DynamoUnits;
using Microsoft.Practices.Prism.ViewModel;
using NUnit.Framework;
using String = System.String;
using DynCmd = Dynamo.ViewModels.DynamoViewModel;
using Dynamo.UI.Prompts;

namespace Dynamo
{

    /// <summary>
    /// Context values are required during controller instantiation to flag
    /// what application Dynamo is running within. Use NONE for the sandbox and
    /// other applications where context-sensitive loading are not required.
    /// </summary>
    public static partial class Context
    {
        public const string NONE = "None";
        public const string REVIT_2013 = "Revit 2013";
        public const string REVIT_2014 = "Revit 2014";
        public const string VASARI_2013 = "Vasari 2013";
        public const string VASARI_2014 = "Vasari 2014";
    }

    public delegate void ImageSaveEventHandler(object sender, ImageSaveEventArgs e);

    public class DynamoController : NotificationObject
    {
        private static bool testing;

        #region properties

        public bool IsCrashing { get; set; }

        private bool uiLocked = true;
        public bool IsUILocked
        {
            get { return uiLocked; }
            set
            {
                uiLocked = value;
                RaisePropertyChanged("IsUILocked");
            }
        }

        private readonly SortedDictionary<string, TypeLoadData> builtinTypesByNickname =
            new SortedDictionary<string, TypeLoadData>();

        private readonly Dictionary<string, TypeLoadData> builtinTypesByTypeName =
            new Dictionary<string, TypeLoadData>();
<<<<<<< HEAD
=======
        
        //TODO: this is dumb --SJE
        protected VisualizationManager visualizationManager;
>>>>>>> 684d3f8c

        public CustomNodeManager CustomNodeManager { get; internal set; }
        public SearchViewModel SearchViewModel { get; internal set; }
        public DynamoViewModel DynamoViewModel { get; set; }
        public InfoBubbleViewModel InfoBubbleViewModel { get; internal set; }
        public DynamoModel DynamoModel { get; set; }
        public Dispatcher UIDispatcher { get; set; }
        public IUpdateManager UpdateManager { get; set; }
        public IWatchHandler WatchHandler { get; set; }
        public IPreferences PreferenceSettings { get; set; }
        public IVisualizationManager VisualizationManager { get; set; }

        /// <summary>
        /// Testing flag is used to defer calls to run in the idle thread
        /// with the assumption that the entire test will be wrapped in an
        /// idle thread call.
        /// </summary>
        public static bool IsTestMode 
        {
            get { return testing; }
            set { testing = value; }
        }

        ObservableCollection<ModelBase> clipBoard = new ObservableCollection<ModelBase>();
        public ObservableCollection<ModelBase> ClipBoard
        {
            get { return clipBoard; }
            set { clipBoard = value; }
        }

        public SortedDictionary<string, TypeLoadData> BuiltInTypesByNickname
        {
            get { return builtinTypesByNickname; }
        }

        public Dictionary<string, TypeLoadData> BuiltInTypesByName
        {
            get { return builtinTypesByTypeName; }
        }

        public string Context { get; set; }

        public bool IsShowingConnectors
        {
            get { return PreferenceSettings.ShowConnector; }
            set
            {
                PreferenceSettings.ShowConnector = value;
            }
        }

        public ConnectorType ConnectorType
        {
            get { return PreferenceSettings.ConnectorType; }
            set
            {
                PreferenceSettings.ConnectorType = value;
            }
        }

        private bool isShowPreViewByDefault;
        public bool IsShowPreviewByDefault
        {
            get { return isShowPreViewByDefault;}
            set { isShowPreViewByDefault = value; RaisePropertyChanged("IsShowPreviewByDefault"); }
        }

        public EngineController EngineController { get; protected set; }

        #endregion

        #region events

        /// <summary>
        /// An event triggered when evaluation completes.
        /// </summary>
        public event EventHandler EvaluationCompleted;

        /// <summary>
        /// An event which requests that a node be selected
        /// </summary>
        public event NodeEventHandler RequestNodeSelect;
        public virtual void OnRequestSelect(object sender, ModelEventArgs e)
        {
            if (RequestNodeSelect != null)
                RequestNodeSelect(sender, e);
        }

        public delegate void RunCompletedHandler(object controller, bool success);
        public event RunCompletedHandler RunCompleted;
        public virtual void OnRunCompleted(object sender, bool success)
        {
            if (RunCompleted != null)
                RunCompleted(sender, success);
        }

        public event EventHandler RequestsRedraw;
        public virtual void OnRequestsRedraw(object sender, EventArgs e)
        {
            if (RequestsRedraw != null)
                RequestsRedraw(sender, e);
        }

        // TODO(Ben): Obsolete CrashPrompt and make use of GenericTaskDialog.
        public delegate void CrashPromptHandler(object sender, CrashPromptArgs e);
        public event CrashPromptHandler RequestsCrashPrompt;
        public void OnRequestsCrashPrompt(object sender, CrashPromptArgs args)
        {
            if (RequestsCrashPrompt != null)
                RequestsCrashPrompt(this, args);
        }

        internal delegate void TaskDialogHandler(object sender, TaskDialogEventArgs e);
        internal event TaskDialogHandler RequestTaskDialog;
        internal void OnRequestTaskDialog(object sender, TaskDialogEventArgs args)
        {
            if (RequestTaskDialog != null)
                RequestTaskDialog(sender, args);
        }

        #endregion

        #region Constructor and Initialization

        public static DynamoController MakeSandbox(string commandFilePath = null)
        {
            DynamoController controller = null;

            // If a command file path is not specified or if it is invalid, then fallback.
            if (string.IsNullOrEmpty(commandFilePath) || (File.Exists(commandFilePath) == false))
            {
                controller = new DynamoController("None", new UpdateManager.UpdateManager(),
                    new DefaultWatchHandler(), Dynamo.PreferenceSettings.Load());

                controller.DynamoViewModel = new DynamoViewModel(controller, null);
            }
            else
            {
                controller = new DynamoController("None", new UpdateManager.UpdateManager(),
                 new DefaultWatchHandler(), Dynamo.PreferenceSettings.Load());

                controller.DynamoViewModel = new DynamoViewModel(controller, commandFilePath);
            }

            controller.VisualizationManager = new VisualizationManager();
            return controller;
        }

        /// <summary>
        ///     Class constructor
        /// </summary>
        public DynamoController(string context, IUpdateManager updateManager, 
            IWatchHandler watchHandler, IPreferences preferences)
        {
            IsCrashing = false;
            DynamoLogger.Instance.StartLogging();

            dynSettings.Controller = this;

            Context = context;

            //Start heartbeat reporting
            InstrumentationLogger.Start();

            PreferenceSettings = preferences;
            ((PreferenceSettings) PreferenceSettings).PropertyChanged += PreferenceSettings_PropertyChanged;

            SIUnit.LengthUnit = PreferenceSettings.LengthUnit;
            SIUnit.AreaUnit = PreferenceSettings.AreaUnit;
            SIUnit.VolumeUnit = PreferenceSettings.VolumeUnit;
            SIUnit.NumberFormat = PreferenceSettings.NumberFormat;

            UpdateManager = updateManager;
            UpdateManager.UpdateDownloaded += updateManager_UpdateDownloaded;
            UpdateManager.ShutdownRequested += updateManager_ShutdownRequested;
            UpdateManager.CheckForProductUpdate(new UpdateRequest(new Uri(Configurations.UpdateDownloadLocation),DynamoLogger.Instance, UpdateManager.UpdateDataAvailable));

            WatchHandler = watchHandler;

            //create the model
            DynamoModel = new DynamoModel ();
            DynamoModel.AddHomeWorkspace();
            DynamoModel.CurrentWorkspace = DynamoModel.HomeSpace;
            DynamoModel.CurrentWorkspace.X = 0;
            DynamoModel.CurrentWorkspace.Y = 0;

            // custom node loader
            string directory = Path.GetDirectoryName(Assembly.GetExecutingAssembly().Location);
            string pluginsPath = Path.Combine(directory, "definitions");

            CustomNodeManager = new CustomNodeManager(pluginsPath);
            
            SearchViewModel = new SearchViewModel();

            dynSettings.PackageLoader = new PackageLoader();

            dynSettings.PackageLoader.DoCachedPackageUninstalls();
            dynSettings.PackageLoader.LoadPackages();

            DisposeLogic.IsShuttingDown = false;
            EngineController = new EngineController(this, false);
            //This is necessary to avoid a race condition by causing a thread join
            //inside the vm exec
            //TODO(Luke): Push this into a resync call with the engine controller
            ResetEngine();

            DynamoLogger.Instance.Log(String.Format(
                "Dynamo -- Build {0}",
                Assembly.GetExecutingAssembly().GetName().Version));

            DynamoLoader.ClearCachedAssemblies();
            DynamoLoader.LoadNodeModels();
            
            InfoBubbleViewModel = new InfoBubbleViewModel();

            MigrationManager.Instance.MigrationTargets.Add(typeof(WorkspaceMigrations));
        }

        /// <summary>
        /// Responds to property update notifications on the preferences,
        /// and synchronizes with the Units Manager.
        /// </summary>
        /// <param name="sender"></param>
        /// <param name="e"></param>
        void PreferenceSettings_PropertyChanged(object sender, PropertyChangedEventArgs e)
        {
            switch (e.PropertyName)
            {
                case "LengthUnit":
                    SIUnit.LengthUnit = PreferenceSettings.LengthUnit;
                    break;
                case "AreaUnit":
                    SIUnit.AreaUnit = PreferenceSettings.AreaUnit;
                    break;
                case "VolumeUnit":
                    SIUnit.VolumeUnit = PreferenceSettings.VolumeUnit;
                    break;
                case "NumberFormat":
                    SIUnit.NumberFormat = PreferenceSettings.NumberFormat;
                    break;
            }
        }

        void updateManager_UpdateDownloaded(object sender, UpdateDownloadedEventArgs e)
        {
            UpdateManager.QuitAndInstallUpdate();
        }

        void updateManager_ShutdownRequested(object sender, EventArgs e)
        {
            UIDispatcher.Invoke((Action) delegate
            {
                ShutDown(true);
                UpdateManager.HostApplicationBeginQuit(this, e);
            });
        }

        #endregion

        public virtual void 
            ShutDown(bool shutDownHost, EventArgs args = null)
        {
            EngineController.Dispose();
            EngineController = null;

            PreferenceSettings.Save();

            dynSettings.Controller.DynamoModel.OnCleanup(args);
            dynSettings.Controller = null;
            
            DynamoSelection.Instance.ClearSelection();
            DynamoLogger.Instance.FinishLogging();
        }

        #region Running

        //protected bool _debug;
        private bool _showErrors;

        private bool runAgain;
        public bool Running { get; protected set; }

        public bool RunCancelled { get; protected internal set; }

        internal void QueueRun()
        {
            RunCancelled = true;
            runAgain = true;
        }

        public void RunExpression(bool showErrors = true)
        {
            //DynamoLogger.Instance.LogWarning("Running expression", WarningLevel.Mild);

            //If we're already running, do nothing.
            if (Running)
                return;

            // If there is preloaded trace data, send that along to the current
            // LiveRunner instance. Here we make sure it is done exactly once 
            // by resetting WorkspaceModel.PreloadedTraceData property after it 
            // is obtained.
            // 
            var traceData = DynamoViewModel.Model.HomeSpace.PreloadedTraceData;
            DynamoViewModel.Model.HomeSpace.PreloadedTraceData = null; // Reset.
            EngineController.LiveRunnerCore.SetTraceDataForNodes(traceData);

#if USE_DSENGINE
            EngineController.GenerateGraphSyncData(DynamoViewModel.Model.HomeSpace.Nodes);
            if (!EngineController.HasPendingGraphSyncData)
            {
                return;
            }
#endif

            _showErrors = showErrors;

            //TODO: Hack. Might cause things to break later on...
            //Reset Cancel and Rerun flags
            RunCancelled = false;
            runAgain = false;

            //We are now considered running
            Running = true;

            if (!testing)
            {
                //Setup background worker
                var worker = new BackgroundWorker();
                worker.DoWork += EvaluationThread;

                DynamoViewModel.RunEnabled = false;

                //Let's start
                worker.RunWorkerAsync();
            }
            else
                //for testing, we do not want to run
                //asynchronously, as it will finish the 
                //test before the evaluation (and the run)
                //is complete
                EvaluationThread(null, null);
        }

        private void EvaluationThread(object s, DoWorkEventArgs args)
        {
            var sw = new Stopwatch();
            sw.Start();

#if !USE_DSENGINE
            //Get our entry points (elements with nothing connected to output)
            List<NodeModel> topElements = DynamoViewModel.Model.HomeSpace.GetTopMostNodes().ToList();

            //Mark the topmost as dirty/clean
            foreach (NodeModel topMost in topElements)
            {
                topMost.MarkDirty();
            }
#endif
            try
            {

#if USE_DSENGINE
                Run();
#else
                var topNode = new BeginNode(new List<string>());
                int i = 0;
                var buildDict = new Dictionary<NodeModel, Dictionary<int, INode>>();
                foreach (NodeModel topMost in topElements)
                {
                    string inputName = i.ToString();
                    topNode.AddInput(inputName);
                    topNode.ConnectInput(inputName, topMost.BuildExpression(buildDict));

                    i++;

                    //DynamoLogger.Instance.Log(topMost);
                }

                FScheme.Expression runningExpression = topNode.Compile();

                Run(topElements, runningExpression);

                // inform any objects that a run has happened

                //DynamoLogger.Instance.Log(runningExpression);
#endif
            }
            catch (CancelEvaluationException ex)
            {
                /* Evaluation was cancelled */

                OnRunCancelled(false);
                //this.CancelRun = false; //Reset cancel flag
                RunCancelled = false;

                //If we are forcing this, then make sure we don't run again either.
                if (ex.Force)
                    runAgain = false;

                OnRunCompleted(this, false);
            }
            catch (Exception ex)
            {
                /* Evaluation has an error */

                //Catch unhandled exception
                if (ex.Message.Length > 0)
                {
                    DynamoLogger.Instance.Log(ex);
                }

                OnRunCancelled(true);

                //Reset the flags
                runAgain = false;
                RunCancelled = false;

                OnRunCompleted(this, false);

                if (IsTestMode)
                    Assert.Fail(ex.Message + ":" + ex.StackTrace);
            }
            finally
            {
                /* Post-evaluation cleanup */

                DynamoViewModel.RunEnabled = true;

                //No longer running
                Running = false;

                foreach (CustomNodeDefinition def in dynSettings.FunctionWasEvaluated)
                    def.RequiresRecalc = false;

                
                //If we should run again...
                if (runAgain)
                {
                    //Reset flag
                    runAgain = false;

                    RunExpression(_showErrors);
                }
                else
                {
                    OnRunCompleted(this, true);
                }

                sw.Stop();
                DynamoLogger.Instance.Log(string.Format("Evaluation completed in {0}", sw.Elapsed.ToString()));
            }
        }

        protected virtual void Run()
        {
            //Print some stuff if we're in debug mode
            if (DynamoViewModel.RunInDebug)
            {
            }

            // We have caught all possible exceptions in UpdateGraph call, I am 
            // not certain if this try-catch block is still meaningful or not.
            try
            {
                Exception fatalException = null;
                bool updated = EngineController.UpdateGraph(ref fatalException);

                // If there's a fatal exception, show it to the user, unless of course 
                // if we're running in a unit-test, in which case there's no user. I'd 
                // like not to display the dialog and hold up the continuous integration.
                // 
                if (IsTestMode == false && (fatalException != null))
                {
                    Action showFailureMessage = new Action(() =>
                    {
                        Nodes.Utilities.DisplayEngineFailureMessage(fatalException);
                    });

                    // The "Run" method is guaranteed to be called on a background 
                    // thread (for Revit's case, it is the idle thread). Here we 
                    // schedule the message to show up when the UI gets around and 
                    // handle it.
                    // 
                    if (UIDispatcher != null)
                        UIDispatcher.BeginInvoke(showFailureMessage);
                }

                // Currently just use inefficient way to refresh preview values. 
                // After we switch to async call, only those nodes that are really 
                // updated in this execution session will be required to update 
                // preview value.
                if (updated)
                {
                    var nodes = DynamoViewModel.Model.HomeSpace.Nodes;
                    foreach (NodeModel node in nodes)
                    {
                        node.IsUpdated = true;
                    }
                }
            }
            catch (CancelEvaluationException ex)
            {
                /* Evaluation was cancelled */
                OnRunCancelled(false);
                RunCancelled = false;
                if (ex.Force)
                    runAgain = false;
            }
            catch (Exception ex)
            {
                /* Evaluation failed due to error */

                DynamoLogger.Instance.Log(ex);

                OnRunCancelled(true);
                RunCancelled = true;
                runAgain = false;

                //If we are testing, we need to throw an exception here
                //which will, in turn, throw an Assert.Fail in the 
                //Evaluation thread.
                if (IsTestMode)
                    throw new Exception(ex.Message);
            }

            OnEvaluationCompleted(this, EventArgs.Empty);
        }

        //protected virtual void Run(List<NodeModel> topElements, FScheme.Expression runningExpression)
        //{
        //    //Print some stuff if we're in debug mode
        //    if (DynamoViewModel.RunInDebug)
        //    {
        //        if (dynSettings.Controller.UIDispatcher != null)
        //        {
        //            foreach (string exp in topElements.Select(node => node.PrintExpression()))
        //                DynamoLogger.Instance.Log("> " + exp);
        //        }
        //    }

        //    try
        //    {
        //        //Evaluate the expression
        //        FScheme.Value expr = FSchemeEnvironment.Evaluate(runningExpression);

        //        if (dynSettings.Controller.UIDispatcher != null)
        //        {
        //            //Print some more stuff if we're in debug mode
        //            if (DynamoViewModel.RunInDebug && expr != null)
        //            {
        //                DynamoLogger.Instance.Log("Evaluating the expression...");
        //                DynamoLogger.Instance.Log(FScheme.print(expr));
        //            }
        //        }
        //    }
        //    catch (CancelEvaluationException ex)
        //    {
        //        /* Evaluation was cancelled */

        //        OnRunCancelled(false);
        //        RunCancelled = false;
        //        if (ex.Force)
        //            runAgain = false;
        //    }
        //    catch (Exception ex)
        //    {
        //        /* Evaluation failed due to error */

        //        DynamoLogger.Instance.Log(ex);

        //        OnRunCancelled(true);
        //        RunCancelled = true;
        //        runAgain = false;

        //        //If we are testing, we need to throw an exception here
        //        //which will, in turn, throw an Assert.Fail in the 
        //        //Evaluation thread.
        //        if (Testing)
        //            throw new Exception(ex.Message);
        //    }

        //    OnEvaluationCompleted(this, EventArgs.Empty);
        //}

        protected virtual void OnRunCancelled(bool error)
        {
            //DynamoLogger.Instance.Log("Run cancelled. Error: " + error);
            if (error)
                dynSettings.FunctionWasEvaluated.Clear();
        }

        /// <summary>
        /// Called when evaluation completes.
        /// </summary>
        /// <param name="sender"></param>
        /// <param name="e"></param>
        protected virtual void OnEvaluationCompleted(object sender, EventArgs e)
        {
            if (EvaluationCompleted != null)
                EvaluationCompleted(sender, e);
        }

    #endregion

        public virtual void ResetEngine()
        {
            if (EngineController != null)
                EngineController.Dispose();

            EngineController = new EngineController(this, true);
        }

        public void RequestRedraw()
        {
            OnRequestsRedraw(this, EventArgs.Empty);
        }

        public void RequestClearDrawables()
        {
            //VisualizationManager.ClearRenderables();
        }

        public void CancelRunCmd(object parameter)
        {
            var command = new DynamoViewModel.RunCancelCommand(false, true);
            DynamoViewModel.ExecuteCommand(command);
        }

        internal bool CanCancelRunCmd(object parameter)
        {
            return true;
        }

        public void RunExpression(object parameters) // For unit test cases.
        {
            RunExpression(Convert.ToBoolean(parameters));
        }

        internal void RunExprCmd(object parameters)
        {
            bool showErrors = Convert.ToBoolean(parameters);
            var command = new DynamoViewModel.RunCancelCommand(showErrors, false);
            DynamoViewModel.ExecuteCommand(command);
        }

        internal bool CanRunExprCmd(object parameters)
        {
            return (dynSettings.Controller != null);
        }

        internal void RunCancelInternal(bool showErrors, bool cancelRun)
        {
            if (cancelRun != false)
                RunCancelled = true;
            else
                RunExpression(showErrors);
        }

        public void DisplayFunction(object parameters)
        {
            CustomNodeManager.GetFunctionDefinition((Guid)parameters);
        }

        internal bool CanDisplayFunction(object parameters)
        {
            var id = dynSettings.CustomNodes.FirstOrDefault(x => x.Value == (Guid)parameters).Value;

            if (id != null)
                return true;

            return false;
        }

        public void ReportABug(object parameter)
        {
            Process.Start(Configurations.GitHubBugReportingLink);
        }

        internal bool CanReportABug(object parameter)
        {
            return true;
        }

        /// <summary>
        /// Clear the UI log.
        /// </summary>
        public void ClearLog(object parameter)
        {
            DynamoLogger.Instance.ClearLog();
        }

        internal bool CanClearLog(object parameter)
        {
            return true;
        }
    }

    public class CancelEvaluationException : Exception
    {
        public bool Force;

        public CancelEvaluationException(bool force)
            : base("Run Cancelled")
        {
            Force = force;
        }
    }
    
    public class CrashPromptArgs : EventArgs
    {
        public enum DisplayOptions
        {
            IsDefaultTextOverridden = 0x00000001,
            HasDetails = 0x00000002,
            HasFilePath = 0x00000004
        }

        public DisplayOptions Options { get; private set; }
        public string Details { get; private set; }
        public string OverridingText { get; private set; }
        public string FilePath { get; private set; }

        // Default Crash Prompt
        public CrashPromptArgs(string details, string overridingText = null, string filePath = null)
        {
            if (details != null)
            {
                Details = details;
                Options |= DisplayOptions.HasDetails;
            }

            if (overridingText != null)
            {
                OverridingText = overridingText;
                Options |= DisplayOptions.IsDefaultTextOverridden;
            }

            if (filePath != null)
            {
                FilePath = filePath;
                Options |= DisplayOptions.HasFilePath;
            }
        }

        public bool IsDefaultTextOverridden()
        {
            return Options.HasFlag(DisplayOptions.IsDefaultTextOverridden);
        }

        public bool HasDetails()
        {
            return Options.HasFlag(DisplayOptions.HasDetails);
        }

        public bool IsFilePath()
        {
            return Options.HasFlag(DisplayOptions.HasFilePath);
        }
    }

}<|MERGE_RESOLUTION|>--- conflicted
+++ resolved
@@ -68,12 +68,6 @@
 
         private readonly Dictionary<string, TypeLoadData> builtinTypesByTypeName =
             new Dictionary<string, TypeLoadData>();
-<<<<<<< HEAD
-=======
-        
-        //TODO: this is dumb --SJE
-        protected VisualizationManager visualizationManager;
->>>>>>> 684d3f8c
 
         public CustomNodeManager CustomNodeManager { get; internal set; }
         public SearchViewModel SearchViewModel { get; internal set; }
