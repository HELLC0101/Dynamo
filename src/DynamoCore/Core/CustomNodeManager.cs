﻿using System;
using System.Collections.Generic;
using System.IO;
using System.Linq;
using System.Xml;
using Dynamo.Interfaces;
using Dynamo.Models;
using Dynamo.Nodes;
using Dynamo.Utilities;
using ProtoCore.Namespace;
using Symbol = Dynamo.Nodes.Symbol;

namespace Dynamo.Core
{
    /// <summary>
    ///     Manages instantiation of custom nodes.  All custom nodes known to Dynamo should be stored
    ///     with this type.  This object implements late initialization of custom nodes by providing a 
    ///     single interface to initialize custom nodes.  
    /// </summary>
    public class CustomNodeManager : LogSourceBase, ICustomNodeSource
    {
        public CustomNodeManager(NodeFactory nodeFactory, MigrationManager migrationManager)
        {
            this.nodeFactory = nodeFactory;
            this.migrationManager = migrationManager;
        }

        #region Fields and properties

        private readonly OrderedSet<Guid> loadOrder = new OrderedSet<Guid>();

        private readonly Dictionary<Guid, CustomNodeDefinition> loadedCustomNodes =
            new Dictionary<Guid, CustomNodeDefinition>();

        private readonly Dictionary<Guid, CustomNodeWorkspaceModel> loadedWorkspaceModels =
            new Dictionary<Guid, CustomNodeWorkspaceModel>();

        private readonly NodeFactory nodeFactory;
        private readonly MigrationManager migrationManager;

        /// <summary>
        ///     CustomNodeDefinitions for all loaded custom nodes, in load order.
        /// </summary>
        public IEnumerable<CustomNodeDefinition> LoadedDefinitions
        {
            get { return loadOrder.Select(id => loadedCustomNodes[id]); }
        }

        /// <summary>
        ///     Registry of all NodeInfos corresponding to discovered custom nodes. These
        ///     custom nodes are not all necessarily initialized.
        /// </summary>
        public readonly Dictionary<Guid, CustomNodeInfo> NodeInfos = new Dictionary<Guid, CustomNodeInfo>();

        /// <summary>
        ///     All loaded custom node workspaces.
        /// </summary>
        public IEnumerable<CustomNodeWorkspaceModel> LoadedWorkspaces
        {
            get { return loadedWorkspaceModels.Values; }
        }

        #endregion

        /// <summary>
        ///     An event that is fired when a definition is updated
        /// </summary>
        public event Action<CustomNodeDefinition> DefinitionUpdated;
        protected virtual void OnDefinitionUpdated(CustomNodeDefinition obj)
        {
            var handler = DefinitionUpdated;
            if (handler != null) handler(obj);
        }

        /// <summary>
        ///     An event that is fired when new or updated info is available for
        ///     a custom node.
        /// </summary>
        public event Action<CustomNodeInfo> InfoUpdated;
        protected virtual void OnInfoUpdated(CustomNodeInfo obj)
        {
            var handler = InfoUpdated;
            if (handler != null) handler(obj);
        }

        /// <summary>
        ///     An event that is fired when a custom node is removed from Dynamo.
        /// </summary>
        public event Action<Guid> CustomNodeRemoved;
        protected virtual void OnCustomNodeRemoved(Guid functionId)
        {
            var handler = CustomNodeRemoved;
            if (handler != null) handler(functionId);
        }

        /// <summary>
        ///     Creates a new Custom Node Instance.
        /// </summary>
        /// <param name="id">Identifier referring to a custom node definition.</param>
        /// <param name="nickname">
        ///     Nickname for the custom node to be instantiated, used for error recovery if
        ///     the given id could not be found.
        /// </param>
        /// <param name="isTestMode">
        ///     Flag specifying whether or not this should operate in "test mode".
        /// </param>
        public Function CreateCustomNodeInstance(
            Guid id, string nickname = null, bool isTestMode = false)
        {
            CustomNodeWorkspaceModel workspace;
            CustomNodeDefinition def;
            CustomNodeInfo info;
            // Try to get the definition, initializing the custom node if necessary
            if (TryGetFunctionDefinition(id, isTestMode, out def))
            {
                // Got the definition, proceed as planned.
                info = NodeInfos[id];
            }
            else
            {
                // Couldn't get the workspace with the given ID, try a nickname lookup instead.
                if (nickname != null && TryGetNodeInfo(nickname, out info))
                    return CreateCustomNodeInstance(info.FunctionId, nickname, isTestMode);
                
                // Couldn't find the workspace at all, prepare for a late initialization.
                Log(
                    Properties.Resources.UnableToCreateCustomNodeID + id + "\"",
                    WarningLevel.Moderate);
                info = new CustomNodeInfo(id, nickname ?? "", "", "", "");
            }

            if (def == null)
            {
                def = CustomNodeDefinition.MakeProxy(id, info.Name);
            }

            var node = new Function(def, info.Name, info.Description, info.Category);
            if (loadedWorkspaceModels.TryGetValue(id, out workspace))
                RegisterCustomNodeInstanceForUpdates(node, workspace);
            else
                RegisterCustomNodeInstanceForLateInitialization(node, id, nickname, isTestMode);

            return node;
        }

        private void RegisterCustomNodeInstanceForLateInitialization(Function node, Guid id, string nickname, bool isTestMode)
        {
            var disposed = false;
            Action<CustomNodeInfo> infoUpdatedHandler = null;
            infoUpdatedHandler = newInfo =>
            {
                if (newInfo.FunctionId == id || newInfo.Name == nickname)
                {
                    CustomNodeWorkspaceModel foundWorkspace;
                    if (TryGetFunctionWorkspace(newInfo.FunctionId, isTestMode, out foundWorkspace))
                    {
                        node.ResyncWithDefinition(foundWorkspace.CustomNodeDefinition);
                        RegisterCustomNodeInstanceForUpdates(node, foundWorkspace);
                        InfoUpdated -= infoUpdatedHandler;
                        disposed = true;
                    }
                }
            };
            InfoUpdated += infoUpdatedHandler;
            node.Disposed += () =>
            {
                if (!disposed)
                    InfoUpdated -= infoUpdatedHandler;
            };
        }

        private static void RegisterCustomNodeInstanceForUpdates(Function node, CustomNodeWorkspaceModel workspace)
        {
            Action defUpdatedHandler = () =>
            {
                node.ResyncWithDefinition(workspace.CustomNodeDefinition);
            };
            workspace.DefinitionUpdated += defUpdatedHandler;

            Action infoChangedHandler = () =>
            {
                var info = workspace.CustomNodeInfo;
                node.NickName = info.Name;
                node.Description = info.Description;
                node.Category = info.Category;
            };
            workspace.InfoChanged += infoChangedHandler;
            node.Disposed += () =>
            {
                workspace.DefinitionUpdated -= defUpdatedHandler;
                workspace.InfoChanged -= infoChangedHandler;
            };
        }

        /// <summary> 
        ///     Get a function id from a guid assuming that the file is already loaded.
        /// </summary>
        /// <param name="path"></param>
        /// <returns></returns>
        public Guid GuidFromPath(string path)
        {
            var pair = NodeInfos.FirstOrDefault(x => x.Value.Path == path);
            return pair.Key;
        }

        private void SetFunctionDefinition(CustomNodeDefinition def)
        {
            var id = def.FunctionId;
            loadedCustomNodes[id] = def;
            loadOrder.Add(id);
        }
        
        private void SetPreloadFunctionDefinition(Guid id)
        {
            loadedCustomNodes[id] = null;
        }


        /// <summary>
        ///     Import a dyf file for eventual initialization.  
        /// </summary>
        /// <param name="file">Path to a custom node file on disk.</param>
        /// <param name="isTestMode">
        ///     Flag specifying whether or not this should operate in "test mode".
        /// </param>
        /// <param name="info">
        ///     If the info was successfully processed, this parameter will be set to
        ///     it. Otherwise, it will be set to null.
        /// </param>
        /// <returns>True on success, false if the file could not be read properly.</returns>
        public bool AddUninitializedCustomNode(string file, bool isTestMode, out CustomNodeInfo info)
        {
            if (TryGetInfoFromPath(file, isTestMode, out info))
            {
                SetNodeInfo(info);
                return true;
            }
            return false;
        }

        /// <summary>
        ///     Attempts to remove all traces of a particular custom node from Dynamo, assuming the node is not in a loaded workspace.
        /// </summary>
        /// <param name="guid">Custom node identifier.</param>
        public void Remove(Guid guid)
        {
            Uninitialize(guid);
            NodeInfos.Remove(guid);
            OnCustomNodeRemoved(guid);
        }

        /// <summary>
        ///     Uninitialized a custom node. The information for the node is still retained, but the next time
        ///     the node is queried for it's workspace / definition / an instace it will be re-initialized from
        ///     disk.
        /// </summary>
        /// <param name="guid">Custom node identifier.</param>
        public bool Uninitialize(Guid guid)
        {
            CustomNodeWorkspaceModel ws;
            if (loadedWorkspaceModels.TryGetValue(guid, out ws))
            {
                ws.Dispose();
                loadedWorkspaceModels.Remove(guid);
                loadedCustomNodes.Remove(guid);
                loadOrder.Remove(guid);
                return true;
            }
            return false;
        }

        /// <summary>
        ///     Scans the given path for custom node files, retaining their information in the manager for later
        ///     potential initialization.
        /// </summary>
        /// <param name="path">Path on disk to scan for custom nodes.</param>
        /// <param name="isTestMode">
        ///     Flag specifying whether or not this should operate in "test mode".
        /// </param>
        /// <returns></returns>
        public IEnumerable<CustomNodeInfo> AddUninitializedCustomNodesInPath(string path, bool isTestMode)
        {
            var result = new List<CustomNodeInfo>();
            foreach (var info in ScanNodeHeadersInDirectory(path, isTestMode))
            {
                SetNodeInfo(info);
                result.Add(info);
            }
            return result;
        }

        /// <summary>
        ///     Enumerates all of the files in the search path and get's their guids.
        ///     Does not instantiate the nodes.
        /// </summary>
        /// <returns>False if SearchPath is not a valid directory, otherwise true</returns>
        private IEnumerable<CustomNodeInfo> ScanNodeHeadersInDirectory(string dir, bool isTestMode)
        {
            if (!Directory.Exists(dir))
                yield break;

            foreach (var file in Directory.EnumerateFiles(dir, "*.dyf"))
            {
                CustomNodeInfo info;
                if (TryGetInfoFromPath(file, isTestMode, out info))
                    yield return info;
            }
        }

        /// <summary>
        /// Stores the path and function definition without initializing a node.  Overwrites
        /// the existing NodeInfo if necessary
        /// </summary>
        private void SetNodeInfo(CustomNodeInfo newInfo)
        {
            NodeInfos[newInfo.FunctionId] = newInfo;
            OnInfoUpdated(newInfo);
        }

        /// <summary>
        ///     Get the function workspace from a guid
        /// </summary>
        /// <param name="id">The unique id for the node.</param>
        /// <param name="isTestMode">
        ///     Flag specifying whether or not this should operate in "test mode".
        /// </param>
        /// <param name="ws"></param>
        /// <returns>The path to the node or null if it wasn't found.</returns>
        public bool TryGetFunctionWorkspace(Guid id, bool isTestMode, out CustomNodeWorkspaceModel ws)
        {
            if (Contains(id))
            {
                if (!loadedWorkspaceModels.TryGetValue(id, out ws))
                {
                    if (InitializeCustomNode(id, isTestMode, out ws))
                        return true;
                }
                else
                    return true;
            }
            ws = null;
            return false;
        }

        /// <summary>
        ///     Get the function definition from a guid.
        /// </summary>
        /// <param name="id">Custom node identifier.</param>
        /// <param name="isTestMode">
        ///     Flag specifying whether or not this should operate in "test mode".
        /// </param>
        /// <param name="definition"></param>
        /// <returns></returns>
        public bool TryGetFunctionDefinition(Guid id, bool isTestMode, out CustomNodeDefinition definition)
        {
            if (Contains(id))
            {
                CustomNodeWorkspaceModel ws;
                if (IsInitialized(id) || InitializeCustomNode(id, isTestMode, out ws))
                {
                    definition = loadedCustomNodes[id];
                    return true;
                }
            }
            definition = null;
            return false;
        }
        
        /// <summary>
        ///     Tells whether the custom node's unique identifier is inside of the manager (initialized or not)
        /// </summary>
        /// <param name="guid">The FunctionId</param>
        public bool Contains(Guid guid)
        {
            return IsInitialized(guid) || NodeInfos.ContainsKey(guid);
        }

        /// <summary>
        ///     Tells whether the custom node's name is inside of the manager (initialized or not)
        /// </summary>
        /// <param name="name">The name of the custom node.</param>
        public bool Contains(string name)
        {
            CustomNodeInfo info;
            return TryGetNodeInfo(name, out info);
        }

        /// <summary>
        ///     Tells whether the custom node is initialized in the manager
        /// </summary>
        /// <param name="name">The name of the node</param>
        /// <returns>The name of the </returns>
        public bool IsInitialized(string name)
        {
            CustomNodeInfo info;
            return TryGetNodeInfo(name, out info) && IsInitialized(info.FunctionId);
        }

        /// <summary>
        ///     Tells whether the custom node is initialized in the manager
        /// </summary>
        /// <param name="guid">Whether the definition is stored with the manager.</param>
        public bool IsInitialized(Guid guid)
        {
            return loadedCustomNodes.ContainsKey(guid);
        }

        /// <summary>
        ///     Get a guid from a specific path, internally this first calls GetDefinitionFromPath
        /// </summary>
        /// <param name="path">The path from which to get the guid</param>
        /// <param name="isTestMode">
        ///     Flag specifying whether or not this should operate in "test mode".
        /// </param>
        /// <param name="info"></param>
        /// <returns>The custom node info object - null if we failed</returns>
        public bool TryGetInfoFromPath(string path, bool isTestMode, out CustomNodeInfo info)
        {
            try
            {
                var xmlDoc = new XmlDocument();
                xmlDoc.Load(path);

                WorkspaceInfo header;
                if (!WorkspaceInfo.FromXmlDocument(xmlDoc, path, isTestMode, AsLogger(), out header))
                {
                    Log(String.Format(Properties.Resources.FailedToLoadHeader, path));
                    info = null;
                    return false;
                }
                info = new CustomNodeInfo(
                    Guid.Parse(header.ID),
                    header.Name,
                    header.Category,
                    header.Description, 
                    path);
                return true;
            }
            catch (Exception e)
            {
                Log(String.Format(Properties.Resources.FailedToLoadHeader, path));
                Log(e.ToString());
                info = null;
                return false;
            }
        }

        /// <summary>
        ///     Opens a Custom Node workspace from an XmlDocument, given a pre-constructed WorkspaceInfo.
        /// </summary>
        /// <param name="xmlDoc">XmlDocument representing the parsed custom node file.</param>
        /// <param name="workspaceInfo">Workspace header describing the custom node file.</param>
        /// <param name="isTestMode">
        ///     Flag specifying whether or not this should operate in "test mode".
        /// </param>
        /// <param name="workspace"></param>
        /// <returns></returns>
        public bool OpenCustomNodeWorkspace(
            XmlDocument xmlDoc, WorkspaceInfo workspaceInfo, bool isTestMode, out WorkspaceModel workspace)
        {
            CustomNodeWorkspaceModel customNodeWorkspace;
            if (InitializeCustomNode(
                workspaceInfo,
                xmlDoc,
                out customNodeWorkspace))
            {
                workspace = customNodeWorkspace;
                return true;
            }
            workspace = null;
            return false;
        }

        private bool InitializeCustomNode(
            WorkspaceInfo workspaceInfo,
            XmlDocument xmlDoc, out CustomNodeWorkspaceModel workspace)
        {
            // Add custom node definition firstly so that a recursive
            // custom node won't recursively load itself.
            SetPreloadFunctionDefinition(Guid.Parse(workspaceInfo.ID));
 
            var nodeGraph = NodeGraph.LoadGraphFromXml(xmlDoc, nodeFactory);
           
            var newWorkspace = new CustomNodeWorkspaceModel(
                nodeFactory,
                nodeGraph.Nodes,
                nodeGraph.Notes,
<<<<<<< HEAD
                workspaceInfo.X,
                workspaceInfo.Y,
                workspaceInfo.Zoom,
                functionId, nodeGraph.ElementResolver, workspaceInfo.FileName);
=======
                workspaceInfo,
                nodeGraph.ElementResolver);
>>>>>>> 2e7ac35d
            
            RegisterCustomNodeWorkspace(newWorkspace);

            workspace = newWorkspace;
            return true;
        }

        private void RegisterCustomNodeWorkspace(CustomNodeWorkspaceModel newWorkspace)
        {
            RegisterCustomNodeWorkspace(
                newWorkspace,
                newWorkspace.CustomNodeInfo,
                newWorkspace.CustomNodeDefinition);
        }

        private void RegisterCustomNodeWorkspace(
            CustomNodeWorkspaceModel newWorkspace, CustomNodeInfo info, CustomNodeDefinition definition)
        {
            loadedWorkspaceModels[newWorkspace.CustomNodeId] = newWorkspace;

            SetFunctionDefinition(definition);
            OnDefinitionUpdated(definition);
            newWorkspace.DefinitionUpdated += () =>
            {
                var newDef = newWorkspace.CustomNodeDefinition;
                SetFunctionDefinition(newDef);
                OnDefinitionUpdated(newDef);
            };

            SetNodeInfo(info);
            newWorkspace.InfoChanged += () =>
            {
                var newInfo = newWorkspace.CustomNodeInfo;
                SetNodeInfo(newInfo);
                OnInfoUpdated(newInfo);
            };

            newWorkspace.FunctionIdChanged += oldGuid =>
            {
                Uninitialize(oldGuid);
                loadedWorkspaceModels[newWorkspace.CustomNodeId] = newWorkspace;
            };
        }

        /// <summary>
        ///     Deserialize a function definition from a given path.  A side effect of this function is that
        ///     the node is added to the dictionary of loadedNodes.  
        /// </summary>
        /// <param name="functionId">The function guid we're currently loading</param>
        /// <param name="isTestMode"></param>
        /// <param name="workspace">The resultant function definition</param>
        /// <returns></returns>
        private bool InitializeCustomNode(Guid functionId, bool isTestMode, out CustomNodeWorkspaceModel workspace)
        {
            try
            {
                var customNodeInfo = NodeInfos[functionId];

                var xmlPath = customNodeInfo.Path;

                Log(String.Format(Properties.Resources.LoadingNodeDefinition, customNodeInfo, xmlPath));

                var xmlDoc = new XmlDocument();
                xmlDoc.Load(xmlPath);

                WorkspaceInfo info;
                if (WorkspaceInfo.FromXmlDocument(
                    xmlDoc,
                    xmlPath,
                    isTestMode,
                    AsLogger(),
                    out info) && info.IsCustomNodeWorkspace)
                {
                    info.ID = functionId.ToString();
                    if (migrationManager.ProcessWorkspace(info, xmlDoc, isTestMode, nodeFactory))
                    {
                        return InitializeCustomNode(info, xmlDoc, out workspace);
                    }
                }
                Log(string.Format(Properties.Resources.CustomNodeCouldNotBeInitialized, customNodeInfo.Name));
                workspace = null;
                return false;
            }
            catch (Exception ex)
            {
                Log(Properties.Resources.OpenWorkspaceError);
                Log(ex);

                if (isTestMode)
                    throw; // Rethrow for NUnit.

                workspace = null;
                return false;
            }
        }

        /// <summary>
        ///     Creates a new Custom Node in the manager.
        /// </summary>
        /// <param name="name">Name of the custom node.</param>
        /// <param name="category">Category for the custom node.</param>
        /// <param name="description">Description of the custom node.</param>
        /// <param name="functionId">
        ///     Optional identifier to be used for the custom node. By default, will make a new unique one.
        /// </param>
        /// <returns>Newly created Custom Node Workspace.</returns>
        public WorkspaceModel CreateCustomNode(string name, string category, string description, Guid? functionId = null)
        {
            var newId = functionId ?? Guid.NewGuid();
<<<<<<< HEAD
            var workspace = new CustomNodeWorkspaceModel(name, category, description, 0, 0, 1.0, newId, nodeFactory, new ElementResolver(), string.Empty);
=======
            var info = new WorkspaceInfo()
            {
                Name = name,
                Category = category,
                Description = description,
                X = 0,
                Y = 0,
                ID = newId.ToString(), 
                FileName = string.Empty
            };
            var workspace = new CustomNodeWorkspaceModel(info, nodeFactory, new ElementResolver());
>>>>>>> 2e7ac35d
            RegisterCustomNodeWorkspace(workspace);
            return workspace;
        }

        internal static string RemoveChars(string s, IEnumerable<string> chars)
        {
            return chars.Aggregate(s, (current, c) => current.Replace(c, ""));
        }

        /// <summary>
        ///     Attempts to retrieve information for the given custom node identifier.
        /// </summary>
        /// <param name="id">Custom node identifier.</param>
        /// <param name="info"></param>
        /// <returns>Success or failure.</returns>
        public bool TryGetNodeInfo(Guid id, out CustomNodeInfo info)
        {
            return NodeInfos.TryGetValue(id, out info);
        }

        /// <summary>
        ///     Attempts to retrieve information for the given custom node name. If there are multiple
        ///     custom nodes matching the given name, this method will return any one of them.
        /// </summary>
        /// <param name="name">Name of a custom node.</param>
        /// <param name="info"></param>
        /// <returns></returns>
        public bool TryGetNodeInfo(string name, out CustomNodeInfo info)
        {
            info = NodeInfos.Values.FirstOrDefault(x => x.Name == name);
            return info != null;
        }

        /// <summary>
        ///     Collapse a set of nodes in a given workspace.
        /// </summary>
        /// <param name="selectedNodes"> The function definition for the user-defined node </param>
        /// <param name="currentWorkspace"> The workspace where</param>
        /// <param name="isTestMode"></param>
        /// <param name="args"></param>
        public CustomNodeWorkspaceModel Collapse(
            IEnumerable<NodeModel> selectedNodes, WorkspaceModel currentWorkspace,
            bool isTestMode, FunctionNamePromptEventArgs args)
        {
            var selectedNodeSet = new HashSet<NodeModel>(selectedNodes);
            // Note that undoable actions are only recorded for the "currentWorkspace", 
            // the nodes which get moved into "newNodeWorkspace" are not recorded for undo,
            // even in the new workspace. Their creations will simply be treated as part of
            // the opening of that new workspace (i.e. when a user opens a file, she will 
            // not expect the nodes that show up to be undoable).
            // 
            // After local nodes are moved into "newNodeWorkspace" as the result of 
            // conversion, if user performs an undo, new set of nodes will be created in 
            // "currentWorkspace" (not moving those nodes in the "newNodeWorkspace" back 
            // into "currentWorkspace"). In another word, undo recording is on a per-
            // workspace basis, it does not work across different workspaces.
            // 
            UndoRedoRecorder undoRecorder = currentWorkspace.UndoRecorder;

            CustomNodeWorkspaceModel newWorkspace;

            using (undoRecorder.BeginActionGroup())
            {
                #region Determine Inputs and Outputs

                //Step 1: determine which nodes will be inputs to the new node
                var inputs =
                    new HashSet<Tuple<NodeModel, int, Tuple<int, NodeModel>>>(
                        selectedNodeSet.SelectMany(
                            node =>
                                Enumerable.Range(0, node.InPortData.Count)
                                .Where(node.HasConnectedInput)
                                .Select(data => Tuple.Create(node, data, node.Inputs[data]))
                                .Where(input => !selectedNodeSet.Contains(input.Item3.Item2))));

                var outputs =
                    new HashSet<Tuple<NodeModel, int, Tuple<int, NodeModel>>>(
                        selectedNodeSet.SelectMany(
                            node =>
                                Enumerable.Range(0, node.OutPortData.Count)
                                .Where(node.HasOutput)
                                .SelectMany(
                                    data =>
                                        node.Outputs[data].Where(
                                            output => !selectedNodeSet.Contains(output.Item2))
                                        .Select(output => Tuple.Create(node, data, output)))));

                #endregion

                #region Detect 1-node holes (higher-order function extraction)

                Log(Properties.Resources.CouldNotRepairOneNodeHoles, WarningLevel.Mild);
                // http://adsk-oss.myjetbrains.com/youtrack/issue/MAGN-5603

                //var curriedNodeArgs =
                //    new HashSet<NodeModel>(
                //        inputs.Select(x => x.Item3.Item2)
                //            .Intersect(outputs.Select(x => x.Item3.Item2))).Select(
                //                outerNode =>
                //                {
                //                    //var node = new Apply1();
                //                    var node = newNodeWorkspace.AddNode<Apply1>();
                //                    node.SetNickNameFromAttribute();

                //                    node.DisableReporting();

                //                    node.X = outerNode.X;
                //                    node.Y = outerNode.Y;

                //                    //Fetch all input ports
                //                    // in order
                //                    // that have inputs
                //                    // and whose input comes from an inner node
                //                    List<int> inPortsConnected =
                //                        Enumerable.Range(0, outerNode.InPortData.Count)
                //                            .Where(
                //                                x =>
                //                                    outerNode.HasInput(x)
                //                                        && selectedNodeSet.Contains(
                //                                            outerNode.Inputs[x].Item2))
                //                            .ToList();

                //                    var nodeInputs =
                //                        outputs.Where(output => output.Item3.Item2 == outerNode)
                //                            .Select(
                //                                output =>
                //                                    new
                //                                    {
                //                                        InnerNodeInputSender = output.Item1,
                //                                        OuterNodeInPortData = output.Item3.Item1
                //                                    })
                //                            .ToList();

                //                    nodeInputs.ForEach(_ => node.AddInput());

                //                    node.RegisterAllPorts();

                //                    return
                //                        new
                //                        {
                //                            OuterNode = outerNode,
                //                            InnerNode = node,
                //                            Outputs =
                //                                inputs.Where(
                //                                    input => input.Item3.Item2 == outerNode)
                //                                    .Select(input => input.Item3.Item1),
                //                            Inputs = nodeInputs,
                //                            OuterNodePortDataList = inPortsConnected
                //                        };
                //                }).ToList();

                #endregion

                #region UI Positioning Calculations

                double avgX = selectedNodeSet.Average(node => node.X);
                double avgY = selectedNodeSet.Average(node => node.Y);

                double leftMost = selectedNodeSet.Min(node => node.X);
                double topMost = selectedNodeSet.Min(node => node.Y);
                double rightMost = selectedNodeSet.Max(node => node.X + node.Width);

                double leftShift = leftMost - 250;

                #endregion

                #region Handle full selected connectors

                // Step 2: Determine all the connectors whose start/end owners are 
                // both in the selection set, and then move them from the current 
                // workspace into the new workspace.

                var fullySelectedConns = new HashSet<ConnectorModel>(
                    currentWorkspace.Connectors.Where(
                        conn =>
                        {
                            bool startSelected = selectedNodeSet.Contains(conn.Start.Owner);
                            bool endSelected = selectedNodeSet.Contains(conn.End.Owner);
                            return startSelected && endSelected;
                        }));

                foreach (var connector in fullySelectedConns)
                {
                    undoRecorder.RecordDeletionForUndo(connector);
                    connector.Delete();
                }

                #endregion

                #region Handle partially selected connectors

                // Step 3: Partially selected connectors (either one of its start 
                // and end owners is in the selection) are to be destroyed.

                var partiallySelectedConns =
                    currentWorkspace.Connectors.Where(
                        conn =>
                            selectedNodeSet.Contains(conn.Start.Owner)
                                || selectedNodeSet.Contains(conn.End.Owner)).ToList();

                foreach (var connector in partiallySelectedConns)
                {
                    undoRecorder.RecordDeletionForUndo(connector);
                    connector.Delete();
                }

                #endregion

                #region Transfer nodes and connectors to new workspace

                var newNodes = new List<NodeModel>();

                // Step 4: move all nodes to new workspace remove from old
                // PB: This could be more efficiently handled by a copy paste, but we
                // are preservering the node 
                foreach (var node in selectedNodeSet)
                {
                    undoRecorder.RecordDeletionForUndo(node);
                    currentWorkspace.RemoveNode(node);

                    // Assign a new guid to this node, otherwise when node is
                    // compiled to AST, literally it is still in global scope
                    // instead of in function scope.
                    node.GUID = Guid.NewGuid();
                    node.RenderPackages.Clear();

                    // shit nodes
                    node.X = node.X - leftShift;
                    node.Y = node.Y - topMost;

                    newNodes.Add(node);
                }

                foreach (var conn in fullySelectedConns)
                {
                    ConnectorModel.Make(conn.Start.Owner, conn.End.Owner, conn.Start.Index, conn.End.Index);
                }

                #endregion

                #region Process inputs

                var inConnectors = new List<Tuple<NodeModel, int>>();
                var uniqueInputSenders = new Dictionary<Tuple<NodeModel, int>, Symbol>();

                //Step 3: insert variables (reference step 1)
                foreach (var input in Enumerable.Range(0, inputs.Count).Zip(inputs, Tuple.Create))
                {
                    int inputIndex = input.Item1;

                    NodeModel inputReceiverNode = input.Item2.Item1;
                    int inputReceiverData = input.Item2.Item2;

                    NodeModel inputNode = input.Item2.Item3.Item2;
                    int inputData = input.Item2.Item3.Item1;

                    Symbol node;

                    var key = Tuple.Create(inputNode, inputData);
                    if (uniqueInputSenders.ContainsKey(key))
                    {
                        node = uniqueInputSenders[key];
                    }
                    else
                    {
                        inConnectors.Add(Tuple.Create(inputNode, inputData));

                        node = new Symbol
                        {
                            InputSymbol = inputReceiverNode.InPortData[inputReceiverData].NickName,
                            X = 0
                        };

                        // Try to figure out the type of input of custom node 
                        // from the type of input of selected node. There are
                        // two kinds of nodes whose input type are available:
                        // function node and custom node. 
                        List<Library.TypedParameter> parameters = null;
                        if (inputReceiverNode is Function) 
                        {
                            var func = inputReceiverNode as Function; 
                            parameters =  func.Controller.Definition.Parameters.ToList(); 
                        }
                        else if (inputReceiverNode is DSFunctionBase)
                        {
                            var dsFunc = inputReceiverNode as DSFunctionBase;
                            parameters = dsFunc.Controller.Definition.Parameters.ToList(); 
                        }

                        // so the input of custom node has format 
                        //    input_var_name : type
                        if (parameters != null && parameters.Count() > inputReceiverData)
                        {
                            var typeName = parameters[inputReceiverData].DisplayTypeName;
                            if (!string.IsNullOrEmpty(typeName))
                            {
                                node.InputSymbol += " : " + typeName;
                            }
                        }

                        node.SetNickNameFromAttribute();
                        node.Y = inputIndex*(50 + node.Height);

                        uniqueInputSenders[key] = node;

                        newNodes.Add(node);
                    }

                    //var curriedNode = curriedNodeArgs.FirstOrDefault(x => x.OuterNode == inputNode);

                    //if (curriedNode == null)
                    //{
                    ConnectorModel.Make(node, inputReceiverNode, 0, inputReceiverData);
                    //}
                    //else
                    //{
                    //    //Connect it to the applier
                    //    newNodeWorkspace.AddConnection(node, curriedNode.InnerNode, 0, 0);

                    //    //Connect applier to the inner input receive
                    //    newNodeWorkspace.AddConnection(
                    //        curriedNode.InnerNode,
                    //        inputReceiverNode,
                    //        0,
                    //        inputReceiverData);
                    //}
                }

                #endregion

                #region Process outputs

                //List of all inner nodes to connect an output. Unique.
                var outportList = new List<Tuple<NodeModel, int>>();

                var outConnectors = new List<Tuple<NodeModel, int, int>>();

                int i = 0;
                if (outputs.Any())
                {
                    foreach (var output in outputs)
                    {
                        if (outportList.All(x => !(x.Item1 == output.Item1 && x.Item2 == output.Item2)))
                        {
                            NodeModel outputSenderNode = output.Item1;
                            int outputSenderData = output.Item2;

                            //NodeModel outputReceiverNode = output.Item3.Item2;

                            //if (curriedNodeArgs.Any(x => x.OuterNode == outputReceiverNode))
                            //    continue;

                            outportList.Add(Tuple.Create(outputSenderNode, outputSenderData));

                            //Create Symbol Node
                            var node = new Output
                            {
                                Symbol = outputSenderNode.OutPortData[outputSenderData].NickName,
                                X = rightMost + 75 - leftShift
                            };

                            node.Y = i*(50 + node.Height);

                            node.SetNickNameFromAttribute();

                            newNodes.Add(node);
                            ConnectorModel.Make(outputSenderNode, node, outputSenderData, 0);

                            i++;
                        }
                    }

                    //Connect outputs to new node
                    outConnectors.AddRange(
                        from output in outputs
                        let outputSenderNode = output.Item1
                        let outputSenderData = output.Item2
                        let outputReceiverData = output.Item3.Item1
                        let outputReceiverNode = output.Item3.Item2
                        select
                            Tuple.Create(
                                outputReceiverNode,
                                outportList.FindIndex(
                                    x => x.Item1 == outputSenderNode && x.Item2 == outputSenderData),
                                outputReceiverData));
                }
                else
                {
                    foreach (var hanging in
                        selectedNodeSet.SelectMany(
                            node =>
                                Enumerable.Range(0, node.OutPortData.Count)
                                .Where(port => !node.HasOutput(port))
                                .Select(port => new { node, port })).Distinct())
                    {
                        //Create Symbol Node
                        var node = new Output
                        {
                            Symbol = hanging.node.OutPortData[hanging.port].NickName,
                            X = rightMost + 75 - leftShift
                        };
                        node.Y = i*(50 + node.Height);
                        node.SetNickNameFromAttribute();

                        newNodes.Add(node);
                        ConnectorModel.Make(hanging.node, node, hanging.port, 0);

                        i++;
                    }
                }

                #endregion

                var newId = Guid.NewGuid();
                newWorkspace = new CustomNodeWorkspaceModel(
                    nodeFactory,
                    newNodes,
                    Enumerable.Empty<NoteModel>(),
<<<<<<< HEAD
                    0,
                    0,
                    1.0,
                    newId, currentWorkspace.ElementResolver, string.Empty);
=======
                    new WorkspaceInfo()
                    {
                        X = 0,
                        Y = 0,
                        Name = args.Name,
                        Category = args.Category,
                        Description = args.Description,
                        ID = newId.ToString(),
                        FileName = string.Empty
                    },
                    currentWorkspace.ElementResolver);
>>>>>>> 2e7ac35d

                newWorkspace.HasUnsavedChanges = true;

                RegisterCustomNodeWorkspace(newWorkspace);

                var collapsedNode = CreateCustomNodeInstance(newId, isTestMode: isTestMode);
                collapsedNode.X = avgX;
                collapsedNode.Y = avgY;
                currentWorkspace.AddNode(collapsedNode, centered: false);
                undoRecorder.RecordCreationForUndo(collapsedNode);

                foreach (var connector in
                    inConnectors.Select((x, idx) => new { node = x.Item1, from = x.Item2, to = idx })
                        .Select(
                            nodeTuple =>
                                ConnectorModel.Make(
                                    nodeTuple.node,
                                    collapsedNode,
                                    nodeTuple.@from,
                                    nodeTuple.to))
                        .Where(connector => connector != null))
                {
                    undoRecorder.RecordCreationForUndo(connector);
                }

                foreach (var connector in
                    outConnectors.Select(
                        nodeTuple =>
                            ConnectorModel.Make(
                                collapsedNode,
                                nodeTuple.Item1,
                                nodeTuple.Item2,
                                nodeTuple.Item3)).Where(connector => connector != null))
                {
                    undoRecorder.RecordCreationForUndo(connector);
                }
            }
            return newWorkspace;
        }

        internal IEnumerable<Guid> GetAllDependenciesGuids(CustomNodeDefinition def)
        {
            var idSet = new HashSet<Guid>();
            idSet.Add(def.FunctionId);

            while (true)
            {
                bool isUpdated = false;
                foreach (var d in this.LoadedDefinitions)
                {
                    if (d.Dependencies.Any(x => idSet.Contains(x.FunctionId)))
                        isUpdated = isUpdated || idSet.Add(d.FunctionId);
                }

                if (!isUpdated)
                    break;
            }

            return idSet;
        }
    }
}<|MERGE_RESOLUTION|>--- conflicted
+++ resolved
@@ -485,15 +485,8 @@
                 nodeFactory,
                 nodeGraph.Nodes,
                 nodeGraph.Notes,
-<<<<<<< HEAD
-                workspaceInfo.X,
-                workspaceInfo.Y,
-                workspaceInfo.Zoom,
-                functionId, nodeGraph.ElementResolver, workspaceInfo.FileName);
-=======
                 workspaceInfo,
                 nodeGraph.ElementResolver);
->>>>>>> 2e7ac35d
             
             RegisterCustomNodeWorkspace(newWorkspace);
 
@@ -603,9 +596,7 @@
         public WorkspaceModel CreateCustomNode(string name, string category, string description, Guid? functionId = null)
         {
             var newId = functionId ?? Guid.NewGuid();
-<<<<<<< HEAD
-            var workspace = new CustomNodeWorkspaceModel(name, category, description, 0, 0, 1.0, newId, nodeFactory, new ElementResolver(), string.Empty);
-=======
+
             var info = new WorkspaceInfo()
             {
                 Name = name,
@@ -617,7 +608,7 @@
                 FileName = string.Empty
             };
             var workspace = new CustomNodeWorkspaceModel(info, nodeFactory, new ElementResolver());
->>>>>>> 2e7ac35d
+
             RegisterCustomNodeWorkspace(workspace);
             return workspace;
         }
@@ -1036,12 +1027,6 @@
                     nodeFactory,
                     newNodes,
                     Enumerable.Empty<NoteModel>(),
-<<<<<<< HEAD
-                    0,
-                    0,
-                    1.0,
-                    newId, currentWorkspace.ElementResolver, string.Empty);
-=======
                     new WorkspaceInfo()
                     {
                         X = 0,
@@ -1053,7 +1038,6 @@
                         FileName = string.Empty
                     },
                     currentWorkspace.ElementResolver);
->>>>>>> 2e7ac35d
 
                 newWorkspace.HasUnsavedChanges = true;
 
