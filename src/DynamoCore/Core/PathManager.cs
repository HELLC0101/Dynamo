﻿using System;
using System.Collections.Generic;
using System.Diagnostics;
using System.IO;
using System.Linq;
using System.Reflection;
using Dynamo.Interfaces;
using System.Globalization;

namespace Dynamo.Core
{
    struct PathManagerParams
    {
        /// <summary>
        /// Major version number to be used to form various data file paths.
        /// If both this and MinorFileVersion are 0, then version information 
        /// is retrieved from DynamoCore.dll.
        /// </summary>
        internal int MajorFileVersion { get; set; }

        /// <summary>
        /// Minor version number to be used to form various data file paths.
        /// If both this and MajorFileVersion are 0, then version information 
        /// is retrieved from DynamoCore.dll.
        /// </summary>
        internal int MinorFileVersion { get;set; }

        /// <summary>
        /// The full path of the directory that contains DynamoCore.dll.
        /// </summary>
        internal string CorePath { get; set; }

        /// <summary>
        /// Reference of an IPathResolver object that supplies 
        /// additional path information. This argument is optional.
        /// </summary>
        internal IPathResolver PathResolver { get; set; }
    }

    class PathManager : IPathManager
    {
        #region Class Private Data Members

        public const string PackagesDirectoryName = "packages";
        public const string LogsDirectoryName = "Logs";
        public const string NodesDirectoryName = "nodes";
        public const string DefinitionsDirectoryName = "definitions";
        public const string BackupDirectoryName = "backup";
        public const string PreferenceSettingsFileName = "DynamoSettings.xml";
        public const string GalleryContentsFileName = "GalleryContents.xml";

        private readonly int majorFileVersion;
        private readonly int minorFileVersion;
        private readonly string dynamoCoreDir;
        private readonly string userDataDir;
        private readonly string commonDataDir;

        private readonly string userDefinitions;
        private readonly string commonDefinitions;
        private readonly string logDirectory;
        private readonly string packagesDirectory;
        private readonly string samplesDirectory;
        private readonly string backupDirectory;
        private readonly string preferenceFilePath;
        private readonly string galleryDirectory;
        private readonly string galleryFilePath;

        private readonly HashSet<string> nodeDirectories;
        private readonly HashSet<string> additionalResolutionPaths;
        private readonly HashSet<string> preloadedLibraries;

        #endregion

        #region IPathManager Interface Implementation

        public string UserDataDirectory
        {
            get { return userDataDir; }
        }

        public string CommonDataDirectory
        {
            get { return commonDataDir; }
        }

        public string UserDefinitions
        {
            get { return userDefinitions; }
        }

        public string CommonDefinitions
        {
            get { return commonDefinitions; }
        }

        public string LogDirectory
        {
            get { return logDirectory; }
        }

        public string PackagesDirectory
        {
            get { return packagesDirectory; }
        }

        public string SamplesDirectory
        {
            get { return samplesDirectory; }
        }

<<<<<<< HEAD
        public string GalleryDirectory
        {
            get { return galleryDirectory;  }
=======
        public string BackupDirectory
        {
            get { return backupDirectory; }
>>>>>>> 9b159615
        }

        public string PreferenceFilePath
        {
            get { return preferenceFilePath; }
        }

        public string GalleryFilePath
        {
            get { return galleryFilePath; }
        }

        public IEnumerable<string> NodeDirectories
        {
            get { return nodeDirectories; }
        }

        public IEnumerable<string> PreloadedLibraries
        {
            get { return preloadedLibraries; }
        }

        public int MajorFileVersion
        {
            get { return majorFileVersion; }
        }

        public int MinorFileVersion
        {
            get { return minorFileVersion; }
        }

        public void AddResolutionPath(string path)
        {
            if (string.IsNullOrEmpty(path))
                throw new ArgumentNullException("path");

            if (!additionalResolutionPaths.Contains(path))
            {
                if (!Directory.Exists(path))
                    throw new DirectoryNotFoundException(path);

                additionalResolutionPaths.Add(path);
            }
        }

        /// <summary>
        /// Given an initial file path with the file name, resolve the full path
        /// to the target file. The search happens in the following order:
        /// 
        /// 1. If the provided file path is valid and points to an existing file, 
        ///    the file path is return as-is.
        /// 2. The file is searched alongside DynamoCore.dll for a match.
        /// 3. The file is searched within AdditionalResolutionPaths.
        /// 4. The search is left to system path resolution.
        /// 
        /// </summary>
        /// <param name="library">The initial library file path.</param>
        /// <returns>Returns true if the requested file can be located, or false
        /// otherwise.</returns>
        /// 
        public bool ResolveLibraryPath(ref string library)
        {
            if (File.Exists(library)) // Absolute path, we're done here.
                return true;

            library = LibrarySearchPaths(library).FirstOrDefault(File.Exists);
            return library != default(string);
        }

        #endregion

        #region Public Class Operational Methods

        /// <summary>
        /// Constructs an instance of PathManager object.
        /// </summary>
        /// <param name="pathManagerParams">Parameters to configure the new 
        /// instance of PathManager. See PathManagerParams for details of each 
        /// field.</param>
        /// 
        internal PathManager(PathManagerParams pathManagerParams)
        {
            var corePath = pathManagerParams.CorePath;
            var pathResolver = pathManagerParams.PathResolver;

            if (string.IsNullOrEmpty(corePath) || !Directory.Exists(corePath))
            {
                // If the caller does not provide an alternative core path, 
                // use the default folder in which DynamoCore.dll resides.
                var dynamoCorePath = Assembly.GetExecutingAssembly().Location;
                corePath = Path.GetDirectoryName(dynamoCorePath);
            }

            dynamoCoreDir = corePath;
            var assemblyPath = Path.Combine(dynamoCoreDir, "DynamoCore.dll");
            if (!File.Exists(assemblyPath))
            {
                throw new Exception("Dynamo's core path could not be found. " +
                    "If you are running Dynamo from a test, try specifying the " +
                    "Dynamo core location in the DynamoBasePath variable in " +
                    "TestServices.dll.config.");
            }

            // If both major/minor versions are zero, get from assembly.
            majorFileVersion = pathManagerParams.MajorFileVersion;
            minorFileVersion = pathManagerParams.MinorFileVersion;
            if (majorFileVersion == 0 && (minorFileVersion == 0))
            {
                var v = FileVersionInfo.GetVersionInfo(assemblyPath);
                majorFileVersion = v.FileMajorPart;
                minorFileVersion = v.FileMinorPart;
            }

            // Current user specific directories.
            userDataDir = GetUserDataFolder(pathResolver);

            userDefinitions = Path.Combine(userDataDir, DefinitionsDirectoryName);
            logDirectory = Path.Combine(userDataDir, LogsDirectoryName);
            packagesDirectory = Path.Combine(userDataDir, PackagesDirectoryName);
            preferenceFilePath = Path.Combine(userDataDir, PreferenceSettingsFileName);
            backupDirectory = Path.Combine(Directory.GetParent(userDataDir).FullName, BackupDirectoryName);

            galleryDirectory = GetGalleryDirectory(userDataDir);
            galleryFilePath = Path.Combine(galleryDirectory, GalleryContentsFileName);

            // Common directories.
            commonDataDir = GetCommonDataFolder(pathResolver);

            commonDefinitions = Path.Combine(commonDataDir, DefinitionsDirectoryName);
            samplesDirectory = GetSamplesFolder(commonDataDir);

            nodeDirectories = new HashSet<string>
            {
                Path.Combine(dynamoCoreDir, NodesDirectoryName)
            };

            preloadedLibraries = new HashSet<string>();
            additionalResolutionPaths = new HashSet<string>();
            LoadPathsFromResolver(pathResolver);
        }

        /// <summary>
        /// Call this method to force PathManager to create folders that it 
        /// is referring to. This method call throws exception if any creation 
        /// fails.
        /// </summary>
        internal void EnsureDirectoryExistence()
        {
            // User specific data folders.
            CreateFolderIfNotExist(userDataDir);
            CreateFolderIfNotExist(userDefinitions);
            CreateFolderIfNotExist(logDirectory);
            CreateFolderIfNotExist(packagesDirectory);
            CreateFolderIfNotExist(backupDirectory);

            // Common data folders for all users.
            CreateFolderIfNotExist(commonDataDir);
            CreateFolderIfNotExist(commonDefinitions);
        }

        #endregion

        #region Private Class Helper Methods

        private void LoadPathsFromResolver(IPathResolver pathResolver)
        {
            if (pathResolver == null) // No optional path resolver is specified...
                return;

            foreach (var directory in pathResolver.AdditionalNodeDirectories)
            {
                if (!Directory.Exists(directory))
                    throw new DirectoryNotFoundException(directory);

                if (!nodeDirectories.Contains(directory))
                    nodeDirectories.Add(directory);
            }

            foreach (var directory in pathResolver.AdditionalResolutionPaths)
            {
                if (!Directory.Exists(directory))
                    throw new DirectoryNotFoundException(directory);

                if (!additionalResolutionPaths.Contains(directory))
                    additionalResolutionPaths.Add(directory);
            }

            foreach (var path in pathResolver.PreloadedLibraryPaths)
            {
                if (!preloadedLibraries.Contains(path))
                    preloadedLibraries.Add(path);
            }
        }

        private string GetUserDataFolder(IPathResolver pathResolver)
        {
            if (pathResolver != null && !string.IsNullOrEmpty(pathResolver.UserDataRootFolder))
                return GetDynamoDataFolder(pathResolver.UserDataRootFolder);

            var folder = Environment.GetFolderPath(Environment.SpecialFolder.ApplicationData);
            return GetDynamoDataFolder(Path.Combine(folder, "Dynamo"));
        }

        private string GetCommonDataFolder(IPathResolver pathResolver)
        {
            if (pathResolver != null && !string.IsNullOrEmpty(pathResolver.CommonDataRootFolder))
                return GetDynamoDataFolder(pathResolver.CommonDataRootFolder);

            var folder = Environment.GetFolderPath(Environment.SpecialFolder.CommonApplicationData);
            return GetDynamoDataFolder(Path.Combine(folder, "Dynamo"));
        }

        private string GetDynamoDataFolder(string folder)
        {
            return Path.Combine(folder,
                String.Format("{0}.{1}", majorFileVersion, minorFileVersion));
        }

        private static void CreateFolderIfNotExist(string folderPath)
        {
            if (!Directory.Exists(folderPath))
                Directory.CreateDirectory(folderPath);
        }

        private static string GetSamplesFolder(string dataRootDirectory)
        {
            var uiCulture = CultureInfo.CurrentUICulture.ToString();
            var sampleDirectory = Path.Combine(dataRootDirectory, "samples", uiCulture);

            // If the localized samples directory does not exist then fall back 
            // to using the en-US samples folder. Do an additional check to see 
            // if the localized folder is available but is empty.
            // 
            var di = new DirectoryInfo(sampleDirectory);
            if (!Directory.Exists(sampleDirectory) ||
                !di.GetDirectories().Any() ||
                !di.GetFiles("*.dyn", SearchOption.AllDirectories).Any())
            {
                var neturalCommonSamples = Path.Combine(dataRootDirectory, "samples", "en-US");
                if (Directory.Exists(neturalCommonSamples))
                    sampleDirectory = neturalCommonSamples;
            }

            return sampleDirectory;
        }

        private static string GetGalleryDirectory(string userDataDir)
        {
            var uiCulture = CultureInfo.CurrentUICulture.ToString();
            var galleryDirectory = Path.Combine(userDataDir, "gallery", uiCulture);

            // If the localized samples directory does not exist then fall back 
            // to using the en-US samples folder. Do an additional check to see 
            // if the localized folder is available but is empty.
            // 
            var di = new DirectoryInfo(galleryDirectory);
            if (!Directory.Exists(galleryDirectory) ||
                !di.GetDirectories().Any() ||
                !di.GetFiles().Any())
            {
                var neturalCommonSamples = Path.Combine(userDataDir, "gallery", "en-US");
                if (Directory.Exists(neturalCommonSamples))
                    galleryDirectory = neturalCommonSamples;
            }

            return galleryDirectory;
        }

        private IEnumerable<string> LibrarySearchPaths(string library)
        {
            // Strip out possible directory from library path.
            string assemblyName = Path.GetFileName(library);
            if (assemblyName == null)
                yield break;

            var assemPath = Path.Combine(dynamoCoreDir, assemblyName);
            yield return assemPath;

            var p = additionalResolutionPaths.Select(
                dir => Path.Combine(dir, assemblyName));

            foreach (var path in p)
                yield return path;

            yield return Path.GetFullPath(library);
        }

        #endregion
    }
}<|MERGE_RESOLUTION|>--- conflicted
+++ resolved
@@ -108,15 +108,14 @@
             get { return samplesDirectory; }
         }
 
-<<<<<<< HEAD
         public string GalleryDirectory
         {
-            get { return galleryDirectory;  }
-=======
+            get { return galleryDirectory; }
+        }
+
         public string BackupDirectory
         {
             get { return backupDirectory; }
->>>>>>> 9b159615
         }
 
         public string PreferenceFilePath
