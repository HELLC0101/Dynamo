﻿using System;
using System.Collections.Generic;
using System.Linq;

using Dynamo.DSEngine;
using Dynamo.Library;
using Dynamo.Models;
using Dynamo.Nodes;
using ProtoCore.AST.AssociativeAST;

namespace Dynamo
{
<<<<<<< HEAD
    public class CustomNodeParameter
    {
        public CustomNodeParameter(string name, ProtoCore.Type type, object defaultValue = null)
        {
            Name = name;
            Type = type;
            DefaultValue = defaultValue;
        }

        public string Name 
        {
            get; private set;
        }

        public ProtoCore.Type Type
        {
            get; private set;
        }

        public object DefaultValue
        {
            get; private set;
        }
    }

    public class CustomNodeDefinition : IFunctionDescriptor
    {
        internal CustomNodeDefinition() : this(Guid.NewGuid()) { }

        internal CustomNodeDefinition( Guid id)
        {
            FunctionId = id;
        }

        /// <summary>
        ///     Function name.
        /// </summary>
        public string FunctionName
        {
            get { return AstBuilder.StringConstants.FunctionPrefix + 
                         FunctionId.ToString().Replace("-", string.Empty); }
        }

        /// <summary>
        ///     Function unique ID.
        /// </summary>
        public Guid FunctionId { get; internal set; }

        /// <summary>
        ///     Custom node definition's workspace model. 
        /// </summary>
        public CustomNodeWorkspaceModel WorkspaceModel { get; internal set; }

        /// <summary>
        ///     Function parameters
        /// </summary>
        public IEnumerable<CustomNodeParameter> Parameters { get; internal set; }

        /// <summary>
        ///     If the function returns a dictionary, it specifies all keys in
        ///     that dictionary.
        /// </summary>
        public IEnumerable<string> ReturnKeys { get; internal set; }

        /// <summary>
        ///    A definition is a proxy definition if we are not able to load
        ///    the corresponding .dyf file. All custom node instances that 
        ///    point to proxy custom node definition will be in error state 
        ///    until .dyf file loaded properly.
        /// </summary>
        public bool IsProxy { get; set; }

        /// <summary>
        ///     User friendly name on UI.
        /// </summary>
        public string DisplayName
        {
            get { return WorkspaceModel.Name; }
        }

        /// <summary>
        ///     If need to rebuild ast nodes.
        /// </summary>
        public bool RequiresRecalc { get; internal set; }

        #region Override functions

        public override bool Equals(object obj)
        {
            CustomNodeDefinition otherDefinition = obj as CustomNodeDefinition;
            if (otherDefinition == null)
                return false;

            return this.FunctionId.Equals(otherDefinition.FunctionId);
        }

        #endregion

        #region Dependencies

        public IEnumerable<CustomNodeDefinition> Dependencies
        {
            get
            {
                return FindAllDependencies(new HashSet<CustomNodeDefinition>());
            }
        }

        public IEnumerable<CustomNodeDefinition> DirectDependencies
        {
            get
            {
                return FindDirectDependencies();
            }
        }

        public bool IsBeingLoaded { get; set; }

        private IEnumerable<CustomNodeDefinition> FindAllDependencies(HashSet<CustomNodeDefinition> dependencySet)
=======
    /// <summary>
    ///     Compiler definition of a Custom Node.
    /// </summary>
    public class CustomNodeDefinition : IFunctionDescriptor
    {
        public CustomNodeDefinition(
            Guid functionId,
            string displayName="",
            IList<NodeModel> nodeModels=null)
>>>>>>> f8be3775
        {
            if (functionId == Guid.Empty)
                throw new ArgumentException(@"FunctionId invalid.", "functionId");

            nodeModels = nodeModels ?? new List<NodeModel>();

            #region Find outputs

            // Find output elements for the node

            var outputs = nodeModels.OfType<Output>().ToList();

            var topMost = new List<Tuple<int, NodeModel>>();

            List<string> outNames;

            // if we found output nodes, add select their inputs
            // these will serve as the function output
            if (outputs.Any())
            {
                topMost.AddRange(
                    outputs.Where(x => x.HasInput(0)).Select(x => Tuple.Create(0, x as NodeModel)));
                outNames = outputs.Select(x => x.Symbol).ToList();
            }
            else
            {
                outNames = new List<string>();

                // if there are no explicitly defined output nodes
                // get the top most nodes and set THEM as the output
                IEnumerable<NodeModel> topMostNodes = nodeModels.Where(node => node.IsTopMostNode);

                var rtnPorts =
                    //Grab multiple returns from each node
                    topMostNodes.SelectMany(
                        topNode =>
                            //If the node is a recursive instance...
                            topNode is Function && (topNode as Function).Definition.FunctionId == functionId
                                // infinity output
                                ? new[] {new {portIndex = 0, node = topNode, name = "∞"}}
                                // otherwise, grab all ports with connected outputs and package necessary info
                                : topNode.OutPortData
                                    .Select(
                                        (port, i) =>
                                            new {portIndex = i, node = topNode, name = port.NickName})
                                    .Where(x => !topNode.HasOutput(x.portIndex)));

                foreach (var rtnAndIndex in rtnPorts.Select((rtn, i) => new {rtn, idx = i}))
                {
                    topMost.Add(Tuple.Create(rtnAndIndex.rtn.portIndex, rtnAndIndex.rtn.node));
                    outNames.Add(rtnAndIndex.rtn.name ?? rtnAndIndex.idx.ToString());
                }
            }

            var nameDict = new Dictionary<string, int>();
            foreach (var name in outNames)
            {
                if (nameDict.ContainsKey(name))
                    nameDict[name]++;
                else
                    nameDict[name] = 0;
            }

            nameDict = nameDict.Where(x => x.Value != 0).ToDictionary(x => x.Key, x => x.Value);

            outNames.Reverse();

            var returnKeys = new List<string>();
            foreach (var name in outNames)
            {
                int amt;
                if (nameDict.TryGetValue(name, out amt))
                {
                    nameDict[name] = amt - 1;
                    returnKeys.Add(name == "" ? amt + ">" : name + amt);
                }
                else
                    returnKeys.Add(name);
            }

            returnKeys.Reverse();

            #endregion

<<<<<<< HEAD
            //Find function entry point, and then compile
            var inputNodes = WorkspaceModel.Nodes.OfType<Symbol>().ToList();
            var parameters = inputNodes.Select(x => x.GetAstIdentifierForOutputIndex(0).Value);
            Parameters = inputNodes.Select(x => x.Parameter);

            // Create a list of parameter Tuple<string, type>
            var paramList = parameters.Zip(Parameters, (p, P) => Tuple.Create(p, P.Type));
=======
            #region Find inputs
>>>>>>> f8be3775

            //Find function entry point, and then compile
            var inputNodes = nodeModels.OfType<Symbol>().ToList();
            var parameters =
                inputNodes.Select(
                    x => new TypedParameter(x.GetAstIdentifierForOutputIndex(0).Value, "var[]..[]"));
            var displayParameters = inputNodes.Select(x => x.InputSymbol);

            #endregion

<<<<<<< HEAD
            var outputNodes = topMost.Select((x) =>
            {
                var n = x.Item2.GetAstIdentifierForOutputIndex(x.Item1);
                return n as AssociativeNode;
            });

            controller.GenerateGraphSyncDataForCustomNode(
                this,
                WorkspaceModel.Nodes.Where(x => !(x is Symbol)),
                outputNodes,
                paramList);

            // Not update graph until Run 
            // if (success)
            //    controller.UpdateGraph();
=======
            FunctionBody = nodeModels.Where(node => !(node is Symbol));
            DisplayName = displayName;
            FunctionId = functionId;
            Parameters = parameters;
            ReturnKeys = returnKeys;
            DisplayParameters = displayParameters;
            OutputNodes = topMost.Select(x => x.Item2.GetAstIdentifierForOutputIndex(x.Item1));
            DirectDependencies = nodeModels
                .OfType<Function>()
                .Select(node => node.Definition)
                .Where(def => def.FunctionId != functionId)
                .Distinct();
>>>>>>> f8be3775
        }

        /// <summary>
        ///     Function name.
        /// </summary>
        public string FunctionName
        {
            get { return AstBuilder.StringConstants.FunctionPrefix + 
                         FunctionId.ToString().Replace("-", string.Empty); }
        }

        /// <summary>
        ///     Function unique ID.
        /// </summary>
        public Guid FunctionId { get; private set; }

        /// <summary>
        ///     User-friendly parameters
        /// </summary>
        public IEnumerable<string> DisplayParameters { get; private set; }

        /// <summary>
        ///     Function parameters.
        /// </summary>
        public IEnumerable<TypedParameter> Parameters { get; private set; } 

        /// <summary>
        ///     If the function returns a dictionary, this specifies all keys in
        ///     that dictionary.
        /// </summary>
        public IEnumerable<string> ReturnKeys { get; private set; }

        /// <summary>
        ///     NodeModels making up the body of the custom node.
        /// </summary>
        public IEnumerable<NodeModel> FunctionBody { get; private set; }

        /// <summary>
        ///     Identifiers associated with the outputs of the custom node.
        /// </summary>
        public IEnumerable<AssociativeNode> OutputNodes { get; private set; }
        
        /// <summary>
        ///     User friendly name on UI.
        /// </summary>
        public string DisplayName { get; private set; }
        
        #region Dependencies

        public IEnumerable<CustomNodeDefinition> Dependencies
        {
            get { return FindAllDependencies(new HashSet<CustomNodeDefinition>()); }
        }

        public IEnumerable<CustomNodeDefinition> DirectDependencies { get; private set; }
        
        private IEnumerable<CustomNodeDefinition> FindAllDependencies(ISet<CustomNodeDefinition> dependencySet)
        {
            var query = DirectDependencies.Where(def => !dependencySet.Contains(def));

            foreach (var definition in query)
            {
                yield return definition;
                dependencySet.Add(definition);
                foreach (var def in definition.FindAllDependencies(dependencySet))
                    yield return def;
            }
        }

        #endregion
    }
    
    /// <summary>
    ///     Basic information about a custom node.
    /// </summary>
    public class CustomNodeInfo
    {
        public CustomNodeInfo(Guid functionId, string name, string category, string description, string path)
        {
            if (functionId == Guid.Empty)
                throw new ArgumentException(@"FunctionId invalid.", "functionId");
            
            FunctionId = functionId;
            Name = name;
            Category = category;
            Description = description;
            Path = path;
        }

        public Guid FunctionId { get; set; }
        public string Name { get; set; }
        public string Category { get; set; }
        public string Description { get; set; }
        public string Path { get; set; }
    }
}<|MERGE_RESOLUTION|>--- conflicted
+++ resolved
@@ -7,130 +7,11 @@
 using Dynamo.Models;
 using Dynamo.Nodes;
 using ProtoCore.AST.AssociativeAST;
+using ProtoCore;
+using ProtoCore.DSASM;
 
 namespace Dynamo
 {
-<<<<<<< HEAD
-    public class CustomNodeParameter
-    {
-        public CustomNodeParameter(string name, ProtoCore.Type type, object defaultValue = null)
-        {
-            Name = name;
-            Type = type;
-            DefaultValue = defaultValue;
-        }
-
-        public string Name 
-        {
-            get; private set;
-        }
-
-        public ProtoCore.Type Type
-        {
-            get; private set;
-        }
-
-        public object DefaultValue
-        {
-            get; private set;
-        }
-    }
-
-    public class CustomNodeDefinition : IFunctionDescriptor
-    {
-        internal CustomNodeDefinition() : this(Guid.NewGuid()) { }
-
-        internal CustomNodeDefinition( Guid id)
-        {
-            FunctionId = id;
-        }
-
-        /// <summary>
-        ///     Function name.
-        /// </summary>
-        public string FunctionName
-        {
-            get { return AstBuilder.StringConstants.FunctionPrefix + 
-                         FunctionId.ToString().Replace("-", string.Empty); }
-        }
-
-        /// <summary>
-        ///     Function unique ID.
-        /// </summary>
-        public Guid FunctionId { get; internal set; }
-
-        /// <summary>
-        ///     Custom node definition's workspace model. 
-        /// </summary>
-        public CustomNodeWorkspaceModel WorkspaceModel { get; internal set; }
-
-        /// <summary>
-        ///     Function parameters
-        /// </summary>
-        public IEnumerable<CustomNodeParameter> Parameters { get; internal set; }
-
-        /// <summary>
-        ///     If the function returns a dictionary, it specifies all keys in
-        ///     that dictionary.
-        /// </summary>
-        public IEnumerable<string> ReturnKeys { get; internal set; }
-
-        /// <summary>
-        ///    A definition is a proxy definition if we are not able to load
-        ///    the corresponding .dyf file. All custom node instances that 
-        ///    point to proxy custom node definition will be in error state 
-        ///    until .dyf file loaded properly.
-        /// </summary>
-        public bool IsProxy { get; set; }
-
-        /// <summary>
-        ///     User friendly name on UI.
-        /// </summary>
-        public string DisplayName
-        {
-            get { return WorkspaceModel.Name; }
-        }
-
-        /// <summary>
-        ///     If need to rebuild ast nodes.
-        /// </summary>
-        public bool RequiresRecalc { get; internal set; }
-
-        #region Override functions
-
-        public override bool Equals(object obj)
-        {
-            CustomNodeDefinition otherDefinition = obj as CustomNodeDefinition;
-            if (otherDefinition == null)
-                return false;
-
-            return this.FunctionId.Equals(otherDefinition.FunctionId);
-        }
-
-        #endregion
-
-        #region Dependencies
-
-        public IEnumerable<CustomNodeDefinition> Dependencies
-        {
-            get
-            {
-                return FindAllDependencies(new HashSet<CustomNodeDefinition>());
-            }
-        }
-
-        public IEnumerable<CustomNodeDefinition> DirectDependencies
-        {
-            get
-            {
-                return FindDirectDependencies();
-            }
-        }
-
-        public bool IsBeingLoaded { get; set; }
-
-        private IEnumerable<CustomNodeDefinition> FindAllDependencies(HashSet<CustomNodeDefinition> dependencySet)
-=======
     /// <summary>
     ///     Compiler definition of a Custom Node.
     /// </summary>
@@ -140,7 +21,6 @@
             Guid functionId,
             string displayName="",
             IList<NodeModel> nodeModels=null)
->>>>>>> f8be3775
         {
             if (functionId == Guid.Empty)
                 throw new ArgumentException(@"FunctionId invalid.", "functionId");
@@ -225,44 +105,18 @@
 
             #endregion
 
-<<<<<<< HEAD
-            //Find function entry point, and then compile
-            var inputNodes = WorkspaceModel.Nodes.OfType<Symbol>().ToList();
-            var parameters = inputNodes.Select(x => x.GetAstIdentifierForOutputIndex(0).Value);
-            Parameters = inputNodes.Select(x => x.Parameter);
-
-            // Create a list of parameter Tuple<string, type>
-            var paramList = parameters.Zip(Parameters, (p, P) => Tuple.Create(p, P.Type));
-=======
             #region Find inputs
->>>>>>> f8be3775
 
             //Find function entry point, and then compile
             var inputNodes = nodeModels.OfType<Symbol>().ToList();
             var parameters =
                 inputNodes.Select(
-                    x => new TypedParameter(x.GetAstIdentifierForOutputIndex(0).Value, "var[]..[]"));
+                    x => new TypedParameter(x.GetAstIdentifierForOutputIndex(0).Value,
+                        TypeSystem.BuildPrimitiveTypeObject(PrimitiveType.kTypeVar, Constants.kArbitraryRank)));
             var displayParameters = inputNodes.Select(x => x.InputSymbol);
 
             #endregion
 
-<<<<<<< HEAD
-            var outputNodes = topMost.Select((x) =>
-            {
-                var n = x.Item2.GetAstIdentifierForOutputIndex(x.Item1);
-                return n as AssociativeNode;
-            });
-
-            controller.GenerateGraphSyncDataForCustomNode(
-                this,
-                WorkspaceModel.Nodes.Where(x => !(x is Symbol)),
-                outputNodes,
-                paramList);
-
-            // Not update graph until Run 
-            // if (success)
-            //    controller.UpdateGraph();
-=======
             FunctionBody = nodeModels.Where(node => !(node is Symbol));
             DisplayName = displayName;
             FunctionId = functionId;
@@ -275,7 +129,6 @@
                 .Select(node => node.Definition)
                 .Where(def => def.FunctionId != functionId)
                 .Distinct();
->>>>>>> f8be3775
         }
 
         /// <summary>
