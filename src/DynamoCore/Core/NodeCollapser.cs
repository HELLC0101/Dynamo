--- conflicted
+++ resolved
@@ -44,23 +44,11 @@
             // workspace basis, it does not work across different workspaces.
             // 
             UndoRedoRecorder undoRecorder = currentWorkspace.UndoRecorder;
-<<<<<<< HEAD
-            undoRecorder.BeginActionGroup();
-
-            var newNodeWorkspace = new CustomNodeWorkspaceModel(args.Name, args.Category, args.Description, 0, 0)
+
+            using (undoRecorder.BeginActionGroup())
             {
-                WatchChanges = false,
-                HasUnsavedChanges = true
-            };
-
-            var newNodeDefinition = new CustomNodeDefinition(Guid.NewGuid())
-=======
-            using (undoRecorder.BeginActionGroup())
->>>>>>> b736fc92
-            {
 
                 var newNodeWorkspace = new CustomNodeWorkspaceModel(
-                    dynamoModel,
                     args.Name,
                     args.Category,
                     args.Description,
@@ -463,22 +451,6 @@
                         undoRecorder.RecordCreationForUndo(conn);
                     }
                 }
-<<<<<<< HEAD
-            }
-
-            #endregion
-
-            // save and load the definition from file
-            newNodeDefinition.SyncWithWorkspace(
-                dynamoModel.EngineController,
-                dynamoModel.CustomNodeManager,
-                dynamoModel.SearchModel,
-                dynamoModel.Logger,
-                true,
-                true);
-            dynamoModel.Workspaces.Add(newNodeWorkspace);
-=======
->>>>>>> b736fc92
 
                 foreach (var nodeTuple in outConnectors)
                 {
