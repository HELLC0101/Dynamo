﻿using System;
using System.Collections.Generic;
using System.Linq;
using Dynamo.Core;
using Dynamo.Models;
using Dynamo.Controls;
using System.Reflection;
using System.IO;
using System.Windows.Controls;
using System.Windows;
using String = System.String;
using ProtoCore.DSASM;
using Dynamo.DSEngine;

namespace Dynamo.Utilities
{
    /// <summary>
    ///     Handles loading various types of elements into Dynamo at startup
    /// </summary>
    internal class DynamoLoader
    {
        private static string _dynamoDirectory = "";
        public static string GetDynamoDirectory()
        {
            if (String.IsNullOrEmpty(_dynamoDirectory))
            {
                var dynamoAssembly = Assembly.GetExecutingAssembly();
                _dynamoDirectory = Path.GetDirectoryName(dynamoAssembly.Location);
                
            }
            return _dynamoDirectory;
        }

        public static HashSet<string> LoadedAssemblyNames = new HashSet<string>();
        public static Dictionary<string, List<Type>> AssemblyPathToTypesLoaded = new Dictionary<string, List<Type>>();

        internal static void LoadPackages()
        {
            dynSettings.PackageLoader.LoadPackages();
        }

        /// <summary>
        ///     Enumerate local library assemblies and add them to DynamoController's
        ///     dictionaries and search.  
        /// </summary>
        /// <param name="searchViewModel">The searchViewModel to which the nodes will be added</param>
        /// <param name="controller">The DynamoController, whose dictionaries will be modified</param>
        internal static void LoadBuiltinTypes()
        {
            string location = GetDynamoDirectory();

            #region determine assemblies to load

            var allLoadedAssembliesByPath = new Dictionary<string, Assembly>();
            var allLoadedAssemblies = new Dictionary<string, Assembly>();

            foreach (var assembly in AppDomain.CurrentDomain.GetAssemblies())
            {
                try
                {
                    allLoadedAssembliesByPath[assembly.Location] = assembly;
                    allLoadedAssemblies[assembly.FullName] = assembly;
                }
                catch { }
            }

            IEnumerable<string> allDynamoAssemblyPaths = 
                SearchPaths.Select(path => Directory.GetFiles(path, "*.dll", SearchOption.TopDirectoryOnly))
                           .Aggregate(
                                Directory.GetFiles(location, "*.dll") as IEnumerable<string>, 
                                Enumerable.Concat);

            var resolver = new ResolveEventHandler(delegate(object sender, ResolveEventArgs args)
            {
                Assembly result;
                allLoadedAssemblies.TryGetValue(args.Name, out result);
                return result;
            });

            AppDomain.CurrentDomain.AssemblyResolve += resolver;

            foreach (var assemblyPath in allDynamoAssemblyPaths)
            {
                var fn = Path.GetFileName(assemblyPath);

                if (fn == null)
                    continue;

                if (LoadedAssemblyNames.Contains(fn))
                    continue;

                LoadedAssemblyNames.Add(fn);

                if (allLoadedAssembliesByPath.ContainsKey(assemblyPath))
                {
                    LoadNodesFromAssembly(allLoadedAssembliesByPath[assemblyPath]);
                }
                else
                {
                    try
                    {
                        var assembly = Assembly.LoadFrom(assemblyPath);
                        allLoadedAssemblies[assembly.GetName().Name] = assembly;
                        LoadNodesFromAssembly(assembly);
                    }
                    catch (BadImageFormatException)
                    {
                        //swallow these warnings.
                    }
                    catch(Exception e)
                    {
                        DynamoLogger.Instance.Log(e);
                    }
                }
            }

#if USE_DSENGINE
            EngineController.Instance.LoadBuiltinLibraries();
#endif
            AppDomain.CurrentDomain.AssemblyResolve -= resolver;

            #endregion

        }

<<<<<<< HEAD
#if USE_DSENGINE

        private static void LoadDSFunctionsFromLibrary(string library)
        {
            List<DSFunctionItem> functions = DSLibraryServices.Instance[library];
            if (functions != null)
            {
                var searchViewModel = dynSettings.Controller.SearchViewModel;
                var controller = dynSettings.Controller;

                foreach (var function in functions)
                {
                    searchViewModel.Add(function);

                    if (!controller.DSImportedFunctions.ContainsKey(function.DisplayName))
                    {
                        controller.DSImportedFunctions.Add(function.DisplayName, function);
                    }
                }
            }
        }

        private static void OnLoadDSLibrary(object sender, DSLibraryServices.LibraryLoadedEventArgs e)
        {
            if (e.Status == DSLibraryServices.LibraryLoadStatus.Ok)
            {
                LoadDSFunctionsFromLibrary(e.LibraryPath);
            }

            foreach (var node in dynSettings.Controller.DynamoViewModel.Model.HomeSpace.Nodes)
            {
                node.MarkDirty(); 
            }
        }
#endif

=======
>>>>>>> 60b77b30
        /// <summary>
        ///     Determine if a Type is a node.  Used by LoadNodesFromAssembly to figure
        ///     out what nodes to load from other libraries (.dlls).
        /// </summary>
        /// <parameter>The type</parameter>
        /// <returns>True if the type is node.</returns>
        public static bool IsNodeSubType(Type t)
        {
            return t.Namespace == "Dynamo.Nodes" &&
                   !t.IsAbstract &&
                   t.IsSubclassOf(typeof(NodeModel));
        }

        /// <summary>
        ///     Enumerate the types in an assembly and add them to DynamoController's
        ///     dictionaries and the search view model.  Internally catches exceptions and sends the error 
        ///     to the console.
        /// </summary>
        /// <param name="searchViewModel">The searchViewModel to which the nodes will be added</param>
        /// <param name="controller">The DynamoController, whose dictionaries will be modified</param>
        /// <param name="bench">The bench where logging errors will be sent</param>
        /// <Returns>The list of node types loaded from this assembly</Returns>
        public static List<Type> LoadNodesFromAssembly(Assembly assembly)
        {
            var controller = dynSettings.Controller;
            var searchViewModel = dynSettings.Controller.SearchViewModel;

            AssemblyPathToTypesLoaded.Add(assembly.Location, new List<Type>());

            try
            {
                var loadedTypes = assembly.GetTypes();
 
                foreach (var t in loadedTypes)
                {
                    try
                    {
                        //only load types that are in the right namespace, are not abstract
                        //and have the elementname attribute
                        var attribs = t.GetCustomAttributes(typeof (NodeNameAttribute), false);
                        var isDeprecated = t.GetCustomAttributes(typeof (NodeDeprecatedAttribute), true).Any();

                        if (!IsNodeSubType(t)) /*&& attribs.Length > 0*/
                            continue;

                        //if we are running in revit (or any context other than NONE) use the DoNotLoadOnPlatforms attribute, 
                        //if available, to discern whether we should load this type
                        if (!controller.Context.Equals(Context.NONE))
                        {

                            object[] platformExclusionAttribs = t.GetCustomAttributes(typeof(DoNotLoadOnPlatformsAttribute), false);
                            if (platformExclusionAttribs.Length > 0)
                            {
                                string[] exclusions = (platformExclusionAttribs[0] as DoNotLoadOnPlatformsAttribute).Values;
                                int iExclusion = exclusions.Length - 1;
                                for (; iExclusion > -1; iExclusion--)
                                {
                                    if (exclusions[iExclusion].Contains(controller.Context))
                                        //if the attribute's values contain the context stored on the controller
                                        //then skip loading this type.
                                        break;
                                }
                                if (iExclusion > -1)
                                    continue;

                                //utility was late for Vasari release, but could be available with after-post RevitAPI.dll
                                if (t.Name.Equals("dynSkinCurveLoops"))
                                {
                                    MethodInfo[] specialTypeStaticMethods = t.GetMethods(System.Reflection.BindingFlags.Static | System.Reflection.BindingFlags.Public);
                                    String nameOfMethodCreate = "noSkinSolidMethod";
                                    bool exclude = true;
                                    foreach (MethodInfo m in specialTypeStaticMethods)
                                    {
                                        if (m.Name == nameOfMethodCreate)
                                        {
                                            object[] argsM = new object[0];
                                            exclude = (bool)m.Invoke(null, argsM);
                                            break;
                                        }
                                    }
                                    if (exclude)
                                        continue;
                                }
                            }
                        }

                        string typeName;

                        if (attribs.Length > 0 && !isDeprecated)
                        {
                            searchViewModel.Add(t);
                            typeName = (attribs[0] as NodeNameAttribute).Name;
  
                        }
                        else
                        {
                            typeName = t.Name;
                        }

                        AssemblyPathToTypesLoaded[assembly.Location].Add(t);

                        var data = new TypeLoadData(assembly, t);

                        if (!controller.BuiltInTypesByNickname.ContainsKey(typeName))
                        {
                            controller.BuiltInTypesByNickname.Add(typeName, data);
                        }
                        else
                        {
                            DynamoLogger.Instance.Log("Duplicate type encountered: " + typeName);
                        }

                        if (!controller.BuiltInTypesByName.ContainsKey(t.FullName))
                        {
                            controller.BuiltInTypesByName.Add(t.FullName, data);
                        }
                        else
                        {
                            DynamoLogger.Instance.Log("Duplicate type encountered: " + typeName);
                        }

                    }
                    catch (Exception e)
                    {
                        DynamoLogger.Instance.Log("Failed to load type from " + assembly.FullName);
                        DynamoLogger.Instance.Log("The type was " + t.FullName);
                        DynamoLogger.Instance.Log(e);
                    }

                }
            }
            catch (Exception e)
            {
                DynamoLogger.Instance.Log("Could not load types.");
                DynamoLogger.Instance.Log(e);
                if (e is ReflectionTypeLoadException)
                {
                    var typeLoadException = e as ReflectionTypeLoadException;
                    Exception[] loaderExceptions = typeLoadException.LoaderExceptions;
                    DynamoLogger.Instance.Log("Dll Load Exception: " + loaderExceptions[0]);
                    DynamoLogger.Instance.Log(loaderExceptions[0].ToString());
                    if (loaderExceptions.Count() > 1)
                    {
                        DynamoLogger.Instance.Log("Dll Load Exception: " + loaderExceptions[1]);
                        DynamoLogger.Instance.Log(loaderExceptions[1].ToString());
                    }
                }
            }

            return AssemblyPathToTypesLoaded[assembly.Location];
        }


        /// <summary>
        ///     Setup the "Samples" sub-menu with contents of samples directory.
        /// </summary>
        /// <param name="bench">The bench where the UI will be loaded</param>
        public static void LoadSamplesMenu(DynamoView bench)
        {
            string directory = Path.GetDirectoryName(Assembly.GetExecutingAssembly().Location);
            string samplesPath = Path.Combine(directory, "samples");

            if (Directory.Exists(samplesPath))
            {
                string[] dirPaths = Directory.GetDirectories(samplesPath);
                string[] filePaths = Directory.GetFiles(samplesPath, "*.dyn");

                // handle top-level files
                if (filePaths.Any())
                {
                    foreach (string path in filePaths)
                    {
                        var item = new MenuItem
                        {
                            Header = Path.GetFileNameWithoutExtension(path),
                            Tag = path
                        };
                        item.Click += OpenSample_Click;
                        bench.SamplesMenu.Items.Add(item);
                    }
                }

                // handle top-level dirs, TODO - factor out to a seperate function, make recusive
                if (dirPaths.Any())
                {
                    foreach (string dirPath in dirPaths)
                    {
                        var dirItem = new MenuItem
                        {
                            Header = Path.GetFileName(dirPath),
                            Tag = Path.GetFileName(dirPath)
                        };

                        filePaths = Directory.GetFiles(dirPath, "*.dyn");
                        if (filePaths.Any())
                        {
                            foreach (string path in filePaths)
                            {
                                var item = new MenuItem
                                {
                                    Header = Path.GetFileNameWithoutExtension(path),
                                    Tag = path
                                };
                                item.Click += OpenSample_Click;
                                dirItem.Items.Add(item);
                            }
                        }
                        bench.SamplesMenu.Items.Add(dirItem);
                    }
                    return;
                }
            }
            //this.fileMenu.Items.Remove(this.samplesMenu);
        }

        /// <summary>
        ///     Callback for opening a sample.
        /// </summary>
        private static void OpenSample_Click(object sender, RoutedEventArgs e)
        {
            var path = (string)((MenuItem)sender).Tag;

            if (dynSettings.Controller.DynamoViewModel.IsUILocked)
                dynSettings.Controller.DynamoViewModel.QueueLoad(path);
            else
            {
                if (!dynSettings.Controller.DynamoViewModel.ViewingHomespace)
                    dynSettings.Controller.DynamoModel.ViewHomeWorkspace();

                dynSettings.Controller.DynamoModel.OpenWorkspace(path);
            }
        }

        /// <summary>
        ///     Load Custom Nodes from the default directory - the "definitions"
        ///     directory where the executing assembly is located..
        /// </summary>
        public static IEnumerable<CustomNodeInfo> LoadCustomNodes()
        {

            var customNodeLoader = dynSettings.CustomNodeManager;
            var searchViewModel = dynSettings.Controller.SearchViewModel;
            var loadedNodes = customNodeLoader.UpdateSearchPath();

            // add nodes to search
            loadedNodes.ForEach(x => searchViewModel.Add(x) );
            
            // update search view
            searchViewModel.SearchAndUpdateResultsSync(searchViewModel.SearchText);

            return loadedNodes;

        }

        /// <summary>
        ///     Load Custom Nodes from the CustomNodeLoader search path and update search
        /// </summary>
        public static List<CustomNodeInfo> LoadCustomNodes(string path)
        {
            if (!Directory.Exists(path))
                return new List<CustomNodeInfo>();

            var customNodeLoader = dynSettings.CustomNodeManager;
            var searchViewModel = dynSettings.Controller.SearchViewModel;

            var loadedNodes = customNodeLoader.ScanNodeHeadersInDirectory(path).ToList();
            customNodeLoader.AddDirectoryToSearchPath(path);

            // add nodes to search
            loadedNodes.ForEach( x => searchViewModel.Add(x) );

            // update search view
            searchViewModel.SearchAndUpdateResultsSync(searchViewModel.SearchText);

            return loadedNodes;

        }

        public static HashSet<string> SearchPaths = new HashSet<string>();

        internal static void AddBinarySearchPath(string p)
        {
            SearchPaths.Add(p);
        }

        internal static void ClearCachedAssemblies()
        {
            LoadedAssemblyNames = new HashSet<string>();
            AssemblyPathToTypesLoaded = new Dictionary<string, List<Type>>();
        }
    }
}<|MERGE_RESOLUTION|>--- conflicted
+++ resolved
@@ -123,45 +123,6 @@
 
         }
 
-<<<<<<< HEAD
-#if USE_DSENGINE
-
-        private static void LoadDSFunctionsFromLibrary(string library)
-        {
-            List<DSFunctionItem> functions = DSLibraryServices.Instance[library];
-            if (functions != null)
-            {
-                var searchViewModel = dynSettings.Controller.SearchViewModel;
-                var controller = dynSettings.Controller;
-
-                foreach (var function in functions)
-                {
-                    searchViewModel.Add(function);
-
-                    if (!controller.DSImportedFunctions.ContainsKey(function.DisplayName))
-                    {
-                        controller.DSImportedFunctions.Add(function.DisplayName, function);
-                    }
-                }
-            }
-        }
-
-        private static void OnLoadDSLibrary(object sender, DSLibraryServices.LibraryLoadedEventArgs e)
-        {
-            if (e.Status == DSLibraryServices.LibraryLoadStatus.Ok)
-            {
-                LoadDSFunctionsFromLibrary(e.LibraryPath);
-            }
-
-            foreach (var node in dynSettings.Controller.DynamoViewModel.Model.HomeSpace.Nodes)
-            {
-                node.MarkDirty(); 
-            }
-        }
-#endif
-
-=======
->>>>>>> 60b77b30
         /// <summary>
         ///     Determine if a Type is a node.  Used by LoadNodesFromAssembly to figure
         ///     out what nodes to load from other libraries (.dlls).
