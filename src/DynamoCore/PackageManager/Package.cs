﻿using System;
using System.Collections.Generic;
using System.Collections.ObjectModel;
using System.IO;
using System.Linq;
using System.Reflection;

using Dynamo.Core;
using Dynamo.DSEngine;
using Dynamo.Interfaces;
using Dynamo.Models;
using Dynamo.Nodes;
using Dynamo.Utilities;
using Greg.Requests;

using Newtonsoft.Json;
using String = System.String;

namespace Dynamo.PackageManager
{
    public class PackageAssembly
    {
        public bool IsNodeLibrary { get; set; }
        public Assembly Assembly { get; set; }

        public string Name
        {
<<<<<<< HEAD
            this.packageRoot = packageRoot;
            Model = new FileInfo(filename);
=======
            get { return Assembly.GetName().Name; }
>>>>>>> ef8662ec
        }
    }

    public class Package : NotificationObject, ILogSource
    {
        #region Properties/Fields

        public string Name { get; set; }

        public string CustomNodeDirectory
        {
            get { return Path.Combine(RootDirectory, "dyf"); }
        }

        public string BinaryDirectory
        {
            get { return Path.Combine(RootDirectory, "bin"); }
        }

        public string ExtraDirectory
        {
            get { return Path.Combine(RootDirectory, "extra"); }
        }

        public bool Loaded { get; private set; }

        private bool typesVisibleInManager;
        public bool TypesVisibleInManager
        {
            get
            {
                return typesVisibleInManager;
            }
            set
            {
                // this implies the user would like to rescan additional files
                EnumerateAdditionalFiles();
                typesVisibleInManager = value;
                RaisePropertyChanged("TypesVisibleInManager");
            }
        }

        private string rootDirectory;
        public string RootDirectory { get { return rootDirectory; } set { rootDirectory = value; RaisePropertyChanged("RootDirectory"); } }

        private string description = "";
        public string Description { get { return description; } set { description = value; RaisePropertyChanged("Description"); } }

        private string versionName = "";
        public string VersionName { get { return versionName; } set { versionName = value; RaisePropertyChanged("VersionName"); } }

        private string engineVersion = "";
        public string EngineVersion { get { return engineVersion; } set { engineVersion = value; RaisePropertyChanged("EngineVersion"); } }

        private string license = "";
        public string License { get { return license; } set { license = value; RaisePropertyChanged("License"); } }

        private string contents = "";
        public string Contents { get { return contents; } set { contents = value; RaisePropertyChanged("Contents"); } }

        private IEnumerable<string> _keywords = new List<string>();
        public IEnumerable<string> Keywords { get { return _keywords; } set { _keywords = value; RaisePropertyChanged("Keywords"); } }

        private bool markedForUninstall;
        public bool MarkedForUninstall
        {
            get { return markedForUninstall; }
            private set { markedForUninstall = value; RaisePropertyChanged("MarkedForUninstall"); }
        }

        private string _group = "";
        public string Group { get { return _group; } set { _group = value; RaisePropertyChanged("Group"); } }

<<<<<<< HEAD
        public PackageUploadRequestBody Header { get { return PackageUploadBuilder.NewPackageHeader(this); } }
=======

        /// <summary>
        ///     Determines if there are binaries in the package
        /// </summary>
        internal bool ContainsBinaries
        {
            get { return this.LoadedAssemblies.Any(); }
        }

        /// <summary>
        ///     List the LoadedAssemblies whose IsNodeLibrary attribute is true
        /// </summary>
        internal IEnumerable<Assembly> NodeLibraries
        {
            get { return this.LoadedAssemblies.Where(x => x.IsNodeLibrary).Select(x => x.Assembly); }
        } 

        public String SiteUrl { get; set; }
        public String RepositoryUrl { get; set; }
>>>>>>> ef8662ec

        public ObservableCollection<Type> LoadedTypes { get; private set; }
        public ObservableCollection<PackageAssembly> LoadedAssemblies { get; private set; }
        public ObservableCollection<CustomNodeInfo> LoadedCustomNodes { get; private set; }
        public ObservableCollection<PackageDependency> Dependencies { get; private set; }
        public ObservableCollection<PackageFileInfo> AdditionalFiles { get; private set; }

        /// <summary>
        ///     A header used to create the package, this data does not reflect runtime
        ///     changes to the package, but instead reflects how the package was formed.
        /// </summary>
        public PackageUploadRequestBody Header { get; internal set; }

        #endregion

        public Package(string directory, string name, string versionName, string license)
        {
<<<<<<< HEAD
            Loaded = false;
            RootDirectory = directory;
            Name = name;
            VersionName = versionName;
            LoadedTypes = new ObservableCollection<Type>();
            LoadedAssemblies = new ObservableCollection<Assembly>();
            LoadedAssemblyNames = new ObservableCollection<AssemblyName>();
            Dependencies = new ObservableCollection<PackageDependency>();
            LoadedCustomNodes = new ObservableCollection<CustomNodeInfo>();
            AdditionalFiles = new ObservableCollection<PackageFileInfo>();

            LoadedAssemblies.CollectionChanged += LoadedAssembliesOnCollectionChanged;

        }

        private void LoadedAssembliesOnCollectionChanged(object sender, NotifyCollectionChangedEventArgs notifyCollectionChangedEventArgs)
        {
            LoadedAssemblyNames.Clear();
            foreach (var ass in LoadedAssemblies)
            {
                LoadedAssemblyNames.Add(ass.GetName());
            }
=======
            this.RootDirectory = directory;
            this.Name = name;
            this.License = license;
            this.VersionName = versionName;
            this.LoadedTypes = new ObservableCollection<Type>();
            this.LoadedAssemblies = new ObservableCollection<PackageAssembly>();
            this.Dependencies = new ObservableCollection<PackageDependency>();
            this.LoadedCustomNodes = new ObservableCollection<CustomNodeInfo>();
            this.AdditionalFiles = new ObservableCollection<PackageFileInfo>();
            this.Header = PackageUploadBuilder.NewPackageHeader(this);
>>>>>>> ef8662ec
        }

        public static Package FromDirectory(string rootPath, ILogger logger)
        {
            return FromJson(Path.Combine(rootPath, "pkg.json"), logger);
        }

        public static Package FromJson(string headerPath, ILogger logger)
        {
            try
            {
                var pkgHeader = File.ReadAllText(headerPath);
                var body = JsonConvert.DeserializeObject<PackageUploadRequestBody>(pkgHeader);

                if (body.name == null || body.version == null)
                    throw new Exception("The header is missing a name or version field.");

<<<<<<< HEAD
                var pkg = new Package(Path.GetDirectoryName(headerPath), body.name, body.version)
                {
                    Group = body.@group,
                    Description = body.description,
                    Keywords = body.keywords,
                    VersionName = body.version,
                    License = body.license,
                    EngineVersion = body.engine_version,
                    Contents = body.contents
                };

                foreach (var dep in body.dependencies)
                    pkg.Dependencies.Add(dep);
=======
                var pkg = new Package(Path.GetDirectoryName(headerPath), body.name, body.version, body.license);
                pkg.Group = body.group;
                pkg.Description = body.description;
                pkg.Keywords = body.keywords;
                pkg.VersionName = body.version;
                pkg.EngineVersion = body.engine_version;
                pkg.Contents = body.contents;
                pkg.SiteUrl = body.site_url;
                pkg.RepositoryUrl = body.repository_url;
                body.dependencies.ToList().ForEach(pkg.Dependencies.Add);
                pkg.Header = body;
>>>>>>> ef8662ec

                return pkg;
            }
            catch (Exception e)
            {
                logger.Log("Failed to form package from json header.");
                logger.Log(e.GetType() + ": " + e.Message);
                return null;
            }

        }

<<<<<<< HEAD
        public void LoadIntoDynamo(DynamoLoader loader)
=======
        /// <summary>
        /// Load the Package into Dynamo.  
        /// </summary>
        /// <param name="loader"></param>
        /// <param name="logger"></param>
        /// <param name="libraryServices"></param>
        public void LoadIntoDynamo( DynamoLoader loader, ILogger logger, LibraryServices libraryServices)
>>>>>>> ef8662ec
        {
            // Prevent duplicate loads
            if (Loaded) return;

            try
            {
<<<<<<< HEAD
                LoadAssembliesIntoDynamo(loader);
                LoadCustomNodesIntoDynamo(loader);
                EnumerateAdditionalFiles();

=======
                this.LoadAssembliesIntoDynamo(loader, logger, libraryServices);
                this.LoadCustomNodesIntoDynamo( loader );
                this.EnumerateAdditionalFiles();
                
>>>>>>> ef8662ec
                Loaded = true;
            }
            catch (Exception e)
            {
                Log("Exception when attempting to load package " + Name + " from " + RootDirectory);
                Log(e.GetType() + ": " + e.Message);
            }

        }

        public void EnumerateAdditionalFiles()
        {
            if (String.IsNullOrEmpty(RootDirectory) || !Directory.Exists(RootDirectory)) return;

            var nonDyfDllFiles = Directory.EnumerateFiles(
                RootDirectory,
                "*",
                SearchOption.AllDirectories)
                .Where(x => !x.ToLower().EndsWith(".dyf") && !x.ToLower().EndsWith(".dll") && !x.ToLower().EndsWith("pkg.json") && !x.ToLower().EndsWith(".backup"))
                .Select(x => new PackageFileInfo(RootDirectory, x));

            AdditionalFiles.Clear();
            AdditionalFiles.AddRange(nonDyfDllFiles);
        }

        public IEnumerable<string> EnumerateAssemblyFilesInBinDirectory()
        {
            if (String.IsNullOrEmpty(RootDirectory) || !Directory.Exists(RootDirectory)) 
                return new List<string>();

            return Directory.EnumerateFiles(RootDirectory, "*.dll", SearchOption.AllDirectories);
        }

        private void LoadCustomNodesIntoDynamo(DynamoLoader loader)
        {
            loader.LoadCustomNodes(CustomNodeDirectory).ForEach(x => LoadedCustomNodes.Add(x));
        }

<<<<<<< HEAD
        private void LoadAssembliesIntoDynamo(DynamoLoader loader)
=======
        private void LoadAssembliesIntoDynamo( DynamoLoader loader, ILogger logger, LibraryServices libraryServices)
>>>>>>> ef8662ec
        {
            var assemblies = LoadAssembliesInBinDirectory();

            // filter the assemblies
            var zeroTouchAssemblies = new List<Assembly>();
            var nodeModelAssemblies = new List<Assembly>();

            // categorize the assemblies to load, skipping the ones that are not identified as node libraries
            foreach (var assem in assemblies.Where(x => x.IsNodeLibrary).Select(x => x.Assembly))
            {
                if (loader.ContainsNodeModelSubType(assem))
                {
                    nodeModelAssemblies.Add(assem);
                }
                else
                {
                    zeroTouchAssemblies.Add(assem);
                }
            }

            // load the zero touch assemblies
            foreach (var zeroTouchAssem in zeroTouchAssemblies)
            {
<<<<<<< HEAD
                LibraryServices.Instance.ImportLibrary(zeroTouchAssem.Location);
=======
                libraryServices.ImportLibrary(zeroTouchAssem.Location, logger);
>>>>>>> ef8662ec
            }

            // load the node model assemblies
            foreach (var nodeModelAssem in nodeModelAssemblies)
            {
                var nodes = loader.LoadNodesFromAssembly(nodeModelAssem);
                nodes.ForEach(x => LoadedTypes.Add(x));
            }
        }

        /// <summary>
        ///     Add assemblies at runtime to the package.  Does not load the assembly into the node library.
        ///     If the package is already present in LoadedAssemblies, this will mutate it's IsNodeLibrary property.
        /// </summary>
        /// <param name="assems">A list of assemblies</param>
        internal void AddAssemblies(IEnumerable<PackageAssembly> assems)
        {
            foreach (var assem in assems)
            {
                var existingAssem = LoadedAssemblies.FirstOrDefault(x => x.Assembly.FullName == assem.Assembly.FullName);
                if (existingAssem != null)
                {
                    existingAssem.IsNodeLibrary = assem.IsNodeLibrary;
                }
                else
                {
                    this.LoadedAssemblies.Add(assem);
                }
            }
        }

        /// <summary>
        /// Loads all possible assemblies in node library and returns the list of loaded node library assemblies
        /// </summary>
        /// <returns>The list of all node library assemblies</returns>
        private IEnumerable<PackageAssembly> LoadAssembliesInBinDirectory()
        {
<<<<<<< HEAD
            if (!Directory.Exists(BinaryDirectory))
                return new List<Assembly>();
=======
            var assemblies = new List<PackageAssembly>();

            if (!Directory.Exists(BinaryDirectory))
                return assemblies;
>>>>>>> ef8662ec

            // use the pkg header to determine which assemblies to load
            var nodeLibraries = this.Header.node_libraries;

            foreach (var assemFile in (new DirectoryInfo(BinaryDirectory)).EnumerateFiles("*.dll"))
            {
                Assembly assem;

                // dll files may be un-managed, skip those
                var result = PackageLoader.TryLoadFrom(assemFile.FullName, out assem);
                if (result)
                {
                    assemblies.Add(new PackageAssembly()
                    {
                        Assembly = assem,
                        IsNodeLibrary = (nodeLibraries == null || nodeLibraries.Contains(assem.FullName))
                    });
                }
            }

            foreach (var assem in assemblies)
<<<<<<< HEAD
                LoadedAssemblies.Add(assem);
=======
            {
                this.LoadedAssemblies.Add( assem );
            }
>>>>>>> ef8662ec

            return assemblies;
        }

        internal bool ContainsFile(string path)
        {
            if (String.IsNullOrEmpty(RootDirectory) || !Directory.Exists(RootDirectory)) return false;
            return Directory.EnumerateFiles(RootDirectory, "*", SearchOption.AllDirectories).Any(s => s == path);
        }

        internal bool InUse(DynamoModel dynamoModel)
        {
            return (LoadedAssemblies.Any() || IsWorkspaceFromPackageOpen(dynamoModel) || IsCustomNodeFromPackageInUse(dynamoModel)) && Loaded;
        }

        private bool IsCustomNodeFromPackageInUse(DynamoModel dynamoModel)
        {
            // get all of the function ids from the custom nodes in this package
            var guids = LoadedCustomNodes.Select(x => x.Guid);

            // check if any of the custom nodes is in a workspace
            return dynamoModel.AllNodes.Where(x => x is Function)
                                   .Cast<Function>()
                                   .Any(x => guids.Contains(x.Definition.FunctionId));

        }

        private bool IsWorkspaceFromPackageOpen(DynamoModel dynamoModel)
        {
            // get all of the function ids from the custom nodes in this package
            var guids = LoadedCustomNodes.Select(x => x.Guid);

            return
                dynamoModel.Workspaces.Any(
                    x =>
                    {
                        var def = dynamoModel.CustomNodeManager.GetDefinitionFromWorkspace(x);
                        return def != null && guids.Contains(def.FunctionId);
                    });
        }

        internal void MarkForUninstall(IPreferences prefs)
        {
            MarkedForUninstall = true;

            if (!prefs.PackageDirectoriesToUninstall.Contains(RootDirectory))
            {
                prefs.PackageDirectoriesToUninstall.Add(RootDirectory);
            }
        }

        internal void UnmarkForUninstall(IPreferences prefs)
        {
            MarkedForUninstall = false;
            prefs.PackageDirectoriesToUninstall.RemoveAll(x => x.Equals(RootDirectory));
        }

        internal void UninstallCore(CustomNodeManager customNodeManager, PackageLoader packageLoader, IPreferences prefs)
        {
            if (LoadedAssemblies.Any())
            {
                MarkForUninstall(prefs);
                return;
            }

            try
            {
                LoadedCustomNodes.ToList().ForEach(x => customNodeManager.RemoveFromDynamo(x.Guid));
                packageLoader.LocalPackages.Remove(this);
                Directory.Delete(RootDirectory, true);
            }
            catch (Exception e)
            {
                Log("Exception when attempting to uninstall the package " + Name + " from " + RootDirectory);
                Log(e.GetType() + ": " + e.Message);
                throw e;
            }
        }

        internal void RefreshCustomNodesFromDirectory(CustomNodeManager customNodeManager)
        {
            LoadedCustomNodes.Clear();
            customNodeManager
                        .GetInfosFromFolder(CustomNodeDirectory)
                        .ToList()
                        .ForEach(x => LoadedCustomNodes.Add(x));
        }

        public event Action<ILogMessage> MessageLogged;

        protected virtual void Log(ILogMessage obj)
        {
            var handler = MessageLogged;
            if (handler != null) handler(obj);
        }

        protected virtual void Log(string s)
        {
            Log(LogMessage.Info(s));
        }
    }
}<|MERGE_RESOLUTION|>--- conflicted
+++ resolved
@@ -25,12 +25,7 @@
 
         public string Name
         {
-<<<<<<< HEAD
-            this.packageRoot = packageRoot;
-            Model = new FileInfo(filename);
-=======
             get { return Assembly.GetName().Name; }
->>>>>>> ef8662ec
         }
     }
 
@@ -104,9 +99,6 @@
         private string _group = "";
         public string Group { get { return _group; } set { _group = value; RaisePropertyChanged("Group"); } }
 
-<<<<<<< HEAD
-        public PackageUploadRequestBody Header { get { return PackageUploadBuilder.NewPackageHeader(this); } }
-=======
 
         /// <summary>
         ///     Determines if there are binaries in the package
@@ -126,7 +118,6 @@
 
         public String SiteUrl { get; set; }
         public String RepositoryUrl { get; set; }
->>>>>>> ef8662ec
 
         public ObservableCollection<Type> LoadedTypes { get; private set; }
         public ObservableCollection<PackageAssembly> LoadedAssemblies { get; private set; }
@@ -144,30 +135,6 @@
 
         public Package(string directory, string name, string versionName, string license)
         {
-<<<<<<< HEAD
-            Loaded = false;
-            RootDirectory = directory;
-            Name = name;
-            VersionName = versionName;
-            LoadedTypes = new ObservableCollection<Type>();
-            LoadedAssemblies = new ObservableCollection<Assembly>();
-            LoadedAssemblyNames = new ObservableCollection<AssemblyName>();
-            Dependencies = new ObservableCollection<PackageDependency>();
-            LoadedCustomNodes = new ObservableCollection<CustomNodeInfo>();
-            AdditionalFiles = new ObservableCollection<PackageFileInfo>();
-
-            LoadedAssemblies.CollectionChanged += LoadedAssembliesOnCollectionChanged;
-
-        }
-
-        private void LoadedAssembliesOnCollectionChanged(object sender, NotifyCollectionChangedEventArgs notifyCollectionChangedEventArgs)
-        {
-            LoadedAssemblyNames.Clear();
-            foreach (var ass in LoadedAssemblies)
-            {
-                LoadedAssemblyNames.Add(ass.GetName());
-            }
-=======
             this.RootDirectory = directory;
             this.Name = name;
             this.License = license;
@@ -178,7 +145,6 @@
             this.LoadedCustomNodes = new ObservableCollection<CustomNodeInfo>();
             this.AdditionalFiles = new ObservableCollection<PackageFileInfo>();
             this.Header = PackageUploadBuilder.NewPackageHeader(this);
->>>>>>> ef8662ec
         }
 
         public static Package FromDirectory(string rootPath, ILogger logger)
@@ -196,21 +162,6 @@
                 if (body.name == null || body.version == null)
                     throw new Exception("The header is missing a name or version field.");
 
-<<<<<<< HEAD
-                var pkg = new Package(Path.GetDirectoryName(headerPath), body.name, body.version)
-                {
-                    Group = body.@group,
-                    Description = body.description,
-                    Keywords = body.keywords,
-                    VersionName = body.version,
-                    License = body.license,
-                    EngineVersion = body.engine_version,
-                    Contents = body.contents
-                };
-
-                foreach (var dep in body.dependencies)
-                    pkg.Dependencies.Add(dep);
-=======
                 var pkg = new Package(Path.GetDirectoryName(headerPath), body.name, body.version, body.license);
                 pkg.Group = body.group;
                 pkg.Description = body.description;
@@ -222,7 +173,6 @@
                 pkg.RepositoryUrl = body.repository_url;
                 body.dependencies.ToList().ForEach(pkg.Dependencies.Add);
                 pkg.Header = body;
->>>>>>> ef8662ec
 
                 return pkg;
             }
@@ -235,9 +185,6 @@
 
         }
 
-<<<<<<< HEAD
-        public void LoadIntoDynamo(DynamoLoader loader)
-=======
         /// <summary>
         /// Load the Package into Dynamo.  
         /// </summary>
@@ -245,24 +192,15 @@
         /// <param name="logger"></param>
         /// <param name="libraryServices"></param>
         public void LoadIntoDynamo( DynamoLoader loader, ILogger logger, LibraryServices libraryServices)
->>>>>>> ef8662ec
         {
             // Prevent duplicate loads
             if (Loaded) return;
 
             try
             {
-<<<<<<< HEAD
-                LoadAssembliesIntoDynamo(loader);
-                LoadCustomNodesIntoDynamo(loader);
-                EnumerateAdditionalFiles();
-
-=======
                 this.LoadAssembliesIntoDynamo(loader, logger, libraryServices);
                 this.LoadCustomNodesIntoDynamo( loader );
                 this.EnumerateAdditionalFiles();
-                
->>>>>>> ef8662ec
                 Loaded = true;
             }
             catch (Exception e)
@@ -301,11 +239,7 @@
             loader.LoadCustomNodes(CustomNodeDirectory).ForEach(x => LoadedCustomNodes.Add(x));
         }
 
-<<<<<<< HEAD
-        private void LoadAssembliesIntoDynamo(DynamoLoader loader)
-=======
         private void LoadAssembliesIntoDynamo( DynamoLoader loader, ILogger logger, LibraryServices libraryServices)
->>>>>>> ef8662ec
         {
             var assemblies = LoadAssembliesInBinDirectory();
 
@@ -329,11 +263,7 @@
             // load the zero touch assemblies
             foreach (var zeroTouchAssem in zeroTouchAssemblies)
             {
-<<<<<<< HEAD
-                LibraryServices.Instance.ImportLibrary(zeroTouchAssem.Location);
-=======
                 libraryServices.ImportLibrary(zeroTouchAssem.Location, logger);
->>>>>>> ef8662ec
             }
 
             // load the node model assemblies
@@ -371,15 +301,10 @@
         /// <returns>The list of all node library assemblies</returns>
         private IEnumerable<PackageAssembly> LoadAssembliesInBinDirectory()
         {
-<<<<<<< HEAD
-            if (!Directory.Exists(BinaryDirectory))
-                return new List<Assembly>();
-=======
             var assemblies = new List<PackageAssembly>();
 
             if (!Directory.Exists(BinaryDirectory))
                 return assemblies;
->>>>>>> ef8662ec
 
             // use the pkg header to determine which assemblies to load
             var nodeLibraries = this.Header.node_libraries;
@@ -401,13 +326,9 @@
             }
 
             foreach (var assem in assemblies)
-<<<<<<< HEAD
-                LoadedAssemblies.Add(assem);
-=======
             {
                 this.LoadedAssemblies.Add( assem );
             }
->>>>>>> ef8662ec
 
             return assemblies;
         }
