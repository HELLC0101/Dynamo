--- conflicted
+++ resolved
@@ -275,24 +275,6 @@
         {
             var assemblies = new List<Assembly>();
 
-<<<<<<< HEAD
-            var fileInfos = (new DirectoryInfo(BinaryDirectory))
-                    .EnumerateFiles("*.dll");
-
-            var assemblies = new List<Assembly>();
-
-            foreach (var fi in fileInfos)
-            {
-                try
-                {
-                    assemblies.Add(Assembly.LoadFrom(fi.FullName));
-                }
-                catch (BadImageFormatException ex)
-                {
-                    logger.Log(
-                        string.Format("The assembly, {0}, in your package, was not loaded. It is either an unmanaged assembly, is not the correct .net version, or is compiled for x86. If this assembly is an unmanaged assembly that is a dependency of another assembly in your package, then you can ignore this warning.",fi.Name));
-                }
-=======
             if (!Directory.Exists(BinaryDirectory))
                 return assemblies;
 
@@ -303,7 +285,6 @@
                 // dll files may be un-managed, skip those
                 var result = PackageLoader.TryLoadFrom(assemFile.FullName, out assem);
                 if (result) assemblies.Add(assem);
->>>>>>> 37442f3f
             }
 
             foreach (var assem in assemblies)
