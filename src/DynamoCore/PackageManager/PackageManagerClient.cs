﻿using System;
using System.Collections.Generic;
using System.Linq;
using System.Security.Authentication;
using System.Threading.Tasks;

using Dynamo.Models;
using Dynamo.Utilities;

using Greg;
using Greg.Requests;
using Greg.Responses;

namespace Dynamo.PackageManager
{
    public class LoginStateEventArgs : EventArgs
    {
        public string Text { get; set; }
        public bool Enabled { get; set; }

        public LoginStateEventArgs(string text, bool enabled)
        {
            Text = text;
            Enabled = enabled;
        }
    }

    /// <summary>
    ///     A thin wrapper on the Greg rest client for performing IO with
    ///     the Package Manager
    /// </summary>
    public class PackageManagerClient
    {

        #region Events

        internal delegate void RequestAuthenticationHandler(PackageManagerClient sender);
        internal event RequestAuthenticationHandler RequestAuthentication;
        private void OnRequestAuthentication()
        {
            if (RequestAuthentication != null)
            {
                RequestAuthentication(this);
            }
        }

        #endregion

        #region Properties/Fields

        private readonly string rootPkgDir;
        private readonly CustomNodeManager customNodeManager;

        public bool HasAuthenticator
        {
            get { return RequestAuthentication != null; }
        }

        /// <summary>
        ///     Client property
        /// </summary>
        /// <value>
        ///     The client for the Package Manager
        /// </value>
        public Client Client { get; internal set; }

        /// <summary>
        ///     IsLoggedIn property
        /// </summary>
        /// <value>
        ///     Specifies whether the user is logged in or not.
        /// </value>
        public bool LoggedIn {
            get
            {
                this.OnRequestAuthentication(); 

                try
                {
                    return (Client.Provider as dynamic).LoggedIn;
                } 
                catch
                {
                    return false;
                }
            } 
        }

        /// <summary>
        /// The username of the current user, if logged in.  Otherwise null
        /// </summary>
        public string Username
        {
            get
            {
                this.OnRequestAuthentication();

                try
                {
                    return (Client.Provider as dynamic).Username;
                }
                catch
                {
                    return null;
                }
            }
        }

        #endregion

        public PackageManagerClient(string rootPkgDir,  CustomNodeManager customNodeManager)
        {
            this.rootPkgDir = rootPkgDir;
            this.customNodeManager = customNodeManager;

            Client = new Client(null, "http://www.dynamopackages.com");
        }

        //public bool IsNewestVersion(string packageId, string currentVersion, ref string newerVersion )
        //{
        //    var searchEle = CachedPackageList.FirstOrDefault(x => x.Id == packageId);
            
        //    PackageHeader header = null;
        //    if (searchEle != null)
        //    {
        //        header = searchEle.Header;
        //    }

        //    if (header == null)
        //    {
        //        DownloadPackageHeader(packageId, out header);
        //    }

        //    if (header == null)
        //    {
        //        return false;
        //    }

        //    return !Greg.Utility.PackageUtilities.IsNewerVersion(currentVersion, header._id);
        //}

        //public bool IsUserPackageOwner(string packageId)
        //{
        //    if (!LoggedIn) return false;
        //    var un = this.Username;

        //    if (un == null) return false;

        //    if (CachedPackageList.Any(x => x.Id == packageId && x.Maintainers.Contains(un)))
        //    {
        //        return true;
        //    }

        //    var l = ListAll();
        //    return l.Any(x => x.Id == packageId && x.Maintainers.Contains(un));

        //}

        public bool Upvote(string packageId)
        {
            this.OnRequestAuthentication();

            try
            {
                var nv = new Greg.Requests.Upvote(packageId);
                var pkgResponse = Client.ExecuteAndDeserialize(nv);
                return pkgResponse.success;
            }
            catch
            {
                return false;
            }
        }

        public bool Downvote(string packageId)
        {
            this.OnRequestAuthentication();

            try
            {
                var nv = new Greg.Requests.Downvote(packageId);
                var pkgResponse = Client.ExecuteAndDeserialize(nv);
                return pkgResponse.success;
            }
            catch
            {
                return false;
            }
        }

        public IEnumerable<PackageHeader> ListAll()
        {
            try
            {
                var nv = Greg.Requests.HeaderCollectionDownload.ByEngine("dynamo");
                var pkgResponse = Client.ExecuteAndDeserializeWithContent<List<PackageHeader>>(nv);
                return pkgResponse.content;
            }
            catch
            {
                return new List<PackageHeader>();
            }
        }

        public IEnumerable<PackageHeader> Search(string search, int maxNumSearchResults)
        {
            try
            {
                var nv = new Greg.Requests.Search(search);
                var pkgResponse = Client.ExecuteAndDeserializeWithContent<List<PackageHeader>>(nv);
                return
                    pkgResponse.content.GetRange(0, Math.Min(maxNumSearchResults, pkgResponse.content.Count()));
            }
            catch
            {
                return new List<PackageHeader>();
            }
        }

        public PackageUploadHandle Publish( Package l, List<string> files, bool isNewVersion )
        {
            this.OnRequestAuthentication();

            var nv = new ValidateAuth();
            var pkgResponse = Client.ExecuteAndDeserialize(nv);

            if (pkgResponse == null)
            {
                throw new AuthenticationException(
                    "It looks like you're not logged into Autodesk 360.  Log in to submit a package.");
            }

            var packageUploadHandle = new PackageUploadHandle(l.Header);
            return PublishPackage(isNewVersion, l, files, packageUploadHandle);

        }

        private PackageUploadHandle PublishPackage( bool isNewVersion, 
                                                    Package l, 
                                                    List<string> files,
                                                    PackageUploadHandle packageUploadHandle )
        {

            Task.Factory.StartNew(() =>
            {
                try
                {
                    ResponseBody ret = null;
                    if (isNewVersion)
                    {
<<<<<<< HEAD
                        var pkg = PackageUploadBuilder.NewPackageVersion(rootPkgDir, customNodeManager, l, files, packageUploadHandle);
=======
                        var pkg = PackageUploadBuilder.NewPackageVersion(this.dynamoModel, l, files, packageUploadHandle);

                        packageUploadHandle.UploadState = PackageUploadHandle.State.Uploading;
>>>>>>> 2788bfec
                        ret = Client.ExecuteAndDeserialize(pkg);
                    }
                    else
                    {
<<<<<<< HEAD
                        var pkg = PackageUploadBuilder.NewPackage(rootPkgDir, customNodeManager, l, files, packageUploadHandle);
=======
                        var pkg = PackageUploadBuilder.NewPackage(this.dynamoModel, l, files, packageUploadHandle);

                        packageUploadHandle.UploadState = PackageUploadHandle.State.Uploading;
>>>>>>> 2788bfec
                        ret = Client.ExecuteAndDeserialize(pkg);
                    }
                    if (ret == null)
                    {
                        packageUploadHandle.Error("Failed to submit.  Try again later.");
                        return;
                    }

                    if (ret != null && !ret.success)
                    {
                        packageUploadHandle.Error(ret.message);
                        return;
                    }

                    packageUploadHandle.Done(null);

                }
                catch (Exception e)
                {
                    packageUploadHandle.Error(e.GetType() + ": " + e.Message);
                }
            });

            return packageUploadHandle;

        }

        public class PackageManagerResult
        {
            public PackageManagerResult(string error, bool success)
            {
                Error = error;
                Success = success;
            }

            public static PackageManagerResult Succeeded()
            {
                return new PackageManagerResult("", true);
            }

            public static PackageManagerResult Failed(string error)
            {
                return new PackageManagerResult(error, false);
            }

            public string Error { get; set; }
            public bool Success { get; set; }
        }

        /// <summary>
        ///     Synchronously download a package header
        /// </summary>
        /// <param name="id"></param>
        /// <param name="header"></param>
        /// <returns></returns>
        public PackageManagerResult DownloadPackageHeader(string id, out PackageHeader header)
        {
            var pkgDownload = new HeaderDownload(id);
            
            try
            {
                var response = Client.ExecuteAndDeserializeWithContent<PackageHeader>(pkgDownload);
                if (!response.success) throw new Exception(response.message);
                header = response.content;
            }
            catch (Exception e)
            {
                var a = PackageManagerResult.Failed(e.Message);
                header = null;
                return a;
            }

            return new PackageManagerResult("", true);
        }

        internal PackageManagerResult Deprecate(string name)
        {
            this.OnRequestAuthentication();

            try
            {
                var nv = new Greg.Requests.Deprecate(name, "dynamo");
                var pkgResponse = Client.ExecuteAndDeserialize(nv);
                return new PackageManagerResult(pkgResponse.message, pkgResponse.success);
            }
            catch
            {
                return new PackageManagerResult("Failed to send.", false);
            }
        }

        internal PackageManagerResult Undeprecate(string name)
        {
            this.OnRequestAuthentication();

            try
            {
                var nv = new Greg.Requests.Undeprecate(name, "dynamo");
                var pkgResponse = Client.ExecuteAndDeserialize(nv);
                return new PackageManagerResult(pkgResponse.message, pkgResponse.success);
            }
            catch
            {
                return new PackageManagerResult("Failed to send.", false);
            }
        }

    }


}<|MERGE_RESOLUTION|>--- conflicted
+++ resolved
@@ -248,24 +248,14 @@
                     ResponseBody ret = null;
                     if (isNewVersion)
                     {
-<<<<<<< HEAD
                         var pkg = PackageUploadBuilder.NewPackageVersion(rootPkgDir, customNodeManager, l, files, packageUploadHandle);
-=======
-                        var pkg = PackageUploadBuilder.NewPackageVersion(this.dynamoModel, l, files, packageUploadHandle);
-
                         packageUploadHandle.UploadState = PackageUploadHandle.State.Uploading;
->>>>>>> 2788bfec
                         ret = Client.ExecuteAndDeserialize(pkg);
                     }
                     else
                     {
-<<<<<<< HEAD
                         var pkg = PackageUploadBuilder.NewPackage(rootPkgDir, customNodeManager, l, files, packageUploadHandle);
-=======
-                        var pkg = PackageUploadBuilder.NewPackage(this.dynamoModel, l, files, packageUploadHandle);
-
                         packageUploadHandle.UploadState = PackageUploadHandle.State.Uploading;
->>>>>>> 2788bfec
                         ret = Client.ExecuteAndDeserialize(pkg);
                     }
                     if (ret == null)
