--- conflicted
+++ resolved
@@ -5,10 +5,6 @@
 
 using Greg.Responses;
 
-<<<<<<< HEAD
-
-=======
->>>>>>> b511363d
 namespace Dynamo.PackageManager
 {
     internal static class PackageUtilities
