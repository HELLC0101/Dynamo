﻿using System;
using System.Collections.Generic;
using System.IO;
using System.Linq;
using System.Reflection;
using Dynamo.Models;
using Dynamo.Utilities;
using Greg.Requests;
using RestSharp.Serializers;

namespace Dynamo.PackageManager
{
    static class PackageUploadBuilder
    {
        public static PackageUploadRequestBody NewPackageHeader( Package l )
        {
            var engineVersion = Assembly.GetExecutingAssembly().GetName().Version.ToString();
            var engineMetadata = "";

            return new PackageUploadRequestBody(l.Name, l.VersionName, l.Description, l.Keywords, l.License, l.Contents, "dynamo",
                                                         engineVersion, engineMetadata, l.Group, l.Dependencies, 
                                                         l.SiteUrl, l.RepositoryUrl, l.ContainsBinaries, l.NodeLibraries.Select(x => x.FullName) ); 
        } 

        public static PackageUpload NewPackage(string rootPkgDir, CustomNodeManager customNodeManager, Package pkg, List<string> files, PackageUploadHandle uploadHandle)
        {
<<<<<<< HEAD
            var zipPath = DoPackageFileOperationsAndZip(rootPkgDir, customNodeManager, pkg, files, uploadHandle);
            return BuildPackageUpload(pkg.Header, zipPath);
=======
            var header = NewPackageHeader(pkg);
            var zipPath = DoPackageFileOperationsAndZip(dynamoModel, header, pkg, files, uploadHandle);
            return new PackageUpload(header, zipPath);
>>>>>>> ef8662ec
        }

        public static PackageVersionUpload NewPackageVersion(string rootPkgDir, CustomNodeManager customNodeManager, Package pkg, List<string> files, PackageUploadHandle uploadHandle)
        {
<<<<<<< HEAD
            var zipPath = DoPackageFileOperationsAndZip(rootPkgDir, customNodeManager, pkg, files, uploadHandle);
            return BuildPackageVersionUpload(pkg.Header, zipPath);
=======
            var header = NewPackageHeader(pkg);
            var zipPath = DoPackageFileOperationsAndZip(dynamoModel, header, pkg, files, uploadHandle);
            return new PackageVersionUpload(header, zipPath);
>>>>>>> ef8662ec
        }

    #region Utility methods

<<<<<<< HEAD
        private static string DoPackageFileOperationsAndZip(string rootPkgDir, CustomNodeManager customNodeManager, Package pkg, List<string> files, PackageUploadHandle uploadHandle)
=======
        private static string DoPackageFileOperationsAndZip(DynamoModel dynamoModel, PackageUploadRequestBody header, Package pkg, List<string> files, PackageUploadHandle uploadHandle)
>>>>>>> ef8662ec
        {
            uploadHandle.UploadState = PackageUploadHandle.State.Copying;

            DirectoryInfo rootDir, dyfDir, binDir, extraDir;
            FormPackageDirectory(rootPkgDir, pkg.Name, out rootDir, out  dyfDir, out binDir, out extraDir); // shouldn't do anything for pkg versions
            pkg.RootDirectory = rootDir.FullName;
            WritePackageHeader(header, rootDir);
            CopyFilesIntoPackageDirectory(files, dyfDir, binDir, extraDir);
            RemoveDyfFiles(files, dyfDir); 
            RemapCustomNodeFilePaths(customNodeManager, files, dyfDir.FullName);

            uploadHandle.UploadState = PackageUploadHandle.State.Compressing;

            string zipPath;
            FileInfo info;

            try
            {
                zipPath = Greg.Utility.FileUtilities.Zip(rootDir.FullName);
                info = new FileInfo(zipPath);
            }
            catch
            {
                // give nicer error
                throw new Exception("Could not compress file.  Is the file in use?");
            }
            
            if (info.Length > 15 * 1000000) throw new Exception("The package is too large!  The package must be less than 15 MB!");

            return zipPath;
        }

        private static void RemapCustomNodeFilePaths( CustomNodeManager customNodeManager, IEnumerable<string> filePaths, string dyfRoot )
        {
            var defList = filePaths
                .Where(x => x.EndsWith(".dyf"))
                .Select(customNodeManager.GuidFromPath)
                .Select(id => customNodeManager.GetFunctionDefinition(id, TODO))
                .ToList();
                
            defList.ForEach( func =>
                    {
                        var newPath = Path.Combine(dyfRoot, Path.GetFileName(func.WorkspaceModel.FileName));
                        func.WorkspaceModel.FileName = newPath;
                        customNodeManager.SetNodePath(func.FunctionId, newPath);
                    });
        }

        private static void RemoveDyfFiles(IEnumerable<string> filePaths, DirectoryInfo dyfDir)
        {
            filePaths
                .Where(x => x.EndsWith(".dyf") && File.Exists(x) && Path.GetDirectoryName(x) != dyfDir.FullName)
                .ToList()
                .ForEach( File.Delete );
        }

        private static DirectoryInfo TryCreateDirectory(string path)
        {
            return Directory.Exists(path) ? new DirectoryInfo(path) : Directory.CreateDirectory(path);
        }

        private static void FormPackageDirectory(string packageDirectory, string packageName, out DirectoryInfo root, out DirectoryInfo dyfDir, out DirectoryInfo binDir, out DirectoryInfo extraDir )
        {
            // create a directory where the package will be stored
            var rootPath = Path.Combine(packageDirectory, packageName);
            var dyfPath = Path.Combine(rootPath, "dyf");
            var binPath = Path.Combine(rootPath, "bin");
            var extraPath = Path.Combine(rootPath, "extra");

            root = TryCreateDirectory(rootPath);
            dyfDir = TryCreateDirectory(dyfPath);
            binDir = TryCreateDirectory(binPath);
            extraDir = TryCreateDirectory(extraPath);
        }

        private static void WritePackageHeader(PackageUploadRequestBody pkgHeader, DirectoryInfo rootDir)
        {
            // build the package header json, which will be stored with the pkg
            var jsSer = new JsonSerializer();
            var pkgHeaderStr = jsSer.Serialize(pkgHeader);

            // write the pkg header to the root directory of the pkg
            var headerPath = Path.Combine(rootDir.FullName, "pkg.json");
            if (File.Exists(headerPath)) File.Delete(headerPath);
            File.WriteAllText(headerPath, pkgHeaderStr);
        }

        private static bool IsXmlDocFile(string path, IEnumerable<string> files)
        {
            if (!path.ToLower().EndsWith(".xml")) return false;

            var fn = Path.GetFileNameWithoutExtension(path);

            return
                files.Where(x => x.EndsWith(".dll"))
                    .Select(Path.GetFileNameWithoutExtension)
                    .Contains(fn);
        }

        private static bool IsDynamoCustomizationFile(string path, IEnumerable<string> files)
        {
            if (!path.ToLower().EndsWith(".xml")) return false;

            var name = Path.GetFileNameWithoutExtension(path);

            if (!name.EndsWith("_DynamoCustomization")) return false;

            name = name.Remove(name.Length - "_DynamoCustomization".Length);

            return
                files.Where(x => x.EndsWith(".dll"))
                    .Select(Path.GetFileNameWithoutExtension)
                    .Contains(name);
        }

        public static string NormalizePath(string path)
        {
            return Path.GetFullPath(new Uri(path).LocalPath)
                       .TrimEnd(Path.DirectorySeparatorChar, Path.AltDirectorySeparatorChar)
                       .ToUpperInvariant();
        }

        private static void CopyFilesIntoPackageDirectory(IEnumerable<string> files, DirectoryInfo dyfDir,
                                                          DirectoryInfo binDir, DirectoryInfo extraDir)
        {
            // copy the files to their destination
            foreach (var file in files)
            {
                if (file == null) continue;
                if (!File.Exists(file)) continue;
                string destPath;

                if (file.ToLower().EndsWith(".dyf"))
                {
                    destPath = Path.Combine(dyfDir.FullName, Path.GetFileName(file));
                }
                else if (file.ToLower().EndsWith(".dll") || IsXmlDocFile(file, files) 
                    || IsDynamoCustomizationFile(file, files))
                {
                    destPath = Path.Combine(binDir.FullName, Path.GetFileName(file));
                }
                else
                {
                    destPath = Path.Combine(extraDir.FullName, Path.GetFileName(file));
                }

                if (NormalizePath(destPath) == NormalizePath(file)) continue;
                if (File.Exists(destPath))
                {
                    File.Delete(destPath);
                }

                File.Copy(file, destPath);
            }
        }

#endregion

    }
}<|MERGE_RESOLUTION|>--- conflicted
+++ resolved
@@ -24,35 +24,21 @@
 
         public static PackageUpload NewPackage(string rootPkgDir, CustomNodeManager customNodeManager, Package pkg, List<string> files, PackageUploadHandle uploadHandle)
         {
-<<<<<<< HEAD
-            var zipPath = DoPackageFileOperationsAndZip(rootPkgDir, customNodeManager, pkg, files, uploadHandle);
-            return BuildPackageUpload(pkg.Header, zipPath);
-=======
             var header = NewPackageHeader(pkg);
-            var zipPath = DoPackageFileOperationsAndZip(dynamoModel, header, pkg, files, uploadHandle);
+            var zipPath = DoPackageFileOperationsAndZip(rootPkgDir, customNodeManager, header, pkg, files, uploadHandle);
             return new PackageUpload(header, zipPath);
->>>>>>> ef8662ec
         }
 
         public static PackageVersionUpload NewPackageVersion(string rootPkgDir, CustomNodeManager customNodeManager, Package pkg, List<string> files, PackageUploadHandle uploadHandle)
         {
-<<<<<<< HEAD
-            var zipPath = DoPackageFileOperationsAndZip(rootPkgDir, customNodeManager, pkg, files, uploadHandle);
-            return BuildPackageVersionUpload(pkg.Header, zipPath);
-=======
             var header = NewPackageHeader(pkg);
-            var zipPath = DoPackageFileOperationsAndZip(dynamoModel, header, pkg, files, uploadHandle);
+            var zipPath = DoPackageFileOperationsAndZip(rootPkgDir, customNodeManager, header, pkg, files, uploadHandle);
             return new PackageVersionUpload(header, zipPath);
->>>>>>> ef8662ec
         }
 
     #region Utility methods
 
-<<<<<<< HEAD
-        private static string DoPackageFileOperationsAndZip(string rootPkgDir, CustomNodeManager customNodeManager, Package pkg, List<string> files, PackageUploadHandle uploadHandle)
-=======
-        private static string DoPackageFileOperationsAndZip(DynamoModel dynamoModel, PackageUploadRequestBody header, Package pkg, List<string> files, PackageUploadHandle uploadHandle)
->>>>>>> ef8662ec
+        private static string DoPackageFileOperationsAndZip(string rootPkgDir, CustomNodeManager customNodeManager, PackageUploadRequestBody header, Package pkg, List<string> files, PackageUploadHandle uploadHandle)
         {
             uploadHandle.UploadState = PackageUploadHandle.State.Copying;
 
