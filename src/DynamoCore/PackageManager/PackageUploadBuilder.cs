--- conflicted
+++ resolved
@@ -1,4 +1,5 @@
-﻿using System.Collections.Generic;
+﻿using System;
+using System.Collections.Generic;
 using System.IO;
 using System.Linq;
 using System.Reflection;
@@ -54,8 +55,6 @@
             string zipPath;
             FileInfo info;
 
-<<<<<<< HEAD
-=======
             try
             {
                 zipPath = Greg.Utility.FileUtilities.Zip(rootDir.FullName);
@@ -69,7 +68,6 @@
             
             if (info.Length > 15 * 1000000) throw new Exception("The package is too large!  The package must be less than 15 MB!");
 
->>>>>>> 2788bfec
             return zipPath;
         }
 
@@ -210,12 +208,8 @@
                 {
                     destPath = Path.Combine(dyfDir.FullName, Path.GetFileName(file));
                 }
-<<<<<<< HEAD
-                else if (file.EndsWith("dll") || file.EndsWith("exe"))
-=======
                 else if (file.ToLower().EndsWith(".dll") || IsXmlDocFile(file, files) 
                     || IsDynamoCustomizationFile(file, files))
->>>>>>> 2788bfec
                 {
                     destPath = Path.Combine(binDir.FullName, Path.GetFileName(file));
                 }
