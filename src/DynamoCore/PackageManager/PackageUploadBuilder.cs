--- conflicted
+++ resolved
@@ -66,13 +66,8 @@
                 // give nicer error
                 throw new Exception(Properties.Resources.CouldNotCompressFile);
             }
-<<<<<<< HEAD
-            
-            if (info.Length > 15 * 1000000) throw new Exception(Properties.Resources.PackageTooLarge);
-=======
 
             if (info.Length > 100 * 1024 * 1024) throw new Exception("The package is too large!  The package must be less than 15 MB!");
->>>>>>> c7efac72
 
             return zipPath;
         }
