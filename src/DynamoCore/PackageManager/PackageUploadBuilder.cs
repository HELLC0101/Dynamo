﻿using System;
using System.Collections.Generic;
using System.IO;
using System.Linq;
using System.Reflection;
using Dynamo.Models;
using Dynamo.Utilities;
using Greg.Requests;
using RestSharp.Serializers;

namespace Dynamo.PackageManager
{
    static class PackageUploadBuilder
    {
        public static PackageUploadRequestBody NewPackageHeader( Package l )
        {
            var engineVersion = Assembly.GetExecutingAssembly().GetName().Version.ToString();
            var engineMetadata = "";

            return new PackageUploadRequestBody(l.Name, l.VersionName, l.Description, l.Keywords, l.License, l.Contents, "dynamo",
                                                         engineVersion, engineMetadata, l.Group, l.Dependencies, 
                                                         l.SiteUrl, l.RepositoryUrl, l.ContainsBinaries, l.NodeLibraries.Select(x => x.FullName) ); 
        } 

        public static PackageUpload NewPackage(string rootPkgDir, CustomNodeManager customNodeManager, Package pkg, List<string> files, PackageUploadHandle uploadHandle, bool isTestMode)
        {
            var header = NewPackageHeader(pkg);
            var zipPath = DoPackageFileOperationsAndZip(rootPkgDir, customNodeManager, header, pkg, files, uploadHandle, isTestMode);
            return new PackageUpload(header, zipPath);
        }

        public static PackageVersionUpload NewPackageVersion(string rootPkgDir, CustomNodeManager customNodeManager, Package pkg, List<string> files, PackageUploadHandle uploadHandle, bool isTestMode)
        {
            var header = NewPackageHeader(pkg);
            var zipPath = DoPackageFileOperationsAndZip(rootPkgDir, customNodeManager, header, pkg, files, uploadHandle, isTestMode);
            return new PackageVersionUpload(header, zipPath);
        }

    #region Utility methods

        private static string DoPackageFileOperationsAndZip(string rootPkgDir, CustomNodeManager customNodeManager, PackageUploadRequestBody header, Package pkg, List<string> files, PackageUploadHandle uploadHandle, bool isTestMode)
        {
            uploadHandle.UploadState = PackageUploadHandle.State.Copying;

            DirectoryInfo rootDir, dyfDir, binDir, extraDir;
            FormPackageDirectory(rootPkgDir, pkg.Name, out rootDir, out  dyfDir, out binDir, out extraDir); // shouldn't do anything for pkg versions
            pkg.RootDirectory = rootDir.FullName;
            WritePackageHeader(header, rootDir);
            CopyFilesIntoPackageDirectory(files, dyfDir, binDir, extraDir);
            RemoveDyfFiles(files, dyfDir); 
            RemapCustomNodeFilePaths(customNodeManager, files, dyfDir.FullName, isTestMode);

            uploadHandle.UploadState = PackageUploadHandle.State.Compressing;

            string zipPath;
            FileInfo info;

            try
            {
                zipPath = Greg.Utility.FileUtilities.Zip(rootDir.FullName);
                info = new FileInfo(zipPath);
            }
            catch
            {
                // give nicer error
                throw new Exception(Properties.Resources.CouldNotCompressFile);
            }

            if (info.Length > 15 * 1000000) throw new Exception(Properties.Resources.PackageTooLarge);

            return zipPath;
        }

        private static void RemapCustomNodeFilePaths(CustomNodeManager customNodeManager, IEnumerable<string> filePaths, string dyfRoot, bool isTestMode)
        {
<<<<<<< HEAD
            var defList = filePaths
                .Where(x => x.EndsWith(/*NXLT*/".dyf"))
=======
            var defList = filePaths.Where(x => x.EndsWith(".dyf"))
>>>>>>> c35c96f3
                .Select(customNodeManager.GuidFromPath)
                .Select(
                    id =>
                    {
                        CustomNodeWorkspaceModel def;
                        return
                            new { Success = customNodeManager.TryGetFunctionWorkspace(id, isTestMode, out def), Workspace = def };
                    }).Where(result => result.Success).Select(result => result.Workspace);

            foreach (var func in defList)
            {
                var newPath = Path.Combine(dyfRoot, Path.GetFileName(func.FileName));
                func.FileName = newPath;
            }
        }

        private static void RemoveDyfFiles(IEnumerable<string> filePaths, DirectoryInfo dyfDir)
        {
            filePaths
                .Where(x => x.EndsWith(/*NXLT*/".dyf") && File.Exists(x) && Path.GetDirectoryName(x) != dyfDir.FullName)
                .ToList()
                .ForEach( File.Delete );
        }

        private static DirectoryInfo TryCreateDirectory(string path)
        {
            return Directory.Exists(path) ? new DirectoryInfo(path) : Directory.CreateDirectory(path);
        }

        private static void FormPackageDirectory(string packageDirectory, string packageName, out DirectoryInfo root, out DirectoryInfo dyfDir, out DirectoryInfo binDir, out DirectoryInfo extraDir )
        {
            // create a directory where the package will be stored
            var rootPath = Path.Combine(packageDirectory, packageName);
            var dyfPath = Path.Combine(rootPath, /*NXLT*/"dyf");
            var binPath = Path.Combine(rootPath, /*NXLT*/"bin");
            var extraPath = Path.Combine(rootPath, /*NXLT*/"extra");

            root = TryCreateDirectory(rootPath);
            dyfDir = TryCreateDirectory(dyfPath);
            binDir = TryCreateDirectory(binPath);
            extraDir = TryCreateDirectory(extraPath);
        }

        private static void WritePackageHeader(PackageUploadRequestBody pkgHeader, DirectoryInfo rootDir)
        {
            // build the package header json, which will be stored with the pkg
            var jsSer = new JsonSerializer();
            var pkgHeaderStr = jsSer.Serialize(pkgHeader);

            // write the pkg header to the root directory of the pkg
            var headerPath = Path.Combine(rootDir.FullName, /*NXLT*/"pkg.json");
            if (File.Exists(headerPath)) File.Delete(headerPath);
            File.WriteAllText(headerPath, pkgHeaderStr);
        }

        private static bool IsXmlDocFile(string path, IEnumerable<string> files)
        {
            if (!path.ToLower().EndsWith(/*NXLT*/".xml")) return false;

            var fn = Path.GetFileNameWithoutExtension(path);

            return
                files.Where(x => x.EndsWith(/*NXLT*/".dll"))
                    .Select(Path.GetFileNameWithoutExtension)
                    .Contains(fn);
        }

        private static bool IsDynamoCustomizationFile(string path, IEnumerable<string> files)
        {
            if (!path.ToLower().EndsWith(/*NXLT*/".xml")) return false;

            var name = Path.GetFileNameWithoutExtension(path);

            if (!name.EndsWith(/*NXLT*/"_DynamoCustomization")) return false;

            name = name.Remove(name.Length - /*NXLT*/"_DynamoCustomization".Length);

            return
                files.Where(x => x.EndsWith(/*NXLT*/".dll"))
                    .Select(Path.GetFileNameWithoutExtension)
                    .Contains(name);
        }

        public static string NormalizePath(string path)
        {
            return Path.GetFullPath(new Uri(path).LocalPath)
                       .TrimEnd(Path.DirectorySeparatorChar, Path.AltDirectorySeparatorChar)
                       .ToUpperInvariant();
        }

        private static void CopyFilesIntoPackageDirectory(IEnumerable<string> files, DirectoryInfo dyfDir,
                                                          DirectoryInfo binDir, DirectoryInfo extraDir)
        {
            // copy the files to their destination
            foreach (var file in files)
            {
                if (file == null) continue;
                if (!File.Exists(file)) continue;
                string destPath;

                if (file.ToLower().EndsWith(/*NXLT*/".dyf"))
                {
                    destPath = Path.Combine(dyfDir.FullName, Path.GetFileName(file));
                }
                else if (file.ToLower().EndsWith(/*NXLT*/".dll") || IsXmlDocFile(file, files) 
                    || IsDynamoCustomizationFile(file, files))
                {
                    destPath = Path.Combine(binDir.FullName, Path.GetFileName(file));
                }
                else
                {
                    destPath = Path.Combine(extraDir.FullName, Path.GetFileName(file));
                }

                if (NormalizePath(destPath) == NormalizePath(file)) continue;
                if (File.Exists(destPath))
                {
                    File.Delete(destPath);
                }

                File.Copy(file, destPath);
            }
        }

#endregion

    }
}<|MERGE_RESOLUTION|>--- conflicted
+++ resolved
@@ -73,12 +73,7 @@
 
         private static void RemapCustomNodeFilePaths(CustomNodeManager customNodeManager, IEnumerable<string> filePaths, string dyfRoot, bool isTestMode)
         {
-<<<<<<< HEAD
-            var defList = filePaths
-                .Where(x => x.EndsWith(/*NXLT*/".dyf"))
-=======
-            var defList = filePaths.Where(x => x.EndsWith(".dyf"))
->>>>>>> c35c96f3
+            var defList = filePaths.Where(x => x.EndsWith(/*NXLT*/".dyf"))
                 .Select(customNodeManager.GuidFromPath)
                 .Select(
                     id =>
