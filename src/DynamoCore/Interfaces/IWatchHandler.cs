﻿using System.Collections;
using System.Globalization;

using Dynamo.Models;
using Dynamo.Utilities;
using Dynamo.ViewModels;
using DynamoUnits;
using ProtoCore.Mirror;

namespace Dynamo.Interfaces
{
    /// <summary>
    /// An object implementing the IWatchHandler interface is registered 
    /// on the controller at startup, and defines the methods for processing
    /// objects into string representations for visualizing in the Watch.
    /// To create a custom watch visualization scheme, you can create a simply
    /// replace this WatchHandler with one of your own creation.
    /// </summary>
    public interface IWatchHandler
    {
        WatchViewModel Process(dynamic value, string tag, bool showRawData = true);
    }

    /// <summary>
    /// The default watch handler.
    /// </summary>
    public class DefaultWatchHandler : IWatchHandler
    {
        private readonly IPreferences preferences;
        private readonly IVisualizationManager vizManager;

        public DefaultWatchHandler(IVisualizationManager manager, PreferenceSettings preferences)
        {
            this.vizManager = manager;
            this.preferences = preferences;
        }

        internal WatchViewModel ProcessThing(object value, string tag, bool showRawData = true)
        {
            WatchViewModel node;

            if (value is IEnumerable)
            {
                node = new WatchViewModel(vizManager, "List", tag);

                var enumerable = value as IEnumerable;
                foreach (var obj in enumerable)
                {
                    node.Children.Add(ProcessThing(obj, tag));
                }
            }
            else
            {
                node = new WatchViewModel(vizManager, ToString(value), tag);
            }

            return node;
        }

        internal WatchViewModel ProcessThing(SIUnit unit, string tag, bool showRawData = true)
        {
            if (showRawData)
                return new WatchViewModel(vizManager, unit.Value.ToString(preferences.NumberFormat, CultureInfo.InvariantCulture), tag);

            return new WatchViewModel(vizManager, unit.ToString(), tag);
        }

        internal WatchViewModel ProcessThing(double value, string tag, bool showRawData = true)
        {
            return new WatchViewModel(vizManager, value.ToString(preferences.NumberFormat, CultureInfo.InvariantCulture), tag);
        }

        internal WatchViewModel ProcessThing(string value, string tag, bool showRawData = true)
        {
            return new WatchViewModel(vizManager, value, tag);
        }

        internal WatchViewModel ProcessThing(MirrorData data, string tag, bool showRawData = true)
        {
            //If the input data is an instance of a class, create a watch node
            //with the class name and let WatchHandler process the underlying CLR data
            var classMirror = data.Class;
            if (null != classMirror)
            {
                if (data.Data == null && !data.IsNull) //Must be a DS Class instance.
                    return ProcessThing(classMirror.ClassName, tag); //just show the class name.
                return ProcessThing(data.Data as dynamic, tag, showRawData);
            }

            // MAGN-3494: If "data.Data" is null, then return a "null" string 
            // representation instead of casting it as dynamic (that leads to 
            // a crash).
            if (data.Data == null)
                return new WatchViewModel(vizManager, "null", tag);

            //Finally for all else get the string representation of data as watch content.
            return ProcessThing(data.Data as dynamic, tag, showRawData);
        }

        private string ToString(object obj)
        {
            return obj != null ? obj.ToString() : "null";
        }

        public WatchViewModel Process(dynamic value, string tag, bool showRawData = true)
        {
<<<<<<< HEAD
            if(value == null)
                return new WatchViewModel(vizManager, "null", tag);
=======
            if (System.Object.ReferenceEquals(value, null))
                return new WatchViewModel("null", tag);
>>>>>>> 8eec98b0

            return ProcessThing(value, tag, showRawData);
        }
    }
}<|MERGE_RESOLUTION|>--- conflicted
+++ resolved
@@ -104,13 +104,8 @@
 
         public WatchViewModel Process(dynamic value, string tag, bool showRawData = true)
         {
-<<<<<<< HEAD
-            if(value == null)
+            if (System.Object.ReferenceEquals(value, null))
                 return new WatchViewModel(vizManager, "null", tag);
-=======
-            if (System.Object.ReferenceEquals(value, null))
-                return new WatchViewModel("null", tag);
->>>>>>> 8eec98b0
 
             return ProcessThing(value, tag, showRawData);
         }
