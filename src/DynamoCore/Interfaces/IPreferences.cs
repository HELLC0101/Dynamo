--- conflicted
+++ resolved
@@ -21,12 +21,9 @@
         double WindowY { get; set; }
         double WindowH { get; set; }
         double WindowW { get; set; }
-<<<<<<< HEAD
         string LastUpdateDownloadPath { get; set; }
-=======
         int MaxNumRecentFiles { get; set; }
         List<string> RecentFiles { get; set; }
->>>>>>> 70330534
 
         /// <summary>
         /// Save PreferenceSettings in XML File Path if possible,
