--- conflicted
+++ resolved
@@ -500,13 +500,9 @@
             {
                 "ProtoGeometry.dll",
                 "DSCoreNodes.dll",
-<<<<<<< HEAD
                 "DSOffice.dll",
-                "FunctionObject.ds"
-=======
                 "FunctionObject.ds",
                 "DSIronPython.dll"
->>>>>>> 930203ae
             };
 
             GraphUtilities.PreloadAssembly(_libraries);
