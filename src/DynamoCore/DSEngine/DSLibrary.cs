--- conflicted
+++ resolved
@@ -511,13 +511,9 @@
             {
                 "ProtoGeometry.dll",
                 "DSCoreNodes.dll",
-<<<<<<< HEAD
                 "DSOffice.dll",
-                "FunctionObject.ds"
-=======
                 "FunctionObject.ds",
                 "DSIronPython.dll"
->>>>>>> 8389889d
             };
 
             GraphUtilities.PreloadAssembly(_libraries);
