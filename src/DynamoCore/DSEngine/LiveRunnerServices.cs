﻿using System;
using System.Collections.Generic;
using Dynamo.Interfaces;

using ProtoCore.Mirror;
using ProtoScript.Runners;

namespace Dynamo.DSEngine
{
    internal class LiveRunnerFactory
    {
        internal static ILiveRunner CreateLiveRunner(EngineController controller, string geometryFactoryFileName)
        {
            var configuration = new LiveRunner.Configuration();
            configuration.PassThroughConfiguration.Add(Autodesk.DesignScript.Interfaces.ConfigurationKeys.GeometryFactory, geometryFactoryFileName);
            return new LiveRunner(configuration);
        }
    }

    public class LiveRunnerServices : LogSourceBase, IDisposable
    {
        private readonly ILiveRunner liveRunner;
        
        public LiveRunnerServices(EngineController controller, string geometryFactoryFileName)
        {
            liveRunner = LiveRunnerFactory.CreateLiveRunner(controller, geometryFactoryFileName);
        }

        public void Dispose()
        {
            var disposable = liveRunner as IDisposable;
            if (disposable != null)
                disposable.Dispose();
        }

        public ProtoCore.Core Core
        {
            get
            {
                return liveRunner.Core;
            }
        }

        /// <summary>
        /// TPDP
        /// </summary>
        /// <param name="var"></param>
        /// <param name="verboseLogging"></param>
        /// <returns></returns>
        public RuntimeMirror GetMirror(string var, bool verboseLogging)
        {

            var mirror = liveRunner.InspectNodeValue(var);

            if (verboseLogging)
<<<<<<< HEAD

                Log(Properties.Resources.LRSGetMirror +" " + var + " " + (mirror != null ? mirror.GetStringData() : "null"));

=======
                Log("LRS.GetMirror var: " + var + " " + (mirror != null ? mirror.GetStringData() : "null"));
>>>>>>> 3eabba1a

            return mirror;

        }

        /// <summary>
        /// Update graph with graph sync data.
        /// </summary>
        /// <param name="graphData"></param>
        /// <param name="verboseLogging"></param>
        public void UpdateGraph(GraphSyncData graphData, bool verboseLogging)
        {

            if (verboseLogging)
<<<<<<< HEAD

                Log(Properties.Resources.LRSUpdateGraph + " " + graphData);

=======
                Log("LRS.UpdateGraph: " + graphData);
>>>>>>> 3eabba1a

            liveRunner.UpdateGraph(graphData);
        }

        /// <summary>
        /// Return runtime warnings for this run.
        /// </summary>
        /// <returns></returns>
        public IDictionary<Guid, List<ProtoCore.RuntimeData.WarningEntry>> GetRuntimeWarnings()
        {
            return liveRunner.GetRuntimeWarnings();
        }

        /// <summary>
        /// Return build warnings for this run.
        /// </summary>
        /// <returns></returns>
        public IDictionary<Guid, List<ProtoCore.BuildData.WarningEntry>> GetBuildWarnings()
        {
            return liveRunner.GetBuildWarnings();
        }

        /// <summary>
        /// Each time when a new library is imported, LiveRunner need to reload
        /// all libraries and reset VM.
        /// </summary>
        /// <param name="libraries"></param>
        public void ReloadAllLibraries(IEnumerable<string> libraries)
        { 
            liveRunner.ResetVMAndResyncGraph(libraries);
        }

        /// <summary>
        /// GraphUpdateReady event handler.
        /// </summary>
        /// <param name="sender"></param>
        /// <param name="e"></param>
        private void GraphUpdateReady(object sender, GraphUpdateReadyEventArgs e)
        {
            if (EventStatus.OK == e.ResultStatus)
            {
            }
        }

        /// <summary>
        /// NodeValueReady event handler.
        /// </summary>
        /// <param name="sender"></param>
        /// <param name="e"></param>
        private void NodeValueReady(object sender, NodeValueReadyEventArgs e)
        {
            if (EventStatus.OK == e.ResultStatus)
            {
            }
        }
    }
}<|MERGE_RESOLUTION|>--- conflicted
+++ resolved
@@ -53,13 +53,7 @@
             var mirror = liveRunner.InspectNodeValue(var);
 
             if (verboseLogging)
-<<<<<<< HEAD
-
                 Log(Properties.Resources.LRSGetMirror +" " + var + " " + (mirror != null ? mirror.GetStringData() : "null"));
-
-=======
-                Log("LRS.GetMirror var: " + var + " " + (mirror != null ? mirror.GetStringData() : "null"));
->>>>>>> 3eabba1a
 
             return mirror;
 
@@ -74,13 +68,7 @@
         {
 
             if (verboseLogging)
-<<<<<<< HEAD
-
                 Log(Properties.Resources.LRSUpdateGraph + " " + graphData);
-
-=======
-                Log("LRS.UpdateGraph: " + graphData);
->>>>>>> 3eabba1a
 
             liveRunner.UpdateGraph(graphData);
         }
