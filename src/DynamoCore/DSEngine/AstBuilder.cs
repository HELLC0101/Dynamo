--- conflicted
+++ resolved
@@ -1,6 +1,7 @@
 ﻿using System;
 using System.Collections;
 using System.Collections.Generic;
+using System.Diagnostics;
 using System.Linq;
 using System.Text;
 using Dynamo.Models;
@@ -15,57 +16,6 @@
 namespace Dynamo.DSEngine
 {
     /// <summary>
-<<<<<<< HEAD
-=======
-    /// If a Dynamo node doesn't override CompileToAstNodeInternal(), we 
-    /// register an instance of NodeEvaluator in DesignScript's context so that 
-    /// when the Dynamo node is evaluated, NodeEvaluator.Evaluate() will be 
-    /// inovked.  
-    ///
-    /// This class won't be needed if we completely repalce FScheme evaluation 
-    /// engine with DesignScript engine.
-    /// </summary>
-    public class NodeEvaluator
-    {
-        private NodeWithOneOutput node;
-
-        public NodeEvaluator(NodeModel dynNode)
-        {
-            Debug.Assert(dynNode is NodeWithOneOutput);
-            node = dynNode as NodeWithOneOutput;
-        }
-
-        public object Evaluate(List<object> objs)
-        {
-            // TODO: we need to do marhsalling and unmarhslling here.
-            //
-            // The output should be converted to FScheme.Value and will be 
-            // marshalled or unmarshalled (depend on it is an input of custom
-            // node, which only accepts FScheme.Value typed input, and an input
-            // of normal node, which has been converted to DesignScript
-            // function) by DesignScript FFI. 
-            //
-            // Let's assume that this list only contains numbers for testing.
-            // And assume that returns a double value. 
-            List<FScheme.Value> args = objs.Select(obj => FScheme.Value.NewNumber(Convert.ToDouble(obj))).ToList();
-            FSharpList<FScheme.Value> fargs = Utils.ToFSharpList<FScheme.Value>(args);
-            FScheme.Value result = node.Evaluate(fargs);
-
-            if (result.IsNumber)
-            {
-                return (result as FScheme.Value.Number).Item;
-            }
-            else if (result.IsContainer)
-            {
-                return (result as FScheme.Value.Container).Item;
-            }
-
-            return result;
-        }
-    }
-
-    /// <summary>
->>>>>>> ff939d9c
     /// A linked list of list (each node in linked list is a list), and node 
     /// can be accessed through a key. 
     /// </summary>
