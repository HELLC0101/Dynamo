﻿using Autodesk.DesignScript.Interfaces;
using Dynamo.DSEngine.CodeCompletion;
using Dynamo.Core.Threading;
using Dynamo.Interfaces;
using Dynamo.Models;
using Dynamo.Nodes;
using ProtoCore.AST.AssociativeAST;
using ProtoCore.DSASM.Mirror;
using ProtoCore.Mirror;
using ProtoScript.Runners;
using System;
using System.Collections.Generic;
using System.Linq;
using System.Text;

using BuildWarning = ProtoCore.BuildData.WarningEntry;
using Constants = ProtoCore.DSASM.Constants;
using RuntimeWarning = ProtoCore.RuntimeData.WarningEntry;

namespace Dynamo.DSEngine
{
    public delegate void AstBuiltEventHandler(object sender, AstBuilder.ASTBuiltEventArgs e);

    /// <summary>
    /// A controller to coordinate the interactions between some DesignScript
    /// sub components like library managment, live runner and so on.
    /// </summary>
    public class EngineController : LogSourceBase, IAstNodeContainer, IDisposable
    {
        public event AstBuiltEventHandler AstBuilt;

        private readonly LiveRunnerServices liveRunnerServices;
        private readonly LibraryServices libraryServices;
        private CodeCompletionServices codeCompletionServices; 
        private readonly AstBuilder astBuilder;
        private readonly SyncDataManager syncDataManager;
        private readonly Queue<GraphSyncData> graphSyncDataQueue = new Queue<GraphSyncData>();
        private int shortVarCounter;

        public bool VerboseLogging;
        
        private readonly Object macroMutex = new Object();

        public EngineController(LibraryServices libraryServices, string geometryFactoryFileName, bool verboseLogging)
        {
            this.libraryServices = libraryServices; 
            libraryServices.LibraryLoaded += LibraryLoaded;

            liveRunnerServices = new LiveRunnerServices(this, geometryFactoryFileName);
            liveRunnerServices.ReloadAllLibraries(libraryServices.ImportedLibraries);

            codeCompletionServices = new CodeCompletionServices(LiveRunnerCore);

            astBuilder = new AstBuilder(this);
            syncDataManager = new SyncDataManager();

            VerboseLogging = verboseLogging;
        }

        public void Dispose()
        {
            libraryServices.LibraryLoaded -= LibraryLoaded;

            liveRunnerServices.Dispose();
            codeCompletionServices = null;
        }

        #region Function Groups

        /// <summary>
        /// Return all function groups.
        /// </summary>
        public IEnumerable<FunctionGroup> GetFunctionGroups()
        {
            return libraryServices.GetAllFunctionGroups();
        }

        /// <summary>
        /// Import library.
        /// </summary>
        /// <param name="library"></param>
        public void ImportLibrary(string library)
        {
            LibraryServices.ImportLibrary(library);
        }

        #endregion
        
        /// <summary>
        /// Get DesignScript core.
        /// </summary>
        public ProtoCore.Core LiveRunnerCore
        {
            get
            {
                return liveRunnerServices.Core;
            }
        }

        /// <summary>
        /// Return libary service instance.
        /// </summary>
        public LibraryServices LibraryServices
        {
            get { return libraryServices; }
        }

        public CodeCompletionServices CodeCompletionServices
        {
            get { return codeCompletionServices; }
        }

        #region Value queries

        /// <summary>
        /// Get runtime mirror for variable.
        /// </summary>
        /// <param name="variableName"></param>
        /// <returns></returns>
        public RuntimeMirror GetMirror(string variableName)
        {
            lock (macroMutex)
            {
                RuntimeMirror mirror = null;
                try
                {
                    mirror = liveRunnerServices.GetMirror(variableName, VerboseLogging);
                }
                catch (SymbolNotFoundException)
                {
                    // The variable hasn't been defined yet. Just skip it. 
                }
                catch (Exception ex)
                {
                    Log("Failed to get mirror for variable: " + variableName + "; reason: " +
                        ex.Message);
                }

                return mirror;
            }
        }
        
        /// <summary>
        /// Get a list of IGraphicItem of variable if it is a geometry object;
        /// otherwise returns null.
        /// </summary>
        /// <param name="variableName"></param>
        /// <returns></returns>
        public List<IGraphicItem> GetGraphicItems(string variableName)
        {
            lock (macroMutex)
            {
                RuntimeMirror mirror = GetMirror(variableName);
                return null == mirror ? null : mirror.GetData().GetGraphicsItems();
            }
        }

        #endregion

        /// <summary>
        /// Generate graph sync data based on the input Dynamo nodes. Return 
        /// false if all nodes are clean.
        /// </summary>
        /// <param name="nodes"></param>
        /// <param name="verboseLogging"></param>
        /// <returns></returns>
        public bool GenerateGraphSyncData(ICollection<NodeModel> nodes, bool verboseLogging)
        {
            lock (macroMutex)
            {
                var activeNodes = nodes.Where(n => !n.IsInErrorState);

                if (activeNodes.Any())
                    astBuilder.CompileToAstNodes(activeNodes, true, verboseLogging);

                return VerifyGraphSyncData(nodes);
            }
        }

        /// <summary>
        /// This method is called on the main thread from UpdateGraphAsyncTask
        /// to generate GraphSyncData for a list of updated nodes.
        /// </summary>
        /// <param name="nodes"></param>
        /// <param name="updatedNodes">The list of all updated nodes.</param>
        /// <param name="verboseLogging"></param>
        /// <returns>This method returns true if GraphSyncData is generated from 
        /// the list of updated nodes. If updatedNodes is empty or does not 
        /// result in any GraphSyncData, then this method returns false.</returns>
        internal GraphSyncData ComputeSyncData(IEnumerable<NodeModel> nodes, IEnumerable<NodeModel> updatedNodes, bool verboseLogging)
        {
            if (updatedNodes == null)
                return null;

            var activeNodes = updatedNodes.Where(n => !n.IsInErrorState);
            if (activeNodes.Any())
            {
                astBuilder.CompileToAstNodes(activeNodes, true, verboseLogging);
            }

            if (!VerifyGraphSyncData(nodes) || ((graphSyncDataQueue.Count <= 0)))
            {
                return null;
            }

            return graphSyncDataQueue.Dequeue();
        }
        
        /// <summary>
        /// Return true if there are graph sync data in the queue waiting for
        /// being executed.
        /// </summary>
        /// <returns></returns>
        public bool HasPendingGraphSyncData
        {
            get
            {
                lock (macroMutex)
                {

                    lock (graphSyncDataQueue)
                    {
                        return graphSyncDataQueue.Count > 0;
                    }
                }
            }
        }
        
        private readonly Queue<GraphSyncData> pendingCustomNodeSyncData = new Queue<GraphSyncData>();

        /// <summary>
        /// Generate graph sync data based on the input Dynamo custom node information.
        /// Return false if all nodes are clean.
        /// </summary>
        /// <param name="nodes"></param>
        /// <param name="definition"></param>
        /// <param name="verboseLogging"></param>
        /// <returns></returns>
<<<<<<< HEAD
        public bool GenerateGraphSyncDataForCustomNode(
            CustomNodeDefinition def,
            IEnumerable<NodeModel> nodes,
            IEnumerable<AssociativeNode> outputs,
            IEnumerable<string> parameters)
        {
            lock (macroMutex)
            {
                astBuilder.CompileCustomNodeDefinition(def, nodes, outputs, parameters);
                return VerifyGraphSyncData();
            }
        }

#else

        private Queue<GraphSyncData> pendingCustomNodeSyncData = new Queue<GraphSyncData>();

        /// <summary>
        /// Generate graph sync data based on the input Dynamo custom node information.
        /// Return false if all nodes are clean.
        /// </summary>
        /// <param name="def"></param>
        /// <param name="nodes"></param>
        /// <param name="outputs"></param>
        /// <param name="parameters"></param>
        /// <returns></returns>
        public bool GenerateGraphSyncDataForCustomNode(
            CustomNodeDefinition def,
            IEnumerable<NodeModel> nodes,
            IEnumerable<AssociativeNode> outputs,
            IEnumerable<Tuple<String, ProtoCore.Type>> parameters)
=======
        public bool GenerateGraphSyncDataForCustomNode(IEnumerable<NodeModel> nodes, CustomNodeDefinition definition, bool verboseLogging)
>>>>>>> f8be3775
        {
            lock (macroMutex)
            {
                // Any graph updates through the scheduler no longer store their 
                // GraphSyncData in 'graphSyncDataQueue' (any such entry will be 
                // withdrawn from the queue and get associated with an AsyncTask.
                // This check is to ensure that such case does not exist.
                // 
                if (graphSyncDataQueue.Count > 0)
                {
                    throw new InvalidOperationException(
                        "'graphSyncDataQueue' is not empty");
                }

                astBuilder.CompileCustomNodeDefinition(
                    definition.FunctionId,
                    definition.ReturnKeys,
                    definition.FunctionName,
                    definition.FunctionBody,
                    definition.OutputNodes,
                    definition.Parameters,
                    verboseLogging);

                if (!VerifyGraphSyncData(nodes) || (graphSyncDataQueue.Count == 0))
                    return false;

                // GraphSyncData objects accumulated through the compilation above
                // will be stored in 'pendingCustomNodeSyncData'. Entries in this 
                // queue will be used to update custom node graph prior to updating
                // the graph for the home workspace.
                // 
                while (graphSyncDataQueue.Count > 0)
                {
                    var graphSyncData = graphSyncDataQueue.Dequeue();
                    pendingCustomNodeSyncData.Enqueue(graphSyncData);
                }

                return true;
            }
        }

        /// <summary>
        /// DynamoModel calls this method prior to scheduling a graph update for
        /// the home workspace. This method is called to schedule custom node 
        /// compilation since the home workspace update may depend on it. Any 
        /// updates to a CustomNodeDefinition will cause GraphSyncData to be added 
        /// to "pendingCustomNodeSyncData" queue.
        /// </summary>
        /// <param name="scheduler">The scheduler on which custom node compilation 
        /// task can be scheduled.</param>
        /// 
        internal void ProcessPendingCustomNodeSyncData(IScheduler scheduler)
        {
            while (pendingCustomNodeSyncData.Count > 0)
            {
                var initParams = new CompileCustomNodeParams
                {
                    SyncData = pendingCustomNodeSyncData.Dequeue(),
                    EngineController = this
                };

                var compileTask = new CompileCustomNodeAsyncTask(scheduler);
                if (compileTask.Initialize(initParams))
                    scheduler.ScheduleForExecution(compileTask);
            }
        }

        private bool VerifyGraphSyncData(IEnumerable<NodeModel> nodes)
        {
            GraphSyncData data = syncDataManager.GetSyncData();
            syncDataManager.ResetStates();

            var reExecuteNodesIds = new HashSet<Guid>(
                nodes.Where(n => n.ForceReExecuteOfNode)
                     .Select(n => n.GUID));

            if (reExecuteNodesIds.Any() && data.ModifiedSubtrees != null)
            {
                for (int i = 0; i < data.ModifiedSubtrees.Count; ++i)
                {
                    var st = data.ModifiedSubtrees[i];
                    if (reExecuteNodesIds.Contains(st.GUID))
                    {
                        var newSt = new Subtree(st.AstNodes, st.GUID) { ForceExecution = true };
                        data.ModifiedSubtrees[i] = newSt;
                    }
                }
            }

            if ((data.AddedSubtrees != null && data.AddedSubtrees.Count > 0) ||
                (data.ModifiedSubtrees != null && data.ModifiedSubtrees.Count > 0) ||
                (data.DeletedSubtrees != null && data.DeletedSubtrees.Count > 0))
            {
                lock (graphSyncDataQueue)
                {
                    graphSyncDataQueue.Enqueue(data);
                }
                return true;
            }

            return false;
        }

        /// <summary>
        /// This method is called by UpdateGraphAsyncTask in the context of 
        /// ISchedulerThread to kick start an update through LiveRunner.
        /// </summary>
        /// <param name="graphSyncData">The GraphSyncData that was generated by 
        /// a prior call to ComputeSyncData at the time UpdateGraphAsyncTask was 
        /// scheduled.</param>
        /// 
        public void UpdateGraphImmediate(GraphSyncData graphSyncData)
        {
            // NOTE: We will not attempt to catch any unhandled exception from 
            // within the execution. Such exception, if any, will be caught by
            // DynamoScheduler.ProcessTaskInternal.

            liveRunnerServices.UpdateGraph(graphSyncData, VerboseLogging);
        }

        internal IDictionary<Guid, List<BuildWarning>> GetBuildWarnings()
        {
            return liveRunnerServices.GetBuildWarnings();
        }

        internal IDictionary<Guid, List<RuntimeWarning>> GetRuntimeWarnings()
        {
            return liveRunnerServices.GetRuntimeWarnings();
        }

        /// <summary>
        /// Update graph with graph sync data.
        /// </summary>
        /// <param name="nodes"></param>
        /// <param name="fatalException">The exception that is not handled 
        /// anywhere within the LiveRunnerServices.UpdateGraph method. This 
        /// parameter will always be set to null if there is no unhandled 
        /// exception thrown from within the UpdateGraph call.</param>
        /// <returns>Returns true if any update has taken place, or false 
        /// otherwise.</returns>
        public bool UpdateGraph(ICollection<NodeModel> nodes, out Exception fatalException)
        {
            lock (macroMutex)
            {

                bool updated = false;
                fatalException = null;

                ClearWarnings(nodes);

                lock (graphSyncDataQueue)
                {
                    while (graphSyncDataQueue.Count > 0)
                    {
                        try
                        {
                            var data = graphSyncDataQueue.Dequeue();
                            liveRunnerServices.UpdateGraph(data, VerboseLogging);
                            updated = true;
                        }
                        catch (Exception e)
                        {
                            // The exception that is not handled within the UpdateGraph
                            // method is recorded here. The only thing for now is, we 
                            // are only interested in the first unhandled exception.
                            // This decision may change in the future if we decided to 
                            // clear up "graphSyncDataQueue" whenever there is a fatal 
                            // exception?
                            // 
                            if (fatalException == null)
                                fatalException = e;

                            Log("Update graph failed: " + e.Message);
                        }
                    }
                }

                if (updated)
                {
                    ShowBuildWarnings(nodes);
                    ShowRuntimeWarnings(nodes);
                }

                return updated;
            }
        }

        private static void ClearWarnings(IEnumerable<NodeModel> nodes)
        {
            var warningNodes = nodes.Where(n => n.State == ElementState.Warning);

            foreach (var node in warningNodes)
            {
                node.ClearRuntimeError();
            }
        }

        private void ShowRuntimeWarnings(IEnumerable<NodeModel> nodes)
        {
            // Clear all previous warnings
            var warnings = liveRunnerServices.GetRuntimeWarnings();
            foreach (var item in warnings)
            {
                Guid guid = item.Key;
                var node = nodes.FirstOrDefault(n => n.GUID == guid);
                if (node != null)
                {
                    string warningMessage = string.Join("\n", item.Value.Select(w => w.Message));
                    node.Warning(warningMessage);
                }
            }
        }

        private void ShowBuildWarnings(IEnumerable<NodeModel> nodes)
        {
            // Clear all previous warnings
            var warnings = liveRunnerServices.GetBuildWarnings();
            foreach (var item in warnings)
            {
                Guid guid = item.Key;
                var node = nodes.FirstOrDefault(n => n.GUID == guid);
                if (node != null)
                {
                    string warningMessage = string.Join("\n", item.Value.Select(w => w.Message));
                    node.Warning(warningMessage);
                }
            }
        }

        /// <summary>
        ///     LibraryLoaded event handler.
        /// </summary>
        private void LibraryLoaded(object sender, LibraryServices.LibraryLoadedEventArgs e)
        {
            liveRunnerServices.ReloadAllLibraries(libraryServices.ImportedLibraries);

            // The LiveRunner core is newly instantiated whenever a new library is imported
            // due to which a new instance of CodeCompletionServices needs to be created with the new Core
            codeCompletionServices = new CodeCompletionServices(LiveRunnerCore);
        }
        
        #region Implement IAstNodeContainer interface

        public void OnAstNodeBuilding(Guid nodeGuid)
        {
            syncDataManager.MarkForAdding(nodeGuid);
        }

        public void OnAstNodeBuilt(Guid nodeGuid, IEnumerable<AssociativeNode> astNodes)
        {
            var associativeNodes = astNodes as IList<AssociativeNode> ?? astNodes.ToList();

            foreach (var astNode in associativeNodes)
                syncDataManager.AddNode(nodeGuid, astNode);

            if (AstBuilt != null)
                AstBuilt(this, new AstBuilder.ASTBuiltEventArgs(nodeGuid, associativeNodes));
        }

        #endregion

        /// <summary>
        /// NodeDeleted event handler.
        /// </summary>
        /// <param name="node"></param>
        public void NodeDeleted(NodeModel node)
        {
            syncDataManager.DeleteNodes(node.GUID);
        }

        #region Node2Code

        [Obsolete("Node2Code disabled, API subject to change.")]
        public string ConvertNodesToCode(IEnumerable<NodeModel> nodes, out Dictionary<string, string> variableNames, bool verboseLogging)
        {
            variableNames = new Dictionary<string, string>();
            if (!nodes.Any())
                return string.Empty;

            string code = NodeToCodeUtils.ConvertNodesToCode(astBuilder, nodes, verboseLogging);
            if (string.IsNullOrEmpty(code))
                return code;

            StringBuilder sb = new StringBuilder(code);
            string newVar;
            foreach (var node in nodes)
            {
                if (node is CodeBlockNodeModel)
                {
                    var tempVars = (node as CodeBlockNodeModel).TempVariables;
                    foreach (var tempVar in tempVars)
                    {
                        newVar = GenerateShortVariable();
                        sb = sb.Replace(tempVar, newVar);
                        variableNames.Add(tempVar, newVar);
                    }
                }
                else
                {
                    string thisVar = node.AstIdentifierForPreview.ToString();
                    newVar = GenerateShortVariable();
                    sb = sb.Replace(thisVar, newVar);
                    variableNames.Add(thisVar, newVar);
                }

                //get the names of inputs as well and replace them with simpler names
                foreach (var inport in node.InPorts)
                {
                    if (inport.Connectors.Count == 0)
                        continue;
                    var inputNode = inport.Connectors[0].Start.Owner;
                    if (nodes.Contains(inputNode))
                        continue;
                    if (!(inputNode is CodeBlockNodeModel))
                    {
                        string inputVar = inputNode.AstIdentifierForPreview.ToString();
                        if (!variableNames.ContainsKey(inputVar))
                        {
                            newVar = GenerateShortVariable();
                            variableNames.Add(inputVar, newVar);
                            sb = sb.Replace(inputVar, newVar);
                        }
                    }
                    else
                    {
                        var cbn = inputNode as CodeBlockNodeModel;
                        int portIndex = cbn.OutPorts.IndexOf(inport.Connectors[0].Start);
                        string inputVar = cbn.GetAstIdentifierForOutputIndex(portIndex).Value;
                        if (cbn.TempVariables.Contains(inputVar))
                        {
                            if (!variableNames.ContainsKey(inputVar))
                            {
                                newVar = GenerateShortVariable();
                                variableNames.Add(inputVar, newVar);
                                sb = sb.Replace(inputVar, newVar);
                            }
                        }
                    }
                }
            }

            return sb.ToString();
        }


        private string GenerateShortVariable()
        {
            while (true)
            {
                shortVarCounter++;
                string var = AstBuilder.StringConstants.ShortVarPrefix + shortVarCounter.ToString();

                if (!HasVariableDefined(var))
                    return var;
            }
        }

        private bool HasVariableDefined(string var)
        {
            var cbs = libraryServices.LibraryManagementCore.CodeBlockList;
            if (cbs == null || cbs.Count > 0)
            {
                return false;
            }

            var idx = cbs[0].symbolTable.IndexOf(var, Constants.kGlobalScope, Constants.kGlobalScope);
            return idx == Constants.kInvalidIndex;
        }

        #endregion
    }
}<|MERGE_RESOLUTION|>--- conflicted
+++ resolved
@@ -236,41 +236,7 @@
         /// <param name="definition"></param>
         /// <param name="verboseLogging"></param>
         /// <returns></returns>
-<<<<<<< HEAD
-        public bool GenerateGraphSyncDataForCustomNode(
-            CustomNodeDefinition def,
-            IEnumerable<NodeModel> nodes,
-            IEnumerable<AssociativeNode> outputs,
-            IEnumerable<string> parameters)
-        {
-            lock (macroMutex)
-            {
-                astBuilder.CompileCustomNodeDefinition(def, nodes, outputs, parameters);
-                return VerifyGraphSyncData();
-            }
-        }
-
-#else
-
-        private Queue<GraphSyncData> pendingCustomNodeSyncData = new Queue<GraphSyncData>();
-
-        /// <summary>
-        /// Generate graph sync data based on the input Dynamo custom node information.
-        /// Return false if all nodes are clean.
-        /// </summary>
-        /// <param name="def"></param>
-        /// <param name="nodes"></param>
-        /// <param name="outputs"></param>
-        /// <param name="parameters"></param>
-        /// <returns></returns>
-        public bool GenerateGraphSyncDataForCustomNode(
-            CustomNodeDefinition def,
-            IEnumerable<NodeModel> nodes,
-            IEnumerable<AssociativeNode> outputs,
-            IEnumerable<Tuple<String, ProtoCore.Type>> parameters)
-=======
         public bool GenerateGraphSyncDataForCustomNode(IEnumerable<NodeModel> nodes, CustomNodeDefinition definition, bool verboseLogging)
->>>>>>> f8be3775
         {
             lock (macroMutex)
             {
