--- conflicted
+++ resolved
@@ -158,18 +158,10 @@
             if (correctClassInformationIndex >= collection.Count)
                 correctClassInformationIndex = collection.Count - 1;
 
-<<<<<<< HEAD
             // We need to move the ClassDetails object to the right index.
-            classObjectBase = collection[currentClassDetailsIndex];
-            collection.RemoveAt(currentClassDetailsIndex);
-            if (correctClassDetailsIndex <= collection.Count)
-                collection.Insert(correctClassDetailsIndex, classObjectBase);
-            else collection.Insert(collection.Count, classObjectBase);
-=======
-            // We need to move the ClassInformation object to the right index.            
             collection.RemoveAt(currentClassInformationIndex);
-            collection.Insert(correctClassInformationIndex, classInformation);
->>>>>>> d78acc08
+            collection.Insert(correctClassInformationIndex, classObjectBase);
+
         }
     }
 }