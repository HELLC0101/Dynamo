--- conflicted
+++ resolved
@@ -159,11 +159,7 @@
         {
             if (child != null &&
                 ( e.ChangedButton == MouseButton.Middle
-<<<<<<< HEAD
-                || e.ChangedButton == MouseButton.Left && IsPanMode()))
-=======
                 || e.ChangedButton == MouseButton.Left && IsInPanMode()))
->>>>>>> 892c318d
             {
                 var tt = GetTranslateTransform(child);
                 start = e.GetPosition(this);
@@ -176,11 +172,7 @@
         {
             if (child != null && 
                 ( e.ChangedButton == MouseButton.Middle
-<<<<<<< HEAD
-                || e.ChangedButton == MouseButton.Left && IsPanMode()))
-=======
                 || e.ChangedButton == MouseButton.Left && IsInPanMode()))
->>>>>>> 892c318d
             {
                 child.ReleaseMouseCapture();
             }
@@ -205,11 +197,7 @@
             }
         }
 
-<<<<<<< HEAD
-        private bool IsPanMode()
-=======
         private bool IsInPanMode()
->>>>>>> 892c318d
         {
             WorkspaceViewModel vm = DataContext as WorkspaceViewModel;
             return vm.CurrentState == WorkspaceViewModel.StateMachine.State.PanMode;
