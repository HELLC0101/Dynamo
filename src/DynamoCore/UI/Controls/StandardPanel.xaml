﻿<UserControl x:Class="Dynamo.UI.Controls.StandardPanel"
             xmlns="http://schemas.microsoft.com/winfx/2006/xaml/presentation"
             xmlns:x="http://schemas.microsoft.com/winfx/2006/xaml"
             xmlns:mc="http://schemas.openxmlformats.org/markup-compatibility/2006"
             xmlns:d="http://schemas.microsoft.com/expression/blend/2008"
             xmlns:controls="clr-namespace:Dynamo.Controls"
             mc:Ignorable="d"
             d:DesignHeight="300"
             d:DesignWidth="300"
             Background="Transparent">
    <UserControl.Resources>
        <controls:BoolToVisibilityConverter x:Key="BoolToVisibilityConverter" />
        <Style x:Key="ListBoxItemStyle"
               TargetType="{x:Type ListBoxItem}">
            <Setter Property="Background"
                    Value="Transparent" />
            <Setter Property="BorderBrush"
                    Value="Transparent" />
            <Setter Property="BorderThickness"
                    Value="1" />

            <Setter Property="Template">
                <Setter.Value>
                    <ControlTemplate TargetType="{x:Type ListBoxItem}">
                        <Border Background="{TemplateBinding Background}">
                            <ContentPresenter ContentTemplate="{TemplateBinding ContentTemplate}"
                                              Content="{TemplateBinding Content}" />
                        </Border>
                        <ControlTemplate.Triggers>
                            <MultiTrigger>
                                <MultiTrigger.Conditions>
                                    <Condition Property="IsMouseOver"
                                               Value="True" />
                                    <Condition Property="IsSelected"
                                               Value="False" />
                                </MultiTrigger.Conditions>
                                <Setter Property="Background"
                                        Value="#2F2F2F" />
                            </MultiTrigger>
                        </ControlTemplate.Triggers>
                    </ControlTemplate>
                </Setter.Value>
            </Setter>
            <EventSetter Event="PreviewMouseLeftButtonDown"
                         Handler="OnMouseLeftButtonDown" />
        </Style>
    </UserControl.Resources>
    <Grid Visibility="{Binding Path=ClassDetailsVisibility,
                               Converter={StaticResource BoolToVisibilityConverter},
                               ConverterParameter='Collapse'}">
        <Grid.RowDefinitions>
            <RowDefinition Height="Auto"></RowDefinition>
            <RowDefinition Height="*"></RowDefinition>
            <RowDefinition Height="Auto"></RowDefinition>
            <RowDefinition Height="*"></RowDefinition>
        </Grid.RowDefinitions>
        <TextBlock Visibility="{Binding Path=ClassDetailsVisibility,
                                        Converter={StaticResource BoolToVisibilityConverter},
                                        ConverterParameter='Collapse'}"
                   Foreground="#DDD">CREATE</TextBlock>
        <ListBox x:Name="creationMethods"
                 Grid.Row="1"
                 ItemsSource="{Binding Path=CreateMembers}"
                 Background="Transparent"
                 BorderBrush="Transparent"
                 ItemContainerStyle="{DynamicResource ListBoxItemStyle}">
            <ListBox.ItemTemplate>
                <DataTemplate>
                    <StackPanel Orientation="Horizontal">
                        <Image HorizontalAlignment="Left"
<<<<<<< HEAD
                               Height="29"
                               Margin="5,5,0,0"
                               VerticalAlignment="Top"
                               Width="29"
                               Source="{Binding SmallIcon}" />
=======
                               Height="Auto"
                               Margin="5,5,0,0"
                               VerticalAlignment="Top"
                               Width="Auto"
                               Source="..\..\Resources\Icons\Hue.png" />
>>>>>>> d78acc08
                        <TextBlock HorizontalAlignment="Left"
                                   TextWrapping="Wrap"
                                   Text="{Binding Name}"
                                   VerticalAlignment="Top"
<<<<<<< HEAD
                                   Margin="5,10,0,0"
                                   Foreground="#DDD" />
=======
                                   Margin="5,10,0,0" />
>>>>>>> d78acc08
                    </StackPanel>
                </DataTemplate>
            </ListBox.ItemTemplate>
        </ListBox>
        <StackPanel Orientation="Horizontal"
                    Grid.Row="2"
                    Visibility="{Binding Path=ClassDetailsVisibility,
<<<<<<< HEAD
                                        Converter={StaticResource BoolToVisibilityConverter},
                                        ConverterParameter='Collapse'}">
            <TextBlock Name="query"
                       PreviewMouseLeftButtonDown="OnQueryMouseLeftButtonDown"
                       FontWeight="UltraBold"
                       Foreground="#DDD">QUERY</TextBlock>
            <TextBlock Name="action"
                       Margin="10,0,0,0"
                       PreviewMouseLeftButtonDown="OnActionMouseLeftButtonDown"
                       Foreground="#DDD">ACTION</TextBlock>
=======
                                         Converter={StaticResource BoolToVisibilityConverter},
                                         ConverterParameter='Collapse'}">
            <TextBlock Name="query"
                       PreviewMouseLeftButtonDown="OnQueryMouseLeftButtonDown"
                       FontWeight="UltraBold">QUERY</TextBlock>
            <TextBlock Name="action"
                       Margin="10,0,0,0"
                       PreviewMouseLeftButtonDown="OnActionMouseLeftButtonDown">ACTION</TextBlock>
>>>>>>> d78acc08
        </StackPanel>
        <ListBox x:Name="queryActionMethods"
                 Grid.Row="3"
                 Grid.ColumnSpan="2"
                 DataContextChanged="OnDataContextChanged"
                 Background="Transparent"
                 BorderBrush="Transparent"
                 ItemContainerStyle="{DynamicResource ListBoxItemStyle}">
            <ListBox.ItemTemplate>
                <DataTemplate>
                    <StackPanel Orientation="Horizontal">
                        <Image HorizontalAlignment="Left"
                               Height="29"
                               Margin="5,5,0,0"
                               VerticalAlignment="Top"
<<<<<<< HEAD
                               Width="29"
                               Source="{Binding SmallIcon}" />
=======
                               Width="Auto"
                               Source="..\..\Resources\Icons\Hue.png" />
>>>>>>> d78acc08
                        <TextBlock HorizontalAlignment="Left"
                                   TextWrapping="Wrap"
                                   Text="{Binding Name}"
                                   VerticalAlignment="Top"
<<<<<<< HEAD
                                   Margin="5,10,0,0"
                                   Foreground="#DDD" />
=======
                                   Margin="5,10,0,0" />
>>>>>>> d78acc08
                    </StackPanel>
                </DataTemplate>
            </ListBox.ItemTemplate>
        </ListBox>
    </Grid>
</UserControl><|MERGE_RESOLUTION|>--- conflicted
+++ resolved
@@ -68,29 +68,19 @@
                 <DataTemplate>
                     <StackPanel Orientation="Horizontal">
                         <Image HorizontalAlignment="Left"
-<<<<<<< HEAD
                                Height="29"
                                Margin="5,5,0,0"
                                VerticalAlignment="Top"
                                Width="29"
                                Source="{Binding SmallIcon}" />
-=======
-                               Height="Auto"
-                               Margin="5,5,0,0"
-                               VerticalAlignment="Top"
-                               Width="Auto"
-                               Source="..\..\Resources\Icons\Hue.png" />
->>>>>>> d78acc08
+
                         <TextBlock HorizontalAlignment="Left"
                                    TextWrapping="Wrap"
                                    Text="{Binding Name}"
                                    VerticalAlignment="Top"
-<<<<<<< HEAD
                                    Margin="5,10,0,0"
                                    Foreground="#DDD" />
-=======
-                                   Margin="5,10,0,0" />
->>>>>>> d78acc08
+
                     </StackPanel>
                 </DataTemplate>
             </ListBox.ItemTemplate>
@@ -98,7 +88,6 @@
         <StackPanel Orientation="Horizontal"
                     Grid.Row="2"
                     Visibility="{Binding Path=ClassDetailsVisibility,
-<<<<<<< HEAD
                                         Converter={StaticResource BoolToVisibilityConverter},
                                         ConverterParameter='Collapse'}">
             <TextBlock Name="query"
@@ -109,16 +98,6 @@
                        Margin="10,0,0,0"
                        PreviewMouseLeftButtonDown="OnActionMouseLeftButtonDown"
                        Foreground="#DDD">ACTION</TextBlock>
-=======
-                                         Converter={StaticResource BoolToVisibilityConverter},
-                                         ConverterParameter='Collapse'}">
-            <TextBlock Name="query"
-                       PreviewMouseLeftButtonDown="OnQueryMouseLeftButtonDown"
-                       FontWeight="UltraBold">QUERY</TextBlock>
-            <TextBlock Name="action"
-                       Margin="10,0,0,0"
-                       PreviewMouseLeftButtonDown="OnActionMouseLeftButtonDown">ACTION</TextBlock>
->>>>>>> d78acc08
         </StackPanel>
         <ListBox x:Name="queryActionMethods"
                  Grid.Row="3"
@@ -134,23 +113,14 @@
                                Height="29"
                                Margin="5,5,0,0"
                                VerticalAlignment="Top"
-<<<<<<< HEAD
-                               Width="29"
                                Source="{Binding SmallIcon}" />
-=======
-                               Width="Auto"
-                               Source="..\..\Resources\Icons\Hue.png" />
->>>>>>> d78acc08
+
                         <TextBlock HorizontalAlignment="Left"
                                    TextWrapping="Wrap"
                                    Text="{Binding Name}"
                                    VerticalAlignment="Top"
-<<<<<<< HEAD
                                    Margin="5,10,0,0"
                                    Foreground="#DDD" />
-=======
-                                   Margin="5,10,0,0" />
->>>>>>> d78acc08
                     </StackPanel>
                 </DataTemplate>
             </ListBox.ItemTemplate>
