﻿using Dynamo.Nodes;
using Dynamo.Utilities;
using Dynamo.ViewModels;
using ICSharpCode.AvalonEdit;
using ICSharpCode.AvalonEdit.CodeCompletion;
using ICSharpCode.AvalonEdit.Highlighting;
using ICSharpCode.AvalonEdit.Highlighting.Xshd;
using ICSharpCode.AvalonEdit.Rendering;
using ProtoCore.Mirror;
using System;
using System.Collections.Generic;
using System.Linq;
using System.Text;
using System.Text.RegularExpressions;
using System.Windows;
using System.Windows.Controls;
using System.Windows.Data;
using System.Windows.Documents;
using System.Windows.Input;
using System.Windows.Media;
using System.Windows.Media.Imaging;
using System.Windows.Navigation;
using System.Windows.Shapes;
using System.Xml;
using DynCmd = Dynamo.ViewModels.DynamoViewModel;

namespace Dynamo.UI.Controls
{
    /// <summary>
    /// Interaction logic for CodeBlockEditor.xaml
    /// </summary>
    public partial class CodeBlockEditor : UserControl
    {
        private NodeViewModel nodeViewModel;
        private DynamoViewModel dynamoViewModel;
<<<<<<< HEAD
        private CompletionWindow completionWindow = null;
        private CodeBlockNodeModel nodeModel = null;
        private CodeCompletionParser codeParser = null;
        
=======

>>>>>>> 76868a27
        public CodeBlockEditor()
        {
            InitializeComponent();
        }

        public CodeBlockEditor(NodeViewModel nodeViewModel)
        {
            InitializeComponent();

            this.nodeViewModel = nodeViewModel;
            this.dynamoViewModel = nodeViewModel.DynamoViewModel;
            this.DataContext = nodeViewModel.NodeModel;
            this.nodeModel = nodeViewModel.NodeModel as CodeBlockNodeModel;

            // Register text editing events
            this.InnerTextEditor.TextChanged += InnerTextEditor_TextChanged;
            this.InnerTextEditor.TextArea.LostFocus += TextArea_LostFocus;
            this.Loaded += (obj, args) => this.InnerTextEditor.TextArea.Focus();

            // Register auto-completion callbacks
            this.InnerTextEditor.TextArea.TextEntering += OnTextAreaTextEntering;
            this.InnerTextEditor.TextArea.TextEntered += OnTextAreaTextEntered;

            InitializeSyntaxHighlighter();
        }

<<<<<<< HEAD
        private ICompletionData[] GetCompletionData(string code, string stringToComplete, Guid codeBlockGuid)
        {
            var completions = new List<CodeBlockCompletionData>();
            var engineController = this.dynamoViewModel.Model.EngineController;

            // Determine if the string to be completed is a class
            var type = engineController.GetStaticType(stringToComplete);
            if (type == null)
            {
                // Check if the string to be completed is a declared variable
                string typeName = CodeCompletionParser.GetVariableType(code, stringToComplete);
                if (typeName != null)
                    type = engineController.GetStaticType(typeName);
            }
            if (type != null)
            {
                var members = type.GetMembers();
                completions = members.Select<StaticMirror, CodeBlockCompletionData>(
                    x => CodeBlockCompletionData.ConvertMirrorToCompletionData(x, this)).ToList();
            }
            return completions.ToArray();
        }

        internal string GetDescription()
        {
            return "";
        }

=======
        public static HighlightingRule CreateDigitRule()
        {
            var digitRule = new HighlightingRule();

            Color color = (Color)ColorConverter.ConvertFromString("#2585E5");
            digitRule.Color = new HighlightingColor()
            {
                Foreground = new CustomizedBrush(color)
            };

            // These Regex's must match with the grammars in the DS ATG for digits
            // Refer to the 'number' and 'float' tokens in Start.atg
            //*******************************************************************************
            // number = digit {digit} .
            // float = digit {digit} '.' digit {digit} [('E' | 'e') ['+'|'-'] digit {digit}].
            //*******************************************************************************

            string digit = @"(-?\b\d+)";
            string floatingPoint = @"(\.[0-9]+)";
            string numberWithOptionalDecimal = digit + floatingPoint + "?";

            string exponent = @"([eE][+-]?[0-9]+)";
            string numberWithExponent = digit + floatingPoint + exponent;

            digitRule.Regex = new Regex(numberWithExponent + "|" + numberWithOptionalDecimal);

            return digitRule;
        }
>>>>>>> 76868a27

        #region Generic Properties
        internal TextEditor InternalEditor
        {
            get { return this.InnerTextEditor; }
        }

        public string Code
        {
            get
            {
                // Since this property a one way binding from source (CodeBlockNodeModel) to 
                // target (this class), the getter should never be called
                throw new NotImplementedException();

            }
            set
            {
                this.InnerTextEditor.Text = value;
            }
        }
        #endregion

        internal bool Focus()
        {
            return InternalEditor.Focus();
        }

        #region Dependency Property
        public static readonly DependencyProperty CodeProperty = DependencyProperty.Register("Code", typeof(string),
            typeof(CodeBlockEditor), new PropertyMetadata((obj, args) =>
            {
                var target = (CodeBlockEditor)obj;
                target.Code = (string)args.NewValue;
            })
        );
        #endregion

        #region Auto-complete event handlers
        private void OnTextAreaTextEntering(object sender, TextCompositionEventArgs e)
        {
            try
            {
                if (e.Text.Length > 0 && completionWindow != null)
                {
                    // If a completion item is highlighted and the user types
                    // a special character or function key, select the item and insert it
                    if (!char.IsLetterOrDigit(e.Text[0]))
                        completionWindow.CompletionList.RequestInsertion(e);
                }
            }
            catch (System.Exception ex)
            {
                this.dynamoViewModel.Model.Logger.Log("Failed to perform code block autocomplete with exception:");
                this.dynamoViewModel.Model.Logger.Log(ex.Message);
                this.dynamoViewModel.Model.Logger.Log(ex.StackTrace);
            }
        }

        private void OnTextAreaTextEntered(object sender, TextCompositionEventArgs e)
        {
            try
            {
                if (e.Text == ".")
                {
                    var code = this.InnerTextEditor.Text.Substring(0, this.InnerTextEditor.CaretOffset);
                    codeParser = new CodeCompletionParser();
                    string stringToComplete = codeParser.GetStringToComplete(code).Trim('.');
                    
                    var completions = this.GetCompletionData(code, stringToComplete, nodeModel.GUID);

                    if (completions.Length == 0)
                        return;

                    completionWindow = new CompletionWindow(this.InnerTextEditor.TextArea);
                    var data = completionWindow.CompletionList.CompletionData;

                    foreach (var completion in completions)
                        data.Add(completion);

                    completionWindow.Show();
                    completionWindow.Closed += delegate
                    {
                        completionWindow = null;
                    };
                }
            }
            catch (System.Exception ex)
            {
                this.dynamoViewModel.Model.Logger.Log("Failed to perform code block autocomplete with exception:");
                this.dynamoViewModel.Model.Logger.Log(ex.Message);
                this.dynamoViewModel.Model.Logger.Log(ex.StackTrace);
            }
        }
        #endregion

        #region Generic Event Handlers
        /// <summary>
        /// Called when the CBN is committed and the underlying source data 
        /// needs to be updated with the text typed in the CBN
        /// </summary>
        /// <param name="sender"></param>
        /// <param name="e"></param>
        void TextArea_LostFocus(object sender, RoutedEventArgs e)
        {
            this.InnerTextEditor.TextArea.ClearSelection();

            this.nodeViewModel.DynamoViewModel.ExecuteCommand(
                new DynCmd.UpdateModelValueCommand(
                    this.nodeViewModel.NodeModel.GUID, "Code", this.InnerTextEditor.Text));
        }

        void InnerTextEditor_TextChanged(object sender, EventArgs e)
        {
            if (WatermarkLabel.Visibility == Visibility.Visible)
                WatermarkLabel.Visibility = System.Windows.Visibility.Collapsed;

        }
        #endregion

        #region Private Helper Methods
        private void InitializeSyntaxHighlighter()
        {
            var stream = GetType().Assembly.GetManifestResourceStream(
                "Dynamo.UI.Resources." + Configurations.HighlightingFile);

            this.InnerTextEditor.SyntaxHighlighting = HighlightingLoader.Load(
                new XmlTextReader(stream), HighlightingManager.Instance);

            // Highlighting Digits
            var rules = this.InnerTextEditor.SyntaxHighlighting.MainRuleSet.Rules;
            rules.Add(CreateDigitRule());
        }

        private void OnRequestReturnFocusToSearch()
        {
            dynamoViewModel.ReturnFocusToSearch();
        }

        private void HandleEscape()
        {
            var text = this.InnerTextEditor.Text;
            var cb = DataContext as CodeBlockNodeModel;

            if (cb == null || cb.Code != null && text.Equals(cb.Code))
                OnRequestReturnFocusToSearch();
            else
                this.InnerTextEditor.Text = (DataContext as CodeBlockNodeModel).Code;
        }
        #endregion

        #region Key Press Event Handlers
        /// <summary>
        /// To allow users to remove focus by pressing Shift Enter. Uses two bools (shift / enter)
        /// and sets them when pressed/released
        /// </summary>        
        protected override void OnPreviewKeyDown(System.Windows.Input.KeyEventArgs e)
        {

            if (e.KeyboardDevice.Modifiers.HasFlag(ModifierKeys.Shift))
            {
                if (e.Key == Key.Enter || e.Key == Key.Return)
                {
                    OnRequestReturnFocusToSearch();
                }
            }
            else if (e.Key == Key.Escape)
            {
                HandleEscape();
            }
        }

        #endregion
    }

    // Refer to link: 
    // http://stackoverflow.com/questions/11806764/adding-syntax-highlighting-rules-to-avalonedit-programmatically
    internal sealed class CustomizedBrush : HighlightingBrush
    {
        private readonly SolidColorBrush brush;
        public CustomizedBrush(Color color)
        {
            brush = CreateFrozenBrush(color);
        }

        public override Brush GetBrush(ITextRunConstructionContext context)
        {
            return brush;
        }

        public override string ToString()
        {
            return brush.ToString();
        }

        private static SolidColorBrush CreateFrozenBrush(Color color)
        {
            SolidColorBrush brush = new SolidColorBrush(color);
            brush.Freeze();
            return brush;
        }
    }
}<|MERGE_RESOLUTION|>--- conflicted
+++ resolved
@@ -33,14 +33,12 @@
     {
         private NodeViewModel nodeViewModel;
         private DynamoViewModel dynamoViewModel;
-<<<<<<< HEAD
+
         private CompletionWindow completionWindow = null;
         private CodeBlockNodeModel nodeModel = null;
         private CodeCompletionParser codeParser = null;
         
-=======
-
->>>>>>> 76868a27
+
         public CodeBlockEditor()
         {
             InitializeComponent();
@@ -67,7 +65,6 @@
             InitializeSyntaxHighlighter();
         }
 
-<<<<<<< HEAD
         private ICompletionData[] GetCompletionData(string code, string stringToComplete, Guid codeBlockGuid)
         {
             var completions = new List<CodeBlockCompletionData>();
@@ -96,7 +93,7 @@
             return "";
         }
 
-=======
+
         public static HighlightingRule CreateDigitRule()
         {
             var digitRule = new HighlightingRule();
@@ -125,7 +122,7 @@
 
             return digitRule;
         }
->>>>>>> 76868a27
+
 
         #region Generic Properties
         internal TextEditor InternalEditor
