﻿<UserControl x:Class="Dynamo.UI.Controls.AddonsTreeView"
             xmlns="http://schemas.microsoft.com/winfx/2006/xaml/presentation"
             xmlns:x="http://schemas.microsoft.com/winfx/2006/xaml"
             xmlns:mc="http://schemas.openxmlformats.org/markup-compatibility/2006"
             xmlns:d="http://schemas.microsoft.com/expression/blend/2008"
             xmlns:controls="clr-namespace:Dynamo.Controls"
             xmlns:uicontrols="clr-namespace:Dynamo.UI.Controls"
             xmlns:search="clr-namespace:Dynamo.Nodes.Search"
             xmlns:searchElements="clr-namespace:Dynamo.Search.SearchElements"
             mc:Ignorable="d"
             d:DesignHeight="300"
             d:DesignWidth="300">
    <UserControl.Resources>

        <!-- Region Converters -->
        
        <controls:BoolToVisibilityConverter x:Key="BoolToVisibilityConverter" />
        <controls:BoolToScrollBarVisibilityConverter x:Key="BoolToScrollBarVisibilityConverter" />
        <controls:BrowserItemToBooleanConverter x:Key="BrowserItemToBooleanConverter" />
        <controls:RootElementToBoolConverter x:Key="RootElementToBoolConverter" />
        <controls:HasParentRootElement x:Key="HasParentRootElement" />
<<<<<<< HEAD
        <controls:ElementTypeToBoolConverter x:Key="ElementTypeToBoolConverter" />

        <!-- Region DataTemplates -->

        <HierarchicalDataTemplate DataType="{x:Type search:BrowserRootElement}"
                                  ItemsSource="{Binding Path=Items}">
            <Border Height="30">
                <TextBlock Foreground="#989898"
                           FontSize="13"
                           Text="{Binding Path=Name}"
                           VerticalAlignment="Center">
                    <TextBlock.Style>
                        <Style>
                            <Style.Triggers>
                                <DataTrigger Value="True">
                                    <DataTrigger.Binding>
                                        <Binding Path="IsExpanded"
                                                 RelativeSource="{RelativeSource FindAncestor, 
                                                                                 AncestorType={x:Type TreeViewItem}}" />
                                    </DataTrigger.Binding>
                                    <Setter Property="TextBlock.FontWeight"
                                            Value="SemiBold" />
                                </DataTrigger>
                            </Style.Triggers>
                        </Style>
                    </TextBlock.Style>
                </TextBlock>
            </Border>
        </HierarchicalDataTemplate>

        <HierarchicalDataTemplate DataType="{x:Type search:BrowserInternalElement}"
                                  ItemsSource="{Binding Path=Items}">
            <Border Height="30">
                <TextBlock Foreground="#989898"
                           FontSize="13"
                           Text="{Binding Path=Name}"
                           VerticalAlignment="Center">
                    <TextBlock.Style>
                        <Style>
                            <Style.Triggers>
                                <DataTrigger Value="True">
                                    <DataTrigger.Binding>
                                        <Binding Path="IsExpanded"
                                                 RelativeSource="{RelativeSource FindAncestor, 
                                                                                 AncestorType={x:Type TreeViewItem}}" />
                                    </DataTrigger.Binding>
                                    <Setter Property="TextBlock.FontWeight"
                                            Value="SemiBold" />
                                </DataTrigger>
                            </Style.Triggers>
                        </Style>
                    </TextBlock.Style>
                </TextBlock>
            </Border>
        </HierarchicalDataTemplate>

        <HierarchicalDataTemplate DataType="{x:Type searchElements:NodeSearchElement}">
            <StackPanel Orientation="Horizontal"
                        Height="40">
                <StackPanel.Width>
                    <Binding Path="ActualWidth"
                             RelativeSource="{RelativeSource FindAncestor, AncestorType=TreeView}" />
                </StackPanel.Width>
                <Image Source="/DynamoCore;component/UI/Images/CustomNode/customNode.png"
                       Margin="30,0,0,0"
                       Width="30"
                       Height="30" />
                <TextBlock Foreground="#DDD"
                           FontSize="13"
                           Text="{Binding Path=Name}"
                           VerticalAlignment="Center" />
            </StackPanel>
        </HierarchicalDataTemplate>

=======
        
>>>>>>> b47c73af
        <!--EndRegion-->

        <!-- Region Styles -->

        <Style x:Key="AddonsTreeView"
               TargetType="{x:Type TreeView}">
            <Setter Property="Focusable"
                    Value="False" />
            <Setter Property="Background"
                    Value="Black" />
            <Setter Property="Foreground"
                    Value="#DDD" />
            <Setter Property="ScrollViewer.HorizontalScrollBarVisibility">
                <Setter.Value>
                    <Binding Path="SearchScrollBarVisibility"
                             Converter="{StaticResource BoolToScrollBarVisibilityConverter}" />
                </Setter.Value>
            </Setter>
            <Setter Property="ScrollViewer.VerticalScrollBarVisibility">
                <Setter.Value>
                    <Binding Path="SearchScrollBarVisibility"
                             Converter="{StaticResource BoolToScrollBarVisibilityConverter}" />
                </Setter.Value>
            </Setter>
            <Setter Property="Width">
                <Setter.Value>
                    <Binding Path="ActualWidth"
                             RelativeSource="{RelativeSource FindAncestor, 
                                                                     AncestorLevel=1, 
                                                                     AncestorType={x:Type ScrollViewer}}" />
                </Setter.Value>
            </Setter>
            <Setter Property="VerticalContentAlignment"
                    Value="Center" />
            <Setter Property="Template">
                <Setter.Value>
                    <ControlTemplate TargetType="{x:Type TreeView}">
                        <Border SnapsToDevicePixels="True"
                                Background="{TemplateBinding Background}"
                                BorderBrush="{TemplateBinding BorderBrush}"
                                BorderThickness="{TemplateBinding BorderThickness}">
                            <ScrollViewer Focusable="false"
                                          Background="Transparent"
                                          Padding="{TemplateBinding Padding}"
                                          CanContentScroll="false"
                                          HorizontalScrollBarVisibility="{TemplateBinding ScrollViewer.HorizontalScrollBarVisibility}"
                                          VerticalScrollBarVisibility="{TemplateBinding ScrollViewer.VerticalScrollBarVisibility}">
                                <ItemsPresenter />
                            </ScrollViewer>
                        </Border>
                    </ControlTemplate>
                </Setter.Value>
            </Setter>
        </Style>

        <Style x:Key="AddonsExpandCollapseToggleStyle"
               TargetType="{x:Type ToggleButton}">
            <Setter Property="Focusable"
                    Value="False" />
            <Setter Property="Width"
                    Value="24" />
            <Setter Property="Height"
                    Value="Auto" />
            <Setter Property="Padding"
                    Value="0" />
            <Setter Property="Margin"
                    Value="-9,0,0,0" />
            <Setter Property="VerticalAlignment"
                    Value="Center" />
            <Setter Property="Template">
                <Setter.Value>
                    <ControlTemplate TargetType="{x:Type ToggleButton}">
                        <Grid MinHeight="27"
                              MinWidth="66"
                              Name="ExpanderButtonBorder">
                            <Grid.ColumnDefinitions>
                                <ColumnDefinition Width="Auto" />
                                <ColumnDefinition Width="*" />
                            </Grid.ColumnDefinitions>

                            <Image x:Name="ExpandCollapseStateIcon"
                                   Source="/DynamoCore;component/UI/Images/collapsestate_normal.png"
                                   Width="16"
                                   Height="16"
                                   VerticalAlignment="Center" />
                            <ContentPresenter x:Name="HeaderContent"
                                              Grid.Column="1"
                                              ContentSource="Content"
                                              VerticalAlignment="Center"
                                              TextBlock.FontSize="13"
                                              TextBlock.Foreground="#989898" />
                        </Grid>
                        <ControlTemplate.Triggers>

                            <MultiDataTrigger>
                                <MultiDataTrigger.Conditions>
                                    <Condition Binding="{Binding RelativeSource={RelativeSource AncestorType=Grid}, 
                                                                 Path=IsMouseOver}"
                                               Value="True" />
                                    <Condition Binding="{Binding RelativeSource={RelativeSource Self}, 
                                                                 Path=IsChecked}"
                                               Value="False" />
                                </MultiDataTrigger.Conditions>
                                <MultiDataTrigger.Setters>
                                    <Setter Property="Source"
                                            TargetName="ExpandCollapseStateIcon"
                                            Value="/DynamoCore;component/UI/Images/collapsestate_hover.png" />
                                </MultiDataTrigger.Setters>
                            </MultiDataTrigger>

                            <MultiDataTrigger>
                                <MultiDataTrigger.Conditions>
                                    <Condition Binding="{Binding RelativeSource={RelativeSource AncestorType=Grid}, 
                                                                 Path=IsMouseOver}"
                                               Value="True" />
                                    <Condition Binding="{Binding RelativeSource={RelativeSource Self}, 
                                                                 Path=IsChecked}"
                                               Value="True" />
                                </MultiDataTrigger.Conditions>
                                <MultiDataTrigger.Setters>
                                    <Setter Property="Source"
                                            TargetName="ExpandCollapseStateIcon"
                                            Value="/DynamoCore;component/UI/Images/expandstate_hover.png" />
                                </MultiDataTrigger.Setters>
                            </MultiDataTrigger>

                            <MultiDataTrigger>
                                <MultiDataTrigger.Conditions>
                                    <Condition Binding="{Binding RelativeSource={RelativeSource AncestorType=Grid}, 
                                                                 Path=IsMouseOver}"
                                               Value="False" />
                                    <Condition Binding="{Binding RelativeSource={RelativeSource Self}, 
                                                                 Path=IsChecked}"
                                               Value="True" />
                                </MultiDataTrigger.Conditions>
                                <MultiDataTrigger.Setters>
                                    <Setter Property="Source"
                                            TargetName="ExpandCollapseStateIcon"
                                            Value="/DynamoCore;component/UI/Images/expandstate_normal.png" />
                                </MultiDataTrigger.Setters>
                            </MultiDataTrigger>

                        </ControlTemplate.Triggers>
                    </ControlTemplate>
                </Setter.Value>
            </Setter>

            <Style.Triggers>
                <DataTrigger Value="true">
                    <DataTrigger.Binding>
                        <Binding RelativeSource="{RelativeSource Self}"
                                 Path="DataContext"
                                 Converter="{StaticResource RootElementToBoolConverter}" />
                    </DataTrigger.Binding>
                    <Setter Property="Margin"
                            Value="5,0,0,0" />
                </DataTrigger>
            </Style.Triggers>
        </Style>

        <Style x:Key="AddonsTreeViewItem"
               TargetType="{x:Type TreeViewItem}"
               d:DataContext="{d:DesignInstance search:BrowserItem }">
            <Setter Property="Focusable"
                    Value="False"></Setter>
            <Setter Property="IsExpanded"
                    Value="{Binding IsExpanded, Mode=OneWay}"></Setter>
            <Setter Property="IsSelected"
                    Value="{Binding IsSelected}"></Setter>
            <Setter Property="Visibility">
                <Setter.Value>
                    <Binding Path="Visibility"
                             Converter="{StaticResource BoolToVisibilityConverter}"
                             ConverterParameter="Collapse" />
                </Setter.Value>
            </Setter>
            <Setter Property="Template">
                <Setter.Value>
                    <ControlTemplate TargetType="{x:Type TreeViewItem}">
                        <Button Command="{Binding ToggleIsExpanded}">
                            <Button.Focusable>False</Button.Focusable>
                            <Button.Template>
                                <ControlTemplate TargetType="Button">
                                    <ContentPresenter />
                                </ControlTemplate>
                            </Button.Template>

                            <Border Name="ContainerLight">
                                <Grid>
                                    <Grid.RowDefinitions>
                                        <RowDefinition Height="Auto" />
                                        <RowDefinition Height="*" />
                                    </Grid.RowDefinitions>

                                    <Border Name="ToggleButtonAndNodeName"
                                            Grid.Row="0">
                                        <Grid>
                                            <Grid.ColumnDefinitions>
                                                <ColumnDefinition Width="Auto" />
                                                <ColumnDefinition Width="Auto" />
                                                <ColumnDefinition Width="*" />
                                            </Grid.ColumnDefinitions>

                                            <Grid.RowDefinitions>
                                                <RowDefinition Height="Auto" />
                                                <RowDefinition Height="*" />
                                            </Grid.RowDefinitions>

                                            <ToggleButton Grid.Row="0"
                                                          x:Name="Expander"
                                                          Background="Transparent"
                                                          IsHitTestVisible="False"
                                                          Style="{StaticResource AddonsExpandCollapseToggleStyle}"
                                                          ClickMode="Press"
                                                          IsChecked="{Binding IsExpanded, Mode=OneWay}">
                                            </ToggleButton>
                                            <Border Name="NodeName"
                                                    Grid.Column="1"
                                                    Grid.ColumnSpan="2"
                                                    VerticalAlignment="Center"
                                                    BorderThickness="{TemplateBinding BorderThickness}"
                                                    Padding="{TemplateBinding Padding}">
                                                <ContentPresenter Grid.Row="0"
                                                                  Grid.Column="1"
                                                                  Grid.ColumnSpan="2"
                                                                  ContentSource="Header" />
                                            </Border>
                                        </Grid>

                                        <Border.Style>
                                            <Style TargetType="{x:Type Border}">
                                                <Setter Property="Background"
                                                        Value="#353535" />
                                                <Style.Triggers>
                                                    <DataTrigger Value="true">
                                                        <DataTrigger.Binding>
                                                            <Binding RelativeSource="{RelativeSource Self}"
                                                                     Path="DataContext"
                                                                     Converter="{StaticResource RootElementToBoolConverter}" />
                                                        </DataTrigger.Binding>
                                                        <Setter Property="BorderThickness"
                                                                Value="0,0,0,1" />
                                                        <Setter Property="Background"
                                                                Value="#282828" />
                                                    </DataTrigger>
                                                    <MultiDataTrigger>
                                                        <MultiDataTrigger.Conditions>
                                                            <Condition Binding="{Binding RelativeSource={RelativeSource Self},
                                                                                     Path=IsMouseOver}"
                                                                       Value="true" />
                                                            <Condition Binding="{Binding RelativeSource={RelativeSource Self},
                                                                                     Path=DataContext,
                                                                                     Converter={StaticResource RootElementToBoolConverter}}"
                                                                       Value="true" />
                                                        </MultiDataTrigger.Conditions>
                                                        <MultiDataTrigger.Setters>
                                                            <Setter Property="Background"
                                                                    Value="#222222" />
                                                        </MultiDataTrigger.Setters>
                                                    </MultiDataTrigger>
                                                    <MultiDataTrigger>
                                                        <MultiDataTrigger.Conditions>
                                                            <Condition Binding="{Binding RelativeSource={RelativeSource Self},
                                                                                     Path=IsMouseOver}"
                                                                       Value="true" />
                                                            <Condition Binding="{Binding RelativeSource={RelativeSource Self},
                                                                                     Path=DataContext,
                                                                                     Converter={StaticResource ElementTypeToBoolConverter}}"
                                                                       Value="false" />
                                                        </MultiDataTrigger.Conditions>
                                                        <MultiDataTrigger.Setters>
                                                            <Setter Property="Background"
                                                                    Value="#595959" />
                                                        </MultiDataTrigger.Setters>
                                                    </MultiDataTrigger>
                                                </Style.Triggers>
                                            </Style>
                                        </Border.Style>
                                    </Border>

                                    <ItemsPresenter x:Name="ItemsHost"
                                                    Grid.Column="0"
                                                    Grid.ColumnSpan="1"
                                                    Grid.Row="1" />
                                </Grid>
                                <Border.Style>
                                    <Style TargetType="{x:Type Border}">
                                        <Setter Property="BorderThickness"
                                                Value="1,0,0,0" />
                                        <Setter Property="Padding"
                                                Value="35,0,0,5" />
                                        <Setter Property="BorderBrush">
                                            <Setter.Value>
                                                <VisualBrush>
                                                    <VisualBrush.Visual>
                                                        <Path Data="M 0,0 L 0,30"
                                                              StrokeDashArray="3 4"
                                                              Stroke="#494949"
                                                              StrokeThickness="1">
                                                        </Path>
                                                    </VisualBrush.Visual>
                                                </VisualBrush>
                                            </Setter.Value>
                                        </Setter>
                                        <Style.Triggers>
                                            <DataTrigger Value="true">
                                                <DataTrigger.Binding>
                                                    <Binding RelativeSource="{RelativeSource Self}"
                                                             Path="DataContext"
                                                             Converter="{StaticResource HasParentRootElement}" />
                                                </DataTrigger.Binding>
                                                <Setter Property="BorderThickness"
                                                        Value="0,0,0,0" />
                                            </DataTrigger>
                                            <DataTrigger Value="true">
                                                <DataTrigger.Binding>
                                                    <Binding RelativeSource="{RelativeSource Self}"
                                                             Path="DataContext"
                                                             Converter="{StaticResource RootElementToBoolConverter}" />
                                                </DataTrigger.Binding>
                                                <Setter Property="Padding"
                                                        Value="0,0,0,0" />
                                            </DataTrigger>
                                            <DataTrigger Value="false">
                                                <DataTrigger.Binding>
                                                    <Binding RelativeSource="{RelativeSource Self}"
                                                             Path="DataContext"
                                                             Converter="{StaticResource ElementTypeToBoolConverter}" />
                                                </DataTrigger.Binding>
                                                <Setter Property="Padding"
                                                        Value="0,0,0,0" />
                                            </DataTrigger>
                                        </Style.Triggers>
                                    </Style>
                                </Border.Style>
                            </Border>
                        </Button>

                        <ControlTemplate.Triggers>
                            <Trigger Property="IsExpanded"
                                     Value="false">
                                <Setter Property="Visibility"
                                        TargetName="ItemsHost"
                                        Value="Collapsed" />
                            </Trigger>

                            <Trigger Property="HasItems"
                                     Value="false">
                                <Setter Property="Visibility"
                                        TargetName="Expander"
                                        Value="Collapsed" />
                                <Setter Property="Margin"
                                        TargetName="NodeName"
                                        Value="15,0,0,0" />
                            </Trigger>
                        </ControlTemplate.Triggers>
                    </ControlTemplate>
                </Setter.Value>
            </Setter>
            <Style.Triggers>
                <DataTrigger Binding="{Binding Converter={StaticResource BrowserItemToBooleanConverter}}"
                             Value="True">
                    <Setter Property="ToolTip">
                        <Setter.Value>
                            <uicontrols:DynamoToolTip AttachmentSide="Right"
                                                      Style="{DynamicResource ResourceKey=SLightToolTip}">
                                <Grid>
                                    <TextBlock TextWrapping="Wrap"
                                               MaxWidth="320"
                                               Text="{Binding Path=Description}"></TextBlock>
                                </Grid>
                            </uicontrols:DynamoToolTip>
                        </Setter.Value>
                    </Setter>
                </DataTrigger>
            </Style.Triggers>
        </Style>

        <Style x:Key="AddonsContextMenu"
               TargetType="{x:Type ContextMenu}">
            <Setter Property="OverridesDefaultStyle"
                    Value="True" />
            <Setter Property="HasDropShadow"
                    Value="False" />
            <Setter Property="Template">
                <Setter.Value>
                    <ControlTemplate TargetType="{x:Type ContextMenu}">
                        <Border x:Name="Border"
                                Background="#414141"
                                Padding="1,5,1,5">
                            <StackPanel IsItemsHost="True"
                                        KeyboardNavigation.DirectionalNavigation="Cycle" />
                        </Border>
                    </ControlTemplate>
                </Setter.Value>
            </Setter>
        </Style>

        <Style x:Key="{x:Static MenuItem.SeparatorStyleKey}"
               TargetType="Separator">
            <Setter Property="Height"
                    Value="1" />
            <Setter Property="Margin"
                    Value="10,2,10,2" />
            <Setter Property="Template">
                <Setter.Value>
                    <ControlTemplate TargetType="Separator">
                        <Border BorderBrush="#494949"
                                BorderThickness="1" />
                    </ControlTemplate>
                </Setter.Value>
            </Setter>
        </Style>

        <Style TargetType="{x:Type MenuItem}">
            <Style.Resources>
                <SolidColorBrush x:Key="{x:Static SystemColors.HighlightBrushKey}"
                                 Color="#00000000" />
                <SolidColorBrush x:Key="{x:Static SystemColors.HighlightTextBrushKey}"
                                 Color="#00000000" />
            </Style.Resources>
            <Setter Property="OverridesDefaultStyle"
                    Value="True" />
            <Setter Property="Foreground"
                    Value="#989898" />
            <Setter Property="Template">
                <Setter.Value>
                    <ControlTemplate TargetType="{x:Type MenuItem}">
                        <Border x:Name="Border"
                                MinWidth="150">
                            <ContentPresenter Margin="15,5,5,5"
                                              ContentSource="Header"
                                              RecognizesAccessKey="True" />
                            <Border.Style>
                                <Style TargetType="{x:Type Border}">
                                    <Style.Triggers>
                                        <Trigger Property="IsMouseOver"
                                                 Value="True">
                                            <Setter Property="Background"
                                                    Value="#343434" />
                                        </Trigger>
                                    </Style.Triggers>
                                </Style>
                            </Border.Style>
                        </Border>
                    </ControlTemplate>
                </Setter.Value>
            </Setter>
        </Style>

        <!--EndRegion-->

        <!-- Region DataTemplates -->

        <HierarchicalDataTemplate DataType="{x:Type search:BrowserRootElement}"
                                  ItemsSource="{Binding Path=Items}">
            <Border Height="30">
                <Border.ContextMenu>
                    <ContextMenu Style="{StaticResource AddonsContextMenu}">
                        <MenuItem Header="Remove" />
                        <MenuItem Header="Move" />
                        <Separator />
                        <MenuItem Header="Locate in Disk.." />
                    </ContextMenu>
                </Border.ContextMenu>
                <TextBlock Foreground="#989898"
                           FontSize="13"
                           Text="{Binding Path=Name}"
                           VerticalAlignment="Center" />
            </Border>
        </HierarchicalDataTemplate>

        <HierarchicalDataTemplate DataType="{x:Type search:BrowserInternalElement}"
                                  ItemsSource="{Binding Path=Items}">
            <Border Height="30">
                <TextBlock Foreground="#DDD"
                           FontSize="13"
                           Text="{Binding Path=Name}"
                           VerticalAlignment="Center" />
            </Border>
        </HierarchicalDataTemplate>

        <HierarchicalDataTemplate DataType="{x:Type searchElements:NodeSearchElement}">
            <StackPanel Orientation="Horizontal">
                <Image Source="/DynamoCore;component/UI/Images/CustomNode/customNode.png" />
                <Border Height="30">
                    <TextBlock Foreground="#DDD"
                               FontSize="13"
                               Text="{Binding Path=Name}"
                               VerticalAlignment="Center" />
                </Border>
            </StackPanel>
        </HierarchicalDataTemplate>

        <HierarchicalDataTemplate DataType="{x:Type searchElements:CustomNodeSearchElement}">
            <StackPanel Orientation="Horizontal">
                <Image Source="/DynamoCore;component/UI/Images/CustomNode/customNode.png" />
                <Border Height="30">
                    <TextBlock Foreground="#DDD"
                               FontSize="13"
                               Text="{Binding Path=Name}"
                               VerticalAlignment="Center" />
                </Border>
            </StackPanel>
        </HierarchicalDataTemplate>

        <!--EndRegion-->

    </UserControl.Resources>
    <StackPanel>
        <Border Background="#353535"
                Height="27">
            <TextBlock Text="Add-ons"
                       VerticalAlignment="Center"
                       FontSize="13"
                       Foreground="#989898"
                       Margin="16,0,0,0" />
        </Border>
        <TreeView ItemsSource="{Binding Model.AddonRootCategories}"
                  Style="{StaticResource AddonsTreeView}"
                  BorderThickness="0"
                  VirtualizingStackPanel.IsVirtualizing="True"
                  VirtualizingStackPanel.VirtualizationMode="Recycling"
                  ItemContainerStyle="{StaticResource AddonsTreeViewItem}">
            <TreeView.Template>
                <ControlTemplate>
                    <ItemsPresenter />
                </ControlTemplate>
            </TreeView.Template>
        </TreeView>
    </StackPanel>
</UserControl><|MERGE_RESOLUTION|>--- conflicted
+++ resolved
@@ -19,84 +19,8 @@
         <controls:BrowserItemToBooleanConverter x:Key="BrowserItemToBooleanConverter" />
         <controls:RootElementToBoolConverter x:Key="RootElementToBoolConverter" />
         <controls:HasParentRootElement x:Key="HasParentRootElement" />
-<<<<<<< HEAD
         <controls:ElementTypeToBoolConverter x:Key="ElementTypeToBoolConverter" />
-
-        <!-- Region DataTemplates -->
-
-        <HierarchicalDataTemplate DataType="{x:Type search:BrowserRootElement}"
-                                  ItemsSource="{Binding Path=Items}">
-            <Border Height="30">
-                <TextBlock Foreground="#989898"
-                           FontSize="13"
-                           Text="{Binding Path=Name}"
-                           VerticalAlignment="Center">
-                    <TextBlock.Style>
-                        <Style>
-                            <Style.Triggers>
-                                <DataTrigger Value="True">
-                                    <DataTrigger.Binding>
-                                        <Binding Path="IsExpanded"
-                                                 RelativeSource="{RelativeSource FindAncestor, 
-                                                                                 AncestorType={x:Type TreeViewItem}}" />
-                                    </DataTrigger.Binding>
-                                    <Setter Property="TextBlock.FontWeight"
-                                            Value="SemiBold" />
-                                </DataTrigger>
-                            </Style.Triggers>
-                        </Style>
-                    </TextBlock.Style>
-                </TextBlock>
-            </Border>
-        </HierarchicalDataTemplate>
-
-        <HierarchicalDataTemplate DataType="{x:Type search:BrowserInternalElement}"
-                                  ItemsSource="{Binding Path=Items}">
-            <Border Height="30">
-                <TextBlock Foreground="#989898"
-                           FontSize="13"
-                           Text="{Binding Path=Name}"
-                           VerticalAlignment="Center">
-                    <TextBlock.Style>
-                        <Style>
-                            <Style.Triggers>
-                                <DataTrigger Value="True">
-                                    <DataTrigger.Binding>
-                                        <Binding Path="IsExpanded"
-                                                 RelativeSource="{RelativeSource FindAncestor, 
-                                                                                 AncestorType={x:Type TreeViewItem}}" />
-                                    </DataTrigger.Binding>
-                                    <Setter Property="TextBlock.FontWeight"
-                                            Value="SemiBold" />
-                                </DataTrigger>
-                            </Style.Triggers>
-                        </Style>
-                    </TextBlock.Style>
-                </TextBlock>
-            </Border>
-        </HierarchicalDataTemplate>
-
-        <HierarchicalDataTemplate DataType="{x:Type searchElements:NodeSearchElement}">
-            <StackPanel Orientation="Horizontal"
-                        Height="40">
-                <StackPanel.Width>
-                    <Binding Path="ActualWidth"
-                             RelativeSource="{RelativeSource FindAncestor, AncestorType=TreeView}" />
-                </StackPanel.Width>
-                <Image Source="/DynamoCore;component/UI/Images/CustomNode/customNode.png"
-                       Margin="30,0,0,0"
-                       Width="30"
-                       Height="30" />
-                <TextBlock Foreground="#DDD"
-                           FontSize="13"
-                           Text="{Binding Path=Name}"
-                           VerticalAlignment="Center" />
-            </StackPanel>
-        </HierarchicalDataTemplate>
-
-=======
         
->>>>>>> b47c73af
         <!--EndRegion-->
 
         <!-- Region Styles -->
@@ -565,41 +489,67 @@
                 <TextBlock Foreground="#989898"
                            FontSize="13"
                            Text="{Binding Path=Name}"
-                           VerticalAlignment="Center" />
+                           VerticalAlignment="Center">
+                    <TextBlock.Style>
+                        <Style>
+                            <Style.Triggers>
+                                <DataTrigger Value="True">
+                                    <DataTrigger.Binding>
+                                        <Binding Path="IsExpanded"
+                                                 RelativeSource="{RelativeSource FindAncestor, 
+                                                                                 AncestorType={x:Type TreeViewItem}}" />
+                                    </DataTrigger.Binding>
+                                    <Setter Property="TextBlock.FontWeight"
+                                            Value="SemiBold" />
+                                </DataTrigger>
+                            </Style.Triggers>
+                        </Style>
+                    </TextBlock.Style>
+                </TextBlock>
             </Border>
         </HierarchicalDataTemplate>
 
         <HierarchicalDataTemplate DataType="{x:Type search:BrowserInternalElement}"
                                   ItemsSource="{Binding Path=Items}">
             <Border Height="30">
+                <TextBlock Foreground="#989898"
+                           FontSize="13"
+                           Text="{Binding Path=Name}"
+                           VerticalAlignment="Center">
+                    <TextBlock.Style>
+                        <Style>
+                            <Style.Triggers>
+                                <DataTrigger Value="True">
+                                    <DataTrigger.Binding>
+                                        <Binding Path="IsExpanded"
+                                                 RelativeSource="{RelativeSource FindAncestor, 
+                                                                                 AncestorType={x:Type TreeViewItem}}" />
+                                    </DataTrigger.Binding>
+                                    <Setter Property="TextBlock.FontWeight"
+                                            Value="SemiBold" />
+                                </DataTrigger>
+                            </Style.Triggers>
+                        </Style>
+                    </TextBlock.Style>
+                </TextBlock>
+            </Border>
+        </HierarchicalDataTemplate>
+
+        <HierarchicalDataTemplate DataType="{x:Type searchElements:NodeSearchElement}">
+            <StackPanel Orientation="Horizontal"
+                        Height="40">
+                <StackPanel.Width>
+                    <Binding Path="ActualWidth"
+                             RelativeSource="{RelativeSource FindAncestor, AncestorType=TreeView}" />
+                </StackPanel.Width>
+                <Image Source="/DynamoCore;component/UI/Images/CustomNode/customNode.png"
+                       Margin="30,0,0,0"
+                       Width="30"
+                       Height="30" />
                 <TextBlock Foreground="#DDD"
                            FontSize="13"
                            Text="{Binding Path=Name}"
                            VerticalAlignment="Center" />
-            </Border>
-        </HierarchicalDataTemplate>
-
-        <HierarchicalDataTemplate DataType="{x:Type searchElements:NodeSearchElement}">
-            <StackPanel Orientation="Horizontal">
-                <Image Source="/DynamoCore;component/UI/Images/CustomNode/customNode.png" />
-                <Border Height="30">
-                    <TextBlock Foreground="#DDD"
-                               FontSize="13"
-                               Text="{Binding Path=Name}"
-                               VerticalAlignment="Center" />
-                </Border>
-            </StackPanel>
-        </HierarchicalDataTemplate>
-
-        <HierarchicalDataTemplate DataType="{x:Type searchElements:CustomNodeSearchElement}">
-            <StackPanel Orientation="Horizontal">
-                <Image Source="/DynamoCore;component/UI/Images/CustomNode/customNode.png" />
-                <Border Height="30">
-                    <TextBlock Foreground="#DDD"
-                               FontSize="13"
-                               Text="{Binding Path=Name}"
-                               VerticalAlignment="Center" />
-                </Border>
             </StackPanel>
         </HierarchicalDataTemplate>
 
