﻿using System;
using System.Collections.Generic;
using System.Drawing;
using System.IO;
using System.Windows;
using System.Windows.Controls;
using System.Windows.Data;
using System.Windows.Forms;
using System.Windows.Interop;
using System.Windows.Media;
using System.Windows.Media.Imaging;
using Dynamo.Controls;
using Dynamo.Core;
using Dynamo.Models;
using Dynamo.UI;
using Dynamo.UI.Prompts;
using Dynamo.Utilities;
using Dynamo.ViewModels;
using Dynamo.Nodes;
using Microsoft.FSharp.Collections;
using Binding = System.Windows.Data.Binding;
using Color = System.Windows.Media.Color;
using ComboBox = System.Windows.Controls.ComboBox;
using DialogResult = System.Windows.Forms.DialogResult;
using FolderBrowserDialog = System.Windows.Forms.FolderBrowserDialog;
using HorizontalAlignment = System.Windows.HorizontalAlignment;
using TextBox = System.Windows.Controls.TextBox;
using TreeView = System.Windows.Controls.TreeView;

namespace Dynamo.Nodes
{
    public abstract partial class VariableInput : NodeWithOneOutput
    {
        public override void SetupCustomUIElements(object ui)
        {
            var nodeUI = ui as dynNodeView;

            System.Windows.Controls.Button addButton = new dynNodeButton();
            addButton.Content = "+";
            addButton.Width = 20;
            //addButton.Height = 20;
            addButton.HorizontalAlignment = System.Windows.HorizontalAlignment.Center;
            addButton.VerticalAlignment = System.Windows.VerticalAlignment.Center;

            System.Windows.Controls.Button subButton = new dynNodeButton();
            subButton.Content = "-";
            subButton.Width = 20;
            //subButton.Height = 20;
            subButton.HorizontalAlignment = System.Windows.HorizontalAlignment.Center;
            subButton.VerticalAlignment = System.Windows.VerticalAlignment.Top;

            var wp = new WrapPanel
            {
                VerticalAlignment = VerticalAlignment.Top,
                HorizontalAlignment = HorizontalAlignment.Center
            };
            wp.Children.Add(addButton);
            wp.Children.Add(subButton);

            nodeUI.inputGrid.Children.Add(wp);

            //nodeUI.inputGrid.ColumnDefinitions.Add(new ColumnDefinition());
            //nodeUI.inputGrid.ColumnDefinitions.Add(new ColumnDefinition());

            //nodeUI.inputGrid.Children.Add(addButton);
            //System.Windows.Controls.Grid.SetColumn(addButton, 0);

            //nodeUI.inputGrid.Children.Add(subButton);
            //System.Windows.Controls.Grid.SetColumn(subButton, 1);

            addButton.Click += delegate 
            {
                this.WorkSpace.RecordModelForModification(this);
                AddInput(); 
                RegisterAllPorts(); 
            };
            subButton.Click += delegate 
            {
                RecordModels();
                RemoveInput(); 
                RegisterAllPorts(); 
            };
        }

        private void RecordModels()
        {
            var connectors = InPorts[InPorts.Count - 1].Connectors;
            if (connectors.Count != 0)
            {
                if (connectors.Count != 1)
                {
                    throw new InvalidOperationException(
                        "There should be only one connection to an input port");
                }
                Dictionary<ModelBase, UndoRedoRecorder.UserAction> models;
                models = new Dictionary<ModelBase, UndoRedoRecorder.UserAction>();
                models.Add(connectors[0], UndoRedoRecorder.UserAction.Deletion);
                models.Add(this, UndoRedoRecorder.UserAction.Modification);
                this.WorkSpace.RecordModelsForUndo(models);
            }
            else
                this.WorkSpace.RecordModelForModification(this);
        }

    }

    public partial class VariableInputAndOutput : NodeModel
    {
        public override void SetupCustomUIElements(object ui)
        {
            var nodeUI = ui as dynNodeView;

            System.Windows.Controls.Button addButton = new dynNodeButton();
            addButton.Content = "+";
            addButton.Width = 20;
            addButton.HorizontalAlignment = System.Windows.HorizontalAlignment.Center;
            addButton.VerticalAlignment = System.Windows.VerticalAlignment.Center;

            System.Windows.Controls.Button subButton = new dynNodeButton();
            subButton.Content = "-";
            subButton.Width = 20;
            subButton.HorizontalAlignment = System.Windows.HorizontalAlignment.Center;
            subButton.VerticalAlignment = System.Windows.VerticalAlignment.Top;

            var wp = new WrapPanel
            {
                VerticalAlignment = VerticalAlignment.Top,
                HorizontalAlignment = HorizontalAlignment.Center
            };
            wp.Children.Add(addButton);
            wp.Children.Add(subButton);

            nodeUI.inputGrid.Children.Add(wp);

            addButton.Click += delegate
            {
                this.WorkSpace.RecordModelForModification(this);
                AddInput();
                RegisterAllPorts();
            };
            subButton.Click += delegate
            {
                RecordModels();
                RemoveInput();
                RegisterAllPorts();
            };
        }

        private void RecordModels()
        {
            var connectors = InPorts[InPorts.Count - 1].Connectors;
            if (connectors.Count != 0)
            {
                if (connectors.Count != 1)
                {
                    throw new InvalidOperationException(
                        "There should be only one connection to an input port");
                }
                Dictionary<ModelBase, UndoRedoRecorder.UserAction> models;
                models = new Dictionary<ModelBase, UndoRedoRecorder.UserAction>();
                models.Add(connectors[0], UndoRedoRecorder.UserAction.Deletion);
                models.Add(this, UndoRedoRecorder.UserAction.Modification);
                this.WorkSpace.RecordModelsForUndo(models);
            }
            else
                this.WorkSpace.RecordModelForModification(this);
        }
    }

    public partial class Sublists : BasicInteractive<string>
    {

        public override void SetupCustomUIElements(object ui)
        {
            var nodeUI = ui as dynNodeView;

            //add a text box to the input grid of the control
            var tb = new DynamoTextBox
            {
                Background = new SolidColorBrush(System.Windows.Media.Color.FromArgb(0x88, 0xFF, 0xFF, 0xFF))
            };

            tb.OnChangeCommitted += processTextForNewInputs;

            tb.HorizontalAlignment = HorizontalAlignment.Stretch;
            tb.VerticalAlignment = VerticalAlignment.Top;

            nodeUI.inputGrid.Children.Add(tb);
            Grid.SetColumn(tb, 0);
            Grid.SetRow(tb, 0);

            tb.DataContext = this;
            tb.BindToProperty(new System.Windows.Data.Binding("Value")
            {
                Mode = BindingMode.TwoWay,
                //Converter = new StringDisplay(),
                Source = this,
                UpdateSourceTrigger = UpdateSourceTrigger.Explicit
            });
        }

    }

    public partial class Breakpoint : NodeWithOneOutput
    {
        //System.Windows.Controls.Button button;

        public override void SetupCustomUIElements(object ui)
        {
            var nodeUI = ui as dynNodeView;

            //add a text box to the input grid of the control
            var button = new dynNodeButton();
            button.HorizontalAlignment = System.Windows.HorizontalAlignment.Stretch;
            button.VerticalAlignment = System.Windows.VerticalAlignment.Top;
            //inputGrid.RowDefinitions.Add(new RowDefinition());
            nodeUI.inputGrid.Children.Add(button);
            System.Windows.Controls.Grid.SetColumn(button, 0);
            System.Windows.Controls.Grid.SetRow(button, 0);
            button.Content = "Continue";

            Enabled = false;

            button.Click += button_Click;

            var bindingVal = new System.Windows.Data.Binding("Enabled")
            {
                Mode = BindingMode.TwoWay,
                NotifyOnValidationError = false,
                Source = this
            };
            button.SetBinding(UIElement.IsEnabledProperty, bindingVal);
        }

        void button_Click(object sender, RoutedEventArgs e)
        {
            Deselect();
            Enabled = false;
        }

    }

    public abstract partial class BasicInteractive<T> : NodeWithOneOutput
    {
        public override void SetupCustomUIElements(object ui)
        {
            var nodeUI = ui as dynNodeView;

            //add an edit window option to the 
            //main context window
            var editWindowItem = new System.Windows.Controls.MenuItem
            {
                Header = "Edit...",
                IsCheckable = false
            };

            nodeUI.MainContextMenu.Items.Add(editWindowItem);

            editWindowItem.Click += editWindowItem_Click;
        }

        public virtual void editWindowItem_Click(object sender, RoutedEventArgs e)
        {
            //override in child classes
        }

    }

    public partial class DoubleInput : NodeWithOneOutput
    {
        public override void SetupCustomUIElements(object ui)
        {
            var nodeUI = ui as dynNodeView;

            //add a text box to the input grid of the control
            var tb = new DynamoTextBox(Value ?? "0.0")
            {
                HorizontalAlignment = HorizontalAlignment.Stretch,
                VerticalAlignment = VerticalAlignment.Top,
                Background = new SolidColorBrush(System.Windows.Media.Color.FromArgb(0x88, 0xFF, 0xFF, 0xFF))
            };

            nodeUI.inputGrid.Children.Add(tb);
            Grid.SetColumn(tb, 0);
            Grid.SetRow(tb, 0);

            tb.DataContext = this;
            tb.BindToProperty(new System.Windows.Data.Binding("Value")
            {
                Mode = BindingMode.TwoWay,
                Converter = new DoubleInputDisplay(),
                NotifyOnValidationError = false,
                Source = this,
                UpdateSourceTrigger = UpdateSourceTrigger.Explicit
            });
        }

    }

    //public partial class AngleInput : DoubleInput
    //{

    //    public override void SetupCustomUIElements(object ui)
    //    {
    //        var nodeUI = ui as dynNodeView;

    //        //add a text box to the input grid of the control
    //        var tb = new dynTextBox();
    //        tb.HorizontalAlignment = System.Windows.HorizontalAlignment.Stretch;
    //        tb.VerticalAlignment = System.Windows.VerticalAlignment.Top;
    //        nodeUI.inputGrid.Children.Add(tb);
    //        System.Windows.Controls.Grid.SetColumn(tb, 0);
    //        System.Windows.Controls.Grid.SetRow(tb, 0);
    //        tb.Background = new SolidColorBrush(System.Windows.Media.Color.FromArgb(0x88, 0xFF, 0xFF, 0xFF));

    //        tb.DataContext = this;
    //        var bindingVal = new System.Windows.Data.Binding("Value")
    //        {
    //            Mode = BindingMode.TwoWay,
    //            Converter = new RadianToDegreesConverter(),
    //            NotifyOnValidationError = false,
    //            Source = this,
    //            UpdateSourceTrigger = UpdateSourceTrigger.Explicit
    //        };
    //        tb.SetBinding(TextBox.TextProperty, bindingVal);
    //    }

    //}

    public partial class DoubleSliderInput : Double
    {
        public override void SetupCustomUIElements(object ui)
        {
            var nodeUI = ui as dynNodeView;

            //add a slider control to the input grid of the control
            var tb_slider = new DynamoSlider(this);
            tb_slider.HorizontalAlignment = System.Windows.HorizontalAlignment.Stretch;
            tb_slider.VerticalAlignment = System.Windows.VerticalAlignment.Center;

            tb_slider.MinWidth = 150;

            tb_slider.TickPlacement = System.Windows.Controls.Primitives.TickPlacement.None;

            tb_slider.PreviewMouseUp += delegate
            {
                dynSettings.ReturnFocusToSearch();
            };

            var mintb = new DynamoTextBox();
            mintb.Width = double.NaN;

            mintb.Background = new SolidColorBrush(System.Windows.Media.Color.FromArgb(0x88, 0xFF, 0xFF, 0xFF));

            // input value textbox
            var valtb = new DynamoTextBox();
            valtb.Width = double.NaN;
            valtb.Margin = new Thickness(0, 0, 10, 0);

            var maxtb = new DynamoTextBox();
            maxtb.Width = double.NaN;

            maxtb.Background = new SolidColorBrush(System.Windows.Media.Color.FromArgb(0x88, 0xFF, 0xFF, 0xFF));

            var sliderGrid = new Grid();
            sliderGrid.ColumnDefinitions.Add(new ColumnDefinition { Width = new GridLength(1, GridUnitType.Auto) });
            sliderGrid.ColumnDefinitions.Add(new ColumnDefinition { Width = new GridLength(1, GridUnitType.Auto) });
            sliderGrid.ColumnDefinitions.Add(new ColumnDefinition { Width = new GridLength(1, GridUnitType.Star) });
            sliderGrid.ColumnDefinitions.Add(new ColumnDefinition { Width = new GridLength(1, GridUnitType.Auto) });

            sliderGrid.Children.Add(valtb);
            sliderGrid.Children.Add(mintb);
            sliderGrid.Children.Add(tb_slider);
            sliderGrid.Children.Add(maxtb);

            Grid.SetColumn(valtb, 0);
            Grid.SetColumn(mintb, 1);
            Grid.SetColumn(tb_slider, 2);
            Grid.SetColumn(maxtb, 3);
            nodeUI.inputGrid.Children.Add(sliderGrid);

            maxtb.DataContext = this;
            tb_slider.DataContext = this;
            mintb.DataContext = this;
            valtb.DataContext = this;

            // value input
            valtb.BindToProperty(new System.Windows.Data.Binding("Value")
            {
                Mode = BindingMode.TwoWay,
                Converter = new DoubleDisplay()
            });

            // slider value 
            var sliderBinding = new System.Windows.Data.Binding("Value")
            {
                Mode = BindingMode.TwoWay,
                Source = this,
            };
            tb_slider.SetBinding(Slider.ValueProperty, sliderBinding);

            // max value
            maxtb.BindToProperty(new System.Windows.Data.Binding("Max")
            {
                Mode = BindingMode.TwoWay,
                Converter = new DoubleDisplay(),
                Source = this,
                UpdateSourceTrigger = UpdateSourceTrigger.Explicit
            });

            // max slider value
            var bindingMaxSlider = new System.Windows.Data.Binding("Max")
            {
                Mode = BindingMode.OneWay,
                Source = this,
                UpdateSourceTrigger = UpdateSourceTrigger.Explicit
            };
            tb_slider.SetBinding(Slider.MaximumProperty, bindingMaxSlider);


            // min value
            mintb.BindToProperty(new System.Windows.Data.Binding("Min")
            {
                Mode = BindingMode.TwoWay,
                Converter = new DoubleDisplay(),
                Source = this,
                UpdateSourceTrigger = UpdateSourceTrigger.Explicit
            });

            // min slider value
            var bindingMinSlider = new System.Windows.Data.Binding("Min")
            {
                Mode = BindingMode.OneWay,
                Source = this,
                UpdateSourceTrigger = UpdateSourceTrigger.Explicit
            };
            tb_slider.SetBinding(Slider.MinimumProperty, bindingMinSlider);
        }
    }

    public partial class BoolSelector : Bool
    {
        public override void SetupCustomUIElements(object ui)
        {
            var nodeUI = ui as dynNodeView;

            //add a text box to the input grid of the control
            var rbTrue = new System.Windows.Controls.RadioButton();
            var rbFalse = new System.Windows.Controls.RadioButton();
            rbTrue.VerticalAlignment = System.Windows.VerticalAlignment.Center;
            rbFalse.VerticalAlignment = System.Windows.VerticalAlignment.Center;

            //use a unique name for the button group
            //so other instances of this element don't get confused
            string groupName = Guid.NewGuid().ToString();
            rbTrue.GroupName = groupName;
            rbFalse.GroupName = groupName;

            rbTrue.Content = "1";
            rbTrue.Padding = new Thickness(5, 0, 12, 0);
            rbFalse.Content = "0";
            rbFalse.Padding = new Thickness(5, 0, 0, 0);

            var wp = new WrapPanel { HorizontalAlignment = HorizontalAlignment.Center };
            wp.Children.Add(rbTrue);
            wp.Children.Add(rbFalse);
            nodeUI.inputGrid.Children.Add(wp);

            //rbFalse.IsChecked = true;
            rbTrue.Checked += rbTrue_Checked;
            rbFalse.Checked += rbFalse_Checked;

            rbFalse.DataContext = this;
            rbTrue.DataContext = this;

            var rbTrueBinding = new System.Windows.Data.Binding("Value")
            {
                Mode = BindingMode.TwoWay,
            };
            rbTrue.SetBinding(System.Windows.Controls.RadioButton.IsCheckedProperty, rbTrueBinding);

            var rbFalseBinding = new System.Windows.Data.Binding("Value")
            {
                Mode = BindingMode.TwoWay,
                Converter = new InverseBoolDisplay()
            };
            rbFalse.SetBinding(System.Windows.Controls.RadioButton.IsCheckedProperty, rbFalseBinding);
        }

        void rbFalse_Checked(object sender, System.Windows.RoutedEventArgs e)
        {
            //Value = false;
            dynSettings.ReturnFocusToSearch();
        }

        void rbTrue_Checked(object sender, System.Windows.RoutedEventArgs e)
        {
            //Value = true;
            dynSettings.ReturnFocusToSearch();
        }
    }

    public partial class StringInput : String
    {
        public override void SetupCustomUIElements(object ui)
        {
            var nodeUI = ui as dynNodeView;

            base.SetupCustomUIElements(nodeUI);

            //add a text box to the input grid of the control
            var tb = new StringTextBox
            {
                AcceptsReturn = true,
                AcceptsTab = true,
                TextWrapping = TextWrapping.Wrap,
                MaxWidth = 200,
                VerticalAlignment = VerticalAlignment.Top
            };

            nodeUI.inputGrid.Children.Add(tb);
            System.Windows.Controls.Grid.SetColumn(tb, 0);
            System.Windows.Controls.Grid.SetRow(tb, 0);

            tb.DataContext = this;
            tb.BindToProperty(new System.Windows.Data.Binding("Value")
            {
                Mode = BindingMode.TwoWay,
                Converter = new StringDisplay(),
                Source = this,
                UpdateSourceTrigger = UpdateSourceTrigger.Explicit
            });
        }

    }

    public partial class StringFilename : BasicInteractive<string>
    {
        public override void SetupCustomUIElements(object ui)
        {
            var nodeUI = ui as dynNodeView;

            //add a button to the inputGrid on the dynElement
            var readFileButton = new dynNodeButton();

            //readFileButton.Margin = new System.Windows.Thickness(4);
            readFileButton.HorizontalAlignment = System.Windows.HorizontalAlignment.Stretch;
            readFileButton.VerticalAlignment = System.Windows.VerticalAlignment.Top;
            readFileButton.Click += readFileButton_Click;
            readFileButton.Content = "Browse...";
            readFileButton.HorizontalAlignment = System.Windows.HorizontalAlignment.Stretch;
            readFileButton.VerticalAlignment = System.Windows.VerticalAlignment.Center;

            var tb = new TextBox();
            if (string.IsNullOrEmpty(Value))
                Value = "No file selected.";

            tb.HorizontalAlignment = System.Windows.HorizontalAlignment.Stretch;
            tb.VerticalAlignment = System.Windows.VerticalAlignment.Center;
            var backgroundBrush = new SolidColorBrush(System.Windows.Media.Color.FromArgb(0, 0, 0, 0));
            tb.Background = backgroundBrush;
            tb.BorderThickness = new Thickness(0);
            tb.IsReadOnly = true;
            tb.IsReadOnlyCaretVisible = false;
            tb.TextChanged += delegate { tb.ScrollToHorizontalOffset(double.PositiveInfinity); dynSettings.ReturnFocusToSearch(); };

            StackPanel sp = new StackPanel();
            sp.Children.Add(readFileButton);
            sp.Children.Add(tb);
            nodeUI.inputGrid.Children.Add(sp);

            tb.DataContext = this;
            var bindingVal = new System.Windows.Data.Binding("Value")
            {
                Mode = BindingMode.TwoWay,
                Converter = new FilePathDisplayConverter()
            };
            tb.SetBinding(TextBox.TextProperty, bindingVal);
        }


        protected virtual void readFileButton_Click(object sender, RoutedEventArgs e)
        {
            var openDialog = new OpenFileDialog
            {
                CheckFileExists = false
            };

            if (openDialog.ShowDialog() == DialogResult.OK)
            {
                Value = openDialog.FileName;
            }
        }
 
    }

    public abstract partial class DropDrownBase : NodeWithOneOutput
    {
        public override void SetupCustomUIElements(object ui)
        {
            var nodeUI = ui as dynNodeView;

            base.SetupCustomUIElements(nodeUI);

            //add a drop down list to the window
            var combo = new ComboBox
            {
                Width = 300,
                HorizontalAlignment = System.Windows.HorizontalAlignment.Stretch,
                VerticalAlignment = System.Windows.VerticalAlignment.Center
            };
            nodeUI.inputGrid.Children.Add(combo);
            System.Windows.Controls.Grid.SetColumn(combo, 0);
            System.Windows.Controls.Grid.SetRow(combo, 0);

            combo.DropDownOpened += combo_DropDownOpened;
            combo.SelectionChanged += delegate
            {
                if (combo.SelectedIndex != -1)
                    RequiresRecalc = true;
            };

            combo.DataContext = this;
            //bind this combo box to the selected item hash

            var bindingVal = new System.Windows.Data.Binding("Items")
            {
                Mode = BindingMode.TwoWay,
                Source = this
            };
            combo.SetBinding(ComboBox.ItemsSourceProperty, bindingVal);

            //bind the selected index to the 
            var indexBinding = new System.Windows.Data.Binding("SelectedIndex")
            {
                Mode = BindingMode.TwoWay,
                Source = this
            };
            combo.SetBinding(ComboBox.SelectedIndexProperty, indexBinding);
        }

    }

    public abstract partial class Enum : NodeWithOneOutput
    {
        public override void SetupCustomUIElements(object ui)
        {
            var nodeUI = ui as dynNodeView;

            var comboBox = new ComboBox
            {
                MinWidth = 150,
                Padding = new Thickness(8),
                HorizontalAlignment = HorizontalAlignment.Stretch,
                VerticalAlignment = VerticalAlignment.Center
            };

            nodeUI.inputGrid.Children.Add(comboBox);

            Grid.SetColumn(comboBox, 0);
            Grid.SetRow(comboBox, 0);

            comboBox.ItemsSource = this.Items;
            comboBox.SelectedIndex = this.SelectedIndex;

            comboBox.SelectionChanged += delegate
            {
                if (comboBox.SelectedIndex == -1) return;
                this.RequiresRecalc = true;
                this.SelectedIndex = comboBox.SelectedIndex;
            };
        }

    }

    public partial class Formula
    {
        public override void SetupCustomUIElements(object ui)
        {
            var nodeUI = ui as dynNodeView;

            var tb = new DynamoTextBox(FormulaString)
            {
                HorizontalAlignment = HorizontalAlignment.Stretch,
                VerticalAlignment = VerticalAlignment.Top,
                Background = new SolidColorBrush(System.Windows.Media.Color.FromArgb(0x88, 0xFF, 0xFF, 0xFF))
            };

            nodeUI.inputGrid.Children.Add(tb);
            Grid.SetColumn(tb, 0);
            Grid.SetRow(tb, 0);

            tb.DataContext = this;
            tb.BindToProperty(new Binding("FormulaString")
            {
                Mode = BindingMode.TwoWay,
                NotifyOnValidationError = false,
                Source = this,
                UpdateSourceTrigger = UpdateSourceTrigger.Explicit
            });
        }
    }

<<<<<<< HEAD
    public partial class Function
    {
        public override void SetupCustomUIElements(object ui)
        {
            var nodeUI = ui as dynNodeView;

            nodeUI.MouseDoubleClick += ui_MouseDoubleClick;
        }

        void ui_MouseDoubleClick(object sender, System.Windows.Input.MouseButtonEventArgs e)
        {
            //Don't attempt to go to the workspace if the definition is
            //null. If the function is missing  
            Controller.DynamoViewModel.GoToWorkspace(_def.FunctionId);
            e.Handled = true;
        }

    }

    public partial class CodeBlockNodeModel
    {
        public override void SetupCustomUIElements(object ui)
        {
            var nodeUI = ui as dynNodeView;

            var tb = new CodeNodeTextBox(Code)
            {
                HorizontalAlignment = HorizontalAlignment.Stretch,
                VerticalAlignment = VerticalAlignment.Stretch,
                Background = new SolidColorBrush(System.Windows.Media.Color.FromArgb(0x88, 0xFF, 0xFF, 0xFF)),
                AcceptsReturn = true
            };


            nodeUI.inputGrid.Children.Add(tb);
            Grid.SetColumn(tb, 0);
            Grid.SetRow(tb, 0);

            tb.DataContext = this;
            tb.BindToProperty(new Binding("Code")
            {
                Mode = BindingMode.TwoWay,
                NotifyOnValidationError = false,
                Source = this,
                UpdateSourceTrigger = UpdateSourceTrigger.Explicit
            });

            if (shouldFocus)
            {
                tb.Focus();
                shouldFocus = false;
            }
        }
    }

=======
>>>>>>> 94963bfe
    public partial class Output
    {
        public override void SetupCustomUIElements(object ui)
        {
            var nodeUI = ui as dynNodeView;

            //add a text box to the input grid of the control
            DynamoTextBox tb = new DynamoTextBox(Symbol)
            {
                HorizontalAlignment = HorizontalAlignment.Stretch,
                VerticalAlignment = VerticalAlignment.Center,
                Background = new SolidColorBrush(System.Windows.Media.Color.FromArgb(0x88, 0xFF, 0xFF, 0xFF))
            };

            nodeUI.inputGrid.Children.Add(tb);
            Grid.SetColumn(tb, 0);
            Grid.SetRow(tb, 0);

            tb.DataContext = this;
            tb.BindToProperty(new Binding("Symbol")
            {
                Mode = BindingMode.TwoWay,
                UpdateSourceTrigger = UpdateSourceTrigger.Explicit
            });
        }
    }

    public partial class Symbol
    {
        public override void SetupCustomUIElements(object ui)
        {
            var nodeUI = ui as dynNodeView;

            //add a text box to the input grid of the control
            DynamoTextBox tb = new DynamoTextBox(InputSymbol)
            {
                HorizontalAlignment = HorizontalAlignment.Stretch,
                VerticalAlignment = VerticalAlignment.Center,
                Background = new SolidColorBrush(System.Windows.Media.Color.FromArgb(0x88, 0xFF, 0xFF, 0xFF))
            };

            nodeUI.inputGrid.Children.Add(tb);
            Grid.SetColumn(tb, 0);
            Grid.SetRow(tb, 0);

            tb.DataContext = this;
            tb.BindToProperty(new Binding("InputSymbol")
            {
                Mode = BindingMode.TwoWay,
                UpdateSourceTrigger = UpdateSourceTrigger.Explicit
            });
        }

    }

    public partial class Watch : NodeWithOneOutput
    {
        public override void SetupCustomUIElements(object ui)
        {
            var nodeUI = ui as dynNodeView;

            watchTree = new WatchTree();

            nodeUI.grid.Children.Add(watchTree);
            watchTree.SetValue(Grid.RowProperty, 2);
            watchTree.SetValue(Grid.ColumnSpanProperty, 3);
            watchTree.Margin = new Thickness(5, 0, 5, 5);

            if (Root == null)
                Root = new WatchNode();
            watchTree.DataContext = Root;

            this.RequestBindingUnhook += delegate
            {
                BindingOperations.ClearAllBindings(watchTree.treeView1);
            };

            this.RequestBindingRehook += delegate
            {
                var sourceBinding = new Binding("Children")
                {
                    Mode = BindingMode.TwoWay,
                    Source = Root,
                };
                watchTree.treeView1.SetBinding(ItemsControl.ItemsSourceProperty, sourceBinding);
            };

        }

    }

    public partial class StringDirectory : StringFilename
    {
        protected override void readFileButton_Click(object sender, RoutedEventArgs e)
        {
            var openDialog = new FolderBrowserDialog
            {
                ShowNewFolderButton = true
            };

            if (openDialog.ShowDialog() == DialogResult.OK)
            {
                Value = openDialog.SelectedPath;
            }
        }
    }

    public abstract partial class String : BasicInteractive<string>
    {
        public override void editWindowItem_Click(object sender, RoutedEventArgs e)
        {

            var editWindow = new EditWindow {DataContext = this};

            var bindingVal = new System.Windows.Data.Binding("Value")
            {
                Mode = BindingMode.TwoWay,
                Converter = new StringDisplay(),
                NotifyOnValidationError = false,
                Source = this,
                UpdateSourceTrigger = UpdateSourceTrigger.Explicit
            };
            editWindow.editText.SetBinding(TextBox.TextProperty, bindingVal);

            if (editWindow.ShowDialog() != true)
            {
                return;
            }
        }
    }

    public class dynNodeButton : System.Windows.Controls.Button
    {
        public dynNodeButton()
            : base()
        {
            Style = (Style)SharedDictionaryManager.DynamoModernDictionary["SNodeTextButton"];

            this.Margin = new Thickness(1, 0, 1, 0);
        }
    }

    [NodeName("Read Image File")]
    [NodeCategory(BuiltinNodeCategories.IO_FILE)]
    [NodeDescription("Reads data from an image file.")]
    public class ImageFileReader : FileReaderBase
    {
        System.Windows.Controls.Image image1;

        public ImageFileReader()
        {
            InPortData.Add(new PortData("numX", "Number of samples in the X direction.", typeof(object)));
            InPortData.Add(new PortData("numY", "Number of samples in the Y direction.", typeof(object)));
            OutPortData.Add(new PortData("contents", "File contents", typeof(FScheme.Value.List)));
            RegisterAllPorts();
        }

        public override FScheme.Value Evaluate(FSharpList<FScheme.Value> args)
        {
            storedPath = ((FScheme.Value.String)args[0]).Item;
            double xDiv = ((FScheme.Value.Number)args[1]).Item;
            double yDiv = ((FScheme.Value.Number)args[2]).Item;

            FSharpList<FScheme.Value> result = FSharpList<FScheme.Value>.Empty;
            if (File.Exists(storedPath))
            {
                try
                {
                    using (var bmp = new Bitmap(storedPath))
                    {
                        DispatchOnUIThread(delegate
                        {
                            // how to convert a bitmap to an imagesource http://blog.laranjee.com/how-to-convert-winforms-bitmap-to-wpf-imagesource/ 
                            // TODO - watch out for memory leaks using system.drawing.bitmaps in managed code, see here http://social.msdn.microsoft.com/Forums/en/csharpgeneral/thread/4e213af5-d546-4cc1-a8f0-462720e5fcde
                            // need to call Dispose manually somewhere, or perhaps use a WPF native structure instead of bitmap?

                            var hbitmap = bmp.GetHbitmap();
                            var imageSource = Imaging.CreateBitmapSourceFromHBitmap(hbitmap, IntPtr.Zero, Int32Rect.Empty, BitmapSizeOptions.FromWidthAndHeight(bmp.Width, bmp.Height));
                            image1.Source = imageSource;
                        });

                        // Do some processing
                        for (int y = 0; y < yDiv; y++)
                        {
                            for (int x = 0; x < xDiv; x++)
                            {
                                System.Drawing.Color pixelColor = bmp.GetPixel(x * (int)(bmp.Width / xDiv), y * (int)(bmp.Height / yDiv));
                                result = FSharpList<FScheme.Value>.Cons(FScheme.Value.NewContainer(pixelColor), result);
                            }
                        }
                    }
                }
                catch (Exception e)
                {
                    DynamoLogger.Instance.Log(e.ToString());
                }


                return FScheme.Value.NewList(result);
            }
            else
                return FScheme.Value.NewList(FSharpList<FScheme.Value>.Empty);
        }

        public override void SetupCustomUIElements(object ui)
        {
            var nodeUI = ui as dynNodeView;

            image1 = new System.Windows.Controls.Image
            {
                MaxWidth = 400,
                MaxHeight = 400,
                Margin = new Thickness(5),
                HorizontalAlignment = System.Windows.HorizontalAlignment.Center,
                Name = "image1",
                VerticalAlignment = System.Windows.VerticalAlignment.Center
            };

            nodeUI.grid.Children.Add(image1);
            image1.SetValue(Grid.RowProperty, 2);
            image1.SetValue(Grid.ColumnProperty, 0);
            image1.SetValue(Grid.ColumnSpanProperty, 3);
        }
    }
}<|MERGE_RESOLUTION|>--- conflicted
+++ resolved
@@ -701,26 +701,6 @@
         }
     }
 
-<<<<<<< HEAD
-    public partial class Function
-    {
-        public override void SetupCustomUIElements(object ui)
-        {
-            var nodeUI = ui as dynNodeView;
-
-            nodeUI.MouseDoubleClick += ui_MouseDoubleClick;
-        }
-
-        void ui_MouseDoubleClick(object sender, System.Windows.Input.MouseButtonEventArgs e)
-        {
-            //Don't attempt to go to the workspace if the definition is
-            //null. If the function is missing  
-            Controller.DynamoViewModel.GoToWorkspace(_def.FunctionId);
-            e.Handled = true;
-        }
-
-    }
-
     public partial class CodeBlockNodeModel
     {
         public override void SetupCustomUIElements(object ui)
@@ -757,8 +737,6 @@
         }
     }
 
-=======
->>>>>>> 94963bfe
     public partial class Output
     {
         public override void SetupCustomUIElements(object ui)
