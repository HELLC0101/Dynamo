﻿using System;
using System.Collections.Generic;
using System.ComponentModel;
using System.Drawing;
using System.Globalization;
using System.IO;
using System.Windows;
using System.Windows.Controls;
using System.Windows.Controls.Primitives;
using System.Windows.Data;
using System.Windows.Forms;
using System.Windows.Interop;
using System.Windows.Media;
using System.Windows.Media.Imaging;
using Dynamo.Controls;
using Dynamo.Core;
using Dynamo.Models;
using Dynamo.UI;
using Dynamo.UI.Prompts;
using Dynamo.Units;
using Dynamo.Utilities;
using Dynamo.ViewModels;
using Microsoft.FSharp.Collections;

using Binding = System.Windows.Data.Binding;
using ComboBox = System.Windows.Controls.ComboBox;
using DialogResult = System.Windows.Forms.DialogResult;
using FolderBrowserDialog = System.Windows.Forms.FolderBrowserDialog;
using HorizontalAlignment = System.Windows.HorizontalAlignment;
using Image = System.Windows.Controls.Image;
using MenuItem = System.Windows.Controls.MenuItem;
using RadioButton = System.Windows.Controls.RadioButton;
using TextBox = System.Windows.Controls.TextBox;
using VerticalAlignment = System.Windows.VerticalAlignment;
using DynCmd = Dynamo.ViewModels.DynamoViewModel;

namespace Dynamo.Nodes
{
    public abstract partial class Enum
    {
        public void SetupCustomUIElements(object ui)
        {
            var nodeUI = ui as dynNodeView;

            var comboBox = new ComboBox
            {
                MinWidth = 150,
                Padding = new Thickness(8),
                HorizontalAlignment = HorizontalAlignment.Stretch,
                VerticalAlignment = VerticalAlignment.Center
            };

            nodeUI.inputGrid.Children.Add(comboBox);

            Grid.SetColumn(comboBox, 0);
            Grid.SetRow(comboBox, 0);

            comboBox.ItemsSource = this.Items;
            comboBox.SelectedIndex = this.SelectedIndex;

            comboBox.SelectionChanged += delegate
            {
                if (comboBox.SelectedIndex == -1) return;
                this.RequiresRecalc = true;
                this.SelectedIndex = comboBox.SelectedIndex;
            };
        }
    }

    public abstract partial class VariableInput
    {
        public void SetupCustomUIElements(dynNodeView nodeUI)
        {
            var addButton = new DynamoNodeButton(this, "AddInPort");
            addButton.Content = "+";
            addButton.Width = 20;
            //addButton.Height = 20;

            var subButton = new DynamoNodeButton(this, "RemoveInPort");
            subButton.Content = "-";
            subButton.Width = 20;
            //subButton.Height = 20;

            var wp = new WrapPanel
            {
                VerticalAlignment = VerticalAlignment.Top,
                HorizontalAlignment = HorizontalAlignment.Center
            };
            wp.Children.Add(addButton);
            wp.Children.Add(subButton);

            nodeUI.inputGrid.Children.Add(wp);
        }

        private void RecordModels()
        {
            var connectors = InPorts[InPorts.Count - 1].Connectors;
            if (connectors.Count != 0)
            {
                if (connectors.Count != 1)
                {
                    throw new InvalidOperationException(
                        "There should be only one connection to an input port");
                }
                var models = new Dictionary<ModelBase, UndoRedoRecorder.UserAction>
                {
                    { connectors[0], UndoRedoRecorder.UserAction.Deletion },
                    { this, UndoRedoRecorder.UserAction.Modification }
                };
                WorkSpace.RecordModelsForUndo(models);
            }
            else
                WorkSpace.RecordModelForModification(this);
        }

        protected override bool HandleModelEventCore(string eventName)
        {
            if (eventName == "AddInPort")
            {
                AddInput();
                RegisterAllPorts();
                return true; // Handled here.
            }
            else if (eventName == "RemoveInPort")
            {
                // When an in-port is removed, it is possible that a connector 
                // is almost removed along with it. Both node modification and 
                // connector deletion have to be recorded as one action group.
                // But before HandleModelEventCore is called, node modification 
                // has already been recorded (in WorkspaceModel.SendModelEvent).
                // For that reason, that entry on the undo-stack needs to be 
                // popped (the node modification will be recorded here instead).
                // 
                this.WorkSpace.UndoRecorder.PopFromUndoGroup();

                RecordModels();
                RemoveInput();
                RegisterAllPorts();
                return true; // Handled here.
            }

            return base.HandleModelEventCore(eventName);
        }
    }

    public partial class VariableInputAndOutput
    {
        public void SetupCustomUIElements(dynNodeView nodeUI)
        {
            var addButton = new DynamoNodeButton(this, "AddInPort");
            addButton.Content = "+";
            addButton.Width = 20;
            addButton.HorizontalAlignment = System.Windows.HorizontalAlignment.Center;
            addButton.VerticalAlignment = System.Windows.VerticalAlignment.Center;

            var subButton = new DynamoNodeButton(this, "RemoveInPort");
            subButton.Content = "-";
            subButton.Width = 20;
            subButton.HorizontalAlignment = System.Windows.HorizontalAlignment.Center;
            subButton.VerticalAlignment = System.Windows.VerticalAlignment.Top;

            var wp = new WrapPanel
            {
                VerticalAlignment = VerticalAlignment.Top,
                HorizontalAlignment = HorizontalAlignment.Center
            };
            wp.Children.Add(addButton);
            wp.Children.Add(subButton);

            nodeUI.inputGrid.Children.Add(wp);
        }

        private void RecordModels()
        {
            var connectors = InPorts[InPorts.Count - 1].Connectors;
            if (connectors.Count != 0)
            {
                if (connectors.Count != 1)
                {
                    throw new InvalidOperationException(
                        "There should be only one connection to an input port");
                }

                var models = new Dictionary<ModelBase, UndoRedoRecorder.UserAction>
                {
                    { connectors[0], UndoRedoRecorder.UserAction.Deletion },
                    { this, UndoRedoRecorder.UserAction.Modification }
                };
                WorkSpace.RecordModelsForUndo(models);
            }
            else
                WorkSpace.RecordModelForModification(this);
        }

        protected override bool HandleModelEventCore(string eventName)
        {
            if (eventName == "AddInPort")
            {
                AddInput();
                RegisterAllPorts();
                return true; // Handled here.
            }
            else if (eventName == "RemoveInPort")
            {
                // When an in-port is removed, it is possible that a connector 
                // is almost removed along with it. Both node modification and 
                // connector deletion have to be recorded as one action group.
                // But before HandleModelEventCore is called, node modification 
                // has already been recorded (in WorkspaceModel.SendModelEvent).
                // For that reason, that entry on the undo-stack needs to be 
                // popped (the node modification will be recorded here instead).
                // 
                this.WorkSpace.UndoRecorder.PopFromUndoGroup();

                RecordModels();
                RemoveInput();
                RegisterAllPorts();
                return true; // Handled here.
            }

            return base.HandleModelEventCore(eventName);
        }
    }

    public partial class Sublists
    {
        public void SetupCustomUIElements(dynNodeView nodeUI)
        {
            //add a text box to the input grid of the control
            var tb = new DynamoTextBox
            {
                Background =
                    new SolidColorBrush(System.Windows.Media.Color.FromArgb(0x88, 0xFF, 0xFF, 0xFF))
            };

            tb.OnChangeCommitted += processTextForNewInputs;

            tb.HorizontalAlignment = HorizontalAlignment.Stretch;
            tb.VerticalAlignment = VerticalAlignment.Top;

            nodeUI.inputGrid.Children.Add(tb);
            Grid.SetColumn(tb, 0);
            Grid.SetRow(tb, 0);

            tb.DataContext = this;
            tb.BindToProperty(
                new Binding("Value")
                {
                    Mode = BindingMode.TwoWay,
                    Source = this,
                    UpdateSourceTrigger = UpdateSourceTrigger.Explicit
                });
        }

        protected override bool UpdateValueCore(string name, string value)
        {
            if (name == "Value")
            {
                Value = value;
                return true; // UpdateValueCore handled.
            }

            return base.UpdateValueCore(name, value);
        }
    }

    public partial class Breakpoint
    {
        public void SetupCustomUIElements(dynNodeView nodeUI)
        {
            var button = new DynamoNodeButton();
            button.HorizontalAlignment = System.Windows.HorizontalAlignment.Stretch;
            button.VerticalAlignment = System.Windows.VerticalAlignment.Top;
            //inputGrid.RowDefinitions.Add(new RowDefinition());
            nodeUI.inputGrid.Children.Add(button);
            Grid.SetColumn(button, 0);
            Grid.SetRow(button, 0);
            button.Content = "Continue";

            Enabled = false;

            button.Click += button_Click;

            var bindingVal = new Binding("Enabled")
            {
                Mode = BindingMode.TwoWay,
                NotifyOnValidationError = false,
                Source = this
            };
            button.SetBinding(UIElement.IsEnabledProperty, bindingVal);
        }

        private void button_Click(object sender, RoutedEventArgs e)
        {
            Deselect();
            Enabled = false;
        }
    }

    public abstract partial class BasicInteractive<T>
    {
        public virtual void SetupCustomUIElements(dynNodeView nodeUI)
        {
            //add an edit window option to the 
            //main context window
            var editWindowItem = new MenuItem { Header = "Edit...", IsCheckable = false };
            nodeUI.MainContextMenu.Items.Add(editWindowItem);
            editWindowItem.Click += editWindowItem_Click;
        }

        public virtual void editWindowItem_Click(object sender, RoutedEventArgs e)
        {
            //override in child classes
        }
    }


    public partial class DoubleInput
    {
        public void SetupCustomUIElements(dynNodeView nodeUI)
        {
            //add a text box to the input grid of the control
            var tb = new DynamoTextBox(Value ?? "0.0")
            {
                HorizontalAlignment = HorizontalAlignment.Stretch,
                VerticalAlignment = VerticalAlignment.Top,
                Background =
                    new SolidColorBrush(System.Windows.Media.Color.FromArgb(0x88, 0xFF, 0xFF, 0xFF))
            };

            nodeUI.inputGrid.Children.Add(tb);
            Grid.SetColumn(tb, 0);
            Grid.SetRow(tb, 0);

            tb.DataContext = this;
<<<<<<< HEAD
            tb.BindToProperty(
                new Binding("Value")
                {
                    Mode = BindingMode.TwoWay,
                    Converter = new DoubleInputDisplay(),
                    NotifyOnValidationError = false,
                    Source = this,
                    UpdateSourceTrigger = UpdateSourceTrigger.Explicit
                });
=======
            tb.BindToProperty(new System.Windows.Data.Binding("Value")
            {
                Mode = BindingMode.TwoWay,
                Converter = new DoubleInputDisplay(),
                NotifyOnValidationError = false,
                Source = this,
                UpdateSourceTrigger = UpdateSourceTrigger.Explicit
            });

            ((PreferenceSettings)Controller.PreferenceSettings).PropertyChanged += Preferences_PropertyChanged;
        }

        void Preferences_PropertyChanged(object sender, PropertyChangedEventArgs e)
        {
            switch (e.PropertyName)
            {
                case "NumberFormat":
                    RaisePropertyChanged("Value");
                    break;
            }
>>>>>>> 68d389c2
        }

        protected override bool UpdateValueCore(string name, string value)
        {
            if (name == "Value")
            {
                Value = value;
                return true; // UpdateValueCore handled.
            }

            return base.UpdateValueCore(name, value);
        }
    }

    public partial class Function
    {
        public void SetupCustomUIElements(object ui)
        {
            var nodeUI = ui as dynNodeView;

            nodeUI.MainContextMenu.Items.Add(new System.Windows.Controls.Separator());

            // edit contents
            var editItem = new System.Windows.Controls.MenuItem
            {
                Header = "Edit Custom Node...",
                IsCheckable = false
            };
            nodeUI.MainContextMenu.Items.Add(editItem);
            editItem.Click += (sender, args) => GoToWorkspace(nodeUI.ViewModel);

            // edit properties
            var editPropertiesItem = new System.Windows.Controls.MenuItem
            {
                Header = "Edit Custom Node Properties...",
                IsCheckable = false
            };
            nodeUI.MainContextMenu.Items.Add(editPropertiesItem);
            editPropertiesItem.Click += (sender, args) => EditCustomNodeProperties();

            // publish
            var publishCustomNodeItem = new System.Windows.Controls.MenuItem
            {
                Header = "Publish This Custom Node...",
                IsCheckable = false
            };
            nodeUI.MainContextMenu.Items.Add(publishCustomNodeItem);
            publishCustomNodeItem.Click += (sender, args) =>
            {
                GoToWorkspace(nodeUI.ViewModel);
                if (dynSettings.Controller.DynamoViewModel.PublishCurrentWorkspaceCommand.CanExecute(null))
                {
                    dynSettings.Controller.DynamoViewModel.PublishCurrentWorkspaceCommand.Execute(null);
                } 
            };

            nodeUI.UpdateLayout();
        }

        private void EditCustomNodeProperties()
        {
            var workspace = this.Definition.WorkspaceModel;

            // copy these strings
            var newName = workspace.Name.Substring(0);
            var newCategory = workspace.Category.Substring(0);
            var newDescription = workspace.Description.Substring(0);

            var args = new FunctionNamePromptEventArgs
            {
                Name = newName,
                Description = newDescription,
                Category = newCategory,
                CanEditName = false
            };

            dynSettings.Controller.DynamoModel.OnRequestsFunctionNamePrompt(this, args);

            if (args.Success)
            {
                if (workspace is CustomNodeWorkspaceModel)
                {
                    var def = (workspace as CustomNodeWorkspaceModel).CustomNodeDefinition;
                    dynSettings.CustomNodeManager.Refactor(def.FunctionId, args.CanEditName ? args.Name : workspace.Name, args.Category, args.Description);
                }

                if (args.CanEditName) workspace.Name = args.Name;
                workspace.Description = args.Description;
                workspace.Category = args.Category;

                workspace.Save();
            }
        }

        private void GoToWorkspace( NodeViewModel viewModel )
        {
            if (viewModel == null) return;

            if (viewModel.GotoWorkspaceCommand.CanExecute(null))
            {
                viewModel.GotoWorkspaceCommand.Execute(null);
            }
        }

    }  

<<<<<<< HEAD
    //public partial class AngleInput : DoubleInput
    //{

    //    public override void InitializeUI(object ui)
    //    {
    //        var nodeUI = ui as dynNodeView;

    //        //add a text box to the input grid of the control
    //        var tb = new dynTextBox();
    //        tb.HorizontalAlignment = System.Windows.HorizontalAlignment.Stretch;
    //        tb.VerticalAlignment = System.Windows.VerticalAlignment.Top;
    //        nodeUI.inputGrid.Children.Add(tb);
    //        System.Windows.Controls.Grid.SetColumn(tb, 0);
    //        System.Windows.Controls.Grid.SetRow(tb, 0);
    //        tb.Background = new SolidColorBrush(System.Windows.Media.Color.FromArgb(0x88, 0xFF, 0xFF, 0xFF));

    //        tb.DataContext = this;
    //        var bindingVal = new System.Windows.Data.Binding("Value")
    //        {
    //            Mode = BindingMode.TwoWay,
    //            Converter = new RadianToDegreesConverter(),
    //            NotifyOnValidationError = false,
    //            Source = this,
    //            UpdateSourceTrigger = UpdateSourceTrigger.Explicit
    //        };
    //        tb.SetBinding(TextBox.TextProperty, bindingVal);
    //    }

    //}

    public partial class DoubleSliderInput
=======
    public partial class DoubleSliderInput : Double
>>>>>>> 68d389c2
    {
        public override void SetupCustomUIElements(dynNodeView nodeUI)
        {
            //base.SetupCustomUIElements(nodeUI);

            //add a slider control to the input grid of the control
            var tbSlider = new DynamoSlider(this)
            {
                HorizontalAlignment = HorizontalAlignment.Stretch,
                VerticalAlignment = VerticalAlignment.Center,
                MinWidth = 150,
                TickPlacement = TickPlacement.None
            };

            tbSlider.PreviewMouseUp += delegate
            {
                dynSettings.ReturnFocusToSearch();
            };

            var mintb = new DynamoTextBox
            {
                Width = double.NaN,
                Background =
                    new SolidColorBrush(System.Windows.Media.Color.FromArgb(0x88, 0xFF, 0xFF, 0xFF))
            };

            // input value textbox
            var valtb = new DynamoTextBox
            {
                Width = double.NaN,
                Margin = new Thickness(0, 0, 10, 0)
            };

            var maxtb = new DynamoTextBox
            {
                Width = double.NaN,
                Background =
                    new SolidColorBrush(System.Windows.Media.Color.FromArgb(0x88, 0xFF, 0xFF, 0xFF))
            };

            var sliderGrid = new Grid();
            sliderGrid.ColumnDefinitions.Add(
                new ColumnDefinition { Width = new GridLength(1, GridUnitType.Auto) });
            sliderGrid.ColumnDefinitions.Add(
                new ColumnDefinition { Width = new GridLength(1, GridUnitType.Auto) });
            sliderGrid.ColumnDefinitions.Add(
                new ColumnDefinition { Width = new GridLength(1, GridUnitType.Star) });
            sliderGrid.ColumnDefinitions.Add(
                new ColumnDefinition { Width = new GridLength(1, GridUnitType.Auto) });

            sliderGrid.Children.Add(valtb);
            sliderGrid.Children.Add(mintb);
            sliderGrid.Children.Add(tbSlider);
            sliderGrid.Children.Add(maxtb);

            Grid.SetColumn(valtb, 0);
            Grid.SetColumn(mintb, 1);
            Grid.SetColumn(tbSlider, 2);
            Grid.SetColumn(maxtb, 3);
            nodeUI.inputGrid.Children.Add(sliderGrid);

            maxtb.DataContext = this;
            tbSlider.DataContext = this;
            mintb.DataContext = this;
            valtb.DataContext = this;

            // value input
            valtb.BindToProperty(
                new Binding("Value") { Mode = BindingMode.TwoWay, Converter = new DoubleDisplay() });

            // slider value 
            var sliderBinding = new Binding("Value") { Mode = BindingMode.TwoWay, Source = this, };
            tbSlider.SetBinding(RangeBase.ValueProperty, sliderBinding);

            // max value
            maxtb.BindToProperty(
                new Binding("Max")
                {
                    Mode = BindingMode.TwoWay,
                    Converter = new DoubleDisplay(),
                    Source = this,
                    UpdateSourceTrigger = UpdateSourceTrigger.Explicit
                });

            // max slider value
            var bindingMaxSlider = new Binding("Max")
            {
                Mode = BindingMode.OneWay,
                Source = this,
                UpdateSourceTrigger = UpdateSourceTrigger.Explicit
            };
            tbSlider.SetBinding(RangeBase.MaximumProperty, bindingMaxSlider);


            // min value
            mintb.BindToProperty(
                new Binding("Min")
                {
                    Mode = BindingMode.TwoWay,
                    Converter = new DoubleDisplay(),
                    Source = this,
                    UpdateSourceTrigger = UpdateSourceTrigger.Explicit
                });

            // min slider value
            var bindingMinSlider = new Binding("Min")
            {
                Mode = BindingMode.OneWay,
                Source = this,
                UpdateSourceTrigger = UpdateSourceTrigger.Explicit
            };
            tbSlider.SetBinding(RangeBase.MinimumProperty, bindingMinSlider);
        }

        protected override bool UpdateValueCore(string name, string value)
        {
            var converter = new DoubleDisplay();
            switch (name)
            {
                case "Value":
                    Value = ((double)converter.ConvertBack(value, typeof(double), null, null));
                    return true; // UpdateValueCore handled.
                case "Max":
                    Max = ((double)converter.ConvertBack(value, typeof(double), null, null));
                    return true; // UpdateValueCore handled.
                case "Min":
                    Min = ((double)converter.ConvertBack(value, typeof(double), null, null));
                    return true; // UpdateValueCore handled.
            }

            return base.UpdateValueCore(name, value);
        }
    }

    public partial class IntegerSliderInput
    {
        public override void SetupCustomUIElements(dynNodeView nodeUI)
        {
            //base.SetupCustomUIElements(nodeUI);

            //add a slider control to the input grid of the control
            var tbSlider = new DynamoSlider(this)
            {
                HorizontalAlignment = HorizontalAlignment.Stretch,
                VerticalAlignment = VerticalAlignment.Center,
                MinWidth = 150,
                TickPlacement = TickPlacement.BottomRight,
                TickFrequency = 1,
                IsSnapToTickEnabled = true
            };

            tbSlider.PreviewMouseUp += delegate
            {
                dynSettings.ReturnFocusToSearch();
            };

            var mintb = new DynamoTextBox
            {
                Width = double.NaN,
                Background =
                    new SolidColorBrush(System.Windows.Media.Color.FromArgb(0x88, 0xFF, 0xFF, 0xFF))
            };

            // input value textbox
            var valtb = new DynamoTextBox
            {
                Width = double.NaN,
                Margin = new Thickness(0, 0, 10, 0)
            };

            var maxtb = new DynamoTextBox
            {
                Width = double.NaN,
                Background =
                    new SolidColorBrush(System.Windows.Media.Color.FromArgb(0x88, 0xFF, 0xFF, 0xFF))
            };

            var sliderGrid = new Grid();
            sliderGrid.ColumnDefinitions.Add(
                new ColumnDefinition { Width = new GridLength(1, GridUnitType.Auto) });
            sliderGrid.ColumnDefinitions.Add(
                new ColumnDefinition { Width = new GridLength(1, GridUnitType.Auto) });
            sliderGrid.ColumnDefinitions.Add(
                new ColumnDefinition { Width = new GridLength(1, GridUnitType.Star) });
            sliderGrid.ColumnDefinitions.Add(
                new ColumnDefinition { Width = new GridLength(1, GridUnitType.Auto) });

            sliderGrid.Children.Add(valtb);
            sliderGrid.Children.Add(mintb);
            sliderGrid.Children.Add(tbSlider);
            sliderGrid.Children.Add(maxtb);

            Grid.SetColumn(valtb, 0);
            Grid.SetColumn(mintb, 1);
            Grid.SetColumn(tbSlider, 2);
            Grid.SetColumn(maxtb, 3);
            nodeUI.inputGrid.Children.Add(sliderGrid);

            maxtb.DataContext = this;
            tbSlider.DataContext = this;
            mintb.DataContext = this;
            valtb.DataContext = this;

            // value input
            valtb.BindToProperty(
                new Binding("Value") { Mode = BindingMode.TwoWay, Converter = new IntegerDisplay() });

            // slider value 
            var sliderBinding = new Binding("Value") { Mode = BindingMode.TwoWay, Source = this, };
            tbSlider.SetBinding(RangeBase.ValueProperty, sliderBinding);

            // max value
            maxtb.BindToProperty(
                new Binding("Max")
                {
                    Mode = BindingMode.TwoWay,
                    Converter = new IntegerDisplay(),
                    Source = this,
                    UpdateSourceTrigger = UpdateSourceTrigger.Explicit
                });

            // max slider value
            var bindingMaxSlider = new Binding("Max")
            {
                Mode = BindingMode.OneWay,
                Source = this,
                UpdateSourceTrigger = UpdateSourceTrigger.Explicit
            };
            tbSlider.SetBinding(RangeBase.MaximumProperty, bindingMaxSlider);


            // min value
            mintb.BindToProperty(
                new Binding("Min")
                {
                    Mode = BindingMode.TwoWay,
                    Converter = new IntegerDisplay(),
                    Source = this,
                    UpdateSourceTrigger = UpdateSourceTrigger.Explicit
                });

            // min slider value
            var bindingMinSlider = new Binding("Min")
            {
                Mode = BindingMode.OneWay,
                Source = this,
                UpdateSourceTrigger = UpdateSourceTrigger.Explicit
            };
            tbSlider.SetBinding(RangeBase.MinimumProperty, bindingMinSlider);
        }

        protected override bool UpdateValueCore(string name, string value)
        {
            var converter = new IntegerDisplay();
            switch (name)
            {
                case "Value":
                    Value = ((int)converter.ConvertBack(value, typeof(int), null, null));
                    return true; // UpdateValueCore handled.
                case "Max":
                    Max = ((int)converter.ConvertBack(value, typeof(int), null, null));
                    return true; // UpdateValueCore handled.
                case "Min":
                    Min = ((int)converter.ConvertBack(value, typeof(int), null, null));
                    return true; // UpdateValueCore handled.
            }

            return base.UpdateValueCore(name, value);
        }
    }

    public partial class BoolSelector
    {
        public override void SetupCustomUIElements(dynNodeView nodeUI)
        {
            //base.SetupCustomUIElements(nodeUI);

            //add a text box to the input grid of the control
            var rbTrue = new RadioButton();
            var rbFalse = new RadioButton();
            rbTrue.VerticalAlignment = VerticalAlignment.Center;
            rbFalse.VerticalAlignment = VerticalAlignment.Center;

            //use a unique name for the button group
            //so other instances of this element don't get confused
            string groupName = Guid.NewGuid().ToString();
            rbTrue.GroupName = groupName;
            rbFalse.GroupName = groupName;

            rbTrue.Content = "1";
            rbTrue.Padding = new Thickness(5, 0, 12, 0);
            rbFalse.Content = "0";
            rbFalse.Padding = new Thickness(5, 0, 0, 0);

            var wp = new WrapPanel { HorizontalAlignment = HorizontalAlignment.Center };
            wp.Children.Add(rbTrue);
            wp.Children.Add(rbFalse);
            nodeUI.inputGrid.Children.Add(wp);

            //rbFalse.IsChecked = true;
            rbTrue.Checked += rbTrue_Checked;
            rbFalse.Checked += rbFalse_Checked;

            rbFalse.DataContext = this;
            rbTrue.DataContext = this;

            var rbTrueBinding = new Binding("Value") { Mode = BindingMode.TwoWay, };
            rbTrue.SetBinding(ToggleButton.IsCheckedProperty, rbTrueBinding);

            var rbFalseBinding = new Binding("Value")
            {
                Mode = BindingMode.TwoWay,
                Converter = new InverseBoolDisplay()
            };
            rbFalse.SetBinding(ToggleButton.IsCheckedProperty, rbFalseBinding);
        }

        private void rbFalse_Checked(object sender, RoutedEventArgs e)
        {
            //Value = false;
            dynSettings.ReturnFocusToSearch();
        }

        private void rbTrue_Checked(object sender, RoutedEventArgs e)
        {
            //Value = true;
            dynSettings.ReturnFocusToSearch();
        }
    }

    public partial class StringInput
    {
        public override void SetupCustomUIElements(dynNodeView nodeUI)
        {
            //add a text box to the input grid of the control
            var tb = new StringTextBox
            {
                AcceptsReturn = true,
                AcceptsTab = true,
                TextWrapping = TextWrapping.Wrap,
                MaxWidth = 200,
                VerticalAlignment = VerticalAlignment.Top
            };

            nodeUI.inputGrid.Children.Add(tb);
            Grid.SetColumn(tb, 0);
            Grid.SetRow(tb, 0);

            tb.DataContext = this;
            tb.BindToProperty(
                new Binding("Value")
                {
                    Mode = BindingMode.TwoWay,
                    Converter = new StringDisplay(),
                    Source = this,
                    UpdateSourceTrigger = UpdateSourceTrigger.Explicit
                });
        }

        protected override bool UpdateValueCore(string name, string value)
        {
            if (name == "Value")
            {
                var converter = new StringDisplay();
                Value = ((string)converter.ConvertBack(value, typeof(string), null, null));
                return true; // UpdateValueCore handled.
            }

            // There's another 'UpdateValueCore' method in 'String' base class,
            // since they are both bound to the same property, 'StringInput' 
            // should be given a chance to handle the property value change first
            // before the base class 'String'.
            return base.UpdateValueCore(name, value);
        }
    }

    public partial class StringFilename
    {
        public override void SetupCustomUIElements(dynNodeView nodeUI)
        {
            //add a button to the inputGrid on the dynElement
            var readFileButton = new DynamoNodeButton();

            //readFileButton.Margin = new System.Windows.Thickness(4);
            readFileButton.Click += readFileButton_Click;
            readFileButton.Content = "Browse...";
            readFileButton.HorizontalAlignment = HorizontalAlignment.Stretch;
            readFileButton.VerticalAlignment = VerticalAlignment.Center;

            var tb = new TextBox();
            if (string.IsNullOrEmpty(Value))
                Value = "No file selected.";

            tb.HorizontalAlignment = HorizontalAlignment.Stretch;
            tb.VerticalAlignment = VerticalAlignment.Center;
            var backgroundBrush =
                new SolidColorBrush(System.Windows.Media.Color.FromArgb(0, 0, 0, 0));
            tb.Background = backgroundBrush;
            tb.BorderThickness = new Thickness(0);
            tb.IsReadOnly = true;
            tb.IsReadOnlyCaretVisible = false;
            tb.TextChanged += delegate
            {
                tb.ScrollToHorizontalOffset(double.PositiveInfinity);
                dynSettings.ReturnFocusToSearch();
            };

            var sp = new StackPanel();
            sp.Children.Add(readFileButton);
            sp.Children.Add(tb);
            nodeUI.inputGrid.Children.Add(sp);

            tb.DataContext = this;
            var bindingVal = new Binding("Value")
            {
                Mode = BindingMode.TwoWay,
                Converter = new FilePathDisplayConverter()
            };
            tb.SetBinding(TextBox.TextProperty, bindingVal);
        }


        protected virtual void readFileButton_Click(object sender, RoutedEventArgs e)
        {
            var openDialog = new OpenFileDialog { CheckFileExists = false };

            if (openDialog.ShowDialog() == DialogResult.OK)
            {
                Value = openDialog.FileName;
            }
        }

    }

    public abstract partial class DropDrownBase
    {
        public void SetupCustomUIElements(dynNodeView nodeUI)
        {
            base.InitializeUI(nodeUI);

            //add a drop down list to the window
            var combo = new ComboBox
            {
                Width = 300,
                HorizontalAlignment = HorizontalAlignment.Stretch,
                VerticalAlignment = VerticalAlignment.Center
            };
            nodeUI.inputGrid.Children.Add(combo);
            Grid.SetColumn(combo, 0);
            Grid.SetRow(combo, 0);

            combo.DropDownOpened += combo_DropDownOpened;
            combo.SelectionChanged += delegate
            {
                if (combo.SelectedIndex != -1)
                    RequiresRecalc = true;
            };

            combo.DataContext = this;
            //bind this combo box to the selected item hash

            var bindingVal = new Binding("Items") { Mode = BindingMode.TwoWay, Source = this };
            combo.SetBinding(ItemsControl.ItemsSourceProperty, bindingVal);

            //bind the selected index to the 
            var indexBinding = new Binding("SelectedIndex")
            {
                Mode = BindingMode.TwoWay,
                Source = this
            };
            combo.SetBinding(Selector.SelectedIndexProperty, indexBinding);
        }

    }

    public partial class Formula
    {
        public void SetupCustomUIElements(dynNodeView nodeUI)
        {
            var tb = new DynamoTextBox(FormulaString)
            {
                HorizontalAlignment = HorizontalAlignment.Stretch,
                VerticalAlignment = VerticalAlignment.Top,
                Background =
                    new SolidColorBrush(System.Windows.Media.Color.FromArgb(0x88, 0xFF, 0xFF, 0xFF))
            };

            nodeUI.inputGrid.Children.Add(tb);
            Grid.SetColumn(tb, 0);
            Grid.SetRow(tb, 0);

            tb.DataContext = this;
            tb.BindToProperty(
                new Binding("FormulaString")
                {
                    Mode = BindingMode.TwoWay,
                    NotifyOnValidationError = false,
                    Source = this,
                    UpdateSourceTrigger = UpdateSourceTrigger.Explicit
                });
        }

        protected override bool UpdateValueCore(string name, string value)
        {
            if (name == "FormulaString")
            {
                FormulaString = value;
                return true; // UpdateValueCore handled.
            }

            return base.UpdateValueCore(name, value);
        }
    }

    public partial class CodeBlockNodeModel
    {
        public void SetupCustomUIElements(dynNodeView nodeUI)
        {
            var tb = new CodeNodeTextBox(Code)
            {
                HorizontalAlignment = HorizontalAlignment.Stretch,
                VerticalAlignment = VerticalAlignment.Stretch,
                Background =
                    new SolidColorBrush(System.Windows.Media.Color.FromArgb(0x88, 0xFF, 0xFF, 0xFF)),
                AcceptsReturn = true,
                MaxWidth = Configurations.CBNMaxTextBoxWidth,
                TextWrapping = TextWrapping.Wrap
            };


            nodeUI.inputGrid.Children.Add(tb);
            Grid.SetColumn(tb, 0);
            Grid.SetRow(tb, 0);

            tb.DataContext = this;
            tb.BindToProperty(
                new Binding("Code")
                {
                    Mode = BindingMode.TwoWay,
                    NotifyOnValidationError = false,
                    Source = this,
                    UpdateSourceTrigger = UpdateSourceTrigger.Explicit
                });

            if (shouldFocus)
            {
                tb.Focus();
                shouldFocus = false;
            }
        }
    }

    public partial class Output
    {
        public void SetupCustomUIElements(dynNodeView nodeUI)
        {
            //add a text box to the input grid of the control
            var tb = new DynamoTextBox(Symbol)
            {
                HorizontalAlignment = HorizontalAlignment.Stretch,
                VerticalAlignment = VerticalAlignment.Center,
                Background =
                    new SolidColorBrush(System.Windows.Media.Color.FromArgb(0x88, 0xFF, 0xFF, 0xFF))
            };

            nodeUI.inputGrid.Children.Add(tb);
            Grid.SetColumn(tb, 0);
            Grid.SetRow(tb, 0);

            tb.DataContext = this;
            tb.BindToProperty(
                new Binding("Symbol")
                {
                    Mode = BindingMode.TwoWay,
                    UpdateSourceTrigger = UpdateSourceTrigger.Explicit
                });
        }

        protected override bool UpdateValueCore(string name, string value)
        {
            if (name == "Symbol")
            {
                Symbol = value;
                return true; // UpdateValueCore handled.
            }

            return base.UpdateValueCore(name, value);
        }
    }

    public partial class Symbol
    {
        public void SetupCustomUIElements(dynNodeView nodeUI)
        {
            //add a text box to the input grid of the control
            var tb = new DynamoTextBox(InputSymbol)
            {
                HorizontalAlignment = HorizontalAlignment.Stretch,
                VerticalAlignment = VerticalAlignment.Center,
                Background =
                    new SolidColorBrush(System.Windows.Media.Color.FromArgb(0x88, 0xFF, 0xFF, 0xFF))
            };

            nodeUI.inputGrid.Children.Add(tb);
            Grid.SetColumn(tb, 0);
            Grid.SetRow(tb, 0);

            tb.DataContext = this;
            tb.BindToProperty(
                new Binding("InputSymbol")
                {
                    Mode = BindingMode.TwoWay,
                    UpdateSourceTrigger = UpdateSourceTrigger.Explicit
                });
        }

        protected override bool UpdateValueCore(string name, string value)
        {
            if (name == "InputSymbol")
            {
                InputSymbol = value;
                return true; // UpdateValueCore handled.
            }

            return base.UpdateValueCore(name, value);
        }
    }

    public partial class Watch
    {
        public void SetupCustomUIElements(dynNodeView nodeUI)
        {
<<<<<<< HEAD
            watchTree = new WatchTree();
=======
            var nodeUI = ui as dynNodeView;

            _watchTree = new WatchTree();
>>>>>>> 68d389c2

            nodeUI.grid.Children.Add(_watchTree);
            _watchTree.SetValue(Grid.RowProperty, 2);
            _watchTree.SetValue(Grid.ColumnSpanProperty, 3);
            _watchTree.Margin = new Thickness(5, 0, 5, 5);

            if (Root == null)
                Root = new WatchItem();
            _watchTree.DataContext = Root;

            RequestBindingUnhook += delegate
            {
<<<<<<< HEAD
                BindingOperations.ClearAllBindings(watchTree.treeView1);
            };
=======
                BindingOperations.ClearAllBindings(_watchTree.treeView1);
            });
>>>>>>> 68d389c2

            RequestBindingRehook += delegate
            {
                var sourceBinding = new Binding("Children")
                {
                    Mode = BindingMode.TwoWay,
                    Source = Root,
                };
<<<<<<< HEAD
                watchTree.treeView1.SetBinding(ItemsControl.ItemsSourceProperty, sourceBinding);
            };
=======
                _watchTree.treeView1.SetBinding(ItemsControl.ItemsSourceProperty, sourceBinding);
            });
>>>>>>> 68d389c2

            var checkedBinding = new Binding("ShowRawData")
            {
                Mode = BindingMode.TwoWay,
                Source = Root
            };

            var rawDataMenuItem = new System.Windows.Controls.MenuItem
            {
                Header = "Show Raw Data", 
                IsCheckable = true,
            };
            rawDataMenuItem.SetBinding(System.Windows.Controls.MenuItem.IsCheckedProperty, checkedBinding);

            nodeUI.MainContextMenu.Items.Add(rawDataMenuItem);

            ((PreferenceSettings)dynSettings.Controller.PreferenceSettings).PropertyChanged += PreferenceSettings_PropertyChanged;

            Root.PropertyChanged += Root_PropertyChanged;
        }

        void Root_PropertyChanged(object sender, System.ComponentModel.PropertyChangedEventArgs e)
        {
            if (e.PropertyName == "ShowRawData")
            {
                ResetWatch();
            }
        }

        void PreferenceSettings_PropertyChanged(object sender, System.ComponentModel.PropertyChangedEventArgs e)
        {
            //if the units settings have been modified in the UI, watch has
            //to immediately update to show unit objects in the correct format
            if (e.PropertyName == "LengthUnit" ||
                e.PropertyName == "AreaUnit" ||
                e.PropertyName == "VolumeUnit" ||
                e.PropertyName == "NumberFormat")
            {
                ResetWatch();
            }
        }

        private void ResetWatch()
        {
            int count = 0;
            DispatchOnUIThread(
                delegate
                {
                    //unhook the binding
                    OnRequestBindingUnhook(EventArgs.Empty);

                    Root.Children.Clear();

<<<<<<< HEAD
                    Root.Children.Add(Process(OldValue, prefix, count));
=======
                    Root.Children.Add(Process(OldValue, count.ToString(CultureInfo.InvariantCulture), Root.ShowRawData));
>>>>>>> 68d389c2
                    count++;

                    //rehook the binding
                    OnRequestBindingRehook(EventArgs.Empty);
                });
        }
    }

    public partial class StringDirectory
    {
        protected override void readFileButton_Click(object sender, RoutedEventArgs e)
        {
            var openDialog = new FolderBrowserDialog { ShowNewFolderButton = true };

            if (openDialog.ShowDialog() == DialogResult.OK)
            {
                Value = openDialog.SelectedPath;
            }
        }
    }

    public abstract partial class String
    {
        public override void editWindowItem_Click(object sender, RoutedEventArgs e)
        {
            var editWindow = new EditWindow { DataContext = this };
            editWindow.BindToProperty(
                null,
                new Binding("Value")
                {
                    Mode = BindingMode.TwoWay,
                    Converter = new StringDisplay(),
                    NotifyOnValidationError = false,
                    Source = this,
                    UpdateSourceTrigger = UpdateSourceTrigger.Explicit
                });

            editWindow.ShowDialog();
        }

        protected override bool UpdateValueCore(string name, string value)
        {
            if (name == "Value")
            {
                var converter = new StringDisplay();
                Value = converter.ConvertBack(value, typeof(string), null, null) as string;
                return true;
            }

            return base.UpdateValueCore(name, value);
        }
    }

    public abstract partial class MeasurementInputBase
    {
        public void SetupCustomUIElements(object ui)
        {
            var nodeUI = ui as dynNodeView;

            //add an edit window option to the 
            //main context window
            var editWindowItem = new System.Windows.Controls.MenuItem();
            editWindowItem.Header = "Edit...";
            editWindowItem.IsCheckable = false;

            nodeUI.MainContextMenu.Items.Add(editWindowItem);

            editWindowItem.Click += new RoutedEventHandler(editWindowItem_Click);
            //add a text box to the input grid of the control
            var tb = new DynamoTextBox();
            tb.HorizontalAlignment = HorizontalAlignment.Stretch;
            tb.VerticalAlignment = VerticalAlignment.Center;
            nodeUI.inputGrid.Children.Add(tb);
            Grid.SetColumn(tb, 0);
            Grid.SetRow(tb, 0);
            tb.Background = new SolidColorBrush(System.Windows.Media.Color.FromArgb(0x88, 0xFF, 0xFF, 0xFF));

            tb.DataContext = this;
            tb.BindToProperty(new System.Windows.Data.Binding("Value")
            {
                Mode = BindingMode.TwoWay,
                Converter = new Controls.MeasureConverter(),
                ConverterParameter = _measure,
                NotifyOnValidationError = false,
                Source = this,
                UpdateSourceTrigger = UpdateSourceTrigger.Explicit
            });

            tb.OnChangeCommitted += delegate { RequiresRecalc = true; };

            ((PreferenceSettings)dynSettings.Controller.PreferenceSettings).PropertyChanged += PreferenceSettings_PropertyChanged;
        }

        void PreferenceSettings_PropertyChanged(object sender, System.ComponentModel.PropertyChangedEventArgs e)
        {
            if (e.PropertyName == "AreaUnit" ||
                e.PropertyName == "VolumeUnit" ||
                e.PropertyName == "LengthUnit" ||
                e.PropertyName == "NumberFormat")
            {
                RaisePropertyChanged("Value");
                RequiresRecalc = true;
            }
        }

        protected override bool UpdateValueCore(string name, string value)
        {
            if (name == "Value")
            {
                var converter = new Controls.MeasureConverter();
                this.Value = ((double)converter.ConvertBack(value, typeof(double), _measure, null));
                return true; // UpdateValueCore handled.
            }

            return base.UpdateValueCore(name, value);
        }

        private void editWindowItem_Click(object sender, RoutedEventArgs e)
        {
            var editWindow = new EditWindow() { DataContext = this };
            editWindow.BindToProperty(null, new System.Windows.Data.Binding("Value")
            {
                Mode = BindingMode.TwoWay,
                Converter = new Controls.MeasureConverter(),
                ConverterParameter = _measure,
                NotifyOnValidationError = false,
                Source = this,
                UpdateSourceTrigger = UpdateSourceTrigger.Explicit
            });

            editWindow.ShowDialog();
        }
    }

    public class DynamoNodeButton : System.Windows.Controls.Button
    {
        private string eventName = string.Empty;
        private ModelBase model = null;

        public DynamoNodeButton()
            : base()
        {
            Style = (Style)SharedDictionaryManager.DynamoModernDictionary["SNodeTextButton"];
            Margin = new Thickness(1, 0, 1, 0);
        }

        public DynamoNodeButton(ModelBase model, string eventName)
            : this()
        {
            this.model = model;
            this.eventName = eventName;
            this.Click += OnDynamoNodeButtonClick;
        }

        private void OnDynamoNodeButtonClick(object sender, RoutedEventArgs e)
        {
            // If this DynamoNodeButton was created with an associated model 
            // and the event name, then the owner of this button (a ModelBase) 
            // needs the "DynCmd.ModelEventCommand" to be sent when user clicks
            // on the button.
            // 
            if (null != this.model && (!string.IsNullOrEmpty(this.eventName)))
            {
                var command = new DynCmd.ModelEventCommand(model.GUID, eventName);
                dynSettings.Controller.DynamoViewModel.ExecuteCommand(command);
            }
        }
    }

    [NodeName("Read Image File")]
    [NodeCategory(BuiltinNodeCategories.IO_FILE)]
    [NodeDescription("Reads data from an image file.")]
    public class ImageFileReader : FileReaderBase
    {
        private Image _image1;

        public ImageFileReader()
        {
            InPortData.Add(
                new PortData("numX", "Number of samples in the X direction.", typeof(object)));
            InPortData.Add(
                new PortData("numY", "Number of samples in the Y direction.", typeof(object)));
            OutPortData.Add(new PortData("contents", "File contents", typeof(FScheme.Value.List)));
            RegisterAllPorts();
        }

        public override FScheme.Value Evaluate(FSharpList<FScheme.Value> args)
        {
            storedPath = ((FScheme.Value.String)args[0]).Item;
            double xDiv = ((FScheme.Value.Number)args[1]).Item;
            double yDiv = ((FScheme.Value.Number)args[2]).Item;

            FSharpList<FScheme.Value> result = FSharpList<FScheme.Value>.Empty;
            if (File.Exists(storedPath))
            {
                try
                {
                    using (var bmp = new Bitmap(storedPath))
                    {
                        DispatchOnUIThread(
                            delegate
                            {
                                // how to convert a bitmap to an imagesource http://blog.laranjee.com/how-to-convert-winforms-bitmap-to-wpf-imagesource/ 
                                // TODO - watch out for memory leaks using system.drawing.bitmaps in managed code, see here http://social.msdn.microsoft.com/Forums/en/csharpgeneral/thread/4e213af5-d546-4cc1-a8f0-462720e5fcde
                                // need to call Dispose manually somewhere, or perhaps use a WPF native structure instead of bitmap?

                                var hbitmap = bmp.GetHbitmap();
                                var imageSource = Imaging.CreateBitmapSourceFromHBitmap(
                                    hbitmap,
                                    IntPtr.Zero,
                                    Int32Rect.Empty,
                                    BitmapSizeOptions.FromWidthAndHeight(bmp.Width, bmp.Height));
                                _image1.Source = imageSource;
                            });

                        // Do some processing
                        for (int y = 0; y < yDiv; y++)
                        {
                            for (int x = 0; x < xDiv; x++)
                            {
                                System.Drawing.Color pixelColor =
                                    bmp.GetPixel(x*(int)(bmp.Width/xDiv), y*(int)(bmp.Height/yDiv));
                                result =
                                    FSharpList<FScheme.Value>.Cons(
                                        FScheme.Value.NewContainer(pixelColor),
                                        result);
                            }
                        }
                    }
                }
                catch (Exception e)
                {
                    DynamoLogger.Instance.Log(e.ToString());
                }

                return FScheme.Value.NewList(result);
            }
            return FScheme.Value.NewList(FSharpList<FScheme.Value>.Empty);
        }

        public void SetupCustomUIElements(dynNodeView nodeUI)
        {
            _image1 = new Image
            {
                MaxWidth = 400,
                MaxHeight = 400,
                Margin = new Thickness(5),
                HorizontalAlignment = HorizontalAlignment.Center,
                Name = "image1",
                VerticalAlignment = VerticalAlignment.Center
            };

            nodeUI.grid.Children.Add(_image1);
            _image1.SetValue(Grid.RowProperty, 2);
            _image1.SetValue(Grid.ColumnProperty, 0);
            _image1.SetValue(Grid.ColumnSpanProperty, 3);
        }
    }
}<|MERGE_RESOLUTION|>--- conflicted
+++ resolved
@@ -333,17 +333,7 @@
             Grid.SetRow(tb, 0);
 
             tb.DataContext = this;
-<<<<<<< HEAD
-            tb.BindToProperty(
-                new Binding("Value")
-                {
-                    Mode = BindingMode.TwoWay,
-                    Converter = new DoubleInputDisplay(),
-                    NotifyOnValidationError = false,
-                    Source = this,
-                    UpdateSourceTrigger = UpdateSourceTrigger.Explicit
-                });
-=======
+
             tb.BindToProperty(new System.Windows.Data.Binding("Value")
             {
                 Mode = BindingMode.TwoWay,
@@ -364,7 +354,6 @@
                     RaisePropertyChanged("Value");
                     break;
             }
->>>>>>> 68d389c2
         }
 
         protected override bool UpdateValueCore(string name, string value)
@@ -471,41 +460,7 @@
 
     }  
 
-<<<<<<< HEAD
-    //public partial class AngleInput : DoubleInput
-    //{
-
-    //    public override void InitializeUI(object ui)
-    //    {
-    //        var nodeUI = ui as dynNodeView;
-
-    //        //add a text box to the input grid of the control
-    //        var tb = new dynTextBox();
-    //        tb.HorizontalAlignment = System.Windows.HorizontalAlignment.Stretch;
-    //        tb.VerticalAlignment = System.Windows.VerticalAlignment.Top;
-    //        nodeUI.inputGrid.Children.Add(tb);
-    //        System.Windows.Controls.Grid.SetColumn(tb, 0);
-    //        System.Windows.Controls.Grid.SetRow(tb, 0);
-    //        tb.Background = new SolidColorBrush(System.Windows.Media.Color.FromArgb(0x88, 0xFF, 0xFF, 0xFF));
-
-    //        tb.DataContext = this;
-    //        var bindingVal = new System.Windows.Data.Binding("Value")
-    //        {
-    //            Mode = BindingMode.TwoWay,
-    //            Converter = new RadianToDegreesConverter(),
-    //            NotifyOnValidationError = false,
-    //            Source = this,
-    //            UpdateSourceTrigger = UpdateSourceTrigger.Explicit
-    //        };
-    //        tb.SetBinding(TextBox.TextProperty, bindingVal);
-    //    }
-
-    //}
-
-    public partial class DoubleSliderInput
-=======
     public partial class DoubleSliderInput : Double
->>>>>>> 68d389c2
     {
         public override void SetupCustomUIElements(dynNodeView nodeUI)
         {
@@ -1138,13 +1093,7 @@
     {
         public void SetupCustomUIElements(dynNodeView nodeUI)
         {
-<<<<<<< HEAD
-            watchTree = new WatchTree();
-=======
-            var nodeUI = ui as dynNodeView;
-
             _watchTree = new WatchTree();
->>>>>>> 68d389c2
 
             nodeUI.grid.Children.Add(_watchTree);
             _watchTree.SetValue(Grid.RowProperty, 2);
@@ -1157,13 +1106,8 @@
 
             RequestBindingUnhook += delegate
             {
-<<<<<<< HEAD
-                BindingOperations.ClearAllBindings(watchTree.treeView1);
-            };
-=======
                 BindingOperations.ClearAllBindings(_watchTree.treeView1);
-            });
->>>>>>> 68d389c2
+            };
 
             RequestBindingRehook += delegate
             {
@@ -1172,13 +1116,8 @@
                     Mode = BindingMode.TwoWay,
                     Source = Root,
                 };
-<<<<<<< HEAD
-                watchTree.treeView1.SetBinding(ItemsControl.ItemsSourceProperty, sourceBinding);
-            };
-=======
                 _watchTree.treeView1.SetBinding(ItemsControl.ItemsSourceProperty, sourceBinding);
-            });
->>>>>>> 68d389c2
+            };
 
             var checkedBinding = new Binding("ShowRawData")
             {
@@ -1232,11 +1171,8 @@
 
                     Root.Children.Clear();
 
-<<<<<<< HEAD
-                    Root.Children.Add(Process(OldValue, prefix, count));
-=======
-                    Root.Children.Add(Process(OldValue, count.ToString(CultureInfo.InvariantCulture), Root.ShowRawData));
->>>>>>> 68d389c2
+                    Root.Children.Add(GetWatchNode());
+
                     count++;
 
                     //rehook the binding
