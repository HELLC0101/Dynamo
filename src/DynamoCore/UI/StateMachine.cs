--- conflicted
+++ resolved
@@ -176,9 +176,6 @@
             bool isInPort = portType == PortType.INPUT;
 
             NodeModel node = Model.GetModelInternal(nodeId) as NodeModel;
-<<<<<<< HEAD
-            if (node != null)
-=======
             if (node == null)
                 return;
 
@@ -187,50 +184,37 @@
 
             // Remove connector if one already exists
             if (portModel.Connectors.Count > 0 && portModel.PortType == PortType.INPUT)
->>>>>>> 7cdf4a63
-            {
-                PortModel portModel = isInPort ? node.InPorts[index] : node.OutPorts[index];
-                ConnectorModel connectorToRemove = null;
-
-                // Remove connector if one already exists
-                if (portModel.Connectors.Count > 0 && portModel.PortType == PortType.INPUT)
-                {
-                    connectorToRemove = portModel.Connectors[0];
-                    Model.Connectors.Remove(connectorToRemove);
-                    portModel.Disconnect(connectorToRemove);
-                    var startPort = connectorToRemove.Start;
-                    startPort.Disconnect(connectorToRemove);
-                }
-
-                // Create the new connector model
-                var start = this.activeConnector.ActiveStartPort;
-                var end = portModel;
-
-                // We could either connect from an input port to an output port, or 
-                // another way around (in which case we swap first and second ports).
-                PortModel firstPort = start, second = end;
-                if (portModel.PortType != PortType.INPUT)
-                {
-                    firstPort = end;
-                    second = start;
-                }
-
-<<<<<<< HEAD
-                ConnectorModel newConnectorModel = this.Model.AddConnection(firstPort.Owner,
-                    second.Owner, firstPort.Index, second.Index, PortType.INPUT);
-=======
+            {
+                connectorToRemove = portModel.Connectors[0];
+                Model.Connectors.Remove(connectorToRemove);
+                portModel.Disconnect(connectorToRemove);
+                var startPort = connectorToRemove.Start;
+                startPort.Disconnect(connectorToRemove);
+            }
+
+            // Create the new connector model
+            var start = this.activeConnector.ActiveStartPort;
+            var end = portModel;
+
+            // We could either connect from an input port to an output port, or 
+            // another way around (in which case we swap first and second ports).
+            PortModel firstPort = start, second = end;
+            if (portModel.PortType != PortType.INPUT)
+            {
+                firstPort = end;
+                second = start;
+            }
+
             ConnectorModel newConnectorModel = this.Model.AddConnection(firstPort.Owner,
                 second.Owner, firstPort.Index, second.Index, PortType.INPUT);
->>>>>>> 7cdf4a63
-
-                // Record the creation of connector in the undo recorder.
-                var models = new Dictionary<ModelBase, UndoRedoRecorder.UserAction>();
-                if (connectorToRemove != null)
-                    models.Add(connectorToRemove, UndoRedoRecorder.UserAction.Deletion);
-                models.Add(newConnectorModel, UndoRedoRecorder.UserAction.Creation);
-                Model.RecordModelsForUndo(models);
-                this.SetActiveConnector(null);
-            }
+
+            // Record the creation of connector in the undo recorder.
+            var models = new Dictionary<ModelBase, UndoRedoRecorder.UserAction>();
+            if (connectorToRemove != null)
+                models.Add(connectorToRemove, UndoRedoRecorder.UserAction.Deletion);
+            models.Add(newConnectorModel, UndoRedoRecorder.UserAction.Creation);
+            Model.RecordModelsForUndo(models);
+            this.SetActiveConnector(null);
         }
 
         internal bool CheckActiveConnectorCompatibility(PortViewModel portVM)
