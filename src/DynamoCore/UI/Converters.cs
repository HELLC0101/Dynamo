--- conflicted
+++ resolved
@@ -1593,8 +1593,6 @@
             return null;
         }
     }
-<<<<<<< HEAD
-=======
 
     public class FullyQualifiedNameToDisplayConverter : IValueConverter
     {
@@ -1668,6 +1666,4 @@
             throw new NotImplementedException();
         }
     }
-
->>>>>>> 6a5ff7d4
 }