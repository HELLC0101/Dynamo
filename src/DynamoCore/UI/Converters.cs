using System;
using System.Collections.Generic;
using System.Collections.ObjectModel;
using System.Globalization;
using System.IO;
using System.Windows;
using System.Windows.Data;
using System.Windows.Media;

using Dynamo.Nodes.Search;
using Dynamo.UI;
using Dynamo.Models;
using System.Web;

using Dynamo.ViewModels;
using Dynamo.PackageManager;
using System.Windows.Controls;

using DynamoUnits;

using Dynamo.UI.Controls;
using Dynamo.Search.SearchElements;
using System.Windows.Input;

namespace Dynamo.Controls
{
    public class TooltipLengthTruncater : IValueConverter
    {
        private const int MaxChars = 100;

        public object Convert(object value, Type targetType, object parameter, CultureInfo culture)
        {
            var tooltip = value as string;
            if (tooltip != null && tooltip.Length > MaxChars)
            {
                var trimIndex = tooltip.LastIndexOf(' ', MaxChars - 5);
                return tooltip.Remove(trimIndex > 0 ? trimIndex : MaxChars - 5) + " ...";
            } 
            return value;
        }

        public object ConvertBack(object value, Type targetType, object parameter, CultureInfo culture)
        {
            return null;
        }
    }

    public class PackageSearchStateToStringConverter : IValueConverter
    {
        public object Convert(object value, Type targetType, object parameter,
                              CultureInfo culture)
        {
            if (value is PackageManagerSearchViewModel.PackageSearchState)
            {
                var st = (PackageManagerSearchViewModel.PackageSearchState) value;

                if (st == PackageManagerSearchViewModel.PackageSearchState.NORESULTS)
                {
                    return "Search returned no results!";
                }
                else if (st == PackageManagerSearchViewModel.PackageSearchState.RESULTS)
                {
                    return "";
                }
                else if (st == PackageManagerSearchViewModel.PackageSearchState.SEARCHING)
                {
                    return "Searching...";
                }
                else if (st == PackageManagerSearchViewModel.PackageSearchState.SYNCING)
                {
                    return "Synchronizing package list with server...";
                }
            }

            return "Unknown";
        }

        public object ConvertBack(object value, Type targetType, object parameter, CultureInfo culture)
        {
            return null;
        }
    }

    public class PackageUploadStateToStringConverter : IValueConverter
    {
        public object Convert(object value, Type targetType, object parameter,
          CultureInfo culture)
        {
            if (value is PackageUploadHandle.State)
            {
                var st = (PackageUploadHandle.State)value;

                if (st == PackageUploadHandle.State.Compressing)
                {
                    return "Compressing...";
                }
                else if (st == PackageUploadHandle.State.Copying)
                {
                    return "Copying...";
                }
                else if (st == PackageUploadHandle.State.Error)
                {
                    return "Error!";
                }
                else if (st == PackageUploadHandle.State.Ready)
                {
                    return "Ready";
                }
                else if (st == PackageUploadHandle.State.Uploaded)
                {
                    return "Uploaded";
                }
                else if (st == PackageUploadHandle.State.Uploading)
                {
                    return "Uploading...";
                }

            }

            return "Unknown";
        }

        public object ConvertBack(object value, Type targetType, object parameter,
          CultureInfo culture)
        {
            return null;
        }
    }

    public class PackageDownloadStateToStringConverter : IValueConverter
    {
        public object Convert(object value, Type targetType, object parameter,
          CultureInfo culture)
        {
            if (value is PackageDownloadHandle.State )
            {
                var st = ( PackageDownloadHandle.State ) value;

                if (st == PackageDownloadHandle.State.Downloaded)
                {
                    return "Downloaded";
                }
                else if (st == PackageDownloadHandle.State.Downloading)
                {
                    return "Downloading";
                }
                else if (st == PackageDownloadHandle.State.Error)
                {
                    return "Error";
                }
                else if (st == PackageDownloadHandle.State.Installed)
                {
                    return "Installed";
                }
                else if (st == PackageDownloadHandle.State.Installing)
                {
                    return "Installing";
                }
                else  if (st == PackageDownloadHandle.State.Uninitialized)
                {
                    return "Starting";
                }

            }

            return "Unknown";
        }

        public object ConvertBack(object value, Type targetType, object parameter,
          CultureInfo culture)
        {
            return null;
        }
    }

    public class NonEmptyStringToCollapsedConverter : IValueConverter
    {
        public object Convert(object value, Type targetType, object parameter,
          CultureInfo culture)
        {
            if (value is string && !string.IsNullOrEmpty(value as string))
            {
                return Visibility.Collapsed;
            }

            return Visibility.Visible;
        }

        public object ConvertBack(object value, Type targetType, object parameter,
          CultureInfo culture)
        {
            return null;
        }
    }

    public class EmptyStringToCollapsedConverter : IValueConverter
    {
        public object Convert(object value, Type targetType, object parameter,
          CultureInfo culture)
        {
            if (value is string && !string.IsNullOrEmpty(value as string))
            {
                return Visibility.Visible;
            }

            return Visibility.Collapsed;
        }

        public object ConvertBack(object value, Type targetType, object parameter,
          CultureInfo culture)
        {
            return null;
        }
    }

    public class SearchResultsToVisibilityConverter : IMultiValueConverter
    {
        public object Convert(object[] values, Type targetType, object parameter, System.Globalization.CultureInfo culture)
        {
            if (values[0] is int && (int)values[0] == 0 && !string.IsNullOrEmpty(values[1] as string))
            {
                return Visibility.Visible;
            }

            return Visibility.Collapsed;
        }

        public object[] ConvertBack(object value, Type[] targetTypes, object parameter, System.Globalization.CultureInfo culture)
        {
            throw new NotSupportedException();
        }
    }

    public class PortToAttachmentConverter : IValueConverter
    {
        public object Convert(object value, Type targetType, object parameter, CultureInfo culture)
        {
            PortType portType = ((PortType)value);
            if (((PortType)value) == PortType.INPUT)
                return DynamoToolTip.Side.Left;

            return DynamoToolTip.Side.Right;
        }

        public object ConvertBack(object value, Type targetType, object parameter, CultureInfo culture)
        {
            throw new NotImplementedException();
        }
    }

    public class PortNameConverter : IValueConverter
    {
        public object Convert(object value, Type targetType, object parameter,
          CultureInfo culture)
        {
            if (value is string && !string.IsNullOrEmpty(value as string))
            {
                    return value as string;   
            }

            return ">";
        }

        public object ConvertBack(object value, Type targetType, object parameter,
          CultureInfo culture)
        {
            return null;
        }
    }

    public class MarginConverter : IValueConverter
    {
        public object Convert(object value, Type targetType, object parameter, System.Globalization.CultureInfo culture)
        {
            double height = (double)value;
            return new Thickness(0, -1 * height - 3, 0, 0);
        }

        public object ConvertBack(object value, Type targetType, object parameter, System.Globalization.CultureInfo culture)
        {
            return null;
        }
    }

    public class PathToFileNameConverter : IValueConverter
    {
        public object Convert(object value, Type targetType, object parameter, System.Globalization.CultureInfo culture)
        {
            if (value is string && !string.IsNullOrEmpty(value as string) )
            {
                // convert to path, get file name
                return Path.GetFileName((string) value);
            } 

            return "Unsaved";
        }

        public object ConvertBack(object value, Type targetType, object parameter, System.Globalization.CultureInfo culture)
        {
            return null;
        }
    }

    public class PathToSaveStateConverter : IValueConverter
    {
        public object Convert(object value, Type targetType, object parameter, System.Globalization.CultureInfo culture)
        {
            return (value is string && !string.IsNullOrEmpty(value as string)) ? "Saved" : "Unsaved";
        }

        public object ConvertBack(object value, Type targetType, object parameter, System.Globalization.CultureInfo culture)
        {
            return null;
        }
    }

    public class WorkspaceTypeConverter : IValueConverter
    {
        public object Convert(object value, Type targetType, object parameter,
          CultureInfo culture)
        {
            if (value is WorkspaceViewModel)
            {
                var val = (value as WorkspaceViewModel).Model.GetType();
                return val;
            }

            if (value is WorkspaceModel)
            {
                return value.GetType();
            }

            return null;
        }

        public object ConvertBack(object value, Type targetType, object parameter,
          CultureInfo culture)
        {
            return null;
        }
    }

    public class WorkspaceBackgroundColorConverter : IValueConverter
    {
        public Color HomeBackgroundColor { get; set; }
        public Color CustomBackgroundColor { get; set; }

        public object Convert(object value, Type targetType, object parameter,CultureInfo culture)
        {
            //parameter will contain a true or false
            //whether this is the home space
            if ((bool)value)
                return HomeBackgroundColor;

            return CustomBackgroundColor;

        }

        public object ConvertBack(object value, Type targetType, object parameter,
          CultureInfo culture)
        {
            return null;
        }
    }

    public class WorkspaceBackgroundBrushConverter : IValueConverter
    {
        public SolidColorBrush HomeBackgroundBrush { get; set; }
        public SolidColorBrush CustomBackgroundBrush { get; set; }

        public object Convert(object value, Type targetType, object parameter, CultureInfo culture)
        {
            //parameter will contain a true or false
            //whether this is the home space
            if ((bool)value)
                return HomeBackgroundBrush;

            return CustomBackgroundBrush;

        }

        public object ConvertBack(object value, Type targetType, object parameter,
          CultureInfo culture)
        {
            return null;
        }
    }

    public class BooleanToBrushConverter : IValueConverter
    {
        public SolidColorBrush TrueBrush{get;set;}
        public SolidColorBrush FalseBrush{get;set;}

        public object Convert(object value, Type targetType, object parameter, System.Globalization.CultureInfo culture)
        {
            bool condition = (bool)value;
            if (condition)
            {
                //return new SolidColorBrush(Colors.Cyan);
                return TrueBrush;
            }
            else
            {
                //return new SolidColorBrush(Colors.Black);
                return FalseBrush;
            }
        }

        public object ConvertBack(object value, Type targetType, object parameter, System.Globalization.CultureInfo culture)
        {
            return null;
        }
    }

    public class BooleanToSelectionColorConverter : IValueConverter
    {
        public Color True { get; set; }
        public Color False { get; set; }

        public object Convert(object value, Type targetType, object parameter, System.Globalization.CultureInfo culture)
        {
            bool condition = (bool)value;
            if (condition)
            {
                //return new SolidColorBrush(Colors.Cyan);
                return True;
            }
            else
            {
                //return new SolidColorBrush(Colors.Black);
                return False;
            }
        }

        public object ConvertBack(object value, Type targetType, object parameter, System.Globalization.CultureInfo culture)
        {
            return null;
        }
    }

    public class StateToColorConverter : IValueConverter
    {
        // http://stackoverflow.com/questions/3238590/accessing-colors-in-a-resource-dictionary-from-a-value-converter

        public SolidColorBrush HeaderBackgroundInactive { get; set; }
        public SolidColorBrush HeaderForegroundInactive { get; set; }
        public SolidColorBrush HeaderBorderInactive { get; set; }
        public SolidColorBrush OuterBorderInactive { get; set; }
        public SolidColorBrush BodyBackgroundInactive { get; set; }
        public SolidColorBrush HeaderBackgroundActive { get; set; }
        public SolidColorBrush HeaderForegroundActive { get; set; }
        public SolidColorBrush HeaderBorderActive { get; set; }
        public SolidColorBrush OuterBorderActive { get; set; }
        public SolidColorBrush BodyBackgroundActive { get; set; }
        public SolidColorBrush HeaderBackgroundWarning { get; set; }
        public SolidColorBrush HeaderForegroundWarning { get; set; }
        public SolidColorBrush HeaderBorderWarning { get; set; }
        public SolidColorBrush OuterBorderWarning { get; set; }
        public SolidColorBrush BodyBackgroundWarning { get; set; }
        public SolidColorBrush HeaderBackgroundError { get; set; }
        public SolidColorBrush HeaderForegroundError { get; set; }
        public SolidColorBrush HeaderBorderError { get; set; }
        public SolidColorBrush OuterBorderError { get; set; }
        public SolidColorBrush BodyBackgroundError { get; set; }
        public SolidColorBrush OuterBorderSelection { get; set; }

        public enum NodePart
        {
            HeaderBackground,
            HeaderForeground,
            HeaderBorder,
            OuterBorder,
            BodyBackground
        }

        public object Convert(object value, Type targetType, object parameter, CultureInfo culture)
        {
            ElementState elementState = ((ElementState)value);
            switch ((NodePart)Enum.Parse(typeof(NodePart), parameter.ToString()))
            {
                case NodePart.HeaderBackground:
                    return GetHeaderBackground(elementState);
                case NodePart.HeaderForeground:
                    return GetHeaderForeground(elementState);
                case NodePart.HeaderBorder:
                    return GetHeaderBorder(elementState);
                case NodePart.OuterBorder:
                    return GetOuterBorder(elementState);
                case NodePart.BodyBackground:
                    return GetBodyBackground(elementState);
            }

            throw new NotImplementedException();
        }

        public object ConvertBack(object value, Type targetType, object parameter, CultureInfo culture)
        {
            throw new NotImplementedException();
        }

        private SolidColorBrush GetHeaderBackground(ElementState elementState)
        {
            switch (elementState)
            {
                case ElementState.Dead: return HeaderBackgroundInactive;
                case ElementState.Active: return HeaderBackgroundActive;
                case ElementState.Warning: return HeaderBackgroundWarning;
                case ElementState.Error: return HeaderBackgroundError;
            }

            throw new NotImplementedException();
        }

        private SolidColorBrush GetHeaderForeground(ElementState elementState)
        {
            switch (elementState)
            {
                case ElementState.Dead: return HeaderForegroundInactive;
                case ElementState.Active: return HeaderForegroundActive;
                case ElementState.Warning: return HeaderForegroundWarning;
                case ElementState.Error: return HeaderForegroundError;
            }

            throw new NotImplementedException();
        }

        private SolidColorBrush GetHeaderBorder(ElementState elementState)
        {
            switch (elementState)
            {
                case ElementState.Dead: return HeaderBorderInactive;
                case ElementState.Active: return HeaderBorderActive;
                case ElementState.Warning: return HeaderBorderWarning;
                case ElementState.Error: return HeaderBorderError;
            }

            throw new NotImplementedException();
        }

        private SolidColorBrush GetOuterBorder(ElementState elementState)
        {
            switch (elementState)
            {
                case ElementState.Dead: return OuterBorderInactive;
                case ElementState.Active: return OuterBorderActive;
                case ElementState.Warning: return OuterBorderWarning;
                case ElementState.Error: return OuterBorderError;
            }

            throw new NotImplementedException();
        }

        private SolidColorBrush GetBodyBackground(ElementState elementState)
        {
            switch (elementState)
            {
                case ElementState.Dead: return BodyBackgroundInactive;
                case ElementState.Active: return BodyBackgroundActive;
                case ElementState.Warning: return BodyBackgroundWarning;
                case ElementState.Error: return BodyBackgroundError;
            }

            throw new NotImplementedException();
        }
    }

    public class PortCountToHeightConverter : IValueConverter
    {
        public object Convert(object value, Type targetType, object parameter, System.Globalization.CultureInfo culture)
        {
            ObservableCollection<PortViewModel> ports = (ObservableCollection<PortViewModel>)value;
            return Math.Max(30, ports.Count * 20 + 10); //spacing for inputs + title space + bottom space
        }

        public object ConvertBack(object value, Type targetType, object parameter, System.Globalization.CultureInfo culture)
        {
            return null;
        }
    }

    public class AttachmentToPathConverter : IValueConverter
    {
        public object Convert(object value, Type targetType, object parameter, CultureInfo culture)
        {
            var result = "0,0 6,5 0,10"; // Default, catch-all.
            DynamoToolTip tooltip = value as DynamoToolTip;
            switch (tooltip.AttachmentSide)
            {
                case DynamoToolTip.Side.Left:
                    result = "0,0 6,5 0,10";
                    break;
                case DynamoToolTip.Side.Right:
                    result = "6,0 0,5, 6,10";
                    break;
                case DynamoToolTip.Side.Top:
                    result = "0,0 5,6, 10,0";
                    break;
                case DynamoToolTip.Side.Bottom:
                    result = "0,6 5,0 10,6";
                    break;
            }

            if (parameter != null && ((parameter as string).Equals("Start")))
            {
                var index = result.IndexOf(' ');
                result = result.Substring(0, index);
            }

            return result;
        }

        public object ConvertBack(object value, Type targetType, object parameter, CultureInfo culture)
        {
            throw new NotImplementedException();
        }
    }

    public class AttachmentToRowColumnConverter : IValueConverter
    {
        public object Convert(object value, Type targetType, object parameter, CultureInfo culture)
        {
            var rowColumn = parameter as string;
            if (rowColumn == null || (!rowColumn.Equals("Row") && (!rowColumn.Equals("Column"))))
            {
                var message = "'AttachmentToRowColumnConverter' expects a " + 
                    "'ConverterParameter' value to be either 'Row' or 'Column'";

                throw new ArgumentException(message);
            }

            int row = 1, column = 2;
            DynamoToolTip tooltip = value as DynamoToolTip;
            switch (tooltip.AttachmentSide)
            {
                case DynamoToolTip.Side.Left:
                    row = 1;
                    column = 2;
                    break;
                case DynamoToolTip.Side.Right:
                    row = 1;
                    column = 0;
                    break;
                case DynamoToolTip.Side.Top:
                    row = 2;
                    column = 1;
                    break;
                case DynamoToolTip.Side.Bottom:
                    row = 0;
                    column = 1;
                    break;
            }

            bool isRow = rowColumn.Equals("Row");
            return isRow ? row : column;
        }

        public object ConvertBack(object value, Type targetType, object parameter, CultureInfo culture)
        {
            throw new NotImplementedException();
        }
    }

    public class BrowserItemToBooleanConverter : IValueConverter
    {
        public object Convert(object value, Type targetType, object parameter, CultureInfo culture)
        {
            if (value is NodeSearchElement)
                return true;

            return false;
        }

        public object ConvertBack(object value, Type targetType, object parameter, CultureInfo culture)
        {
            throw new NotImplementedException();
        }
    }

    public class ListHasItemsToBoolConverter : IValueConverter
    {
        public object Convert(object value, Type targetType, object parameter, System.Globalization.CultureInfo culture)
        {
            List<object> list = (List<object>)value;
            return list.Count > 0; //spacing for inputs + title space + bottom space
        }

        public object ConvertBack(object value, Type targetType, object parameter, System.Globalization.CultureInfo culture)
        {
            return null;
        }
    }

    //[ValueConversion(typeof(bool), typeof(bool))]
    public class InverseBooleanConverter : IValueConverter
    {
        #region IValueConverter Members

        public object Convert(object value, Type targetType, object parameter,
            System.Globalization.CultureInfo culture)
        {
            if (targetType != typeof(bool) && (targetType != typeof(bool?)))
                throw new InvalidOperationException("The target must be a boolean");

            return !((bool)value);
        }

        public object ConvertBack(object value, Type targetType, object parameter,
            System.Globalization.CultureInfo culture)
        {
            return !((bool)value);
        }

        #endregion
    }

    public class BoolToCanvasCursorConverter : IValueConverter
    {
        public object Convert(object value, Type targetType, object parameter,
            System.Globalization.CultureInfo culture)
        {
            if ((bool)value == true)
            {
                return System.Windows.Input.Cursors.AppStarting;
            }

            return null;
        }

        public object ConvertBack(object value, Type targetType, object parameter,
            System.Globalization.CultureInfo culture)
        {
            throw new NotSupportedException();
        }
    }

    public class ShowHideConsoleMenuItemConverter : IValueConverter
    {
        #region IValueConverter Members

        public object Convert(object value, Type targetType, object parameter,
            System.Globalization.CultureInfo culture)
        {
            if ((int)value > 0)
            {
                return "Hide Console";
            }
            else
            {
                return "Show Console";
            }
        }

        public object ConvertBack(object value, Type targetType, object parameter,
            System.Globalization.CultureInfo culture)
        {
            throw new NotSupportedException();
        }

        #endregion
    }

    public class ShowHideFullscreenWatchMenuItemConverter : IValueConverter
    {
        #region IValueConverter Members

        public object Convert(object value, Type targetType, object parameter,
            System.Globalization.CultureInfo culture)
        {
            string menuValue = "Showing Background 3D Preview";
            if ((bool)value == true)
                return menuValue;
            else
                return menuValue;
        }

        public object ConvertBack(object value, Type targetType, object parameter,
            System.Globalization.CultureInfo culture)
        {
            throw new NotSupportedException();
        }

        #endregion
    }

    public class ShowHideClassicNavigatorMenuItemConverter : IValueConverter
    {
        #region IValueConverter Members

        public object Convert(object value, Type targetType, object parameter,
            System.Globalization.CultureInfo culture)
        {
            if ((bool)value == true)
            {
                return "Hide Classic Node Library";
            }
            else
            {
                return "Show Classic Node Library";
            }
        }

        public object ConvertBack(object value, Type targetType, object parameter,
            System.Globalization.CultureInfo culture)
        {
            throw new NotSupportedException();
        }

        #endregion
    }

    public class ZoomStatConverter : IValueConverter
    {
        #region IValueConverter Members

        public object Convert(object value, Type targetType, object parameter,
            System.Globalization.CultureInfo culture)
        {
            return string.Format("Zoom : {0}", value.ToString());
        }

        public object ConvertBack(object value, Type targetType, object parameter,
            System.Globalization.CultureInfo culture)
        {
            throw new NotSupportedException();
        }

        #endregion
    }

    public class TransformOriginStatConverter : IValueConverter
    {
        #region IValueConverter Members

        public object Convert(object value, Type targetType, object parameter,
            System.Globalization.CultureInfo culture)
        {
            Point p = (Point)value;
            return string.Format("Transform origin X: {0}, Y: {1}", p.X, p.Y);
        }

        public object ConvertBack(object value, Type targetType, object parameter,
            System.Globalization.CultureInfo culture)
        {
            throw new NotSupportedException();
        }

        #endregion
    }

    public class CurrentOffsetStatConverter : IValueConverter
    {
        #region IValueConverter Members

        public object Convert(object value, Type targetType, object parameter,
            System.Globalization.CultureInfo culture)
        {
            Point p = (Point)value;
            return string.Format("Current offset X: {0}, Y: {1}", p.X, p.Y);
        }

        public object ConvertBack(object value, Type targetType, object parameter,
            System.Globalization.CultureInfo culture)
        {
            throw new NotSupportedException();
        }

        #endregion
    }

    public class EnumToBooleanConverter : IValueConverter
    {
        public object Convert(object value, Type targetType, object parameter, System.Globalization.CultureInfo culture)
        {
            // You could also directly pass an enum value using {x:Static},
            // then there is no need to parse
            string parameterString = parameter as string;
            if (parameterString == null)
                return DependencyProperty.UnsetValue;

            if (Enum.IsDefined(value.GetType(), value) == false)
                return DependencyProperty.UnsetValue;

            object parameterValue = Enum.Parse(value.GetType(), parameterString);

            return parameterValue.Equals(value);
        }

        public object ConvertBack(object value, Type targetType, object parameter, System.Globalization.CultureInfo culture)
        {
            string parameterString = parameter as string;
            if (parameterString == null)
                return DependencyProperty.UnsetValue;

            return Enum.Parse(targetType, parameterString);
        }
    }

    public class PortTypeToMarginConverter : IValueConverter
    {
        public object Convert(object value, Type targetType, object parameter, System.Globalization.CultureInfo culture)
        {
            //PortType p = (PortType)value;
            //if (p == PortType.INPUT)
            //{
            //    return new Thickness(20, 0, 0, 0);
            //}
            //else
            //{
            //    return new Thickness(-20, 0, 0, 0);
            //}

            return new Thickness(0, 0, 0, 0);
        }

        public object ConvertBack(object value, Type targetType, object parameter, System.Globalization.CultureInfo culture)
        {
            throw new NotSupportedException();
        }
    }

    public class PortTypeToTextAlignmentConverter : IValueConverter
    {
        public object Convert(object value, Type targetType, object parameter, System.Globalization.CultureInfo culture)
        {
            PortType p = (PortType)value;
            if (p == PortType.INPUT)
            {
                return HorizontalAlignment.Left;
            }
            else
            {
                return HorizontalAlignment.Right;
            }
        }

        public object ConvertBack(object value, Type targetType, object parameter, System.Globalization.CultureInfo culture)
        {
            throw new NotSupportedException();
        }
    }

    public class PortTypeToGridColumnConverter : IValueConverter
    {
        public object Convert(object value, Type targetType, object parameter, System.Globalization.CultureInfo culture)
        {
            PortType p = (PortType)value;
            if (p == PortType.INPUT)
            {
                return 2;
            }
            else
            {
                return 0;
            }
        }

        public object ConvertBack(object value, Type targetType, object parameter, System.Globalization.CultureInfo culture)
        {
            throw new NotSupportedException();
        }
    }

    public class PortTypeToClipConverter : IValueConverter
    {
        public object Convert(object value, Type targetType, object parameter, System.Globalization.CultureInfo culture)
        {
            PortType p = (PortType)value;
            if (p == PortType.INPUT)
            {
                return new Rect(0,0,10,20);
            }
            else
            {
                return new Rect(10, 0, 10, 20);
            }
        }

        public object ConvertBack(object value, Type targetType, object parameter, System.Globalization.CultureInfo culture)
        {
            throw new NotSupportedException();
        }
    }

    public class ConsoleHeightConverter : IValueConverter
    {
        public object Convert(object value, Type targetType, object parameter, System.Globalization.CultureInfo culture)
        {
            return new GridLength((int)value);
        }

        public object ConvertBack(object value, Type targetType, object parameter, System.Globalization.CultureInfo culture)
        {
            return ((GridLength)value).Value;
        }
    }

    public class BoolToFullscreenWatchVisibilityConverter : IValueConverter
    {
        public object Convert(object value, Type targetType, object parameter, System.Globalization.CultureInfo culture)
        {
            bool fullscreenWatchShowing = (bool)value;
            if (fullscreenWatchShowing)
                return Visibility.Visible;
            return Visibility.Hidden;
        }

        public object ConvertBack(object value, Type targetType, object parameter, System.Globalization.CultureInfo culture)
        {
            throw new NotSupportedException();
        }
    }

    public class BoolToVisibilityConverter : IValueConverter
    {
        public object Convert(object value, Type targetType, object parameter, System.Globalization.CultureInfo culture)
        {
            if ((bool)value)
            {
                return Visibility.Visible;
            }
            else if (parameter != null && parameter.ToString() == "Collapse")
                return Visibility.Collapsed;

            return Visibility.Hidden;
        }

        public object ConvertBack(object value, Type targetType, object parameter, System.Globalization.CultureInfo culture)
        {
            throw new NotSupportedException();
        }
    }

    public class BoolToVisibilityCollapsedConverter : IValueConverter
    {
        public object Convert(object value, Type targetType, object parameter, System.Globalization.CultureInfo culture)
        {
            if ((bool)value)
                return Visibility.Visible;
            return Visibility.Collapsed;
        }

        public object ConvertBack(object value, Type targetType, object parameter, System.Globalization.CultureInfo culture)
        {
            throw new NotSupportedException();
        }
    }

    public class InverseBoolToVisibilityConverter : IValueConverter
    {
        public object Convert(object value, Type targetType, object parameter, System.Globalization.CultureInfo culture)
        {
            if ((bool)value)
                return Visibility.Hidden;
            return Visibility.Visible;
        }

        public object ConvertBack(object value, Type targetType, object parameter, System.Globalization.CultureInfo culture)
        {
            throw new NotSupportedException();
        }
    }

    public class InverseBooleanToVisibilityCollapsedConverter : IValueConverter
    {
        public object Convert(object value, Type targetType, object parameter, System.Globalization.CultureInfo culture)
        {
            if ((bool)value)
                return Visibility.Collapsed;
            return Visibility.Visible;
        }

        public object ConvertBack(object value, Type targetType, object parameter, System.Globalization.CultureInfo culture)
        {
            throw new NotSupportedException();
        }
    }

    public class NavigationToOpacityConverter : IValueConverter
    {
        public object Convert(object value, Type targetType, object parameter, CultureInfo culture)
        {
            var canNavigateBackground = ((bool)value);
            return (canNavigateBackground ? 0.1 : 1.0);
        }

        public object ConvertBack(object value, Type targetType, object parameter, CultureInfo culture)
        {
            throw new NotImplementedException();
        }
    }

    public class ViewButtonClipRectConverter : IMultiValueConverter
    {
        public object Convert(object[] values, Type targetType, object parameter, CultureInfo culture)
        {
            return new System.Windows.Rect()
            {
                Width = ((double)values[0]),
                Height = ((double)values[1])
            };
        }

        public object[] ConvertBack(object value, Type[] targetTypes, object parameter, CultureInfo culture)
        {
            throw new NotImplementedException();
        }
    }

    public class BackgroundPreviewGestureConverter : IValueConverter
    {
        public object Convert(object value, Type targetType, object parameter, CultureInfo culture)
        {
            // When "DynamoViewModel.CanNavigateBackground" is set to "true" 
            // (i.e. background 3D navigation is turned on), and "IsOrbiting"
            // is "true", then left mouse dragging will be orbiting the 3D view. 
            // Otherwise left clicking will do nothing to the view (same is 
            // applicable to "IsPanning" property).
            // 
            if ((parameter as string).Equals("IsPanning"))
            {
                bool isPanning = ((bool)value);
                return new MouseGesture(isPanning ? MouseAction.LeftClick : MouseAction.MiddleClick);
            }
            else
            {
                bool isOrbiting = ((bool)value);
                return new MouseGesture(isOrbiting ? MouseAction.LeftClick : MouseAction.None);
            }
        }

        public object ConvertBack(object value, Type targetType, object parameter, CultureInfo culture)
        {
            throw new NotImplementedException();
        }
    }

    public class LacingToVisibilityConverter : IValueConverter
    {
        public object Convert(object value, Type targetType, object parameter, System.Globalization.CultureInfo culture)
        {
            LacingStrategy strategy = (LacingStrategy)value;
            if (strategy == LacingStrategy.Disabled)
                return Visibility.Collapsed;

            return Visibility.Visible;
        }

        public object ConvertBack(object value, Type targetType, object parameter, System.Globalization.CultureInfo culture)
        {
            throw new NotSupportedException();
        }
    }

    public class LacingToAbbreviationConverter : IValueConverter
    {
        public object Convert(object value, Type targetType, object parameter, System.Globalization.CultureInfo culture)
        {
            LacingStrategy strategy = (LacingStrategy)value;

            switch (strategy)
            {
                case LacingStrategy.Disabled:
                    return "";
                case LacingStrategy.CrossProduct:
                    return "XXX";
                case LacingStrategy.First:
                    return "|";
                case LacingStrategy.Longest:
                    return @"||\";
                case LacingStrategy.Shortest:
                    return "|";
            }

            return "?";
        }

        public object ConvertBack(object value, Type targetType, object parameter, System.Globalization.CultureInfo culture)
        {
            throw new NotSupportedException();
        }
    }

    public class LacingToTooltipConverter : IValueConverter
    {
        public object Convert(object value, Type targetType, object parameter, System.Globalization.CultureInfo culture)
        {
            LacingStrategy strategy = (LacingStrategy)value;

            switch (strategy)
            {
                case LacingStrategy.Disabled:
                    return "Arugment lacing is disabled for this node.";
                case LacingStrategy.CrossProduct:
                    return "For two lists {a,b,c}{1,2,3} returns {a1,a2,a3}{b1,b2,b3}{c1,c2,c3}.";
                case LacingStrategy.First:
                    return "For two lists {a,b,c}{1,2,3} returns {a1}.";
                case LacingStrategy.Longest:
                    return "For two lists {a,b,c}{1,2} returns {a1,b2,c2}.";
                case LacingStrategy.Shortest:
                    return "For two lists {a,b,c}{1,2} returns {a1,b2}.";
            }

            return "?";
        }

        public object ConvertBack(object value, Type targetType, object parameter, System.Globalization.CultureInfo culture)
        {
            throw new NotSupportedException();
        }
    }

    public class ZoomToVisibilityConverter : IValueConverter
    {
        public object Convert(object value, Type targetType, object parameter, System.Globalization.CultureInfo culture)
        {
            double zoom = System.Convert.ToDouble(value);

            if (zoom < .5)
                return Visibility.Hidden;

            return Visibility.Visible;
        }

        public object ConvertBack(object value, Type targetType, object parameter, System.Globalization.CultureInfo culture)
        {
            throw new NotSupportedException();
        }
    }

    public class ZoomToBooleanConverter : IValueConverter
    {
        public object Convert(object value, Type targetType, object parameter, System.Globalization.CultureInfo culture)
        {
            double number = (double)System.Convert.ChangeType(value, typeof(double));

            if (number <= .5)
                return false;

            return true;
        }

        public object ConvertBack(object value, Type targetType, object parameter, System.Globalization.CultureInfo culture)
        {
            throw new NotSupportedException();
        }
    }

    public class PortNameToWidthConverter : IValueConverter
    {
        public object Convert(object value, Type targetType, object parameter, System.Globalization.CultureInfo culture)
        {
            //if the port name is null or empty
            if (string.IsNullOrEmpty(value.ToString()))
                return 20;

            return double.NaN;
        }

        public object ConvertBack(object value, Type targetType, object parameter, System.Globalization.CultureInfo culture)
        {
            throw new NotSupportedException();
        }
    }

    [ValueConversion(typeof(double), typeof(String))]
    public class DoubleDisplay : IValueConverter
    {
        public virtual object Convert(object value, Type targetType, object parameter, CultureInfo culture)
        {
            //source -> target
            string val = ((double)value).ToString("0.000", CultureInfo.InvariantCulture);
            //Debug.WriteLine(string.Format("Converting {0} -> {1}", value, val));
            return value == null ? "" : val;

        }

        public virtual object ConvertBack(object value, Type targetType, object parameter, CultureInfo culture)
        {
            //target -> source
            //return value.ToString();

            double val = 0.0;
            double.TryParse(value.ToString(), NumberStyles.Any, CultureInfo.InvariantCulture, out val);
            //Debug.WriteLine(string.Format("Converting {0} -> {1}", value, val));
            return val;
        }
    }

    [ValueConversion(typeof(int), typeof(String))]
    public class IntegerDisplay : IValueConverter
    {
        public virtual object Convert(object value, Type targetType, object parameter, CultureInfo culture)
        {
            //source -> target
            string val = ((int)value).ToString("0", CultureInfo.InvariantCulture);
            return value == null ? "" : val;
        }

        public virtual object ConvertBack(object value, Type targetType, object parameter, CultureInfo culture)
        {
            //target -> source
            int val = 0;
            int.TryParse(value.ToString(), NumberStyles.Any, CultureInfo.InvariantCulture, out val);
            return val;
        }
    }

    public class DoubleInputDisplay : DoubleDisplay
    {
        public override object Convert(object value, Type targetType, object parameter, CultureInfo culture)
        {
            //source -> target
            //units are stored internally as culturally invariant, so we need to convert them back
            double dbl;
            if (double.TryParse(value as string, NumberStyles.Any, CultureInfo.InvariantCulture, out dbl))
            {
                return (dbl.ToString(SIUnit.NumberFormat, CultureInfo.InvariantCulture));
            }
            return value ?? 0.ToString(SIUnit.NumberFormat);
        }

        public override object ConvertBack(object value, Type targetType, object parameter, CultureInfo culture)
        {
            //target -> source
            //units are entered as culture-specific, so we need to store them as invariant
            double dbl;
            if (double.TryParse(value as string, NumberStyles.Any, CultureInfo.InvariantCulture, out dbl))
            {
                return dbl;
            }
            return value ?? "";
        }
    }

    public class RadianToDegreesConverter : IValueConverter
    {
        public object Convert(object value, Type targetType, object parameter, CultureInfo culture)
        {
            //source -> target
            //Convert radians to degrees
            double dbl;
            if (double.TryParse(value as string, NumberStyles.Any, culture, out dbl))
            {
                return dbl * 180.0 / Math.PI;
            }
            return value ?? "";
        }

        public object ConvertBack(object value, Type targetType, object parameter, CultureInfo culture)
        {
            //target -> source
            //Convert degrees to radians
            double dbl;
            if (double.TryParse(value as string, NumberStyles.Any, culture, out dbl))
            {
                return dbl * Math.PI / 180.0;
            }
            return value ?? "";
        }
    }

    public class StringDisplay : IValueConverter
    {
        public object Convert(object value, Type targetType, object parameter, CultureInfo culture)
        {
            //source -> target
            return value == null ? "" : HttpUtility.HtmlDecode(value.ToString());
        }

        public object ConvertBack(object value, Type targetType, object parameter, CultureInfo culture)
        {
            //target -> source
            return HttpUtility.HtmlEncode(value.ToString());
        }
    }

    public class FilePathDisplayConverter : IValueConverter
    {
        public object Convert(object value, Type targetType, object parameter, CultureInfo culture)
        {
            //source->target
            if (value == null)
                return "No file selected.";

            var str = HttpUtility.UrlDecode(value.ToString());

            if (string.IsNullOrEmpty(str))
                return "No file selected.";

            // if the number of directories deep exceeds threshold
            if (str.Length - str.Replace(@"\", "").Length >= 5)
            {
                var root = Path.GetPathRoot(str);
                var name = Path.GetFileName(str);

                var dirInfo = new DirectoryInfo(Path.GetDirectoryName(str));

                var collapsed = new[]
                {
                    root + "...",
                    dirInfo.Parent.Parent.Name,
                    dirInfo.Parent.Name,
                    dirInfo.Name,
                    name
                };

                return string.Join(@"\", collapsed);
            }

            return str;
        }

        public object ConvertBack(object value, Type targetType, object parameter, CultureInfo culture)
        {
            return HttpUtility.UrlEncode(value.ToString());
        }
    }

    public class InverseBoolDisplay : IValueConverter
    {
        public object Convert(object value, Type targetType, object parameter, System.Globalization.CultureInfo culture)
        {
            if (value is bool)
            {
                return !(bool)value;
            }
            return value;
        }

        public object ConvertBack(object value, Type targetType, object parameter, System.Globalization.CultureInfo culture)
        {
            if (value is bool)
            {
                return !(bool)value;
            }
            return value;
        }
    }

    public sealed class NullToVisibiltyConverter : IValueConverter
    {
        public object Convert(object value, Type targetType, object parameter, CultureInfo culture)
        {
            return value == null ? System.Windows.Visibility.Hidden : System.Windows.Visibility.Visible;
        }

        public object ConvertBack(object value, Type targetType, object parameter, CultureInfo culture)
        {
            throw new NotImplementedException();
        }
    }

    public sealed class WarningLevelToColorConverter:IValueConverter
    {
        public object Convert(object value, Type targetType, object parameter, CultureInfo culture)
        {
            if (value is WarningLevel)
            {
                var level = (WarningLevel) value;
                switch (level)
                {
                    case WarningLevel.Mild:
                        return new System.Windows.Media.SolidColorBrush(Colors.Gray);
                    case WarningLevel.Moderate:
                        return new System.Windows.Media.SolidColorBrush(Colors.Gold);
                    case WarningLevel.Error:
                        return new System.Windows.Media.SolidColorBrush(Colors.Tomato);
                }
            }

            return Colors.Gray;
        }

        public object ConvertBack(object value, Type targetType, object parameter, CultureInfo culture)
        {
            throw new NotImplementedException();
        }
    }

    public class TabSizeConverter : IMultiValueConverter
    {
        public object Convert(object[] values, Type targetType, object parameter, System.Globalization.CultureInfo culture)
        {           
            TabControl tabControl = values[0] as TabControl;
            
            double tabControlActualWidth = tabControl.ActualWidth - Configurations.TabControlMenuWidth; // Need to factor in tabControlMenu

            int visibleTabsNumber = tabControl.Items.Count;

            if (visibleTabsNumber > Configurations.MinTabsBeforeClipping)
                visibleTabsNumber = Configurations.MinTabsBeforeClipping;

            double width = tabControlActualWidth / visibleTabsNumber;

            if ((tabControlActualWidth - tabControl.Items.Count * Configurations.TabDefaultWidth) >= 0 || width > Configurations.TabDefaultWidth)
                width = Configurations.TabDefaultWidth;
            
            //Subtract 1, otherwise we could overflow to two rows.
            return (width <= Configurations.TabControlMenuWidth) ? Configurations.TabControlMenuWidth : (width - 1);
        }

        public object[] ConvertBack(object value, Type[] targetTypes, object parameter, System.Globalization.CultureInfo culture)
        {
            throw new NotSupportedException();
        }
    }

    public class BoolToScrollBarVisibilityConverter : IValueConverter
    {
        public object Convert(object value, Type targetType, object parameter, CultureInfo culture)
        {
            if ((bool)value)
            {
                return ScrollBarVisibility.Auto;
            }
            else if (parameter != null && parameter.ToString() == "Disabled")
                return ScrollBarVisibility.Disabled;

            return ScrollBarVisibility.Hidden;
        }

        public object ConvertBack(object value, Type targetType, object parameter, CultureInfo culture)
        {
            return null;
        }
    }

    public class MeasureConverter : IValueConverter
    {
        public object Convert(object value, Type targetType, object parameter, CultureInfo culture)
        {
            return parameter.ToString();
        }

        public object ConvertBack(object value, Type targetType, object parameter, CultureInfo culture)
        {
            var measure = (SIUnit) parameter;
            measure.SetValueFromString(value.ToString());
            return measure.Value;
        }
    }

    public class IsUpdateAvailableToTextConverter : IValueConverter
    {
        public object Convert(object value, Type targetType, object parameter, CultureInfo culture)
        {
            if ((bool) value != true) return "(Up-to-date)";

            var latest = UpdateManager.UpdateManager.Instance.AvailableVersion;

            return latest != null? latest.ToString() : "Could not get version.";
        }

        public object ConvertBack(object value, Type targetType, object parameter, CultureInfo culture)
        {
            return null;
        }
    }

    public class IsUpdateAvailableBrushConverter : IValueConverter
    {
        public object Convert(object value, Type targetType, object parameter, CultureInfo culture)
        {
            SolidColorBrush brush;

            brush = (bool) value
                ? (SolidColorBrush)
                    SharedDictionaryManager.DynamoColorsAndBrushesDictionary["UpdateManagerUpdateAvailableBrush"]
                : (SolidColorBrush) SharedDictionaryManager.DynamoColorsAndBrushesDictionary["UpdateManagerUpToDateBrush"];
                
            return brush;
        }

        public object ConvertBack(object value, Type targetType, object parameter, CultureInfo culture)
        {
            return null;
        }
    }

    public class NumberFormatToBoolConverter : IValueConverter
    {
        public object Convert(object value, Type targetType, object parameter, CultureInfo culture)
        {
            if (parameter.ToString() == SIUnit.NumberFormat)
                return true;
            return false;
        }

        public object ConvertBack(object value, Type targetType, object parameter, CultureInfo culture)
        {
            return null;
        }
    }

    public class FullyQualifiedNameToDisplayConverter : IValueConverter
    {
        public object Convert(object value, Type targetType, object parameter, CultureInfo culture)
        {
            string text = value.ToString();
            string typeOfInput = parameter as string;
            switch (typeOfInput)
            {
                case "ToolTip":
                    if (text.Length > Configurations.MaxLengthTooltipCode)
                        return text.Insert(text.LastIndexOf(".") + 1, "\n");
                    return text;
                case "ClassButton":
                    text = Dynamo.Nodes.Utilities.InsertSpacesToString(text);
                    if (text.Length > Configurations.MaxLengthRowClassButtonTitle)
                    {
                        if (text.IndexOf(" ") != -1)
                            text = text.Insert(text.IndexOf(" ") + 1, "\n");
                        if (text.Length > Configurations.MaxLengthClassButtonTitle)
                            // If title is too long, we can cat it.
                            text = text.Substring(0, Configurations.MaxLengthClassButtonTitle - 3) +
                                Configurations.TwoDots;
                    }
                    return text;

                // Maybe, later we need more string converters.
                default:
                    throw new NotImplementedException();
            }
        }

        public object ConvertBack(object value, Type targetType, object parameter, CultureInfo culture)
        {
            throw new NotImplementedException();
        }
    }

    /// This converter is used to format the display string for both input and output 
    /// parameters on the "TooltipWindow.xaml". If "parameter" here is "inputParam", 
    /// then this converter is invoked by input parameter related binding. A colon 
    /// character will be prefixed to the parameter type (e.g. "value : double") only 
    /// for input parameter (since an output of a function does not have a name). Also,
    /// the colon will only appended when there is actually an input parameter (for 
    /// cases without input parameter, only "none" string will be displayed so there is 
    /// no point in prefixing a colon character (e.g. we don't want ": none").
    public class InOutParamTypeConverter : IValueConverter
    {
        private static readonly string NoneString = "none";
        private static readonly string ColonString = ":";
        private static readonly string SpaceString = " ";

        public object Convert(object value, Type targetType, object parameter, CultureInfo culture)
        {
            bool shouldPrefixColon = false;

            if (parameter != null)
                shouldPrefixColon = ((parameter as string).Equals("inputParam"));

            var input = value as string;
            if (string.IsNullOrEmpty(input) || input.Equals(NoneString))
                return NoneString;

            if (shouldPrefixColon)
                return String.Concat(ColonString, SpaceString, input);
            else
                return input;
        }

        public object ConvertBack(object value, Type targetType, object parameter, CultureInfo culture)
        {
            throw new NotImplementedException();
        }
    }

    /// This converter provides BrowserRootElement or ClassInformation
    /// instance depending on value of IsPlaceHolder property. 
    /// BrowserRootElement is needed to show subclasses in LibraryView.
    /// ClassInformation is needed to show member list of root category
    /// which doesn't have any subclasses.
    public class BrowserRootElementToSubclassesConverter : IValueConverter
    {
        public object Convert(object value, Type targetType, object parameter, CultureInfo culture)
        {
            BrowserRootElement rootElement = value as BrowserRootElement;

            if (rootElement != null && rootElement.IsPlaceholder)
                return rootElement.ClassDetails;

            return rootElement;
        }

        public object ConvertBack(object value, Type targetType, object parameter, CultureInfo culture)
        {
            throw new NotImplementedException();
        }
    }

    /// This converter makes TextBlock UnderLine.Pen.Thickness = 1 if it is currently selected.
    /// To know for which TextBlock the converter works the parameter used.
    /// Converter is used on StandardPanel.
    public class DisplayModeToTextDecorationsConverter : IValueConverter
    {
        public object Convert(object value, Type targetType, object parameter, CultureInfo culture)
        {
            var displayMode = (ClassInformation.DisplayMode)value;

            if (parameter == null)
                return 0;

            if (displayMode.ToString() == parameter.ToString())
                return 1;

            return 0;
        }

        public object ConvertBack(object value, Type targetType, object parameter, CultureInfo culture)
        {
            throw new NotImplementedException();
        }
    }

    /// The converter switches between LibraryView and LibrarySearchView
    /// using SearchViewModel.ViewMode as value, the View as parameter.
    /// Converter is used on LibraryConatiner.
    public class ViewModeToVisibilityConverter : IValueConverter
    {
        public object Convert(object value, Type targetType, object parameter, CultureInfo culture)
        {
            if (parameter == null)
                return Visibility.Collapsed;

            if (((SearchViewModel.ViewMode)value).ToString() == parameter.ToString())
                return Visibility.Visible;

            return Visibility.Collapsed;
        }

        public object ConvertBack(object value, Type targetType, object parameter, CultureInfo culture)
        {
            throw new NotImplementedException();
        }
    }

    // It's used for ClassDetails and ClassObject itself. ClassDetails should be not focusable,
    // in contrast to ClassObject. 
    public class DataContextToBoolConverter : IValueConverter
    {
        public object Convert(object value, Type targetType, object parameter, CultureInfo culture)
        {
            if (value is BrowserInternalElement) return true;
            return false;
        }

        public object ConvertBack(
            object value, Type targetType, object parameter, CultureInfo culture)
        {
            throw new NotImplementedException();
        }
    }

<<<<<<< HEAD
    public class MultiBoolToVisibilityConverter : IMultiValueConverter
    {
        public object Convert(object[] values, Type targetType, object parameter, System.Globalization.CultureInfo culture)
        {
            bool result = true;
            foreach (var value in values)
            {
                // If at least one will be false, the result will be false.
                if (!(bool)value) result = false;
            }

            if (result) return Visibility.Visible;

            return Visibility.Collapsed;
        }

        public object[] ConvertBack(object value, Type[] targetTypes, object parameter, System.Globalization.CultureInfo culture)
=======
    public class NullValueToCollapsedConverter : IValueConverter
    {
        public object Convert(object value, Type targetType, object parameter, CultureInfo culture)
        {
            if (value == null) return Visibility.Collapsed;
            return Visibility.Visible;
        }

        public object ConvertBack(
            object value, Type targetType, object parameter, CultureInfo culture)
>>>>>>> 6e7546d1
        {
            throw new NotImplementedException();
        }
    }
}<|MERGE_RESOLUTION|>--- conflicted
+++ resolved
@@ -1752,7 +1752,6 @@
         }
     }
 
-<<<<<<< HEAD
     public class MultiBoolToVisibilityConverter : IMultiValueConverter
     {
         public object Convert(object[] values, Type targetType, object parameter, System.Globalization.CultureInfo culture)
@@ -1769,8 +1768,13 @@
             return Visibility.Collapsed;
         }
 
-        public object[] ConvertBack(object value, Type[] targetTypes, object parameter, System.Globalization.CultureInfo culture)
-=======
+        public object[] ConvertBack(
+            object value, Type[] targetTypes, object parameter, System.Globalization.CultureInfo culture)
+        {
+            throw new NotImplementedException();
+        }
+    }
+
     public class NullValueToCollapsedConverter : IValueConverter
     {
         public object Convert(object value, Type targetType, object parameter, CultureInfo culture)
@@ -1781,7 +1785,6 @@
 
         public object ConvertBack(
             object value, Type targetType, object parameter, CultureInfo culture)
->>>>>>> 6e7546d1
         {
             throw new NotImplementedException();
         }
