--- conflicted
+++ resolved
@@ -1036,7 +1036,6 @@
         }
     }
 
-<<<<<<< HEAD
     public class TabSizeConverter : IMultiValueConverter
     {
         public object Convert(object[] values, Type targetType, object parameter, System.Globalization.CultureInfo culture)
@@ -1063,7 +1062,9 @@
         public object[] ConvertBack(object value, Type[] targetTypes, object parameter, System.Globalization.CultureInfo culture)
         {
             throw new NotSupportedException();
-=======
+        }
+    }
+
     public class OpacityToVisibilityConverter : IValueConverter
     {
         public object Convert(object value, Type targetType, object parameter, CultureInfo culture)
@@ -1077,7 +1078,6 @@
         public object ConvertBack(object value, Type targetType, object parameter, CultureInfo culture)
         {
             return null;
->>>>>>> 37867358
         }
     }
 }