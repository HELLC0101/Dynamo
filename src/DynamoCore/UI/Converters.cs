--- conflicted
+++ resolved
@@ -19,8 +19,6 @@
 using Dynamo.UI.Controls;
 using Dynamo.Search.SearchElements;
 using System.Windows.Input;
-using Dynamo.Search;
-using Dynamo.Nodes.Search;
 
 namespace Dynamo.Controls
 {
@@ -1592,7 +1590,6 @@
         }
     }
 
-<<<<<<< HEAD
     public class FullyQualifiedNameToDisplayConverter : IValueConverter
     {
         public object Convert(object value, Type targetType, object parameter, CultureInfo culture)
@@ -1727,24 +1724,12 @@
             if (((SearchViewModel.ViewMode)value).ToString() == parameter.ToString())
                 return Visibility.Visible;
 
-=======
-    public class StringLengthToVisibilityConverter : IValueConverter
-    {
-        public object Convert(object value, Type targetType, object parameter, CultureInfo culture)
-        {
-            if (string.IsNullOrEmpty((string)value))
-                return Visibility.Visible;
->>>>>>> 4ff2379d
             return Visibility.Collapsed;
         }
 
         public object ConvertBack(object value, Type targetType, object parameter, CultureInfo culture)
         {
-<<<<<<< HEAD
-            throw new NotImplementedException();
-=======
-            return null;
->>>>>>> 4ff2379d
+            throw new NotImplementedException();
         }
     }
 }