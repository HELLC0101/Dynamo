--- conflicted
+++ resolved
@@ -1595,8 +1595,6 @@
         }
     }
 
-<<<<<<< HEAD
-=======
     public class FullyQualifiedNameToDisplayConverter : IValueConverter
     {
         public object Convert(object value, Type targetType, object parameter, CultureInfo culture)
@@ -1666,6 +1664,4 @@
             throw new NotImplementedException();
         }
     }
-
->>>>>>> d78acc08
 }