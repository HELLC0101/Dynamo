//#define __NO_SAMPLES_MENU

using System;
using System.ComponentModel;
using System.IO;
using System.Linq;
using System.Reflection;
using System.Windows;
using System.Windows.Controls;
using System.Windows.Input;
using System.Diagnostics;
using System.Windows.Media.Imaging;
using System.Windows.Threading;
using Dynamo.Core;
using Dynamo.Models;
using Dynamo.Nodes;
using Dynamo.Nodes.Prompts;
using Dynamo.PackageManager;
using Dynamo.PackageManager.UI;
using Dynamo.Search;
using Dynamo.Selection;
using Dynamo.UI;
using Dynamo.UI.Views;
using Dynamo.Utilities;
using Dynamo.ViewModels;

using DynamoUtilities;

using String = System.String;
using System.Windows.Data;
using Dynamo.UI.Controls;
using System.Windows.Controls.Primitives;
using System.Windows.Media;
using Dynamo.Services;

namespace Dynamo.Controls
{
    /// <summary>
    ///     Interaction logic for DynamoForm.xaml
    /// </summary>
    public partial class DynamoView : Window
    {
        public const int CANVAS_OFFSET_Y = 0;
        public const int CANVAS_OFFSET_X = 0;

        internal DynamoViewModel dynamoViewModel = null;
        private Stopwatch _timer = null;
        private StartPageViewModel startPage = null;

        private int tabSlidingWindowStart, tabSlidingWindowEnd;

        DispatcherTimer _workspaceResizeTimer = new DispatcherTimer { Interval = new TimeSpan(0, 0, 0, 0, 500), IsEnabled = false };

        public bool ConsoleShowing
        {
            get { return LogScroller.Height > 0; }
        }

        public DynamoView(DynamoViewModel dynamoViewModel)
        {
            this.dynamoViewModel = dynamoViewModel;
            this.dynamoViewModel.UIDispatcher = this.Dispatcher;

            this.DataContext = dynamoViewModel;

            tabSlidingWindowStart = tabSlidingWindowEnd = 0;            

            _timer = new Stopwatch();
            _timer.Start();

            InitializeComponent();

            this.Loaded += DynamoView_Loaded;
            this.Unloaded += DynamoView_Unloaded;

            this.SizeChanged += DynamoView_SizeChanged;
            this.LocationChanged += DynamoView_LocationChanged;

            // Check that preference bounds are actually within one
            // of the available monitors.
            if (CheckVirtualScreenSize())
            {
                Left = dynamoViewModel.Model.PreferenceSettings.WindowX;
                Top = dynamoViewModel.Model.PreferenceSettings.WindowY;
                Width = dynamoViewModel.Model.PreferenceSettings.WindowW;
                Height = dynamoViewModel.Model.PreferenceSettings.WindowH;
            }
            else
            {
                Left = 0;
                Top = 0;
                Width = 1024;
                Height = 768;
            }

            _workspaceResizeTimer.Tick += _resizeTimer_Tick;
        }

        bool CheckVirtualScreenSize()
        {
            var w = SystemParameters.VirtualScreenWidth;
            var h = SystemParameters.VirtualScreenHeight;
            var ox = SystemParameters.VirtualScreenLeft;
            var oy = SystemParameters.VirtualScreenTop;

            // TODO: Remove 10 pixel check if others can't reproduce
            // On Ian's Windows 8 setup, when Dynamo is maximized, the origin
            // saves at -8,-8. There doesn't seem to be any documentation on this
            // so we'll put in a 10 pixel check to still allow the window to maximize.
            if (dynamoViewModel.Model.PreferenceSettings.WindowX < ox - 10 ||
                dynamoViewModel.Model.PreferenceSettings.WindowY < oy - 10)
            {
                return false;
            }

            // Check that the window is smaller than the available area.
            if (dynamoViewModel.Model.PreferenceSettings.WindowW > w ||
                dynamoViewModel.Model.PreferenceSettings.WindowH > h)
            {
                return false;
            }

            return true;
        }

        void DynamoView_LocationChanged(object sender, EventArgs e)
        {
            dynamoViewModel.Model.PreferenceSettings.WindowX = Left;
            dynamoViewModel.Model.PreferenceSettings.WindowY = Top;

            Debug.WriteLine("Resetting window location to {0}:{1}", Left, Top);
        }

        void DynamoView_SizeChanged(object sender, SizeChangedEventArgs e)
        {
            dynamoViewModel.Model.PreferenceSettings.WindowW = e.NewSize.Width;
            dynamoViewModel.Model.PreferenceSettings.WindowH = e.NewSize.Height;

            Debug.WriteLine("Resizing window to {0}:{1}", e.NewSize.Width, e.NewSize.Height);
        }

        void InitializeShortcutBar()
        {
            ShortcutToolbar shortcutBar = new ShortcutToolbar();
            shortcutBar.Name = "ShortcutToolbar";

            ShortcutBarItem newScriptButton = new ShortcutBarItem();
            newScriptButton.ShortcutToolTip = "New [Ctrl + N]";
            newScriptButton.ShortcutCommand = dynamoViewModel.NewHomeWorkspaceCommand;
            newScriptButton.ShortcutCommandParameter = null;
            newScriptButton.ImgNormalSource = "/DynamoCore;component/UI/Images/new_normal.png";
            newScriptButton.ImgDisabledSource = "/DynamoCore;component/UI/Images/new_disabled.png";
            newScriptButton.ImgHoverSource = "/DynamoCore;component/UI/Images/new_hover.png";

            ShortcutBarItem openScriptButton = new ShortcutBarItem();
            openScriptButton.ShortcutToolTip = "Open [Ctrl + O]";
            openScriptButton.ShortcutCommand = dynamoViewModel.ShowOpenDialogAndOpenResultCommand;
            openScriptButton.ShortcutCommandParameter = null;
            openScriptButton.ImgNormalSource = "/DynamoCore;component/UI/Images/open_normal.png";
            openScriptButton.ImgDisabledSource = "/DynamoCore;component/UI/Images/open_disabled.png";
            openScriptButton.ImgHoverSource = "/DynamoCore;component/UI/Images/open_hover.png";

            ShortcutBarItem saveButton = new ShortcutBarItem();
            saveButton.ShortcutToolTip = "Save [Ctrl + S]";
            saveButton.ShortcutCommand = dynamoViewModel.ShowSaveDialogIfNeededAndSaveResultCommand;
            saveButton.ShortcutCommandParameter = null;
            saveButton.ImgNormalSource = "/DynamoCore;component/UI/Images/save_normal.png";
            saveButton.ImgDisabledSource = "/DynamoCore;component/UI/Images/save_disabled.png";
            saveButton.ImgHoverSource = "/DynamoCore;component/UI/Images/save_hover.png";

            ShortcutBarItem screenShotButton = new ShortcutBarItem();
            screenShotButton.ShortcutToolTip = "Export Workspace As Image";
            screenShotButton.ShortcutCommand = dynamoViewModel.ShowSaveImageDialogAndSaveResultCommand;
            screenShotButton.ShortcutCommandParameter = null;
            screenShotButton.ImgNormalSource = "/DynamoCore;component/UI/Images/screenshot_normal.png";
            screenShotButton.ImgDisabledSource = "/DynamoCore;component/UI/Images/screenshot_disabled.png";
            screenShotButton.ImgHoverSource = "/DynamoCore;component/UI/Images/screenshot_hover.png";

            ShortcutBarItem undoButton = new ShortcutBarItem();
            undoButton.ShortcutToolTip = "Undo [Ctrl + Z]";
            undoButton.ShortcutCommand = dynamoViewModel.UndoCommand;
            undoButton.ShortcutCommandParameter = null;
            undoButton.ImgNormalSource = "/DynamoCore;component/UI/Images/undo_normal.png";
            undoButton.ImgDisabledSource = "/DynamoCore;component/UI/Images/undo_disabled.png";
            undoButton.ImgHoverSource = "/DynamoCore;component/UI/Images/undo_hover.png";

            ShortcutBarItem redoButton = new ShortcutBarItem();
            redoButton.ShortcutToolTip = "Redo [Ctrl + Y]";
            redoButton.ShortcutCommand = dynamoViewModel.RedoCommand;
            redoButton.ShortcutCommandParameter = null;
            redoButton.ImgNormalSource = "/DynamoCore;component/UI/Images/redo_normal.png";
            redoButton.ImgDisabledSource = "/DynamoCore;component/UI/Images/redo_disabled.png";
            redoButton.ImgHoverSource = "/DynamoCore;component/UI/Images/redo_hover.png";

            //ShortcutBarItem updateButton = new ShortcutBarItem();
            ////redoButton.ShortcutToolTip = "Update [Ctrl + ]";
            //updateButton.ShortcutCommand = dynamoViewModel.CheckForUpdateCommand;
            //updateButton.ShortcutCommandParameter = null;
            //updateButton.ImgNormalSource = "/DynamoCore;component/UI/Images/Update/update_static.png";
            //updateButton.ImgDisabledSource = "/DynamoCore;component/UI/Images/Update/update_static.png";
            //updateButton.ImgHoverSource = "/DynamoCore;component/UI/Images/Update/update_static.png";

            // PLACEHOLDER FOR FUTURE SHORTCUTS
            //ShortcutBarItem runButton = new ShortcutBarItem();
            //runButton.ShortcutToolTip = "Run [Ctrl + R]";
            ////runButton.ShortcutCommand = viewModel.RunExpressionCommand; // Function implementation in progress
            //runButton.ShortcutCommandParameter = null;
            //runButton.ImgNormalSource = "/DynamoCore;component/UI/Images/run_normal.png";
            //runButton.ImgDisabledSource = "/DynamoCore;component/UI/Images/run_disabled.png";
            //runButton.ImgHoverSource = "/DynamoCore;component/UI/Images/run_hover.png";

            shortcutBar.ShortcutBarItems.Add(newScriptButton);
            shortcutBar.ShortcutBarItems.Add(openScriptButton);
            shortcutBar.ShortcutBarItems.Add(saveButton);
            shortcutBar.ShortcutBarItems.Add(undoButton);
            shortcutBar.ShortcutBarItems.Add(redoButton);
            //shortcutBar.ShortcutBarItems.Add(runButton);            

            //shortcutBar.ShortcutBarRightSideItems.Add(updateButton);
            shortcutBar.ShortcutBarRightSideItems.Add(screenShotButton);

            shortcutBarGrid.Children.Add(shortcutBar);
        }

        /// <summary>
        /// This method inserts an instance of "StartPageViewModel" into the 
        /// "startPageItemsControl", results of which displays the Start Page on 
        /// "DynamoView" through the list item's data template. This method also
        /// ensures that there is at most one item in the "startPageItemsControl".
        /// Only when this method is invoked the cost of initializing the start 
        /// page is incurred, when user opts to not display start page at start 
        /// up, then this method will not be called (therefore incurring no cost).
        /// </summary>
        /// 
        private void InitializeStartPage()
        {
            if (DynamoModel.IsTestMode) // No start screen in unit testing.
                return;

            if (this.startPage == null)
            {
                if (startPageItemsControl.Items.Count > 0)
                {
                    var message = "'startPageItemsControl' must be empty";
                    throw new InvalidOperationException(message);
                }

                this.startPage = new StartPageViewModel(this.dynamoViewModel);
                startPageItemsControl.Items.Add(this.startPage);
            }
        }

        void vm_RequestLayoutUpdate(object sender, EventArgs e)
        {
            Dispatcher.Invoke(new Action(UpdateLayout), DispatcherPriority.Render, null);
        }

        void DynamoViewModelRequestViewOperation(ViewOperationEventArgs e)
        {
            if (dynamoViewModel.CanNavigateBackground == false)
                return;

            switch (e.ViewOperation)
            {
                case ViewOperationEventArgs.Operation.FitView:
                    background_preview.View.ZoomExtents();
                    break;

                case ViewOperationEventArgs.Operation.ZoomIn:
                    var camera1 = background_preview.View.CameraController;
                    camera1.Zoom(-0.5 * background_preview.View.ZoomSensitivity);
                    break;

                case ViewOperationEventArgs.Operation.ZoomOut:
                    var camera2 = background_preview.View.CameraController;
                    camera2.Zoom(0.5 * background_preview.View.ZoomSensitivity);
                    break;
            }
        }

        private void DynamoView_Loaded(object sender, EventArgs e)
        {
            // If first run, Collect Info Prompt will appear
            UsageReportingManager.Instance.CheckIsFirstRun(this);

            this.WorkspaceTabs.SelectedIndex = 0;
            dynamoViewModel = (DataContext as DynamoViewModel);
            dynamoViewModel.Model.RequestLayoutUpdate += vm_RequestLayoutUpdate;
            dynamoViewModel.RequestViewOperation += DynamoViewModelRequestViewOperation;
            dynamoViewModel.PostUiActivationCommand.Execute(null);

            _timer.Stop();
            dynamoViewModel.Model.Logger.Log(String.Format("{0} elapsed for loading Dynamo main window.",
                                                                     _timer.Elapsed));
            InitializeShortcutBar();
            InitializeStartPage();

#if !__NO_SAMPLES_MENU
            LoadSamplesMenu();
#endif
            #region Search initialization

<<<<<<< HEAD
            // Changed to show design prototype.
            var search = new LibraryView(); //new SearchView { DataContext = dynSettings.Controller.SearchViewModel };            
=======
            var search = new SearchView(
                this.dynamoViewModel.SearchViewModel,
                this.dynamoViewModel);
>>>>>>> ad0a11d7
            sidebarGrid.Children.Add(search);
            this.dynamoViewModel.SearchViewModel.Visible = true;

            #endregion

            //PACKAGE MANAGER
            dynamoViewModel.RequestPackagePublishDialog += DynamoViewModelRequestRequestPackageManagerPublish;
            dynamoViewModel.RequestManagePackagesDialog += DynamoViewModelRequestShowInstalledPackages;
            dynamoViewModel.RequestPackageManagerSearchDialog += DynamoViewModelRequestShowPackageManagerSearch;

            //FUNCTION NAME PROMPT
            dynamoViewModel.Model.RequestsFunctionNamePrompt += DynamoViewModelRequestsFunctionNamePrompt;

            dynamoViewModel.RequestClose += DynamoViewModelRequestClose;
            dynamoViewModel.RequestSaveImage += DynamoViewModelRequestSaveImage;
            dynamoViewModel.SidebarClosed += DynamoViewModelSidebarClosed;

            dynamoViewModel.Model.RequestsCrashPrompt += Controller_RequestsCrashPrompt;
            dynamoViewModel.Model.RequestTaskDialog += Controller_RequestTaskDialog;

            DynamoSelection.Instance.Selection.CollectionChanged += Selection_CollectionChanged;

            dynamoViewModel.RequestUserSaveWorkflow += DynamoViewModelRequestUserSaveWorkflow;

            dynamoViewModel.Model.ClipBoard.CollectionChanged += ClipBoard_CollectionChanged;

            //ABOUT WINDOW
            dynamoViewModel.RequestAboutWindow += DynamoViewModelRequestAboutWindow;

            // Kick start the automation run, if possible.
            dynamoViewModel.BeginCommandPlayback(this);
        }

        void DynamoView_Unloaded(object sender, RoutedEventArgs e)
        {
            
        }

        private UI.Views.AboutWindow _aboutWindow;
        void DynamoViewModelRequestAboutWindow(DynamoViewModel model)
        {
            if (_aboutWindow == null)
            {
                _aboutWindow = new AboutWindow(dynamoViewModel.Model.Logger, model);
                _aboutWindow.Closed += (sender, args) => _aboutWindow = null;
                _aboutWindow.Show();

                if (_aboutWindow.IsLoaded && this.IsLoaded) _aboutWindow.Owner = this;
            }

            _aboutWindow.Focus();
        }

        private PackageManagerPublishView _pubPkgView;
        void DynamoViewModelRequestRequestPackageManagerPublish(PublishPackageViewModel model)
        {
            if (_pubPkgView == null)
            {
                _pubPkgView = new PackageManagerPublishView(model);
                _pubPkgView.Closed += (sender, args) => _pubPkgView = null;
                _pubPkgView.Show();

                if (_pubPkgView.IsLoaded && this.IsLoaded) _pubPkgView.Owner = this;
            }

            _pubPkgView.Focus();
        }

        private PackageManagerSearchView _searchPkgsView;
        private PackageManagerSearchViewModel _pkgSearchVM;
        void DynamoViewModelRequestShowPackageManagerSearch(object s, EventArgs e)
        {
            if (_pkgSearchVM == null)
            {
                _pkgSearchVM = new PackageManagerSearchViewModel(dynamoViewModel.PackageManagerClientViewModel);
            }

            if (_searchPkgsView == null)
            {
                _searchPkgsView = new PackageManagerSearchView(_pkgSearchVM);
                _searchPkgsView.Closed += (sender, args) => _searchPkgsView = null;
                _searchPkgsView.Show();

                if (_searchPkgsView.IsLoaded && this.IsLoaded) _searchPkgsView.Owner = this;
            }
            
            _searchPkgsView.Focus();
            _pkgSearchVM.RefreshAndSearchAsync();
        }

        private InstalledPackagesView _installedPkgsView;
        void DynamoViewModelRequestShowInstalledPackages(object s, EventArgs e)
        {
            if (_installedPkgsView == null)
            {
                _installedPkgsView = new InstalledPackagesView(new InstalledPackagesViewModel(dynamoViewModel, 
                    dynamoViewModel.Model.Loader.PackageLoader));
                _installedPkgsView.Closed += (sender, args) => _installedPkgsView = null;
                _installedPkgsView.Show();

                if (_installedPkgsView.IsLoaded && this.IsLoaded) _installedPkgsView.Owner = this;
            }
            _installedPkgsView.Focus();
        }

        void ClipBoard_CollectionChanged(object sender, System.Collections.Specialized.NotifyCollectionChangedEventArgs e)
        {
            dynamoViewModel.CopyCommand.RaiseCanExecuteChanged();
            dynamoViewModel.PasteCommand.RaiseCanExecuteChanged();
        }

        void DynamoViewModelRequestUserSaveWorkflow(object sender, WorkspaceSaveEventArgs e)
        {
            var dialogText = "";
            if (e.Workspace is CustomNodeWorkspaceModel)
            {
                dialogText = "You have unsaved changes to custom node workspace: \"" + e.Workspace.Name +
                             "\"\n\n Would you like to save your changes?";
            }
            else // homeworkspace
            {
                if (string.IsNullOrEmpty(e.Workspace.FileName))
                {
                    dialogText = "You have unsaved changes to the Home workspace." +
                                 "\n\n Would you like to save your changes?";
                }
                else
                {
                    dialogText = "You have unsaved changes to " + Path.GetFileName(e.Workspace.FileName) +
                    "\n\n Would you like to save your changes?";
                }
            }

            var buttons = e.AllowCancel ? MessageBoxButton.YesNoCancel : MessageBoxButton.YesNo;
            var result = System.Windows.MessageBox.Show(dialogText, "Confirmation", buttons, MessageBoxImage.Question);

            if (result == MessageBoxResult.Yes)
            {
                dynamoViewModel.ShowSaveDialogIfNeededAndSave(e.Workspace);
                e.Success = true;
            }
            else if (result == MessageBoxResult.Cancel)
            {
                //return false;
                e.Success = false;
            }
            else
            {
                e.Success = true;
            }
        }

        void Selection_CollectionChanged(object sender, System.Collections.Specialized.NotifyCollectionChangedEventArgs e)
        {
            dynamoViewModel.CopyCommand.RaiseCanExecuteChanged();
            dynamoViewModel.PasteCommand.RaiseCanExecuteChanged();
        }
        
        void Controller_RequestsCrashPrompt(object sender, CrashPromptArgs args)
        {
            var prompt = new CrashPrompt(args);
            prompt.ShowDialog();
        }

        void Controller_RequestTaskDialog(object sender, UI.Prompts.TaskDialogEventArgs e)
        {
            var taskDialog = new Dynamo.UI.Prompts.GenericTaskDialog(e);
            taskDialog.ShowDialog();
        }

        //void PackageManagerClient_RequestSetLoginState(object sender, LoginStateEventArgs e)
        //{
        //    PackageManagerLoginState.Text = e.Text;
        //    PackageManagerLoginButton.IsEnabled = e.Enabled;
        //}

        void DynamoViewModelRequestSaveImage(object sender, ImageSaveEventArgs e)
        {
            if (!string.IsNullOrEmpty(e.Path))
            {
                //var bench = dynSettings.Bench;

                //if (bench == null)
                //{
                //    dynamoModel.Logger.Log("Cannot export bench as image without UI.  No image wil be exported.");
                //    return;
                //}

                var control = WPF.FindChild<DragCanvas>(this, null);

                double width = 1;
                double height = 1;

                // connectors are most often within the bounding box of the nodes and notes

                foreach (NodeModel n in dynamoViewModel.Model.CurrentWorkspace.Nodes)
                {
                    width = Math.Max(n.X + n.Width, width);
                    height = Math.Max(n.Y + n.Height, height);
                }

                foreach (NoteModel n in dynamoViewModel.Model.CurrentWorkspace.Notes)
                {
                    width = Math.Max(n.X + n.Width, width);
                    height = Math.Max(n.Y + n.Height, height);
                }

                var rtb = new RenderTargetBitmap(Math.Max(1, (int)width),
                                                  Math.Max(1, (int)height),
                                                  96,
                                                  96,
                                                  System.Windows.Media.PixelFormats.Default);

                rtb.Render(control);

                //endcode as PNG
                var pngEncoder = new PngBitmapEncoder();
                pngEncoder.Frames.Add(BitmapFrame.Create(rtb));

                try
                {
                    using (var stm = File.Create(e.Path))
                    {
                        pngEncoder.Save(stm);
                    }
                }
                catch
                {
                    dynamoViewModel.Model.Logger.Log("Failed to save the Workspace an image.");
                }
            }
        }

        void DynamoViewModelRequestClose(object sender, EventArgs e)
        {
            Close();
        }

        void DynamoViewModelSidebarClosed(object sender, EventArgs e)
        {
            LibraryClicked(sender, e);
        }

        /// <summary>
        /// Handles the request for the presentation of the function name prompt
        /// </summary>
        /// <param name="sender"></param>
        /// <param name="e"></param>
        void DynamoViewModelRequestsFunctionNamePrompt(object sender, FunctionNamePromptEventArgs e)
        {
            ShowNewFunctionDialog(e);
        }

        /// <summary>
        /// Presents the function name dialogue. Returns true if the user enters
        /// a function name and category.
        /// </summary>
        /// <param name="name"></param>
        /// <param name="category"></param>
        /// <returns></returns>
        public void ShowNewFunctionDialog(FunctionNamePromptEventArgs e)
        {
            string error = "";

            do
            {
                var dialog = new FunctionNamePrompt(dynamoViewModel.Model.SearchModel.Categories)
                {
                    categoryBox = { Text = e.Category },
                    DescriptionInput = { Text = e.Description },
                    nameView = { Text = e.Name },
                    nameBox = { Text = e.Name }
                };

                if (e.CanEditName)
                {
                    dialog.nameBox.Visibility = Visibility.Visible;
                    dialog.nameView.Visibility = Visibility.Collapsed;
                }
                else
                {
                    dialog.nameView.Visibility = Visibility.Visible;
                    dialog.nameBox.Visibility = Visibility.Collapsed;
                }

                if (dialog.ShowDialog() != true)
                {
                    e.Success = false;
                    return;
                }

                if (String.IsNullOrEmpty(dialog.Text))
                {
                    error = "You must supply a name.";
                    MessageBox.Show(error, "Custom Node Property Error", MessageBoxButton.OK,
                                                   MessageBoxImage.Error);
                }
                else if (e.Name != dialog.Text && dynamoViewModel.Model.BuiltInTypesByNickname.ContainsKey(dialog.Text))
                {
                    error = "A built-in node with the given name already exists.";
                    MessageBox.Show(error, "Custom Node Property Error", MessageBoxButton.OK,
                                                   MessageBoxImage.Error);
                }
                else if (dialog.Category.Equals(""))
                {
                    error = "You must enter a new category or choose one from the existing categories.";
                    MessageBox.Show(error, "Custom Node Property Error", MessageBoxButton.OK,
                                                   MessageBoxImage.Error);
                }
                else
                {
                    error = "";
                }

                e.Name = dialog.Text;
                e.Category = dialog.Category;
                e.Description = dialog.Description;

            } while (!error.Equals(""));

            e.Success = true;
        }

        private void WindowClosing(object sender, CancelEventArgs e)
        {
            if (dynamoViewModel.exitInvoked)
                return;

            var res = dynamoViewModel.AskUserToSaveWorkspacesOrCancel();
            if (!res)
            {
                e.Cancel = true;
                return;
            }

            SizeChanged -= DynamoView_SizeChanged;
            LocationChanged -= DynamoView_LocationChanged;

            if (!DynamoModel.IsTestMode)
            {
                dynamoViewModel.Model.ShutDown(false);
            }

        }

        private void WindowClosed(object sender, EventArgs e)
        {
            Debug.WriteLine("Dynamo window closed.");

            dynamoViewModel.Model.RequestLayoutUpdate -= vm_RequestLayoutUpdate;

            //PACKAGE MANAGER
            dynamoViewModel.RequestPackagePublishDialog -= DynamoViewModelRequestRequestPackageManagerPublish;
            dynamoViewModel.RequestManagePackagesDialog -= DynamoViewModelRequestShowInstalledPackages;
            dynamoViewModel.RequestPackageManagerSearchDialog -= DynamoViewModelRequestShowPackageManagerSearch;

            //FUNCTION NAME PROMPT
            dynamoViewModel.Model.RequestsFunctionNamePrompt -= DynamoViewModelRequestsFunctionNamePrompt;

            dynamoViewModel.RequestClose -= DynamoViewModelRequestClose;
            dynamoViewModel.RequestSaveImage -= DynamoViewModelRequestSaveImage;
            dynamoViewModel.SidebarClosed -= DynamoViewModelSidebarClosed;

            DynamoSelection.Instance.Selection.CollectionChanged -= Selection_CollectionChanged;

            dynamoViewModel.RequestUserSaveWorkflow -= DynamoViewModelRequestUserSaveWorkflow;

            if (dynamoViewModel.Model != null)
            {
                dynamoViewModel.Model.RequestsCrashPrompt -= Controller_RequestsCrashPrompt;
                dynamoViewModel.Model.RequestTaskDialog -= Controller_RequestTaskDialog;
                dynamoViewModel.Model.ClipBoard.CollectionChanged -= ClipBoard_CollectionChanged;
            }

            //ABOUT WINDOW
            dynamoViewModel.RequestAboutWindow -= DynamoViewModelRequestAboutWindow;
        }

        // the key press event is being intercepted before it can get to
        // the active workspace. This code simply grabs the key presses and
        // passes it to thecurrent workspace
        void DynamoView_KeyDown(object sender, KeyEventArgs e)
        {
            if (e.Key == Key.Escape)
                dynamoViewModel.WatchEscapeIsDown = true;
        }

        void DynamoView_KeyUp(object sender, KeyEventArgs e)
        {
            if (e.Key == Key.Escape)
            {
                dynamoViewModel.WatchEscapeIsDown = false;
                dynamoViewModel.EscapeCommand.Execute(null);
            }
        }

        private void WorkspaceTabs_SelectionChanged(object sender, SelectionChangedEventArgs e)
        {
            if (dynamoViewModel != null)
            {
                int workspace_index = dynamoViewModel.CurrentWorkspaceIndex;

                //this condition is added for shutdown when we are clearing
                //the workspace collection
                if (workspace_index == -1) return;

                var workspace_vm = dynamoViewModel.Workspaces[workspace_index];
                workspace_vm.Model.OnCurrentOffsetChanged(this, new PointEventArgs(new Point(workspace_vm.Model.X, workspace_vm.Model.Y)));
                workspace_vm.Model.OnZoomChanged(this, new ZoomEventArgs(workspace_vm.Zoom));

                ToggleWorkspaceTabVisibility(WorkspaceTabs.SelectedIndex);
            }
        }

        private void TextBoxBase_OnTextChanged(object sender, TextChangedEventArgs e)
        {
            LogScroller.ScrollToBottom();
        }

#if !__NO_SAMPLES_MENU
        /// <summary>
        ///     Setup the "Samples" sub-menu with contents of samples directory.
        /// </summary>
        private void LoadSamplesMenu()
        {
            if (Directory.Exists(DynamoPathManager.Instance.CommonSamples))
            {
                var sampleFiles = new System.Collections.Generic.List<string>();
                string[] dirPaths = Directory.GetDirectories(DynamoPathManager.Instance.CommonSamples);
                string[] filePaths = Directory.GetFiles(DynamoPathManager.Instance.CommonSamples, "*.dyn");

                // handle top-level files
                if (filePaths.Any())
                {
                    foreach (string path in filePaths)
                    {
                        var item = new MenuItem
                        {
                            Header = Path.GetFileNameWithoutExtension(path),
                            Tag = path
                        };
                        item.Click += OpenSample_Click;
                        SamplesMenu.Items.Add(item);
                        sampleFiles.Add(path);
                    }
                }

                // handle top-level dirs, TODO - factor out to a seperate function, make recusive
                if (dirPaths.Any())
                {
                    foreach (string dirPath in dirPaths)
                    {
                        var dirItem = new MenuItem
                        {
                            Header = Path.GetFileName(dirPath),
                            Tag = Path.GetFileName(dirPath)
                        };

                        filePaths = Directory.GetFiles(dirPath, "*.dyn");
                        if (filePaths.Any())
                        {
                            foreach (string path in filePaths)
                            {
                                var item = new MenuItem
                                {
                                    Header = Path.GetFileNameWithoutExtension(path),
                                    Tag = path
                                };
                                item.Click += OpenSample_Click;
                                dirItem.Items.Add(item);
                                sampleFiles.Add(path);
                            }
                        }
                        SamplesMenu.Items.Add(dirItem);
                    }
                }

                if (this.startPage != null)
                    this.startPage.PopulateSampleFileList(sampleFiles);
            }
        }
#endif

        /// <summary>
        /// Setup the "Samples" sub-menu with contents of samples directory.
        /// </summary>
        private void OpenSample_Click(object sender, RoutedEventArgs e)
        {
            var path = (string)((MenuItem)sender).Tag;

            var workspace = dynamoViewModel.Model.HomeSpace;
            if (workspace.HasUnsavedChanges)
            {
                if (!dynamoViewModel.AskUserToSaveWorkspaceOrCancel(workspace))
                    return; // User has not saved his/her work.
            }

            // KILLDYNSETTINGS - CanGoHome should live on the ViewModel
            if (dynamoViewModel.Model.CanGoHome(null))
                dynamoViewModel.Model.Home(null);

            dynamoViewModel.OpenCommand.Execute(path);
        }

        private void TabControlMenuItem_Click(object sender, RoutedEventArgs e)
        {
            BindingExpression be = ((MenuItem)sender).GetBindingExpression(MenuItem.HeaderProperty);
            WorkspaceViewModel wsvm = (WorkspaceViewModel)be.DataItem;
            WorkspaceTabs.SelectedIndex = dynamoViewModel.Workspaces.IndexOf(wsvm);
            ToggleWorkspaceTabVisibility(WorkspaceTabs.SelectedIndex);
        }

        public CustomPopupPlacement[] PlacePopup(Size popupSize, Size targetSize, Point offset)
        {
            Point popupLocation = new Point(targetSize.Width - popupSize.Width, targetSize.Height);

            CustomPopupPlacement placement1 = 
                new CustomPopupPlacement(popupLocation, PopupPrimaryAxis.Vertical);

            CustomPopupPlacement placement2 =
                new CustomPopupPlacement(popupLocation, PopupPrimaryAxis.Horizontal);

            CustomPopupPlacement[] ttplaces = 
                new CustomPopupPlacement[] { placement1, placement2 };
            return ttplaces;
        }

        private void ToggleWorkspaceTabVisibility(int tabSelected)
        {
            SlideWindowToIncludeTab(tabSelected);

            for (int tabIndex = 1; tabIndex < WorkspaceTabs.Items.Count; tabIndex++)
            {
                TabItem tabItem = (TabItem)WorkspaceTabs.ItemContainerGenerator.ContainerFromIndex(tabIndex);
                if (tabIndex < tabSlidingWindowStart || tabIndex > tabSlidingWindowEnd)
                    tabItem.Visibility = Visibility.Collapsed;
                else
                    tabItem.Visibility = Visibility.Visible;
            }
        }

        private int GetSlidingWindowSize()
        {
            int tabCount = WorkspaceTabs.Items.Count;

            // Note: returning -1 for Home tab being always visible.
            // Home tab is not taken account into sliding window
            if (tabCount > Configurations.MinTabsBeforeClipping)
            {
                // Usable tab control width need to exclude tabcontrol menu
                int usableTabControlWidth = (int)WorkspaceTabs.ActualWidth - Configurations.TabControlMenuWidth;

                int fullWidthTabsVisible = usableTabControlWidth / Configurations.TabDefaultWidth;

                if (fullWidthTabsVisible < Configurations.MinTabsBeforeClipping)
                    return Configurations.MinTabsBeforeClipping - 1;
                else
                {
                    if (tabCount < fullWidthTabsVisible)
                        return tabCount - 1;

                    return fullWidthTabsVisible - 1;
                }
            }
            else
                return tabCount - 1;
        }

        private void SlideWindowToIncludeTab(int tabSelected)
        {            
            int newSlidingWindowSize = GetSlidingWindowSize();

            if (newSlidingWindowSize == 0)
            {
                tabSlidingWindowStart = tabSlidingWindowEnd = 0;
                return;
            }

            if (tabSelected != 0)
            {
                // Selection is not home tab
                if (tabSelected < tabSlidingWindowStart)
                {
                    // Slide window towards the front
                    tabSlidingWindowStart = tabSelected;
                    tabSlidingWindowEnd = tabSlidingWindowStart + (newSlidingWindowSize - 1);
                }
                else if (tabSelected > tabSlidingWindowEnd)
                {
                    // Slide window towards the end
                    tabSlidingWindowEnd = tabSelected;
                    tabSlidingWindowStart = tabSlidingWindowEnd - (newSlidingWindowSize - 1);
                }
                else
                {
                    int currentSlidingWindowSize = tabSlidingWindowEnd - tabSlidingWindowStart + 1;
                    int windowDiff = Math.Abs(currentSlidingWindowSize - newSlidingWindowSize);

                    // Handles sliding window size change caused by window resizing
                    if (currentSlidingWindowSize > newSlidingWindowSize)
                    {
                        // Trim window
                        while (windowDiff > 0)
                        {
                            if (tabSelected == tabSlidingWindowEnd)
                                tabSlidingWindowStart++; // Trim from front
                            else
                                tabSlidingWindowEnd--; // Trim from end

                            windowDiff--;
                        }
                    }
                    else if (currentSlidingWindowSize < newSlidingWindowSize)
                    {
                        // Expand window
                        int lastTab = WorkspaceTabs.Items.Count - 1;

                        while (windowDiff > 0)
                        {
                            if (tabSlidingWindowEnd == lastTab)
                                tabSlidingWindowStart--;
                            else
                                tabSlidingWindowEnd++;

                            windowDiff--;
                        }
                    }
                    else
                    {
                        // Handle tab closing

                    }
                }
            }
            else
            {
                // Selection is home tab
                int currentSlidingWindowSize = tabSlidingWindowEnd - tabSlidingWindowStart + 1;
                int windowDiff = Math.Abs(currentSlidingWindowSize - newSlidingWindowSize);

                int lastTab = WorkspaceTabs.Items.Count - 1;

                // Handles sliding window size change caused by window resizing and tab close
                if (currentSlidingWindowSize > newSlidingWindowSize)
                {
                    // Trim window
                    while (windowDiff > 0)
                    {
                        tabSlidingWindowEnd--; // Trim from end

                        windowDiff--;
                    }
                }
                else if (currentSlidingWindowSize < newSlidingWindowSize)
                {
                    // Expand window due to window resize
                    while (windowDiff > 0)
                    {
                        if (tabSlidingWindowEnd == lastTab)
                            tabSlidingWindowStart--;
                        else
                            tabSlidingWindowEnd++;

                        windowDiff--;
                    }
                }
                else
                {
                    // Handle tab closing with no change in window size
                    // Shift window

                    if (tabSlidingWindowEnd > lastTab)
                    {
                        tabSlidingWindowStart--;
                        tabSlidingWindowEnd--;
                    }
                }
            }

        }

		private void Button_MouseEnter(object sender, MouseEventArgs e)
        {
            Grid g = (Grid)sender;
            TextBlock tb = (TextBlock)(g.Children[1]);
            var bc = new BrushConverter();
            tb.Foreground = (Brush)bc.ConvertFrom("#cccccc");
            Image collapseIcon = (Image)g.Children[0];
            var imageUri = new Uri(@"pack://application:,,,/DynamoCore;component/UI/Images/expand_hover.png");

            BitmapImage hover = new BitmapImage(imageUri);
            // hover.Rotation = Rotation.Rotate180;

            collapseIcon.Source = hover;
        }

		private void Button_Click(object sender, EventArgs e)
        {
            SearchView sv = (SearchView)this.sidebarGrid.Children[0];
            if (sv.Visibility == Visibility.Collapsed)
            {
                //this.sidebarGrid.Width = restoreWidth;
                sv.Width = double.NaN;
                sv.HorizontalAlignment = HorizontalAlignment.Stretch;
                sv.Height = double.NaN;
                sv.VerticalAlignment = VerticalAlignment.Stretch;

                this.mainGrid.ColumnDefinitions[0].Width = new System.Windows.GridLength(restoreWidth);
                this.verticalSplitter.Visibility = Visibility.Visible;
                sv.Visibility = Visibility.Visible;
                this.sidebarGrid.Visibility = Visibility.Visible;
                this.collapsedSidebar.Visibility = Visibility.Collapsed;
            }
            //SearchView sv = (SearchView)this.sidebarGrid.Children[0];
            //sv.Width = double.NaN;
            //this.sidebarGrid.Width = 250;
            //this.collapsedSidebar.Visibility = Visibility.Collapsed;
        }

		private void Button_MouseLeave(object sender, MouseEventArgs e)
        {
            Grid g = (Grid)sender;
            TextBlock tb = (TextBlock)(g.Children[1]);
            var bc = new BrushConverter();
            tb.Foreground = (Brush)bc.ConvertFromString("#aaaaaa");
            Image collapseIcon = (Image)g.Children[0];

            // Change the collapse icon and rotate
            var imageUri = new Uri(@"pack://application:,,,/DynamoCore;component/UI/Images/expand_normal.png");
            BitmapImage hover = new BitmapImage(imageUri);

            collapseIcon.Source = hover;
        }

        private double restoreWidth = 0;

        private void LibraryClicked(object sender, EventArgs e)
        {
            // this.sidebarGrid.Visibility = Visibility.Collapsed;
            restoreWidth = this.sidebarGrid.ActualWidth;

            // this.sidebarGrid.Width = 0;
            this.mainGrid.ColumnDefinitions[0].Width = new System.Windows.GridLength(0.0);
            this.verticalSplitter.Visibility = System.Windows.Visibility.Collapsed;
            this.sidebarGrid.Visibility = System.Windows.Visibility.Collapsed;
            
            this.horizontalSplitter.Width = double.NaN;
            SearchView sv = (SearchView)this.sidebarGrid.Children[0];
            sv.Visibility = Visibility.Collapsed;

            this.sidebarGrid.Visibility = Visibility.Collapsed;
            this.collapsedSidebar.Visibility = Visibility.Visible;
        }

        private void Workspace_SizeChanged(object sender, SizeChangedEventArgs e)
        {
            //http://stackoverflow.com/questions/4474670/how-to-catch-the-ending-resize-window

            // Children of the workspace, including the zoom border and the endless grid
            // are expensive to resize. We use a timer here to defer resizing until 
            // after workspace resizing is complete. This improves the responziveness of
            // the UI during resize.

            _workspaceResizeTimer.IsEnabled = true;
            _workspaceResizeTimer.Stop();
            _workspaceResizeTimer.Start();
        }

        void _resizeTimer_Tick(object sender, EventArgs e)
        {
            _workspaceResizeTimer.IsEnabled = false;

            // end of timer processing
            if (dynamoViewModel == null)
                return;
            dynamoViewModel.WorkspaceActualSize(border.ActualWidth, border.ActualHeight);

            Debug.WriteLine("Resizing workspace children.");
        }

        private void Window_PreviewMouseDown(object sender, MouseButtonEventArgs e)
        {
            dynamoViewModel.IsMouseDown = true;
		}

        private void Window_PreviewMouseUp(object sender, MouseButtonEventArgs e)
        {
            dynamoViewModel.IsMouseDown = false;
		}

        private void WorkspaceTabs_TargetUpdated(object sender, DataTransferEventArgs e)
        {
            ToggleWorkspaceTabVisibility(WorkspaceTabs.SelectedIndex);
        }

        private void WorkspaceTabs_SizeChanged(object sender, SizeChangedEventArgs e)
        {
            ToggleWorkspaceTabVisibility(WorkspaceTabs.SelectedIndex);
        }
       
        private void RunButton_OnClick(object sender, RoutedEventArgs e)
        {
            dynamoViewModel.ReturnFocusToSearch();
        }

        private void DynamoView_OnDrop(object sender, DragEventArgs e)
        {
            if (e.Data.GetDataPresent(DataFormats.FileDrop))
            {
                // Note that you can have more than one file.
                var files = (string[])e.Data.GetData(DataFormats.FileDrop);

                if (dynamoViewModel.Model.HomeSpace.HasUnsavedChanges && !dynamoViewModel.AskUserToSaveWorkspaceOrCancel(dynamoViewModel.Model.HomeSpace))
                {
                    return;
                }

                if (dynamoViewModel.OpenCommand.CanExecute(files[0]))
                {
                    dynamoViewModel.OpenCommand.Execute(files[0]);
                }
                
            }

            e.Handled = true;
        }
    }
}<|MERGE_RESOLUTION|>--- conflicted
+++ resolved
@@ -300,14 +300,11 @@
 #endif
             #region Search initialization
 
-<<<<<<< HEAD
             // Changed to show design prototype.
-            var search = new LibraryView(); //new SearchView { DataContext = dynSettings.Controller.SearchViewModel };            
-=======
-            var search = new SearchView(
-                this.dynamoViewModel.SearchViewModel,
-                this.dynamoViewModel);
->>>>>>> ad0a11d7
+            var search = new LibraryView();
+			//var search = new SearchView(
+            //    this.dynamoViewModel.SearchViewModel,
+            //    this.dynamoViewModel);
             sidebarGrid.Children.Add(search);
             this.dynamoViewModel.SearchViewModel.Visible = true;
 
