using System;
using System.ComponentModel;
using System.IO;
using System.Linq;
using System.Reflection;
using System.Windows;
using System.Windows.Controls;
using System.Windows.Input;
using System.Diagnostics;
using System.Windows.Media.Imaging;
using System.Windows.Threading;
using Dynamo.Models;
using Dynamo.Nodes;
using Dynamo.Nodes.Prompts;
using Dynamo.PackageManager;
using Dynamo.PackageManager.UI;
using Dynamo.Search;
using Dynamo.Selection;
using Dynamo.Utilities;
using Dynamo.ViewModels;
using String = System.String;
using System.Collections.ObjectModel;
using Dynamo.UI.Commands;
using System.Windows.Data;
using Dynamo.UI.Controls;
using System.Windows.Controls.Primitives;
using System.Windows.Media;
using Dynamo.Core;

namespace Dynamo.Controls
{
    /// <summary>
    ///     Interaction logic for DynamoForm.xaml
    /// </summary>
    public partial class DynamoView : Window
    {
        public const int CANVAS_OFFSET_Y = 0;
        public const int CANVAS_OFFSET_X = 0;

        private Point dragOffset;
#pragma warning disable 649
        private dynNodeView draggedNode;
#pragma warning restore 649
        private DynamoViewModel _vm;
        private Stopwatch _timer;

        private int tabSlidingWindowStart, tabSlidingWindowEnd;

        public bool ConsoleShowing
        {
            get { return LogScroller.Height > 0; }
        }

        public static Application MakeSandboxAndRun(string commandFilePath)
        {
            var controller = DynamoController.MakeSandbox(commandFilePath);
            var app = new Application();

            //create the view
            var ui = new DynamoView();
            ui.DataContext = controller.DynamoViewModel;
            controller.UIDispatcher = ui.Dispatcher;

            app.Run(ui);

            return app;
        }

        public DynamoView()
        {
            tabSlidingWindowStart = tabSlidingWindowEnd = 0;            

            _timer = new Stopwatch();
            _timer.Start();

            InitializeComponent();
            InitializeShortcutBar();

#if !USE_DSENGINE
            LibraryManagerMenu.Visibility = System.Windows.Visibility.Collapsed;
#endif
            this.Loaded += dynBench_Activated;

            //setup InfoBubble for library items tooltip
            InfoBubbleView InfoBubble = new InfoBubbleView { DataContext = dynSettings.Controller.InfoBubbleViewModel };
            InfoBubbleGrid.Children.Add(InfoBubble);
        }

        void InitializeShortcutBar()
        {
            ShortcutToolbar shortcutBar = new ShortcutToolbar();

            DynamoViewModel viewModel = dynSettings.Controller.DynamoViewModel;

            ShortcutBarItem newScriptButton = new ShortcutBarItem();
            newScriptButton.ShortcutToolTip = "New [Ctrl + N]";
            newScriptButton.ShortcutCommand = viewModel.NewHomeWorkspaceCommand;
            newScriptButton.ShortcutCommandParameter = null;
            newScriptButton.ImgNormalSource = "/DynamoCore;component/UI/Images/new_normal.png";
            newScriptButton.ImgDisabledSource = "/DynamoCore;component/UI/Images/new_disabled.png";
            newScriptButton.ImgHoverSource = "/DynamoCore;component/UI/Images/new_hover.png";

            ShortcutBarItem openScriptButton = new ShortcutBarItem();
            openScriptButton.ShortcutToolTip = "Open [Ctrl + O]";
            openScriptButton.ShortcutCommand = viewModel.ShowOpenDialogAndOpenResultCommand;
            openScriptButton.ShortcutCommandParameter = null;
            openScriptButton.ImgNormalSource = "/DynamoCore;component/UI/Images/open_normal.png";
            openScriptButton.ImgDisabledSource = "/DynamoCore;component/UI/Images/open_disabled.png";
            openScriptButton.ImgHoverSource = "/DynamoCore;component/UI/Images/open_hover.png";

            ShortcutBarItem saveButton = new ShortcutBarItem();
            saveButton.ShortcutToolTip = "Save [Ctrl + S]";
            saveButton.ShortcutCommand = viewModel.ShowSaveDialogIfNeededAndSaveResultCommand;
            saveButton.ShortcutCommandParameter = null;
            saveButton.ImgNormalSource = "/DynamoCore;component/UI/Images/save_normal.png";
            saveButton.ImgDisabledSource = "/DynamoCore;component/UI/Images/save_disabled.png";
            saveButton.ImgHoverSource = "/DynamoCore;component/UI/Images/save_hover.png";

            ShortcutBarItem screenShotButton = new ShortcutBarItem();
            screenShotButton.ShortcutToolTip = "Export Workspace As Image";
            screenShotButton.ShortcutCommand = viewModel.ShowSaveImageDialogAndSaveResultCommand;
            screenShotButton.ShortcutCommandParameter = null;
            screenShotButton.ImgNormalSource = "/DynamoCore;component/UI/Images/screenshot_normal.png";
            screenShotButton.ImgDisabledSource = "/DynamoCore;component/UI/Images/screenshot_disabled.png";
            screenShotButton.ImgHoverSource = "/DynamoCore;component/UI/Images/screenshot_hover.png";

            // PLACEHOLDER FOR FUTURE SHORTCUTS
            //ShortcutBarItem undoButton = new ShortcutBarItem();
            //undoButton.ShortcutToolTip = "Undo [Ctrl + Z]";
            ////undoButton.ShortcutCommand = viewModel.; // Function implementation in progress
            //undoButton.ShortcutCommandParameter = null;
            //undoButton.ImgNormalSource = "/DynamoCore;component/UI/Images/undo_normal.png";
            //undoButton.ImgDisabledSource = "/DynamoCore;component/UI/Images/undo_disabled.png";
            //undoButton.ImgHoverSource = "/DynamoCore;component/UI/Images/undo_hover.png";

            //ShortcutBarItem redoButton = new ShortcutBarItem();
            //redoButton.ShortcutToolTip = "Redo [Ctrl + Y]";
            ////redoButton.ShortcutCommand = viewModel.; // Function implementation in progress
            //redoButton.ShortcutCommandParameter = null;
            //redoButton.ImgNormalSource = "/DynamoCore;component/UI/Images/redo_normal.png";
            //redoButton.ImgDisabledSource = "/DynamoCore;component/UI/Images/redo_disabled.png";
            //redoButton.ImgHoverSource = "/DynamoCore;component/UI/Images/redo_hover.png";

            //ShortcutBarItem runButton = new ShortcutBarItem();
            //runButton.ShortcutToolTip = "Run [Ctrl + R]";
            ////runButton.ShortcutCommand = viewModel.RunExpressionCommand; // Function implementation in progress
            //runButton.ShortcutCommandParameter = null;
            //runButton.ImgNormalSource = "/DynamoCore;component/UI/Images/run_normal.png";
            //runButton.ImgDisabledSource = "/DynamoCore;component/UI/Images/run_disabled.png";
            //runButton.ImgHoverSource = "/DynamoCore;component/UI/Images/run_hover.png";

            shortcutBar.ShortcutBarItems.Add(newScriptButton);
            shortcutBar.ShortcutBarItems.Add(openScriptButton);
            shortcutBar.ShortcutBarItems.Add(saveButton);
            shortcutBar.ShortcutBarRightSideItems.Add(screenShotButton);
            //shortcutBar.ShortcutBarItems.Add(undoButton);
            //shortcutBar.ShortcutBarItems.Add(redoButton);
            //shortcutBar.ShortcutBarItems.Add(runButton);            

            shortcutBarGrid.Children.Add(shortcutBar);
        }

        void vm_RequestLayoutUpdate(object sender, EventArgs e)
        {
            Dispatcher.Invoke(new Action(UpdateLayout), DispatcherPriority.Render, null);
        }

        private void dynBench_Activated(object sender, EventArgs e)
        {
            this.WorkspaceTabs.SelectedIndex = 0;
            _vm = (DataContext as DynamoViewModel);
            _vm.Model.RequestLayoutUpdate += vm_RequestLayoutUpdate;
            _vm.PostUiActivationCommand.Execute(null);

            _timer.Stop();
            DynamoLogger.Instance.Log(String.Format("{0} elapsed for loading Dynamo main window.",
                                                                     _timer.Elapsed));
            LoadSamplesMenu();

            #region Search initialization

            var search = new SearchView { DataContext = dynSettings.Controller.SearchViewModel };
            sidebarGrid.Children.Add(search);
            dynSettings.Controller.SearchViewModel.Visible = true;

            #endregion

            //PACKAGE MANAGER
            _vm.RequestPackagePublishDialog += _vm_RequestRequestPackageManagerPublish;
            _vm.RequestManagePackagesDialog += _vm_RequestShowInstalledPackages;
            _vm.RequestPackageManagerSearchDialog += _vm_RequestShowPackageManagerSearch;

            //FUNCTION NAME PROMPT
            _vm.Model.RequestsFunctionNamePrompt += _vm_RequestsFunctionNamePrompt;

            _vm.RequestClose += _vm_RequestClose;
            _vm.RequestSaveImage += _vm_RequestSaveImage;
            _vm.SidebarClosed += _vm_SidebarClosed;

            dynSettings.Controller.RequestsCrashPrompt += Controller_RequestsCrashPrompt;

            DynamoSelection.Instance.Selection.CollectionChanged += Selection_CollectionChanged;

            _vm.RequestUserSaveWorkflow += _vm_RequestUserSaveWorkflow;

            dynSettings.Controller.ClipBoard.CollectionChanged += ClipBoard_CollectionChanged;

            // Kick start the automation run, if possible.
            _vm.BeginCommandPlayback(this);
        }

        private PackageManagerPublishView _pubPkgView;
        void _vm_RequestRequestPackageManagerPublish(PublishPackageViewModel model)
        {
            if (_pubPkgView == null)
            {
                _pubPkgView = new PackageManagerPublishView(model);
                _pubPkgView.Closed += (sender, args) => _pubPkgView = null;
                _pubPkgView.Show();

                if (_pubPkgView.IsLoaded && this.IsLoaded) _pubPkgView.Owner = this;
            }

            _pubPkgView.Focus();
        }

        private PackageManagerSearchView _searchPkgsView;
        private PackageManagerSearchViewModel _pkgSearchVM;
        void _vm_RequestShowPackageManagerSearch(object s, EventArgs e)
        {
            if (_pkgSearchVM == null)
            {
                _pkgSearchVM = new PackageManagerSearchViewModel(dynSettings.PackageManagerClient);
            }

            if (_searchPkgsView == null)
            {
                _searchPkgsView = new PackageManagerSearchView(_pkgSearchVM);
                _searchPkgsView.Closed += (sender, args) => _searchPkgsView = null;
                _searchPkgsView.Show();

                if (_searchPkgsView.IsLoaded && this.IsLoaded) _searchPkgsView.Owner = this;
            }
            
            _searchPkgsView.Focus();
            _pkgSearchVM.RefreshAndSearchAsync();
        }

        private InstalledPackagesView _installedPkgsView;
        void _vm_RequestShowInstalledPackages(object s, EventArgs e)
        {
            if (_installedPkgsView == null)
            {
                _installedPkgsView = new InstalledPackagesView();
                _installedPkgsView.Closed += (sender, args) => _installedPkgsView = null;
                _installedPkgsView.Show();

                if (_installedPkgsView.IsLoaded && this.IsLoaded) _installedPkgsView.Owner = this;
            }
            _installedPkgsView.Focus();
        }

        void ClipBoard_CollectionChanged(object sender, System.Collections.Specialized.NotifyCollectionChangedEventArgs e)
        {
            _vm.CopyCommand.RaiseCanExecuteChanged();
            _vm.PasteCommand.RaiseCanExecuteChanged();
        }

        void _vm_RequestUserSaveWorkflow(object sender, WorkspaceSaveEventArgs e)
        {
            var dialogText = "";
            if (e.Workspace is CustomNodeWorkspaceModel)
            {
                dialogText = "You have unsaved changes to custom node workspace: \"" + e.Workspace.Name +
                             "\"\n\n Would you like to save your changes?";
            }
            else // homeworkspace
            {
                if (string.IsNullOrEmpty(e.Workspace.FileName))
                {
                    dialogText = "You have unsaved changes to the Home workspace." +
                                 "\n\n Would you like to save your changes?";
                }
                else
                {
                    dialogText = "You have unsaved changes to " + Path.GetFileName(e.Workspace.FileName) +
                    "\n\n Would you like to save your changes?";
                }
            }

            var buttons = e.AllowCancel ? MessageBoxButton.YesNoCancel : MessageBoxButton.YesNo;
            var result = System.Windows.MessageBox.Show(dialogText, "Confirmation", buttons, MessageBoxImage.Question);

            if (result == MessageBoxResult.Yes)
            {
                _vm.ShowSaveDialogIfNeededAndSave(e.Workspace);
                e.Success = true;
            }
            else if (result == MessageBoxResult.Cancel)
            {
                //return false;
                e.Success = false;
            }
            else
            {
                e.Success = true;
            }
        }

        void Selection_CollectionChanged(object sender, System.Collections.Specialized.NotifyCollectionChangedEventArgs e)
        {
            _vm.CopyCommand.RaiseCanExecuteChanged();
            _vm.PasteCommand.RaiseCanExecuteChanged();
        }

        void Controller_RequestsCrashPrompt(object sender, System.Windows.Threading.DispatcherUnhandledExceptionEventArgs e)
        {
            var prompt = new CrashPrompt(e.Exception.Message + "\n\n" + e.Exception.StackTrace);
            prompt.ShowDialog();
        }

        //void PackageManagerClient_RequestSetLoginState(object sender, LoginStateEventArgs e)
        //{
        //    PackageManagerLoginState.Text = e.Text;
        //    PackageManagerLoginButton.IsEnabled = e.Enabled;
        //}

        void _vm_RequestSaveImage(object sender, ImageSaveEventArgs e)
        {
            if (!string.IsNullOrEmpty(e.Path))
            {
                //var bench = dynSettings.Bench;

                //if (bench == null)
                //{
                //    DynamoLogger.Instance.Log("Cannot export bench as image without UI.  No image wil be exported.");
                //    return;
                //}

                var control = WPF.FindChild<DragCanvas>(this, null);

                double width = 1;
                double height = 1;

                // connectors are most often within the bounding box of the nodes and notes

                foreach (NodeModel n in dynSettings.Controller.DynamoModel.CurrentWorkspace.Nodes)
                {
                    width = Math.Max(n.X + n.Width, width);
                    height = Math.Max(n.Y + n.Height, height);
                }

                foreach (NoteModel n in dynSettings.Controller.DynamoModel.CurrentWorkspace.Notes)
                {
                    width = Math.Max(n.X + n.Width, width);
                    height = Math.Max(n.Y + n.Height, height);
                }

                var rtb = new RenderTargetBitmap(Math.Max(1, (int)width),
                                                  Math.Max(1, (int)height),
                                                  96,
                                                  96,
                                                  System.Windows.Media.PixelFormats.Default);

                rtb.Render(control);

                //endcode as PNG
                var pngEncoder = new PngBitmapEncoder();
                pngEncoder.Frames.Add(BitmapFrame.Create(rtb));

                try
                {
                    using (var stm = File.Create(e.Path))
                    {
                        pngEncoder.Save(stm);
                    }
                }
                catch
                {
                    DynamoLogger.Instance.Log("Failed to save the Workspace an image.");
                }
            }
        }

        void _vm_RequestClose(object sender, EventArgs e)
        {
            Close();
        }

        void _vm_SidebarClosed(object sender, EventArgs e)
        {
            LibraryClicked(sender, e);
        }

        /// <summary>
        /// Handles the request for the presentation of the function name prompt
        /// </summary>
        /// <param name="sender"></param>
        /// <param name="e"></param>
        void _vm_RequestsFunctionNamePrompt(object sender, FunctionNamePromptEventArgs e)
        {
            ShowNewFunctionDialog(e);
        }

        /// <summary>
        /// Presents the function name dialogue. Returns true if the user enters
        /// a function name and category.
        /// </summary>
        /// <param name="name"></param>
        /// <param name="category"></param>
        /// <returns></returns>
        public void ShowNewFunctionDialog(FunctionNamePromptEventArgs e)
        {
            string error = "";

            do
            {
                var dialog = new FunctionNamePrompt(dynSettings.Controller.SearchViewModel.Categories)
                {
                    categoryBox = { Text = e.Category },
                    DescriptionInput = { Text = e.Description },
                    nameView = { Text = e.Name },
                    nameBox = { Text = e.Name }
                };

                if (e.CanEditName)
                {
                    dialog.nameBox.Visibility = Visibility.Visible;
                    dialog.nameView.Visibility = Visibility.Collapsed;
                }
                else
                {
                    dialog.nameView.Visibility = Visibility.Visible;
                    dialog.nameBox.Visibility = Visibility.Collapsed;
                }

                if (dialog.ShowDialog() != true)
                {
                    e.Success = false;
                    return;
                }

                if (String.IsNullOrEmpty(dialog.Text))
                {
                    error = "You must supply a name.";
                    MessageBox.Show(error, "Custom Node Property Error", MessageBoxButton.OK,
                                                   MessageBoxImage.Error);
                }
                else if (e.Name != dialog.Text && dynSettings.Controller.BuiltInTypesByNickname.ContainsKey(dialog.Text))
                {
                    error = "A built-in node with the given name already exists.";
                    MessageBox.Show(error, "Custom Node Property Error", MessageBoxButton.OK,
                                                   MessageBoxImage.Error);
                }
                else if (dialog.Category.Equals(""))
                {
                    error = "You must enter a new category or choose one from the existing categories.";
                    MessageBox.Show(error, "Custom Node Property Error", MessageBoxButton.OK,
                                                   MessageBoxImage.Error);
                }
                else
                {
                    error = "";
                }

                e.Name = dialog.Text;
                e.Category = dialog.Category;
                e.Description = dialog.Description;

            } while (!error.Equals(""));

            e.Success = true;
        }

        private void WindowClosing(object sender, CancelEventArgs e)
        {
            if (_vm.exitInvoked)
                return;

            var res = _vm.AskUserToSaveWorkspacesOrCancel();
            if (!res)
            {
                e.Cancel = true;
                return;
            }

            dynSettings.Controller.ShutDown();
        }

        private void WindowClosed(object sender, EventArgs e)
        {

        }

        private void OverlayCanvas_OnMouseMove(object sender, MouseEventArgs e)
        {
            if (_vm.IsUILocked)
                return;

            dynNodeView el = draggedNode;

            Point pos = e.GetPosition(overlayCanvas);

            Canvas.SetLeft(el, pos.X - dragOffset.X);
            Canvas.SetTop(el, pos.Y - dragOffset.Y);
        }

        // the key press event is being intercepted before it can get to
        // the active workspace. This code simply grabs the key presses and
        // passes it to thecurrent workspace
        void DynamoView_KeyDown(object sender, KeyEventArgs e)
        {
            if (e.Key != Key.Escape)
                return;

            int workspace_index = _vm.CurrentWorkspaceIndex;

            WorkspaceViewModel view_model = _vm.Workspaces[workspace_index];

            dynSettings.Controller.DynamoViewModel.WatchEscapeIsDown = true;
        }

        void DynamoView_KeyUp(object sender, KeyEventArgs e)
        {
            if (e.Key != Key.Escape)
                return;

            int workspace_index = _vm.CurrentWorkspaceIndex;

            WorkspaceViewModel view_model = _vm.Workspaces[workspace_index];

            dynSettings.Controller.DynamoViewModel.WatchEscapeIsDown = false;
        }

        private void WorkspaceTabs_SelectionChanged(object sender, SelectionChangedEventArgs e)
        {
            if (_vm != null)
            {
                int workspace_index = _vm.CurrentWorkspaceIndex;
                var workspace_vm = _vm.Workspaces[workspace_index];
                workspace_vm.OnCurrentOffsetChanged(this, new PointEventArgs(new Point(workspace_vm.Model.X, workspace_vm.Model.Y)));
                workspace_vm.OnZoomChanged(this, new ZoomEventArgs(workspace_vm.Zoom));

                ToggleWorkspaceTabVisibility(WorkspaceTabs.SelectedIndex);
            }
        }

        private void TextBoxBase_OnTextChanged(object sender, TextChangedEventArgs e)
        {
            LogScroller.ScrollToBottom();
        }

        /// <summary>
        ///     Setup the "Samples" sub-menu with contents of samples directory.
        /// </summary>
        /// <param name="bench">The bench where the UI will be loaded</param>
        private void LoadSamplesMenu()
        {
            string directory = Path.GetDirectoryName(Assembly.GetExecutingAssembly().Location);
            string samplesPath = Path.Combine(directory, "samples");

            if (Directory.Exists(samplesPath))
            {
                string[] dirPaths = Directory.GetDirectories(samplesPath);
                string[] filePaths = Directory.GetFiles(samplesPath, "*.dyn");

                // handle top-level files
                if (filePaths.Any())
                {
                    foreach (string path in filePaths)
                    {
                        var item = new MenuItem
                        {
                            Header = Path.GetFileNameWithoutExtension(path),
                            Tag = path
                        };
                        item.Click += OpenSample_Click;
                        SamplesMenu.Items.Add(item);
                    }
                }

                // handle top-level dirs, TODO - factor out to a seperate function, make recusive
                if (dirPaths.Any())
                {
                    foreach (string dirPath in dirPaths)
                    {
                        var dirItem = new MenuItem
                        {
                            Header = Path.GetFileName(dirPath),
                            Tag = Path.GetFileName(dirPath)
                        };

                        filePaths = Directory.GetFiles(dirPath, "*.dyn");
                        if (filePaths.Any())
                        {
                            foreach (string path in filePaths)
                            {
                                var item = new MenuItem
                                {
                                    Header = Path.GetFileNameWithoutExtension(path),
                                    Tag = path
                                };
                                item.Click += OpenSample_Click;
                                dirItem.Items.Add(item);
                            }
                        }
                        SamplesMenu.Items.Add(dirItem);
                    }
                    return;
                }
            }
            //this.fileMenu.Items.Remove(this.samplesMenu);
        }

        /// <summary>
        ///     Callback for opening a sample.
        /// </summary>
        private void OpenSample_Click(object sender, RoutedEventArgs e)
        {
            var path = (string)((MenuItem)sender).Tag;

            if (dynSettings.Controller.DynamoViewModel.IsUILocked)
                dynSettings.Controller.DynamoViewModel.QueueLoad(path);
            else
            {
                if (dynSettings.Controller.DynamoModel.CanGoHome(null))
                    dynSettings.Controller.DynamoModel.Home(null);

                _vm.OpenCommand.Execute(path);
            }
        }

        private void TabControlMenuItem_Click(object sender, RoutedEventArgs e)
        {
            BindingExpression be = ((MenuItem)sender).GetBindingExpression(MenuItem.HeaderProperty);
            WorkspaceViewModel wsvm = (WorkspaceViewModel)be.DataItem;
            WorkspaceTabs.SelectedIndex = _vm.Workspaces.IndexOf(wsvm);
            ToggleWorkspaceTabVisibility(WorkspaceTabs.SelectedIndex);
        }

        public CustomPopupPlacement[] PlacePopup(Size popupSize, Size targetSize, Point offset)
        {
            Point popupLocation = new Point(targetSize.Width - popupSize.Width, targetSize.Height);

            CustomPopupPlacement placement1 = 
                new CustomPopupPlacement(popupLocation, PopupPrimaryAxis.Vertical);

            CustomPopupPlacement placement2 =
                new CustomPopupPlacement(popupLocation, PopupPrimaryAxis.Horizontal);

            CustomPopupPlacement[] ttplaces = 
                new CustomPopupPlacement[] { placement1, placement2 };
            return ttplaces;
        }

        private void ToggleWorkspaceTabVisibility(int tabSelected)
        {
            SlideWindowToIncludeTab(tabSelected);

            for (int tabIndex = 1; tabIndex < WorkspaceTabs.Items.Count; tabIndex++)
            {
                TabItem tabItem = (TabItem)WorkspaceTabs.ItemContainerGenerator.ContainerFromIndex(tabIndex);
                if (tabIndex < tabSlidingWindowStart || tabIndex > tabSlidingWindowEnd)
                    tabItem.Visibility = Visibility.Collapsed;
                else
                    tabItem.Visibility = Visibility.Visible;
            }
        }

        private int GetSlidingWindowSize()
        {
            int tabCount = WorkspaceTabs.Items.Count;

            // Note: returning -1 for Home tab being always visible.
            // Home tab is not taken account into sliding window
            if (tabCount > Configurations.MinTabsBeforeClipping)
            {
                // Usable tab control width need to exclude tabcontrol menu
                int usableTabControlWidth = (int)WorkspaceTabs.ActualWidth - Configurations.TabControlMenuWidth;

                int fullWidthTabsVisible = usableTabControlWidth / Configurations.TabDefaultWidth;

                if (fullWidthTabsVisible < Configurations.MinTabsBeforeClipping)
                    return Configurations.MinTabsBeforeClipping - 1;
                else
                {
                    if (tabCount < fullWidthTabsVisible)
                        return tabCount - 1;

                    return fullWidthTabsVisible - 1;
                }
            }
            else
                return tabCount - 1;
        }

        private void SlideWindowToIncludeTab(int tabSelected)
        {            
            int newSlidingWindowSize = GetSlidingWindowSize();

            if (newSlidingWindowSize == 0)
            {
                tabSlidingWindowStart = tabSlidingWindowEnd = 0;
                return;
            }

            if (tabSelected != 0)
            {
                // Selection is not home tab
                if (tabSelected < tabSlidingWindowStart)
                {
                    // Slide window towards the front
                    tabSlidingWindowStart = tabSelected;
                    tabSlidingWindowEnd = tabSlidingWindowStart + (newSlidingWindowSize - 1);
                }
                else if (tabSelected > tabSlidingWindowEnd)
                {
                    // Slide window towards the end
                    tabSlidingWindowEnd = tabSelected;
                    tabSlidingWindowStart = tabSlidingWindowEnd - (newSlidingWindowSize - 1);
                }
                else
                {
                    int currentSlidingWindowSize = tabSlidingWindowEnd - tabSlidingWindowStart + 1;
                    int windowDiff = Math.Abs(currentSlidingWindowSize - newSlidingWindowSize);

                    // Handles sliding window size change caused by window resizing
                    if (currentSlidingWindowSize > newSlidingWindowSize)
                    {
                        // Trim window
                        while (windowDiff > 0)
                        {
                            if (tabSelected == tabSlidingWindowEnd)
                                tabSlidingWindowStart++; // Trim from front
                            else
                                tabSlidingWindowEnd--; // Trim from end

                            windowDiff--;
                        }
                    }
                    else if (currentSlidingWindowSize < newSlidingWindowSize)
                    {
                        // Expand window
                        int lastTab = WorkspaceTabs.Items.Count - 1;

                        while (windowDiff > 0)
                        {
                            if (tabSlidingWindowEnd == lastTab)
                                tabSlidingWindowStart--;
                            else
                                tabSlidingWindowEnd++;

                            windowDiff--;
                        }
                    }
                    else
                    {
                        // Handle tab closing

                    }
                }
            }
            else
            {
                // Selection is home tab
                int currentSlidingWindowSize = tabSlidingWindowEnd - tabSlidingWindowStart + 1;
                int windowDiff = Math.Abs(currentSlidingWindowSize - newSlidingWindowSize);

                int lastTab = WorkspaceTabs.Items.Count - 1;

                // Handles sliding window size change caused by window resizing and tab close
                if (currentSlidingWindowSize > newSlidingWindowSize)
                {
                    // Trim window
                    while (windowDiff > 0)
                    {
                        tabSlidingWindowEnd--; // Trim from end

                        windowDiff--;
                    }
                }
                else if (currentSlidingWindowSize < newSlidingWindowSize)
                {
                    // Expand window due to window resize
                    while (windowDiff > 0)
                    {
                        if (tabSlidingWindowEnd == lastTab)
                            tabSlidingWindowStart--;
                        else
                            tabSlidingWindowEnd++;

                        windowDiff--;
                    }
                }
                else
                {
                    // Handle tab closing with no change in window size
                    // Shift window

                    if (tabSlidingWindowEnd > lastTab)
                    {
                        tabSlidingWindowStart--;
                        tabSlidingWindowEnd--;
                    }
                }
            }

        }

		private void Button_MouseEnter(object sender, MouseEventArgs e)
        {
            Grid g = (Grid)sender;
            TextBlock tb = (TextBlock)(g.Children[1]);
            var bc = new BrushConverter();
            tb.Foreground = (Brush)bc.ConvertFrom("#cccccc");
            Image collapseIcon = (Image)g.Children[0];
            var imageUri = new Uri(@"pack://application:,,,/DynamoCore;component/UI/Images/collapse_hover.png");

            BitmapImage hover = new BitmapImage(imageUri);
            // hover.Rotation = Rotation.Rotate180;

            TransformedBitmap transform = new TransformedBitmap();
            transform.BeginInit();
            transform.Source = hover;
            RotateTransform rt = new RotateTransform(180, 0, 0);
            transform.Transform = rt;
            transform.EndInit();

            collapseIcon.Source = transform;
        }

		private void Button_Click(object sender, EventArgs e)
        {
            SearchView sv = (SearchView)this.sidebarGrid.Children[0];
            if (sv.Visibility == Visibility.Collapsed)
            {
                //this.sidebarGrid.Width = restoreWidth;
                sv.Width = double.NaN;
                sv.HorizontalAlignment = HorizontalAlignment.Stretch;
                sv.Height = double.NaN;
                sv.VerticalAlignment = VerticalAlignment.Stretch;

                this.mainGrid.ColumnDefinitions[0].Width = new System.Windows.GridLength(restoreWidth);
                this.verticalSplitter.Visibility = Visibility.Visible;
                sv.Visibility = Visibility.Visible;
                this.sidebarGrid.Visibility = Visibility.Visible;
                this.collapsedSidebar.Visibility = Visibility.Collapsed;
            }
            //SearchView sv = (SearchView)this.sidebarGrid.Children[0];
            //sv.Width = double.NaN;
            //this.sidebarGrid.Width = 250;
            //this.collapsedSidebar.Visibility = Visibility.Collapsed;
        }

		private void Button_MouseLeave(object sender, MouseEventArgs e)
        {
            Grid g = (Grid)sender;
            TextBlock tb = (TextBlock)(g.Children[1]);
            var bc = new BrushConverter();
            tb.Foreground = (Brush)bc.ConvertFromString("#aaaaaa");
            Image collapseIcon = (Image)g.Children[0];

            // Change the collapse icon and rotate
            var imageUri = new Uri(@"pack://application:,,,/DynamoCore;component/UI/Images/collapse_normal.png");
            BitmapImage hover = new BitmapImage(imageUri);

            TransformedBitmap transform = new TransformedBitmap();
            transform.BeginInit();
            transform.Source = hover;
            RotateTransform rt = new RotateTransform(180, 0, 0);
            transform.Transform = rt;
            transform.EndInit();

            collapseIcon.Source = transform;
        }

        private double restoreWidth = 0;

        private void LibraryClicked(object sender, EventArgs e)
        {
            // this.sidebarGrid.Visibility = Visibility.Collapsed;
            restoreWidth = this.sidebarGrid.ActualWidth;

            // this.sidebarGrid.Width = 0;
            this.mainGrid.ColumnDefinitions[0].Width = new System.Windows.GridLength(0.0);
            this.verticalSplitter.Visibility = System.Windows.Visibility.Collapsed;
            this.sidebarGrid.Visibility = System.Windows.Visibility.Collapsed;
            
            this.horizontalSplitter.Width = double.NaN;
            SearchView sv = (SearchView)this.sidebarGrid.Children[0];
            sv.Visibility = Visibility.Collapsed;

            this.sidebarGrid.Visibility = Visibility.Collapsed;
            this.collapsedSidebar.Visibility = Visibility.Visible;
        }

        private void Workspace_SizeChanged(object sender, SizeChangedEventArgs e)
        {
            if (this._vm == null)
                return;
            this._vm.WorkspaceActualHeight = border.ActualHeight;
            this._vm.WorkspaceActualWidth = border.ActualWidth;
        }

        private void Window_PreviewMouseDown(object sender, MouseButtonEventArgs e)
        {
            _vm.IsMouseDown = true;
		}

        private void Window_PreviewMouseUp(object sender, MouseButtonEventArgs e)
        {
            _vm.IsMouseDown = false;
		}

        private void WorkspaceTabs_TargetUpdated(object sender, DataTransferEventArgs e)
        {
            ToggleWorkspaceTabVisibility(WorkspaceTabs.SelectedIndex);
        }

        private void WorkspaceTabs_SizeChanged(object sender, SizeChangedEventArgs e)
        {
            ToggleWorkspaceTabVisibility(WorkspaceTabs.SelectedIndex);
        }
       
        private void RunButton_OnClick(object sender, RoutedEventArgs e)
        {
            dynSettings.ReturnFocusToSearch();
        }
<<<<<<< HEAD
=======

        private void RunDSButton_OnClick(object sender, RoutedEventArgs e)
        {
            dynSettings.ReturnFocusToSearch();
        }

        private void DynamoView_OnDrop(object sender, DragEventArgs e)
        {
            if (e.Data.GetDataPresent(DataFormats.FileDrop))
            {
                // Note that you can have more than one file.
                var files = (string[])e.Data.GetData(DataFormats.FileDrop);

                if (_vm.OpenCommand.CanExecute(files[0]))
                {
                    _vm.OpenCommand.Execute(files[0]);
                }
                
            }

            e.Handled = true;
        }
>>>>>>> e01eec89
    }
}<|MERGE_RESOLUTION|>--- conflicted
+++ resolved
@@ -926,13 +926,6 @@
         {
             dynSettings.ReturnFocusToSearch();
         }
-<<<<<<< HEAD
-=======
-
-        private void RunDSButton_OnClick(object sender, RoutedEventArgs e)
-        {
-            dynSettings.ReturnFocusToSearch();
-        }
 
         private void DynamoView_OnDrop(object sender, DragEventArgs e)
         {
@@ -950,6 +943,5 @@
 
             e.Handled = true;
         }
->>>>>>> e01eec89
     }
 }