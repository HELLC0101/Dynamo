﻿//Copyright 2013 Ian Keough

//Licensed under the Apache License, Version 2.0 (the "License");
//you may not use this file except in compliance with the License.
//You may obtain a copy of the License at

//http://www.apache.org/licenses/LICENSE-2.0

//Unless required by applicable law or agreed to in writing, software
//distributed under the License is distributed on an "AS IS" BASIS,
//WITHOUT WARRANTIES OR CONDITIONS OF ANY KIND, either express or implied.
//See the License for the specific language governing permissions and
//limitations under the License.

using System;
using System.ComponentModel;
using System.IO;
using System.Linq;
using System.Reflection;
using System.Text;
using System.Threading;
using System.Windows;
using System.Windows.Controls;
using System.Windows.Input;
using System.Diagnostics;
using System.Windows.Media.Imaging;
using Dynamo.Models;
using Dynamo.Nodes;
using Dynamo.Nodes.Prompts;
using Dynamo.PackageManager;
using Dynamo.PackageManager.UI;
using Dynamo.Search;
using Dynamo.Selection;
using Dynamo.Utilities;
using Dynamo.ViewModels;
using DynamoCommands = Dynamo.UI.Commands.DynamoCommands;
using String = System.String;
using System.Collections.ObjectModel;
using Dynamo.UI.Commands;
using System.Windows.Data;
using Dynamo.UI.Controls;
using System.Windows.Media;

namespace Dynamo.Controls
{
    /// <summary>
    ///     Interaction logic for DynamoForm.xaml
    /// </summary>
    public partial class DynamoView : Window
    {
        public const int CANVAS_OFFSET_Y = 0;
        public const int CANVAS_OFFSET_X = 0;

        private Point dragOffset;
#pragma warning disable 649
        private dynNodeView draggedNode;
#pragma warning restore 649
        private DynamoViewModel _vm;
        private Stopwatch _timer;

        public bool ConsoleShowing
        {
            get { return LogScroller.Height > 0; }
        }

        public static Application MakeSandboxAndRun()
        {
            var controller = DynamoController.MakeSandbox();
            var app = new Application();

            //create the view
            var ui = new DynamoView();
            ui.DataContext = controller.DynamoViewModel;
            controller.UIDispatcher = ui.Dispatcher;

            app.Run(ui);

            return app;
        }

        public DynamoView()
        {
            _timer = new Stopwatch();
            _timer.Start();

            InitializeComponent();
            InitializeShortcutBar();

            this.Loaded += dynBench_Activated;

            //setup InfoBubble for library items tooltip
            InfoBubbleView InfoBubble = new InfoBubbleView { DataContext = dynSettings.Controller.InfoBubbleViewModel };
            InfoBubbleGrid.Children.Add(InfoBubble);
        }

        void InitializeShortcutBar()
        {
            ShortcutToolbar shortcutBar = new ShortcutToolbar();

            DynamoViewModel viewModel = dynSettings.Controller.DynamoViewModel;

            ShortcutBarItem newScriptButton = new ShortcutBarItem();
            newScriptButton.ShortcutToolTip = "New [Ctrl + N]";
            newScriptButton.ShortcutCommand = viewModel.NewHomeWorkspaceCommand;
            newScriptButton.ShortcutCommandParameter = null;
            newScriptButton.ImgNormalSource = "/DynamoCore;component/UI/Images/new_normal.png";
            newScriptButton.ImgDisabledSource = "/DynamoCore;component/UI/Images/new_disabled.png";
            newScriptButton.ImgHoverSource = "/DynamoCore;component/UI/Images/new_hover.png";

            ShortcutBarItem openScriptButton = new ShortcutBarItem();
            openScriptButton.ShortcutToolTip = "Open [Ctrl + O]";
            openScriptButton.ShortcutCommand = viewModel.ShowOpenDialogAndOpenResultCommand;
            openScriptButton.ShortcutCommandParameter = null;
            openScriptButton.ImgNormalSource = "/DynamoCore;component/UI/Images/open_normal.png";
            openScriptButton.ImgDisabledSource = "/DynamoCore;component/UI/Images/open_disabled.png";
            openScriptButton.ImgHoverSource = "/DynamoCore;component/UI/Images/open_hover.png";

            ShortcutBarItem saveButton = new ShortcutBarItem();
            saveButton.ShortcutToolTip = "Save [Ctrl + S]";
            saveButton.ShortcutCommand = viewModel.ShowSaveDialogIfNeededAndSaveResultCommand;
            saveButton.ShortcutCommandParameter = null;
            saveButton.ImgNormalSource = "/DynamoCore;component/UI/Images/save_normal.png";
            saveButton.ImgDisabledSource = "/DynamoCore;component/UI/Images/save_disabled.png";
            saveButton.ImgHoverSource = "/DynamoCore;component/UI/Images/save_hover.png";

            // PLACEHOLDER FOR FUTURE SHORTCUTS
            //ShortcutBarItem undoButton = new ShortcutBarItem();
            //undoButton.ShortcutToolTip = "Undo [Ctrl + Z]";
            ////undoButton.ShortcutCommand = viewModel.; // Function implementation in progress
            //undoButton.ShortcutCommandParameter = null;
            //undoButton.ImgNormalSource = "/DynamoCore;component/UI/Images/undo_normal.png";
            //undoButton.ImgDisabledSource = "/DynamoCore;component/UI/Images/undo_disabled.png";
            //undoButton.ImgHoverSource = "/DynamoCore;component/UI/Images/undo_hover.png";

            //ShortcutBarItem redoButton = new ShortcutBarItem();
            //redoButton.ShortcutToolTip = "Redo [Ctrl + Y]";
            ////redoButton.ShortcutCommand = viewModel.; // Function implementation in progress
            //redoButton.ShortcutCommandParameter = null;
            //redoButton.ImgNormalSource = "/DynamoCore;component/UI/Images/redo_normal.png";
            //redoButton.ImgDisabledSource = "/DynamoCore;component/UI/Images/redo_disabled.png";
            //redoButton.ImgHoverSource = "/DynamoCore;component/UI/Images/redo_hover.png";

            //ShortcutBarItem runButton = new ShortcutBarItem();
            //runButton.ShortcutToolTip = "Run [Ctrl + R]";
            ////runButton.ShortcutCommand = viewModel.RunExpressionCommand; // Function implementation in progress
            //runButton.ShortcutCommandParameter = null;
            //runButton.ImgNormalSource = "/DynamoCore;component/UI/Images/run_normal.png";
            //runButton.ImgDisabledSource = "/DynamoCore;component/UI/Images/run_disabled.png";
            //runButton.ImgHoverSource = "/DynamoCore;component/UI/Images/run_hover.png";

            shortcutBar.ShortcutBarItems.Add(newScriptButton);
            shortcutBar.ShortcutBarItems.Add(openScriptButton);
            shortcutBar.ShortcutBarItems.Add(saveButton);
            //shortcutBar.ShortcutBarItems.Add(undoButton);
            //shortcutBar.ShortcutBarItems.Add(redoButton);
            //shortcutBar.ShortcutBarItems.Add(runButton);            

            shortcutBarGrid.Children.Add(shortcutBar);
        }

        void vm_RequestLayoutUpdate(object sender, EventArgs e)
        {
            UpdateLayout();
        }

        private void dynBench_Activated(object sender, EventArgs e)
        {
            this.WorkspaceTabs.SelectedIndex = 0;
            _vm = (DataContext as DynamoViewModel);
            _vm.Model.RequestLayoutUpdate += vm_RequestLayoutUpdate;
            _vm.PostUiActivationCommand.Execute(null);

            _timer.Stop();
            DynamoLogger.Instance.Log(String.Format("{0} elapsed for loading Dynamo main window.",
                                                                     _timer.Elapsed));
            LoadSamplesMenu();

            #region Search initialization

            var search = new SearchView { DataContext = dynSettings.Controller.SearchViewModel };
            sidebarGrid.Children.Add(search);
            dynSettings.Controller.SearchViewModel.Visible = true;

            #endregion

            //PACKAGE MANAGER
            _vm.RequestPackagePublishDialog += _vm_RequestRequestPackageManagerPublish;
            _vm.RequestManagePackagesDialog += new EventHandler(_vm_RequestShowInstalledPackages);
            _vm.RequestPackageManagerSearchDialog += new EventHandler(_vm_RequestShowPackageManagerSearch);

            //FUNCTION NAME PROMPT
            _vm.Model.RequestsFunctionNamePrompt += _vm_RequestsFunctionNamePrompt;

            _vm.SidebarClosed += new EventHandler(_vm_SidebarClosed);
            _vm.RequestClose += new EventHandler(_vm_RequestClose);
            _vm.RequestSaveImage += new ImageSaveEventHandler(_vm_RequestSaveImage);

            dynSettings.Controller.RequestsCrashPrompt += new DynamoController.CrashPromptHandler(Controller_RequestsCrashPrompt);

            DynamoSelection.Instance.Selection.CollectionChanged += new System.Collections.Specialized.NotifyCollectionChangedEventHandler(Selection_CollectionChanged);

            _vm.RequestUserSaveWorkflow += new WorkspaceSaveEventHandler(_vm_RequestUserSaveWorkflow);

            dynSettings.Controller.ClipBoard.CollectionChanged += new System.Collections.Specialized.NotifyCollectionChangedEventHandler(ClipBoard_CollectionChanged);
        }

        private PackageManagerPublishView _pubPkgView;
        void _vm_RequestRequestPackageManagerPublish(PublishPackageViewModel model)
        {
            if (_pubPkgView == null)
            {
                _pubPkgView = new PackageManagerPublishView(model);
                _pubPkgView.Closed += (sender, args) => _pubPkgView = null;
                _pubPkgView.Show();

                if (_pubPkgView.IsLoaded && this.IsLoaded) _pubPkgView.Owner = this;
            }

            _pubPkgView.Focus();
        }

        private PackageManagerSearchView _searchPkgsView;
        void _vm_RequestShowPackageManagerSearch(object s, EventArgs e)
        {
            if (_searchPkgsView == null)
            {
                var pms = new PackageManagerSearchViewModel(dynSettings.PackageManagerClient);
                _searchPkgsView = new PackageManagerSearchView(pms);
                _searchPkgsView.Closed += (sender, args) => _searchPkgsView = null;
                _searchPkgsView.Show();

                if (_searchPkgsView.IsLoaded && this.IsLoaded) _searchPkgsView.Owner = this;
            }
            _searchPkgsView.Focus();
        }

        private InstalledPackagesView _installedPkgsView;
        void _vm_RequestShowInstalledPackages(object s, EventArgs e)
        {
            if (_installedPkgsView == null)
            {
                _installedPkgsView = new InstalledPackagesView();
                _installedPkgsView.Closed += (sender, args) => _installedPkgsView = null;
                _installedPkgsView.Show();

                if (_installedPkgsView.IsLoaded && this.IsLoaded) _installedPkgsView.Owner = this;
            }
            _installedPkgsView.Focus();
        }

        void ClipBoard_CollectionChanged(object sender, System.Collections.Specialized.NotifyCollectionChangedEventArgs e)
        {
            _vm.CopyCommand.RaiseCanExecuteChanged();
            _vm.PasteCommand.RaiseCanExecuteChanged();
        }

        void _vm_RequestUserSaveWorkflow(object sender, WorkspaceSaveEventArgs e)
        {
            var dialogText = "";
            if (e.Workspace is FuncWorkspace)
            {
                dialogText = "You have unsaved changes to custom node workspace: \"" + e.Workspace.Name +
                             "\"\n\n Would you like to save your changes?";
            }
            else // homeworkspace
            {
                if (string.IsNullOrEmpty(e.Workspace.FilePath))
                {
                    dialogText = "You have unsaved changes to the Home workspace." +
                                 "\n\n Would you like to save your changes?";
                }
                else
                {
                    dialogText = "You have unsaved changes to " + Path.GetFileName(e.Workspace.FilePath) +
                    "\n\n Would you like to save your changes?";
                }
            }

            var buttons = e.AllowCancel ? MessageBoxButton.YesNoCancel : MessageBoxButton.YesNo;
            var result = System.Windows.MessageBox.Show(dialogText, "Confirmation", buttons, MessageBoxImage.Question);

            if (result == MessageBoxResult.Yes)
            {
                _vm.ShowSaveDialogIfNeededAndSave(e.Workspace);
                e.Success = true;
            }
            else if (result == MessageBoxResult.Cancel)
            {
                //return false;
                e.Success = false;
            }
            else
            {
                e.Success = true;
            }
        }

        void Selection_CollectionChanged(object sender, System.Collections.Specialized.NotifyCollectionChangedEventArgs e)
        {
            _vm.CopyCommand.RaiseCanExecuteChanged();
            _vm.PasteCommand.RaiseCanExecuteChanged();
        }

        void Controller_RequestsCrashPrompt(object sender, System.Windows.Threading.DispatcherUnhandledExceptionEventArgs e)
        {
            var prompt = new CrashPrompt(e.Exception.Message + "\n\n" + e.Exception.StackTrace);
            prompt.ShowDialog();
        }

        //void PackageManagerClient_RequestSetLoginState(object sender, LoginStateEventArgs e)
        //{
        //    PackageManagerLoginState.Text = e.Text;
        //    PackageManagerLoginButton.IsEnabled = e.Enabled;
        //}

        void _vm_RequestSaveImage(object sender, ImageSaveEventArgs e)
        {
            if (!string.IsNullOrEmpty(e.Path))
            {
                //var bench = dynSettings.Bench;

                //if (bench == null)
                //{
                //    DynamoLogger.Instance.Log("Cannot export bench as image without UI.  No image wil be exported.");
                //    return;
                //}

                var control = WPF.FindChild<DragCanvas>(this, null);

                double width = 1;
                double height = 1;

                // connectors are most often within the bounding box of the nodes and notes

                foreach (NodeModel n in dynSettings.Controller.DynamoModel.CurrentWorkspace.Nodes)
                {
                    width = Math.Max(n.X + n.Width, width);
                    height = Math.Max(n.Y + n.Height, height);
                }

                foreach (NoteModel n in dynSettings.Controller.DynamoModel.CurrentWorkspace.Notes)
                {
                    width = Math.Max(n.X + n.Width, width);
                    height = Math.Max(n.Y + n.Height, height);
                }

                var rtb = new RenderTargetBitmap(Math.Max(1, (int)width),
                                                  Math.Max(1, (int)height),
                                                  96,
                                                  96,
                                                  System.Windows.Media.PixelFormats.Default);

                rtb.Render(control);

                //endcode as PNG
                var pngEncoder = new PngBitmapEncoder();
                pngEncoder.Frames.Add(BitmapFrame.Create(rtb));

                try
                {
                    using (var stm = File.Create(e.Path))
                    {
                        pngEncoder.Save(stm);
                    }
                }
                catch
                {
                    DynamoLogger.Instance.Log("Failed to save the Workspace an image.");
                }
            }
        }

        void _vm_RequestClose(object sender, EventArgs e)
        {
            Close();
        }

        void _vm_SidebarClosed(object sender, EventArgs e)
        {
            LibraryClicked(sender, e);
        }

        /// <summary>
        /// Handles the request for the presentation of the function name prompt
        /// </summary>
        /// <param name="sender"></param>
        /// <param name="e"></param>
        void _vm_RequestsFunctionNamePrompt(object sender, FunctionNamePromptEventArgs e)
        {
            ShowNewFunctionDialog(e);
        }

        /// <summary>
        /// Presents the function name dialogue. Returns true if the user enters
        /// a function name and category.
        /// </summary>
        /// <param name="name"></param>
        /// <param name="category"></param>
        /// <returns></returns>
        public void ShowNewFunctionDialog(FunctionNamePromptEventArgs e)
        {
            string error = "";

            do
            {
                //var dialog = new FunctionNamePrompt(dynSettings.Controller.SearchViewModel.Categories, error);
                var dialog = new FunctionNamePrompt(dynSettings.Controller.SearchViewModel.Categories)
                {
                    nameBox = { Text = e.Name },
                    categoryBox = { Text = e.Category },
                    DescriptionInput = { Text = e.Description }
                };

                if (dialog.ShowDialog() != true)
                {
                    e.Success = false;
                    return;
                }

                if (String.IsNullOrEmpty(dialog.Text))
                {
                    error = "You must supply a name.";
                    MessageBox.Show(error, "Custom Node Property Error", MessageBoxButton.OK,
                                                   MessageBoxImage.Error);
                }
                else if (e.Name != dialog.Text && dynSettings.Controller.CustomNodeManager.Contains(dialog.Text))
                {
                    error = "A custom node with the given name already exists.";
                    MessageBox.Show(error, "Custom Node Property Error", MessageBoxButton.OK,
                                                   MessageBoxImage.Error);
                }
                else if (e.Name != dialog.Text && dynSettings.Controller.BuiltInTypesByNickname.ContainsKey(dialog.Text))
                {
                    error = "A built-in node with the given name already exists.";
                    MessageBox.Show(error, "Custom Node Property Error", MessageBoxButton.OK,
                                                   MessageBoxImage.Error);
                }
                else if (dialog.Category.Equals(""))
                {
                    error = "You must enter a new category or choose one from the existing categories.";
                    MessageBox.Show(error, "Custom Node Property Error", MessageBoxButton.OK,
                                                   MessageBoxImage.Error);
                }
                else
                {
                    error = "";
                }

                e.Name = dialog.Text;
                e.Category = dialog.Category;
                e.Description = dialog.Description;

            } while (!error.Equals(""));

            e.Success = true;
        }

        private void WindowClosing(object sender, CancelEventArgs e)
        {
            if (_vm.exitInvoked)
                return;

            var res = _vm.AskUserToSaveWorkspacesOrCancel();
            if (!res)
            {
                e.Cancel = true;
                return;
            }

            dynSettings.Controller.ShutDown();
        }

        private void WindowClosed(object sender, EventArgs e)
        {

        }

        private void OverlayCanvas_OnMouseMove(object sender, MouseEventArgs e)
        {
            if (_vm.IsUILocked)
                return;

            dynNodeView el = draggedNode;

            Point pos = e.GetPosition(overlayCanvas);

            Canvas.SetLeft(el, pos.X - dragOffset.X);
            Canvas.SetTop(el, pos.Y - dragOffset.Y);
        }

        // the key press event is being intercepted before it can get to
        // the active workspace. This code simply grabs the key presses and
        // passes it to thecurrent workspace
        void DynamoView_KeyDown(object sender, KeyEventArgs e)
        {
            if (e.Key != Key.Escape)
                return;

            int workspace_index = _vm.CurrentWorkspaceIndex;

            WorkspaceViewModel view_model = _vm.Workspaces[workspace_index];

            view_model.WatchEscapeIsDown = true;
        }

        void DynamoView_KeyUp(object sender, KeyEventArgs e)
        {
            if (e.Key != Key.Escape)
                return;

            int workspace_index = _vm.CurrentWorkspaceIndex;

            WorkspaceViewModel view_model = _vm.Workspaces[workspace_index];

            view_model.WatchEscapeIsDown = false;
        }

        private void Id_butt_OnClick(object sender, RoutedEventArgs e)
        {
            //get the value of the id field 
            //and trigger the command
            string id = id_tb.Text;
            int workspace_index = _vm.CurrentWorkspaceIndex;
            WorkspaceViewModel view_model = _vm.Workspaces[workspace_index];
            if (view_model.FindByIdCommand.CanExecute(id))
                view_model.FindByIdCommand.Execute(id);
        }

        private void WorkspaceTabs_SelectionChanged(object sender, SelectionChangedEventArgs e)
        {
            if (_vm != null)
            {
                int workspace_index = _vm.CurrentWorkspaceIndex;
                var workspace_vm = _vm.Workspaces[workspace_index];
                workspace_vm.OnCurrentOffsetChanged(this, new PointEventArgs(new Point(workspace_vm.Model.X, workspace_vm.Model.Y)));
                workspace_vm.OnZoomChanged(this, new ZoomEventArgs(workspace_vm.Zoom));
            }
        }

        private void TextBoxBase_OnTextChanged(object sender, TextChangedEventArgs e)
        {
            LogScroller.ScrollToBottom();
        }

        /// <summary>
        ///     Setup the "Samples" sub-menu with contents of samples directory.
        /// </summary>
        /// <param name="bench">The bench where the UI will be loaded</param>
        private void LoadSamplesMenu()
        {
            string directory = Path.GetDirectoryName(Assembly.GetExecutingAssembly().Location);
            string samplesPath = Path.Combine(directory, "samples");

            if (Directory.Exists(samplesPath))
            {
                string[] dirPaths = Directory.GetDirectories(samplesPath);
                string[] filePaths = Directory.GetFiles(samplesPath, "*.dyn");

                // handle top-level files
                if (filePaths.Any())
                {
                    foreach (string path in filePaths)
                    {
                        var item = new MenuItem
                        {
                            Header = Path.GetFileNameWithoutExtension(path),
                            Tag = path
                        };
                        item.Click += OpenSample_Click;
                        SamplesMenu.Items.Add(item);
                    }
                }

                // handle top-level dirs, TODO - factor out to a seperate function, make recusive
                if (dirPaths.Any())
                {
                    foreach (string dirPath in dirPaths)
                    {
                        var dirItem = new MenuItem
                        {
                            Header = Path.GetFileName(dirPath),
                            Tag = Path.GetFileName(dirPath)
                        };

                        filePaths = Directory.GetFiles(dirPath, "*.dyn");
                        if (filePaths.Any())
                        {
                            foreach (string path in filePaths)
                            {
                                var item = new MenuItem
                                {
                                    Header = Path.GetFileNameWithoutExtension(path),
                                    Tag = path
                                };
                                item.Click += OpenSample_Click;
                                dirItem.Items.Add(item);
                            }
                        }
                        SamplesMenu.Items.Add(dirItem);
                    }
                    return;
                }
            }
            //this.fileMenu.Items.Remove(this.samplesMenu);
        }

        /// <summary>
        ///     Callback for opening a sample.
        /// </summary>
        private void OpenSample_Click(object sender, RoutedEventArgs e)
        {
            var path = (string)((MenuItem)sender).Tag;

            if (dynSettings.Controller.DynamoViewModel.IsUILocked)
                dynSettings.Controller.DynamoViewModel.QueueLoad(path);
            else
            {
                if (dynSettings.Controller.DynamoModel.CanGoHome(null))
                    dynSettings.Controller.DynamoModel.Home(null);

                _vm.OpenCommand.Execute(path);
            }
        }

<<<<<<< HEAD
        private void Workspace_SizeChanged(object sender, SizeChangedEventArgs e)
        {
            if (this._vm == null)
                return;
            this._vm.WorkspaceActualHeight = border.ActualHeight;
            this._vm.WorkspaceActualWidth = border.ActualWidth;
        }

        private void Window_PreviewMouseDown(object sender, MouseButtonEventArgs e)
        {
            _vm.IsMouseDown = true;
        }

        private void Window_PreviewMouseUp(object sender, MouseButtonEventArgs e)
        {
            _vm.IsMouseDown = false;
=======
        private void Button_MouseEnter(object sender, MouseEventArgs e)
        {
            Grid g = (Grid)sender;
            TextBlock tb = (TextBlock)(g.Children[1]);
            var bc = new BrushConverter();
            tb.Foreground = (Brush)bc.ConvertFrom("#cccccc");
            Image collapseIcon = (Image)g.Children[0];
            var imageUri = new Uri(@"pack://application:,,,/DynamoCore;component/UI/Images/collapse_hover.png");

            BitmapImage hover = new BitmapImage(imageUri);
            // hover.Rotation = Rotation.Rotate180;

            TransformedBitmap transform = new TransformedBitmap();
            transform.BeginInit();
            transform.Source = hover;
            RotateTransform rt = new RotateTransform(180, 16, 16);
            transform.Transform = rt;
            transform.EndInit();

            collapseIcon.Source = transform;
        }

        private void Button_Click(object sender, EventArgs e)
        {
            SearchView sv = (SearchView)this.sidebarGrid.Children[0];
            if (sv.Visibility == Visibility.Collapsed)
            {
                //this.sidebarGrid.Width = restoreWidth;
                sv.Width = double.NaN;
                sv.HorizontalAlignment = HorizontalAlignment.Stretch;
                sv.Height = double.NaN;
                sv.VerticalAlignment = VerticalAlignment.Stretch;

                this.mainGrid.ColumnDefinitions[0].Width = new System.Windows.GridLength(restoreWidth);
                this.verticalSplitter.Visibility = Visibility.Visible;
                sv.Visibility = Visibility.Visible;
                this.sidebarGrid.Visibility = Visibility.Visible;
                this.collapsedSidebar.Visibility = Visibility.Collapsed;
            }
            //SearchView sv = (SearchView)this.sidebarGrid.Children[0];
            //sv.Width = double.NaN;
            //this.sidebarGrid.Width = 250;
            //this.collapsedSidebar.Visibility = Visibility.Collapsed;
        }

        private void Button_MouseLeave(object sender, MouseEventArgs e)
        {
            Grid g = (Grid)sender;
            TextBlock tb = (TextBlock)(g.Children[1]);
            var bc = new BrushConverter();
            tb.Foreground = (Brush)bc.ConvertFromString("#aaaaaa");
            Image collapseIcon = (Image)g.Children[0];

            // Change the collapse icon and rotate
            var imageUri = new Uri(@"pack://application:,,,/DynamoCore;component/UI/Images/collapse_normal.png");
            BitmapImage hover = new BitmapImage(imageUri);

            TransformedBitmap transform = new TransformedBitmap();
            transform.BeginInit();
            transform.Source = hover;
            RotateTransform rt = new RotateTransform(180, 16, 16);
            transform.Transform = rt;
            transform.EndInit();

            collapseIcon.Source = transform;
        }

        private double restoreWidth = 0;

        private void LibraryClicked(object sender, EventArgs e)
        {
            // this.sidebarGrid.Visibility = Visibility.Collapsed;
            restoreWidth = this.sidebarGrid.ActualWidth;

            // this.sidebarGrid.Width = 0;
            this.mainGrid.ColumnDefinitions[0].Width = new System.Windows.GridLength(0.0);
            this.verticalSplitter.Visibility = System.Windows.Visibility.Collapsed;
            this.sidebarGrid.Visibility = System.Windows.Visibility.Collapsed;
            
            this.horizontalSplitter.Width = double.NaN;
            SearchView sv = (SearchView)this.sidebarGrid.Children[0];
            sv.Visibility = Visibility.Collapsed;

            this.sidebarGrid.Visibility = Visibility.Collapsed;
            this.collapsedSidebar.Visibility = Visibility.Visible;
>>>>>>> d9bc985a
        }
    }
}<|MERGE_RESOLUTION|>--- conflicted
+++ resolved
@@ -622,25 +622,7 @@
             }
         }
 
-<<<<<<< HEAD
-        private void Workspace_SizeChanged(object sender, SizeChangedEventArgs e)
-        {
-            if (this._vm == null)
-                return;
-            this._vm.WorkspaceActualHeight = border.ActualHeight;
-            this._vm.WorkspaceActualWidth = border.ActualWidth;
-        }
-
-        private void Window_PreviewMouseDown(object sender, MouseButtonEventArgs e)
-        {
-            _vm.IsMouseDown = true;
-        }
-
-        private void Window_PreviewMouseUp(object sender, MouseButtonEventArgs e)
-        {
-            _vm.IsMouseDown = false;
-=======
-        private void Button_MouseEnter(object sender, MouseEventArgs e)
+		private void Button_MouseEnter(object sender, MouseEventArgs e)
         {
             Grid g = (Grid)sender;
             TextBlock tb = (TextBlock)(g.Children[1]);
@@ -662,7 +644,7 @@
             collapseIcon.Source = transform;
         }
 
-        private void Button_Click(object sender, EventArgs e)
+		private void Button_Click(object sender, EventArgs e)
         {
             SearchView sv = (SearchView)this.sidebarGrid.Children[0];
             if (sv.Visibility == Visibility.Collapsed)
@@ -685,7 +667,7 @@
             //this.collapsedSidebar.Visibility = Visibility.Collapsed;
         }
 
-        private void Button_MouseLeave(object sender, MouseEventArgs e)
+		private void Button_MouseLeave(object sender, MouseEventArgs e)
         {
             Grid g = (Grid)sender;
             TextBlock tb = (TextBlock)(g.Children[1]);
@@ -725,7 +707,24 @@
 
             this.sidebarGrid.Visibility = Visibility.Collapsed;
             this.collapsedSidebar.Visibility = Visibility.Visible;
->>>>>>> d9bc985a
-        }
+        }
+
+        private void Workspace_SizeChanged(object sender, SizeChangedEventArgs e)
+        {
+            if (this._vm == null)
+                return;
+            this._vm.WorkspaceActualHeight = border.ActualHeight;
+            this._vm.WorkspaceActualWidth = border.ActualWidth;
+        }
+
+        private void Window_PreviewMouseDown(object sender, MouseButtonEventArgs e)
+        {
+            _vm.IsMouseDown = true;
+		}
+
+        private void Window_PreviewMouseUp(object sender, MouseButtonEventArgs e)
+        {
+            _vm.IsMouseDown = false;
+		}
     }
 }