--- conflicted
+++ resolved
@@ -1,18 +1,14 @@
 //#define __NO_SAMPLES_MENU
 
 using System;
-using System.Collections.Generic;
 using System.ComponentModel;
-using System.Diagnostics;
 using System.IO;
 using System.Linq;
 using System.Reflection;
 using System.Windows;
 using System.Windows.Controls;
-using System.Windows.Controls.Primitives;
-using System.Windows.Data;
 using System.Windows.Input;
-using System.Windows.Media;
+using System.Diagnostics;
 using System.Windows.Media.Imaging;
 using System.Windows.Threading;
 using Dynamo.Core;
@@ -23,15 +19,19 @@
 using Dynamo.PackageManager.UI;
 using Dynamo.Search;
 using Dynamo.Selection;
-using Dynamo.Services;
 using Dynamo.UI;
-using Dynamo.UI.Controls;
 using Dynamo.UI.Views;
 using Dynamo.Utilities;
 using Dynamo.ViewModels;
+
 using DynamoUtilities;
 
 using String = System.String;
+using System.Windows.Data;
+using Dynamo.UI.Controls;
+using System.Windows.Controls.Primitives;
+using System.Windows.Media;
+using Dynamo.Services;
 
 namespace Dynamo.Controls
 {
@@ -58,38 +58,12 @@
 
         public DynamoView(DynamoViewModel dynamoViewModel)
         {
-<<<<<<< HEAD
-            var ui = MakeSandbox(commandFilePath);
-
-            var app = new Application();
-            app.Run(ui);
-
-            return app;
-        }
-
-        public static DynamoView MakeSandbox(string commandFilePath)
-        {
-            var controller = DynamoController.MakeSandbox(commandFilePath);
-            
-            //create the view
-            var ui = new DynamoView();
-            ui.DataContext = controller.DynamoViewModel;
-            controller.UIDispatcher = ui.Dispatcher;
-
-            return ui;
-        }
-
-        public DynamoView()
-        {
-            tabSlidingWindowStart = tabSlidingWindowEnd = 0;
-=======
             this.dynamoViewModel = dynamoViewModel;
             this.dynamoViewModel.UIDispatcher = this.Dispatcher;
 
             this.DataContext = dynamoViewModel;
 
             tabSlidingWindowStart = tabSlidingWindowEnd = 0;            
->>>>>>> 2b32d921
 
             _timer = new Stopwatch();
             _timer.Start();
@@ -364,7 +338,7 @@
 
         void DynamoView_Unloaded(object sender, RoutedEventArgs e)
         {
-
+            
         }
 
         private UI.Views.AboutWindow _aboutWindow;
@@ -414,7 +388,7 @@
 
                 if (_searchPkgsView.IsLoaded && this.IsLoaded) _searchPkgsView.Owner = this;
             }
-
+            
             _searchPkgsView.Focus();
             _pkgSearchVM.RefreshAndSearchAsync();
         }
@@ -486,7 +460,7 @@
             dynamoViewModel.CopyCommand.RaiseCanExecuteChanged();
             dynamoViewModel.PasteCommand.RaiseCanExecuteChanged();
         }
-
+        
         void Controller_RequestsCrashPrompt(object sender, CrashPromptArgs args)
         {
             var prompt = new CrashPrompt(args);
@@ -845,13 +819,13 @@
         {
             Point popupLocation = new Point(targetSize.Width - popupSize.Width, targetSize.Height);
 
-            CustomPopupPlacement placement1 =
+            CustomPopupPlacement placement1 = 
                 new CustomPopupPlacement(popupLocation, PopupPrimaryAxis.Vertical);
 
             CustomPopupPlacement placement2 =
                 new CustomPopupPlacement(popupLocation, PopupPrimaryAxis.Horizontal);
 
-            CustomPopupPlacement[] ttplaces =
+            CustomPopupPlacement[] ttplaces = 
                 new CustomPopupPlacement[] { placement1, placement2 };
             return ttplaces;
         }
@@ -898,7 +872,7 @@
         }
 
         private void SlideWindowToIncludeTab(int tabSelected)
-        {
+        {            
             int newSlidingWindowSize = GetSlidingWindowSize();
 
             if (newSlidingWindowSize == 0)
@@ -1010,7 +984,7 @@
 
         }
 
-        private void Button_MouseEnter(object sender, MouseEventArgs e)
+		private void Button_MouseEnter(object sender, MouseEventArgs e)
         {
             Grid g = (Grid)sender;
             TextBlock tb = (TextBlock)(g.Children[1]);
@@ -1025,7 +999,7 @@
             collapseIcon.Source = hover;
         }
 
-        private void Button_Click(object sender, EventArgs e)
+		private void Button_Click(object sender, EventArgs e)
         {
             SearchView sv = (SearchView)this.sidebarGrid.Children[0];
             if (sv.Visibility == Visibility.Collapsed)
@@ -1048,7 +1022,7 @@
             //this.collapsedSidebar.Visibility = Visibility.Collapsed;
         }
 
-        private void Button_MouseLeave(object sender, MouseEventArgs e)
+		private void Button_MouseLeave(object sender, MouseEventArgs e)
         {
             Grid g = (Grid)sender;
             TextBlock tb = (TextBlock)(g.Children[1]);
@@ -1074,7 +1048,7 @@
             this.mainGrid.ColumnDefinitions[0].Width = new System.Windows.GridLength(0.0);
             this.verticalSplitter.Visibility = System.Windows.Visibility.Collapsed;
             this.sidebarGrid.Visibility = System.Windows.Visibility.Collapsed;
-
+            
             this.horizontalSplitter.Width = double.NaN;
             SearchView sv = (SearchView)this.sidebarGrid.Children[0];
             sv.Visibility = Visibility.Collapsed;
@@ -1111,15 +1085,6 @@
 
         private void Window_PreviewMouseDown(object sender, MouseButtonEventArgs e)
         {
-<<<<<<< HEAD
-            _vm.IsMouseDown = true;
-        }
-
-        private void Window_PreviewMouseUp(object sender, MouseButtonEventArgs e)
-        {
-            _vm.IsMouseDown = false;
-        }
-=======
             dynamoViewModel.IsMouseDown = true;
 		}
 
@@ -1127,7 +1092,6 @@
         {
             dynamoViewModel.IsMouseDown = false;
 		}
->>>>>>> 2b32d921
 
         private void WorkspaceTabs_TargetUpdated(object sender, DataTransferEventArgs e)
         {
@@ -1138,7 +1102,7 @@
         {
             ToggleWorkspaceTabVisibility(WorkspaceTabs.SelectedIndex);
         }
-
+       
         private void RunButton_OnClick(object sender, RoutedEventArgs e)
         {
             dynamoViewModel.ReturnFocusToSearch();
@@ -1160,7 +1124,7 @@
                 {
                     dynamoViewModel.OpenCommand.Execute(files[0]);
                 }
-
+                
             }
 
             e.Handled = true;
