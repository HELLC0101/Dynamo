--- conflicted
+++ resolved
@@ -478,7 +478,6 @@
                       Name="ScrollLibraryViewer"
                       Template="{DynamicResource ScrollViewerControlTemplate}"
                       Style="{StaticResource ScrollLibraryViewerStyle}">
-<<<<<<< HEAD
             <Grid>
                 <Grid.RowDefinitions>
                     <RowDefinition Height="Auto" />
@@ -494,8 +493,7 @@
                              BorderBrush="Transparent"
                              ItemContainerStyle="{DynamicResource ListBoxTopResultStyle}"
                              ScrollViewer.HorizontalScrollBarVisibility="Hidden"
-                             ItemsSource="{Binding Members}"
-                             SelectedIndex="{StaticResource fixedValue}">
+                             ItemsSource="{Binding Members}">
                         <ListBox.ItemTemplate>
                             <DataTemplate>
                                 <Border BorderThickness="2,0,0,0"
@@ -508,9 +506,6 @@
                 </StackPanel>
                 <ListView Name="CategoryListView"
                           Grid.Row="1"
-=======
-                <ListView Name="CategoryListView"
->>>>>>> 1cad4c62
                           ScrollViewer.CanContentScroll="False"
                           Background="#343434"
                           BorderThickness="0"
@@ -621,26 +616,7 @@
                                                              ItemsSource="{Binding Members}">
                                                         <ListBox.ItemTemplate>
                                                             <DataTemplate>
-<<<<<<< HEAD
                                                                 <ContentControl Template="{StaticResource MemberControlTemplate}" />
-=======
-                                                                <StackPanel Orientation="Horizontal">
-                                                                    <Image HorizontalAlignment="Left"
-                                                                           Height="32"
-                                                                           Margin="16,0,16,0"
-                                                                           VerticalAlignment="Center"
-                                                                           Width="32"
-                                                                           Source="{Binding SmallIcon}" />
-
-                                                                    <TextBlock HorizontalAlignment="Left"
-                                                                               Text="{Binding Name}"
-                                                                               VerticalAlignment="Top"
-                                                                               Margin="5,10,0,0"
-                                                                               Foreground="#CCCCCC"
-                                                                               FontSize="13" />
-
-                                                                </StackPanel>
->>>>>>> 1cad4c62
                                                             </DataTemplate>
                                                         </ListBox.ItemTemplate>
                                                     </ListBox>
@@ -669,10 +645,7 @@
                         </Style>
                     </ListView.ItemContainerStyle>
                 </ListView>
-<<<<<<< HEAD
             </Grid>
-=======
->>>>>>> 1cad4c62
         </ScrollViewer>
 
         <Button Name="NoMatchFoundButton"
