﻿<UserControl x:Class="Dynamo.UI.Views.LibraryView"
             xmlns="http://schemas.microsoft.com/winfx/2006/xaml/presentation"
             xmlns:x="http://schemas.microsoft.com/winfx/2006/xaml"
             xmlns:mc="http://schemas.openxmlformats.org/markup-compatibility/2006"
             xmlns:d="http://schemas.microsoft.com/expression/blend/2008"
             xmlns:controls="clr-namespace:Dynamo.Controls"
             xmlns:uicontrols="clr-namespace:Dynamo.UI.Controls"
             xmlns:search="clr-namespace:Dynamo.Nodes.Search"
             xmlns:searchElements="clr-namespace:Dynamo.Search.SearchElements"
             mc:Ignorable="d"
             d:DesignHeight="525"
             d:DesignWidth="350">
    <UserControl.Resources>
        <ResourceDictionary>
            <!-- Region Converters -->

            <!--Converter to Make class details not focusable-->
            <controls:ElementTypeToBoolConverter x:Key="ElementTypeToBoolConverter" />
            <controls:BrowserRootElementToSubclassesConverter x:Key="BrowserRootElementToSubclassesConverter" />
            <controls:FullyQualifiedNameToDisplayConverter x:Key="FullyQualifiedNameToDisplayConverter" />
            <controls:BoolToVisibilityConverter x:Key="BoolToVisibilityConverter" />
            <controls:BoolToScrollBarVisibilityConverter x:Key="BoolToScrollBarVisibilityConverter" />
            <controls:BrowserItemToBooleanConverter x:Key="BrowserItemToBooleanConverter" />
            <controls:RootElementToBoolConverter x:Key="RootElementToBoolConverter" />
            <!--Depending on the number of points in FullCategoryName margin will be done.-->
            <controls:FullCategoryNameToMarginConverter x:Key="FullCategoryNameToMarginConverter" />
            <controls:IntToVisibilityConverter x:Key="IntToVisibilityConverter" />

            <!--EndRegion-->

            <!-- Region Expander Templates -->

            <ControlTemplate x:Key="CategoryExpanderButtonTemplate"
                             TargetType="{x:Type ToggleButton}">
                <Border x:Name="ExpanderButtonBorder"
                        Background="#282828"
                        BorderBrush="{TemplateBinding BorderBrush}"
                        BorderThickness="{TemplateBinding BorderThickness}"
                        Padding="8,0,0,0">
                    <Grid MinHeight="27"
                          MinWidth="66"
                          Margin="0,0,0,2">
                        <Grid.ColumnDefinitions>
                            <ColumnDefinition Width="Auto" />
                            <ColumnDefinition Width="*" />
                        </Grid.ColumnDefinitions>

                        <Image x:Name="ExpandCollapseStateIcon"
                               Source="/DynamoCore;component/UI/Images/collapsestate_normal.png"
                               Width="16"
                               Height="16"
                               VerticalAlignment="Center" />
                        <ContentPresenter x:Name="HeaderContent"
                                          Grid.Column="1"
                                          ContentSource="Content"
                                          VerticalAlignment="Center"
                                          TextBlock.FontSize="13"
                                          TextBlock.Foreground="#989898"
                                          Margin="8,0,0,0" />
                    </Grid>
                </Border>
                <ControlTemplate.Triggers>

                    <MultiTrigger>
                        <MultiTrigger.Conditions>
                            <Condition Property="IsMouseOver"
                                       Value="True" />
                            <Condition Property="IsChecked"
                                       Value="False" />
                        </MultiTrigger.Conditions>
                        <MultiTrigger.Setters>
                            <Setter Property="Source"
                                    TargetName="ExpandCollapseStateIcon"
                                    Value="/DynamoCore;component/UI/Images/collapsestate_hover.png" />
                            <Setter Property="Background"
                                    TargetName="ExpanderButtonBorder"
                                    Value="#222222" />
                        </MultiTrigger.Setters>
                    </MultiTrigger>

                    <MultiTrigger>
                        <MultiTrigger.Conditions>
                            <Condition Property="IsMouseOver"
                                       Value="True" />
                            <Condition Property="IsChecked"
                                       Value="True" />
                        </MultiTrigger.Conditions>
                        <MultiTrigger.Setters>
                            <Setter Property="Source"
                                    TargetName="ExpandCollapseStateIcon"
                                    Value="/DynamoCore;component/UI/Images/expandstate_hover.png" />
                            <Setter Property="TextBlock.FontWeight"
                                    TargetName="HeaderContent"
                                    Value="Semibold" />
                            <Setter Property="TextBlock.Foreground"
                                    TargetName="HeaderContent"
                                    Value="#bbbbbb" />
                            <Setter Property="Background"
                                    TargetName="ExpanderButtonBorder"
                                    Value="#222222" />
                        </MultiTrigger.Setters>
                    </MultiTrigger>

                    <MultiTrigger>
                        <MultiTrigger.Conditions>
                            <Condition Property="IsMouseOver"
                                       Value="False" />
                            <Condition Property="IsChecked"
                                       Value="True" />
                        </MultiTrigger.Conditions>
                        <MultiTrigger.Setters>
                            <Setter Property="Source"
                                    TargetName="ExpandCollapseStateIcon"
                                    Value="/DynamoCore;component/UI/Images/expandstate_normal.png" />
                            <Setter Property="TextBlock.FontWeight"
                                    TargetName="HeaderContent"
                                    Value="Semibold" />
                            <Setter Property="TextBlock.Foreground"
                                    TargetName="HeaderContent"
                                    Value="#bbbbbb" />
                        </MultiTrigger.Setters>
                    </MultiTrigger>

                </ControlTemplate.Triggers>
            </ControlTemplate>

            <ControlTemplate x:Key="CategoryExpanderTemplate"
                             TargetType="{x:Type Expander}">
                <DockPanel Background="#2F2F2F">
                    <ToggleButton x:Name="ExpanderButton"
                                  DockPanel.Dock="Top"
                                  Template="{StaticResource CategoryExpanderButtonTemplate}"
                                  Content="{TemplateBinding Header}"
                                  IsChecked="{Binding Path=IsExpanded, RelativeSource={RelativeSource TemplatedParent}}"
                                  OverridesDefaultStyle="True"
                                  Height="27"
                                  BorderBrush="#353535"
                                  BorderThickness="0,0,0,1" />

                    <ContentPresenter x:Name="ExpanderContent"
                                      Visibility="Collapsed"
                                      DockPanel.Dock="Bottom">
                        <ContentPresenter.Width>
                            <Binding Path="ActualWidth"
                                     RelativeSource="{RelativeSource FindAncestor, AncestorType=ListView}" />
                        </ContentPresenter.Width>
                    </ContentPresenter>
                </DockPanel>
                <ControlTemplate.Triggers>
                    <Trigger Property="IsExpanded"
                             Value="True">
                        <Setter TargetName="ExpanderContent"
                                Property="Visibility"
                                Value="Visible" />
                    </Trigger>
                </ControlTemplate.Triggers>
            </ControlTemplate>

            <!--EndRegion-->

            <!-- Region DataContext Templates -->

            <!-- This data template is used to show single member. -->
            <DataTemplate x:Key="MemberControlTemplate">
                <StackPanel Name="ImageAndNodeName"
                            Orientation="Horizontal"
                            VerticalAlignment="Center">
                    <Image Margin="16,0,16,0"
                           Height="32"
                           Width="32"
                           HorizontalAlignment="Left"
                           VerticalAlignment="Center"
                           Source="{Binding SmallIcon}"
                           Name="SmallIcon" />
                    <TextBlock Name="memberName"
                               HorizontalAlignment="Left"
                               Text="{Binding Name}"
                               VerticalAlignment="Top"
                               Margin="5,10,0,0"
                               Foreground="#999999"
                               FontSize="13" />
                    <StackPanel.Style>
                        <Style TargetType="{x:Type StackPanel}">
                            <Setter Property="Background"
                                    Value="Transparent" />
                            <Setter Property="Margin"
                                    Value="3,0,0,0" />
                            <Setter Property="Width">
                                <Setter.Value>
                                    <Binding Path="ActualWidth"
                                             RelativeSource="{RelativeSource FindAncestor, AncestorType=TreeView}" />
                                </Setter.Value>
                            </Setter>
                            <EventSetter Event="MouseEnter"
                                         Handler="OnMemberMouseEnter" />
                            <EventSetter Event="MouseLeave"
                                         Handler="OnPopupMouseLeave" />

                            <Style.Triggers>
                                <Trigger Property="IsMouseOver"
                                         Value="True">
                                    <Setter Property="Background"
                                            Value="#444444" />
                                </Trigger>
                            </Style.Triggers>
                        </Style>
                    </StackPanel.Style>
                </StackPanel>
            </DataTemplate>

            <!-- This data template is used to show one subcategory. -->
            <DataTemplate x:Key="ClassObjectDataTemplate">
                <StackPanel Orientation="Vertical"
                            Width="96"
                            Height="96">
                    <Border Padding="4">
                        <Grid>
                            <Grid.RowDefinitions>
                                <RowDefinition Height="*" />
                                <RowDefinition Height="50" />
                                <RowDefinition Height="40" />
                                <RowDefinition Height="*" />
                            </Grid.RowDefinitions>
                            <Grid.ColumnDefinitions>
                                <ColumnDefinition Width="*" />
                                <ColumnDefinition Width="90" />
                                <ColumnDefinition Width="*" />
                            </Grid.ColumnDefinitions>
                            <Image Source="{Binding Path=SmallIcon}"
                                   Width="32"
                                   Height="32"
                                   Margin="8"
                                   HorizontalAlignment="Center"
                                   VerticalAlignment="Center"
                                   Grid.Row="1"
                                   Grid.Column="1" />
                            <TextBlock HorizontalAlignment="Center"
                                       VerticalAlignment="Top"
                                       TextAlignment="Center"
                                       Foreground="#989898"
                                       Grid.Row="2"
                                       Grid.Column="1"
                                       FontSize="13">
                                <TextBlock.Text>
                                    <Binding Path="Name"
                                             Converter="{StaticResource FullyQualifiedNameToDisplayConverter}"
                                             ConverterParameter="ClassButton" />
                                </TextBlock.Text>
                            </TextBlock>
                        </Grid>
                    </Border>
                </StackPanel>
            </DataTemplate>
            <!-- This data template is used to show StandardPanel
                 for some selected subcategory. -->
            <DataTemplate x:Key="ClassDetailsDataTemplate">
                <uicontrols:StandardPanel>
                    <uicontrols:StandardPanel.Width>
                        <Binding Path="ActualWidth"
                                 RelativeSource="{RelativeSource FindAncestor, AncestorType=TreeView}" />
                    </uicontrols:StandardPanel.Width>
                </uicontrols:StandardPanel>
            </DataTemplate>

            <controls:ClassObjectTemplateSelector x:Key="ClassObjectTemplateSelector"
                                                  ClassObjectTemplate="{StaticResource ClassObjectDataTemplate}"
                                                  ClassDetailsTemplate="{StaticResource ClassDetailsDataTemplate}" />

            <!-- This data template is used to show the list of subcategories. -->
            <DataTemplate x:Key="SubclassesTemplate">
                <ListView Name="SubCategoryListView"
                          ItemTemplateSelector="{StaticResource ClassObjectTemplateSelector}"
                          Background="#2F2F2F"
                          BorderThickness="0"
                          ScrollViewer.HorizontalScrollBarVisibility="Hidden"
                          ScrollViewer.VerticalScrollBarVisibility="Hidden"
                          ScrollViewer.CanContentScroll="False"
                          ScrollViewer.IsDeferredScrollingEnabled="False"
                          ItemsSource="{Binding Path=Items}"
                          PreviewKeyDown="OnSubCategoryListViewPreviewKeyDown">
                    <ListView.ItemsPanel>
                        <ItemsPanelTemplate>
                            <controls:LibraryWrapPanel Background="Transparent">
                                <controls:LibraryWrapPanel.Width>
                                    <Binding Path="ActualWidth"
                                             ElementName="CategoryTreeView" />
                                </controls:LibraryWrapPanel.Width>
                            </controls:LibraryWrapPanel>
                        </ItemsPanelTemplate>
                    </ListView.ItemsPanel>
                    <ListView.ItemContainerStyle>
                        <Style TargetType="{x:Type ListViewItem}">
                            <Style.Resources>
                                <SolidColorBrush x:Key="{x:Static SystemColors.HighlightBrushKey}"
                                                 Color="#00000000" />
                                <SolidColorBrush x:Key="{x:Static SystemColors.ControlBrushKey}"
                                                 Color="#00000000" />
                            </Style.Resources>

                            <EventSetter Event="PreviewMouseLeftButtonDown"
                                         Handler="OnClassButtonCollapse" />

                            <Setter Property="Template">
                                <Setter.Value>
                                    <ControlTemplate TargetType="{x:Type ListViewItem}">
                                        <Border Background="{TemplateBinding Background}"
                                                BorderBrush="Transparent"
                                                BorderThickness="0">
                                            <ContentPresenter />
                                        </Border>
                                    </ControlTemplate>
                                </Setter.Value>
                            </Setter>

                            <!--Make class details not focusable-->
                            <Setter Property="Focusable">
                                <Setter.Value>
                                    <Binding RelativeSource="{RelativeSource Self}"
                                             Path="DataContext"
                                             Converter="{StaticResource ElementTypeToBoolConverter}" />
                                </Setter.Value>
                            </Setter>

                            <Style.Triggers>
                                <Trigger Property="IsSelected"
                                         Value="true">
                                    <Setter Property="Background"
                                            Value="#272727" />
                                    <Setter Property="BorderThickness"
                                            Value="0" />
                                </Trigger>
                                <MultiTrigger>
                                    <MultiTrigger.Conditions>
                                        <Condition Property="IsSelected"
                                                   Value="False" />
                                        <Condition Property="IsMouseOver"
                                                   Value="True" />
                                    </MultiTrigger.Conditions>
                                    <MultiTrigger.Setters>
                                        <Setter Property="Background"
                                                Value="#404040" />
                                    </MultiTrigger.Setters>
                                </MultiTrigger>
                            </Style.Triggers>

                        </Style>
                    </ListView.ItemContainerStyle>
                </ListView>
            </DataTemplate>

            <!-- Used for nested categories. E.g. nodes stucture for Revit root. -->
            <HierarchicalDataTemplate x:Key="NestedCategoryTemplate"
                                      ItemsSource="{Binding Path=Items}">
                <TextBlock Foreground="#989898"
                           FontSize="13"
                           Text="{Binding Path=Name}"
                           VerticalAlignment="Center"
                           Name="CategoryName">
                    <TextBlock.Style>
                        <Style>
                            <Style.Triggers>
                                <DataTrigger Binding="{Binding IsExpanded, 
                                                               RelativeSource={RelativeSource FindAncestor, 
                                                                                              AncestorType={x:Type TreeViewItem}}}"
                                             Value="True">
                                    <Setter Property="TextBlock.FontWeight"
                                            Value="SemiBold" />
                                </DataTrigger>
                            </Style.Triggers>
                        </Style>
                    </TextBlock.Style>
                </TextBlock>
            </HierarchicalDataTemplate>

            <!--EndRegion-->

            <!-- Region Selectors -->
            <controls:LibraryTreeTemplateSelector x:Key="LibraryTreeTemplateSelector"
                                                  MemberTemplate="{StaticResource MemberControlTemplate}"
                                                  SubclassesTemplate="{StaticResource SubclassesTemplate}"
                                                  NestedCategoryTemplate="{StaticResource NestedCategoryTemplate}" />

            <!--EndRegion-->

            <!-- Region ScrollBar Template-->

            <ControlTemplate x:Key="ScrollViewerControlTemplate"
                             TargetType="{x:Type ScrollViewer}">
                <Grid x:Name="Grid"
                      Background="{TemplateBinding Background}">
                    <Grid.ColumnDefinitions>
                        <ColumnDefinition />
                        <ColumnDefinition Width="Auto" />
                    </Grid.ColumnDefinitions>
                    <Grid.RowDefinitions>
                        <RowDefinition />
                        <RowDefinition Height="Auto" />
                    </Grid.RowDefinitions>
                    <ScrollContentPresenter x:Name="PART_ScrollContentPresenter"
                                            CanContentScroll="{TemplateBinding CanContentScroll}"
                                            CanHorizontallyScroll="False"
                                            CanVerticallyScroll="True"
                                            ContentTemplate="{TemplateBinding ContentTemplate}"
                                            Content="{TemplateBinding Content}"
                                            Grid.RowSpan="2"
                                            Margin="{TemplateBinding Padding}"
                                            Grid.ColumnSpan="2" />
                    <ScrollBar x:Name="PART_VerticalScrollBar"
                               AutomationProperties.AutomationId="VerticalScrollBar"
                               Cursor="Arrow"
                               Grid.Column="1"
                               Maximum="{TemplateBinding ScrollableHeight}"
                               Minimum="0"
                               Grid.Row="0"
                               Visibility="{TemplateBinding ComputedVerticalScrollBarVisibility}"
                               Value="{Binding VerticalOffset, Mode=OneWay, RelativeSource={RelativeSource TemplatedParent}}"
                               ViewportSize="{TemplateBinding ViewportHeight}"
                               Width="8" />
                </Grid>
            </ControlTemplate>

            <!--EndRegion-->

            <!-- Region Styles -->

            <!-- Region CategoriesTreeView -->

            <Style x:Key="LibraryExpandCollapseToggleStyle"
                   TargetType="{x:Type ToggleButton}">
                <Setter Property="Focusable"
                        Value="False" />
                <Setter Property="Width"
                        Value="24" />
                <Setter Property="Height"
                        Value="Auto" />
                <Setter Property="Padding"
                        Value="0" />
                <Setter Property="Margin"
                        Value="0" />
                <Setter Property="VerticalAlignment"
                        Value="Center" />
                <Setter Property="Template">
                    <Setter.Value>
                        <ControlTemplate TargetType="{x:Type ToggleButton}">
                            <Border x:Name="ExpanderButtonBorder">
                                <Grid MinHeight="27"
                                      MinWidth="66">
                                    <Grid.ColumnDefinitions>
                                        <ColumnDefinition Width="Auto" />
                                        <ColumnDefinition Width="*" />
                                    </Grid.ColumnDefinitions>

                                    <Image x:Name="ExpandCollapseStateIcon"
                                           Source="/DynamoCore;component/UI/Images/collapsestate_normal.png"
                                           Width="16"
                                           Height="16"
                                           VerticalAlignment="Center" />
                                    <ContentPresenter x:Name="HeaderContent"
                                                      Grid.Column="1"
                                                      ContentSource="Content"
                                                      VerticalAlignment="Center"
                                                      TextBlock.FontSize="13"
                                                      TextBlock.Foreground="#989898"
                                                      Margin="8,0,0,0" />
                                </Grid>
                            </Border>
                            <ControlTemplate.Triggers>

                                <MultiDataTrigger>
                                    <MultiDataTrigger.Conditions>
                                        <Condition Binding="{Binding RelativeSource={RelativeSource AncestorType=Grid}, 
                                                                         Path=IsMouseOver}"
                                                   Value="True" />
                                        <Condition Binding="{Binding RelativeSource={RelativeSource Self}, 
                                                                         Path=IsChecked}"
                                                   Value="False" />
                                    </MultiDataTrigger.Conditions>
                                    <MultiDataTrigger.Setters>
                                        <Setter Property="Source"
                                                TargetName="ExpandCollapseStateIcon"
                                                Value="/DynamoCore;component/UI/Images/collapsestate_hover.png" />
                                    </MultiDataTrigger.Setters>
                                </MultiDataTrigger>

                                <MultiDataTrigger>
                                    <MultiDataTrigger.Conditions>
                                        <Condition Binding="{Binding RelativeSource={RelativeSource AncestorType=Grid}, 
                                                                         Path=IsMouseOver}"
                                                   Value="True" />
                                        <Condition Binding="{Binding RelativeSource={RelativeSource Self}, 
                                                                         Path=IsChecked}"
                                                   Value="True" />
                                    </MultiDataTrigger.Conditions>
                                    <MultiDataTrigger.Setters>
                                        <Setter Property="Source"
                                                TargetName="ExpandCollapseStateIcon"
                                                Value="/DynamoCore;component/UI/Images/expandstate_hover.png" />
                                    </MultiDataTrigger.Setters>
                                </MultiDataTrigger>

                                <MultiDataTrigger>
                                    <MultiDataTrigger.Conditions>
                                        <Condition Binding="{Binding RelativeSource={RelativeSource AncestorType=Grid}, 
                                                                         Path=IsMouseOver}"
                                                   Value="False" />
                                        <Condition Binding="{Binding RelativeSource={RelativeSource Self}, 
                                                                         Path=IsChecked}"
                                                   Value="True" />
                                    </MultiDataTrigger.Conditions>
                                    <MultiDataTrigger.Setters>
                                        <Setter Property="Source"
                                                TargetName="ExpandCollapseStateIcon"
                                                Value="/DynamoCore;component/UI/Images/expandstate_normal.png" />
                                    </MultiDataTrigger.Setters>
                                </MultiDataTrigger>

                            </ControlTemplate.Triggers>
                        </ControlTemplate>
                    </Setter.Value>
                </Setter>
            </Style>

            <Style x:Key="LibraryTreeViewItem"
                   TargetType="{x:Type TreeViewItem}">
                <Setter Property="IsExpanded"
                        Value="{Binding IsExpanded, Mode=OneWay}" />
                <Setter Property="Width">
                    <Setter.Value>
                        <Binding Path="ActualWidth"
                                 ElementName="LibraryGrid" />
                    </Setter.Value>
                </Setter>
                <Setter Property="Template">
                    <Setter.Value>
                        <ControlTemplate TargetType="{x:Type TreeViewItem}">
                            <Button Command="{Binding ToggleIsExpanded}">
                                <Button.Focusable>False</Button.Focusable>
                                <Button.Template>
                                    <ControlTemplate TargetType="Button">
                                        <ContentPresenter />
                                    </ControlTemplate>
                                </Button.Template>
                                <Border Name="Bd"
                                        BorderThickness="0"
                                        BorderBrush="Transparent">
                                    <Grid>
                                        <Grid.RowDefinitions>
                                            <RowDefinition Height="Auto" />
                                            <RowDefinition Height="*" />
                                        </Grid.RowDefinitions>

                                        <Border BorderBrush="#353535">
                                            <Grid Background="Transparent"
                                                  Grid.Row="0">
                                                <Grid.ColumnDefinitions>
                                                    <ColumnDefinition Width="Auto" />
                                                    <ColumnDefinition Width="Auto" />
                                                    <ColumnDefinition Width="*" />
                                                </Grid.ColumnDefinitions>

                                                <Grid.RowDefinitions>
                                                    <RowDefinition Height="Auto" />
                                                    <RowDefinition Height="*" />
                                                </Grid.RowDefinitions>

                                                <ToggleButton Grid.Row="0"
                                                              x:Name="Expander"
                                                              Background="Transparent"
                                                              IsHitTestVisible="False"
                                                              Style="{StaticResource LibraryExpandCollapseToggleStyle}"
                                                              ClickMode="Press"
<<<<<<< HEAD
                                                              IsChecked="{Binding IsExpanded, Mode=OneWay}" />
=======
                                                              IsChecked="{Binding IsExpanded, Mode=OneWay}">
                                                    <ToggleButton.Margin>
                                                        <Binding Path="FullCategoryName"
                                                                 Converter="{StaticResource FullCategoryNameToMarginConverter}" />
                                                    </ToggleButton.Margin>
                                                </ToggleButton>
>>>>>>> b4c2c193

                                                <ContentPresenter Grid.Row="0"
                                                                  Grid.Column="1"
                                                                  Grid.ColumnSpan="2"
                                                                  ContentSource="Header" />

<<<<<<< HEAD
=======
                                                <Grid.Style>
                                                    <Style TargetType="{x:Type Grid}">
                                                        <Setter Property="Margin"
                                                                Value="0,0,0,0" />
                                                        <Style.Triggers>
                                                            <DataTrigger Value="True">
                                                                <DataTrigger.Binding>
                                                                    <Binding RelativeSource="{RelativeSource Self}"
                                                                             Path="DataContext"
                                                                             Converter="{StaticResource RootElementToBoolConverter}" />
                                                                </DataTrigger.Binding>
                                                                <Setter Property="Margin"
                                                                        Value="5,0,0,0" />
                                                            </DataTrigger>
                                                        </Style.Triggers>
                                                    </Style>
                                                </Grid.Style>
>>>>>>> b4c2c193
                                            </Grid>

                                            <Border.Style>
                                                <Style TargetType="{x:Type Border}">
                                                    <Style.Triggers>
                                                        <MultiDataTrigger>
                                                            <MultiDataTrigger.Conditions>
                                                                <Condition Binding="{Binding RelativeSource={RelativeSource Self},
                                                                                     Path=IsMouseOver}"
                                                                           Value="true" />
                                                                <Condition Binding="{Binding RelativeSource={RelativeSource Self},
                                                                                     Path=DataContext,
                                                                                     Converter={StaticResource RootElementToBoolConverter}}"
                                                                           Value="true" />
                                                            </MultiDataTrigger.Conditions>
                                                            <MultiDataTrigger.Setters>
                                                                <Setter Property="Background"
                                                                        Value="#222222" />
                                                            </MultiDataTrigger.Setters>
                                                        </MultiDataTrigger>

<<<<<<< HEAD
                                                        <DataTrigger Value="false">
=======
                                                        <MultiDataTrigger>
                                                            <MultiDataTrigger.Conditions>
                                                                <Condition Binding="{Binding RelativeSource={RelativeSource Self},
                                                                                     Path=IsMouseOver}"
                                                                           Value="true" />
                                                                <Condition Binding="{Binding RelativeSource={RelativeSource Self},
                                                                                     Path=DataContext,
                                                                                     Converter={StaticResource RootElementToBoolConverter}}"
                                                                           Value="false" />
                                                            </MultiDataTrigger.Conditions>
                                                            <MultiDataTrigger.Setters>
                                                                <Setter Property="Background"
                                                                        Value="#404040" />
                                                            </MultiDataTrigger.Setters>
                                                        </MultiDataTrigger>

                                                        <DataTrigger Value="true">
>>>>>>> b4c2c193
                                                            <DataTrigger.Binding>
                                                                <Binding RelativeSource="{RelativeSource Self}"
                                                                         Path="DataContext"
                                                                         Converter="{StaticResource RootElementToBoolConverter}" />
                                                            </DataTrigger.Binding>
                                                            <Setter Property="BorderThickness"
                                                                    Value="0,0,0,1" />
                                                        </DataTrigger>
                                                    </Style.Triggers>
                                                </Style>
                                            </Border.Style>
                                        </Border>

                                        <Border Grid.Column="0"
                                                Grid.Row="1"
                                                Background="#2F2F2F">
                                            <ItemsPresenter x:Name="ItemsHost"
                                                            Margin="0,10,0,0" />
                                        </Border>
                                    </Grid>
                                    <Border.Style>
                                        <!--If item is RootElement Background will be dark grey.
                                            If item is InternalElement Background will be light grey.-->
                                        <Style TargetType="{x:Type Border}">
                                            <Setter Property="Background"
                                                    Value="#282828" />
                                            <Style.Triggers>
                                                <DataTrigger Value="False">
                                                    <DataTrigger.Binding>
                                                        <Binding RelativeSource="{RelativeSource Self}"
                                                                 Path="DataContext"
                                                                 Converter="{StaticResource RootElementToBoolConverter}" />
                                                    </DataTrigger.Binding>
                                                    <Setter Property="Background"
                                                            Value="#2F2F2F" />
                                                    <Setter Property="Padding"
                                                            Value="0,0,0,10" />
                                                </DataTrigger>
                                            </Style.Triggers>
                                        </Style>
                                    </Border.Style>
                                </Border>
                            </Button>

                            <ControlTemplate.Triggers>
                                <Trigger Property="IsExpanded"
                                         Value="false">
                                    <Setter Property="Visibility"
                                            TargetName="ItemsHost"
                                            Value="Collapsed" />
                                </Trigger>

                                <Trigger Property="HasItems"
                                         Value="false">
                                    <Setter Property="Visibility"
                                            TargetName="Expander"
                                            Value="Collapsed" />
                                </Trigger>

                                <!--Highlight item just in case this item is root element, not selected and
                                    ,mouse is over it.-->
                                <DataTrigger Value="False">
                                    <DataTrigger.Binding>
                                        <Binding RelativeSource="{RelativeSource Self}"
                                                 Path="DataContext"
                                                 Converter="{StaticResource RootElementToBoolConverter}" />
                                    </DataTrigger.Binding>
                                    <Setter Property="Background"
                                            Value="#2F2F2F" />
                                    <Setter Property="Padding"
                                            Value="0,0,0,10" />
                                </DataTrigger>
                            </ControlTemplate.Triggers>
                        </ControlTemplate>
                    </Setter.Value>
                </Setter>
<<<<<<< HEAD
                <EventSetter Event="PreviewMouseLeftButtonDown"
                             Handler="OnTreeViewItemPreviewMouseLeftButton" />
=======

                <EventSetter Event="Expanded"
                             Handler="OnExpanderCollapsed" />
>>>>>>> b4c2c193
            </Style>

            <Style x:Key="LibraryTreeView"
                   TargetType="{x:Type TreeView}">
                <Setter Property="Focusable"
                        Value="False" />
                <Setter Property="VerticalContentAlignment"
                        Value="Center" />
                <Setter Property="Template">
                    <Setter.Value>
                        <ControlTemplate TargetType="{x:Type TreeView}">
                            <Border SnapsToDevicePixels="True"
                                    Background="{TemplateBinding Background}"
                                    BorderBrush="{TemplateBinding BorderBrush}"
                                    BorderThickness="{TemplateBinding BorderThickness}">
                                <ItemsPresenter />
                            </Border>
                        </ControlTemplate>
                    </Setter.Value>
                </Setter>
            </Style>

            <!--EndRegion-->

            <Style x:Key="VerticalThumb"
                   TargetType="{x:Type Thumb}">
                <Setter Property="Template">
                    <Setter.Value>
                        <ControlTemplate TargetType="{x:Type Thumb}">
                            <Grid>
                                <Rectangle HorizontalAlignment="Stretch"
                                           VerticalAlignment="Stretch"
                                           Width="Auto"
                                           Height="Auto"
                                           Fill="Transparent" />
                                <Border x:Name="Rectangle1"
                                        HorizontalAlignment="Stretch"
                                        VerticalAlignment="Stretch"
                                        Width="7"
                                        Height="Auto"
                                        Background="#aaaaaa"
                                        Opacity="0.5"
                                        CornerRadius="2" />
                            </Grid>
                        </ControlTemplate>
                    </Setter.Value>
                </Setter>
            </Style>

            <Style TargetType="{x:Type ScrollBar}">
                <Setter Property="Stylus.IsPressAndHoldEnabled"
                        Value="false" />
                <Setter Property="Stylus.IsFlicksEnabled"
                        Value="false" />
                <Setter Property="Foreground"
                        Value="{DynamicResource {x:Static SystemColors.ControlTextBrushKey}}" />
                <Setter Property="Width"
                        Value="10" />
                <Setter Property="MinWidth"
                        Value="10" />
                <Setter Property="Template">
                    <Setter.Value>
                        <ControlTemplate TargetType="{x:Type ScrollBar}">
                            <Grid x:Name="Bg"
                                  SnapsToDevicePixels="true"
                                  Background="Transparent">
                                <Grid.RowDefinitions>
                                    <RowDefinition Height="0.00001*" />
                                </Grid.RowDefinitions>
                                <Track x:Name="PART_Track"
                                       IsDirectionReversed="true"
                                       IsEnabled="{TemplateBinding IsMouseOver}">
                                    <Track.Thumb>
                                        <Thumb Style="{DynamicResource VerticalThumb}"
                                               Width="8" />
                                    </Track.Thumb>
                                </Track>
                            </Grid>
                        </ControlTemplate>
                    </Setter.Value>
                </Setter>
                <Style.Triggers>
                    <Trigger Property="Orientation"
                             Value="Horizontal">
                        <Setter Property="Width"
                                Value="Auto" />
                        <Setter Property="MinWidth"
                                Value="0" />
                        <Setter Property="Height"
                                Value="10" />
                        <Setter Property="MinHeight"
                                Value="10" />
                        <Setter Property="Template">
                            <Setter.Value>
                                <ControlTemplate TargetType="{x:Type ScrollBar}">
                                    <Grid x:Name="Bg"
                                          SnapsToDevicePixels="true"
                                          Background="#7FA7A7A7">
                                        <Grid.ColumnDefinitions>
                                            <ColumnDefinition Width="0.00001*" />
                                        </Grid.ColumnDefinitions>
                                        <Track x:Name="PART_Track"
                                               IsEnabled="{TemplateBinding IsMouseOver}">
                                            <Track.Thumb>
                                                <Thumb Style="{DynamicResource HorizontalThumb}"
                                                       Height="8" />
                                            </Track.Thumb>
                                        </Track>
                                    </Grid>
                                </ControlTemplate>
                            </Setter.Value>
                        </Setter>
                    </Trigger>
                </Style.Triggers>
            </Style>

            <!--Hide scrollbar, when mouse is not over.-->
            <Style x:Key="ScrollLibraryViewerStyle"
                   TargetType="ScrollViewer">
                <Setter Property="VerticalScrollBarVisibility"
                        Value="Hidden" />
                <Style.Triggers>
                    <Trigger Property="IsMouseOver"
                             Value="true">
                        <Setter Property="VerticalScrollBarVisibility"
                                Value="Auto" />
                    </Trigger>
                </Style.Triggers>
            </Style>

            <!--EndRegion-->
        </ResourceDictionary>
    </UserControl.Resources>
    <Grid Name="LibraryGrid">
        <ScrollViewer CanContentScroll="True"
                      PreviewMouseWheel="OnPreviewMouseWheel"
                      Background="Transparent"
                      Name="ScrollLibraryViewer"
                      Template="{DynamicResource ScrollViewerControlTemplate}"
                      Style="{StaticResource ScrollLibraryViewerStyle}">
            <Grid>
                <Grid.RowDefinitions>
                    <RowDefinition Height="Auto" />
                    <RowDefinition Height="Auto" />
                </Grid.RowDefinitions>
                <TreeView ItemsSource="{Binding Model.BrowserRootCategories}"
                          ItemTemplateSelector="{StaticResource LibraryTreeTemplateSelector}"
                          ItemContainerStyle="{StaticResource LibraryTreeViewItem}"
                          Name="CategoryTreeView">
                    <TreeView.Template>
                        <ControlTemplate>
                            <ItemsPresenter />
                        </ControlTemplate>
                    </TreeView.Template>
                </TreeView>
                <uicontrols:AddonsTreeView Grid.Row="1"
                                           DataContext="{Binding}">
                    <uicontrols:AddonsTreeView.Visibility>
                        <Binding Path="Model.AddonRootCategories.Count"
                                 Converter="{StaticResource IntToVisibilityConverter}" />
                    </uicontrols:AddonsTreeView.Visibility>
                </uicontrols:AddonsTreeView>
            </Grid>
        </ScrollViewer>

        <uicontrols:LibraryToolTipPopup x:Name="libraryToolTipPopup"
                                        StaysOpen="True"
                                        AllowsTransparency="True"
                                        MouseLeave="OnPopupMouseLeave">
            <uicontrols:LibraryToolTipPopup.IsOpen>
                <Binding ElementName="libraryToolTipPopup"
                         Path="DataContext"
                         Mode="OneWay"
                         Converter="{StaticResource BrowserItemToBooleanConverter}" />
            </uicontrols:LibraryToolTipPopup.IsOpen>
        </uicontrols:LibraryToolTipPopup>
    </Grid>
</UserControl><|MERGE_RESOLUTION|>--- conflicted
+++ resolved
@@ -569,24 +569,18 @@
                                                               IsHitTestVisible="False"
                                                               Style="{StaticResource LibraryExpandCollapseToggleStyle}"
                                                               ClickMode="Press"
-<<<<<<< HEAD
-                                                              IsChecked="{Binding IsExpanded, Mode=OneWay}" />
-=======
                                                               IsChecked="{Binding IsExpanded, Mode=OneWay}">
                                                     <ToggleButton.Margin>
                                                         <Binding Path="FullCategoryName"
                                                                  Converter="{StaticResource FullCategoryNameToMarginConverter}" />
                                                     </ToggleButton.Margin>
                                                 </ToggleButton>
->>>>>>> b4c2c193
 
                                                 <ContentPresenter Grid.Row="0"
                                                                   Grid.Column="1"
                                                                   Grid.ColumnSpan="2"
                                                                   ContentSource="Header" />
 
-<<<<<<< HEAD
-=======
                                                 <Grid.Style>
                                                     <Style TargetType="{x:Type Grid}">
                                                         <Setter Property="Margin"
@@ -604,7 +598,6 @@
                                                         </Style.Triggers>
                                                     </Style>
                                                 </Grid.Style>
->>>>>>> b4c2c193
                                             </Grid>
 
                                             <Border.Style>
@@ -626,9 +619,6 @@
                                                             </MultiDataTrigger.Setters>
                                                         </MultiDataTrigger>
 
-<<<<<<< HEAD
-                                                        <DataTrigger Value="false">
-=======
                                                         <MultiDataTrigger>
                                                             <MultiDataTrigger.Conditions>
                                                                 <Condition Binding="{Binding RelativeSource={RelativeSource Self},
@@ -646,7 +636,6 @@
                                                         </MultiDataTrigger>
 
                                                         <DataTrigger Value="true">
->>>>>>> b4c2c193
                                                             <DataTrigger.Binding>
                                                                 <Binding RelativeSource="{RelativeSource Self}"
                                                                          Path="DataContext"
@@ -723,14 +712,11 @@
                         </ControlTemplate>
                     </Setter.Value>
                 </Setter>
-<<<<<<< HEAD
+
+                <EventSetter Event="Expanded"
+                             Handler="OnExpanderCollapsed" />
                 <EventSetter Event="PreviewMouseLeftButtonDown"
                              Handler="OnTreeViewItemPreviewMouseLeftButton" />
-=======
-
-                <EventSetter Event="Expanded"
-                             Handler="OnExpanderCollapsed" />
->>>>>>> b4c2c193
             </Style>
 
             <Style x:Key="LibraryTreeView"
