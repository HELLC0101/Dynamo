﻿<UserControl x:Class="Dynamo.UI.Views.LibraryView"
             xmlns="http://schemas.microsoft.com/winfx/2006/xaml/presentation"
             xmlns:x="http://schemas.microsoft.com/winfx/2006/xaml"
             xmlns:mc="http://schemas.openxmlformats.org/markup-compatibility/2006"
             xmlns:d="http://schemas.microsoft.com/expression/blend/2008"
             xmlns:controls="clr-namespace:Dynamo.Controls"
             xmlns:uicontrols="clr-namespace:Dynamo.UI.Controls"
             mc:Ignorable="d"
             d:DesignHeight="525"
             d:DesignWidth="350">
    <UserControl.Resources>
        <DataTemplate x:Key="ClassObjectDataTemplate">
            <StackPanel Orientation="Vertical"
                        Width="66"
<<<<<<< HEAD
                        Height="80">
=======
                        Height="66">
>>>>>>> 92d887b2
                <Image Source="{Binding Path=SmallIcon}"
                       Width="29"
                       Height="29"
                       Margin="8"
                       HorizontalAlignment="Center" />
                <TextBlock Text="{Binding Path=Name}"
<<<<<<< HEAD
                           HorizontalAlignment="Center"
                           TextWrapping="Wrap" />
            </StackPanel>
        </DataTemplate>

        <DataTemplate x:Key="ClassDetailsDataTemplate">
            <Grid Background="CornflowerBlue">
=======
                           HorizontalAlignment="Center" />
            </StackPanel>
        </DataTemplate>
        <DataTemplate x:Key="ClassDetailsDataTemplate">
            <Grid Background="Transparent">
>>>>>>> 92d887b2
                <Grid.Width>
                    <Binding Path="ActualWidth"
                             RelativeSource="{RelativeSource FindAncestor, AncestorType=ListView}" />
                </Grid.Width>
                <Grid.Visibility>
<<<<<<< HEAD
                    <Binding Path="SPVisibility" />
                </Grid.Visibility>
                <uicontrols:StandardPanel DataContext="{Binding}" />
            </Grid>
        </DataTemplate>

        <controls:ClassObjectTemplateSelector x:Key="ClassObjectTemplateSelector"
                                              ClassObjectTemplate="{StaticResource ClassObjectDataTemplate}"
                                              ClassDetailsTemplate="{StaticResource ClassDetailsDataTemplate}" />
        <controls:LibraryWrapPanelWidthConverter x:Key="LibraryWrapPanelWidthConverter" />
    </UserControl.Resources>
    <Grid Name="LibraryGrid">

        <!-- This is the outer list (showing categories) -->
        <ListView Name="CategoryListView"
                  ScrollViewer.CanContentScroll="False"
                  ItemsSource="{Binding BrowserRootCategories}">
            <ListView.ItemTemplate>
                <DataTemplate>

                    <Expander Foreground="Blue"
                              Header="{Binding Path=Name}"
                              Width="{Binding ElementName=CategoryListView, Path=ActualWidth}">

                        <!-- This is inner list (showing subcategories) -->
                        <ListView ScrollViewer.CanContentScroll="False"
                                  ItemTemplateSelector="{StaticResource ClassObjectTemplateSelector}"
                                  ItemsSource="{Binding Path=Items}">
                            <ListView.ItemsPanel>
                                <ItemsPanelTemplate>
                                    <controls:LibraryWrapPanel Width="{Binding Path=ActualWidth, 
										ElementName=CategoryListView, 
										Converter={StaticResource LibraryWrapPanelWidthConverter}}" />
                                </ItemsPanelTemplate>
                            </ListView.ItemsPanel>
                            <!--<ListView.ItemContainerStyle>
                                <Style TargetType="{x:Type ListViewItem}">
                                    <Style.Triggers>
                                        <Trigger Property="DataContext"
                                                 Value="">
                                            <Setter Property="Template">
                                                <Setter.Value>
                                                    <ControlTemplate TargetType="ListViewItem">
                                                        <ContentPresenter />
                                                    </ControlTemplate>
                                                </Setter.Value>
                                            </Setter>
                                        </Trigger>
                                    </Style.Triggers>
                                </Style>
                            </ListView.ItemContainerStyle>-->
=======
                    <Binding Path="ClassDetailsVisibility" />
                </Grid.Visibility>
                <uicontrols:StandardPanel Name="standardPanel" />
            </Grid>
        </DataTemplate>
        <DataTemplate x:Key="titleText">
            <Border Height="24">
                <TextBlock Text="{Binding}"
                           Margin="4 0"
                           VerticalAlignment="Center"
                           Foreground="Red"
                           FontSize="11"
                           FontWeight="Normal"
                           Width="220"
                           TextWrapping="Wrap" />
            </Border>
        </DataTemplate>

        <controls:LibraryWrapPanelWidthConverter x:Key="LibraryWrapPanelWidthConverter" />
        <controls:ClassObjectTemplateSelector x:Key="ClassObjectTemplateSelector"
                                              ClassObjectTemplate="{StaticResource ClassObjectDataTemplate}"
                                              ClassDetailsTemplate="{StaticResource ClassDetailsDataTemplate}" />

        <Style TargetType="{x:Type Expander}">
            <Setter Property="HeaderTemplate"
                    Value="{StaticResource titleText}" />
        </Style>

    </UserControl.Resources>
    <Grid Name="LibraryGrid">

        <!-- This is the outer list (showing categories) -->
        <ListView Name="CategoryListView"
                  ScrollViewer.CanContentScroll="False"
                  ItemsSource="{Binding}">
            <ListView.ItemTemplate>
                <DataTemplate>
                    <Expander Foreground="Blue"
                              Header="{Binding Path=Name}">
>>>>>>> 92d887b2

                        <!-- This is inner list (showing subcategories) -->
                        <ListView ScrollViewer.CanContentScroll="False"
                                  ItemTemplateSelector="{StaticResource ClassObjectTemplateSelector}"
                                  ItemsSource="{Binding Path=Classes}">
                            <ListView.ItemsPanel>
                                <ItemsPanelTemplate>
                                    <controls:LibraryWrapPanel Width="{Binding Path=ActualWidth, 
										ElementName=CategoryListView, 
										Converter={StaticResource LibraryWrapPanelWidthConverter}}"
                                                               MinWidth="150" />
                                </ItemsPanelTemplate>
                            </ListView.ItemsPanel>
                        </ListView>
                    </Expander>
                </DataTemplate>
            </ListView.ItemTemplate>
        </ListView>

    </Grid>
</UserControl><|MERGE_RESOLUTION|>--- conflicted
+++ resolved
@@ -12,93 +12,26 @@
         <DataTemplate x:Key="ClassObjectDataTemplate">
             <StackPanel Orientation="Vertical"
                         Width="66"
-<<<<<<< HEAD
-                        Height="80">
-=======
                         Height="66">
->>>>>>> 92d887b2
                 <Image Source="{Binding Path=SmallIcon}"
                        Width="29"
                        Height="29"
                        Margin="8"
                        HorizontalAlignment="Center" />
                 <TextBlock Text="{Binding Path=Name}"
-<<<<<<< HEAD
-                           HorizontalAlignment="Center"
-                           TextWrapping="Wrap" />
-            </StackPanel>
-        </DataTemplate>
-
-        <DataTemplate x:Key="ClassDetailsDataTemplate">
-            <Grid Background="CornflowerBlue">
-=======
                            HorizontalAlignment="Center" />
             </StackPanel>
         </DataTemplate>
         <DataTemplate x:Key="ClassDetailsDataTemplate">
             <Grid Background="Transparent">
->>>>>>> 92d887b2
                 <Grid.Width>
                     <Binding Path="ActualWidth"
                              RelativeSource="{RelativeSource FindAncestor, AncestorType=ListView}" />
                 </Grid.Width>
                 <Grid.Visibility>
-<<<<<<< HEAD
-                    <Binding Path="SPVisibility" />
+                    <Binding Path="ClassDetailsVisibility" />
                 </Grid.Visibility>
                 <uicontrols:StandardPanel DataContext="{Binding}" />
-            </Grid>
-        </DataTemplate>
-
-        <controls:ClassObjectTemplateSelector x:Key="ClassObjectTemplateSelector"
-                                              ClassObjectTemplate="{StaticResource ClassObjectDataTemplate}"
-                                              ClassDetailsTemplate="{StaticResource ClassDetailsDataTemplate}" />
-        <controls:LibraryWrapPanelWidthConverter x:Key="LibraryWrapPanelWidthConverter" />
-    </UserControl.Resources>
-    <Grid Name="LibraryGrid">
-
-        <!-- This is the outer list (showing categories) -->
-        <ListView Name="CategoryListView"
-                  ScrollViewer.CanContentScroll="False"
-                  ItemsSource="{Binding BrowserRootCategories}">
-            <ListView.ItemTemplate>
-                <DataTemplate>
-
-                    <Expander Foreground="Blue"
-                              Header="{Binding Path=Name}"
-                              Width="{Binding ElementName=CategoryListView, Path=ActualWidth}">
-
-                        <!-- This is inner list (showing subcategories) -->
-                        <ListView ScrollViewer.CanContentScroll="False"
-                                  ItemTemplateSelector="{StaticResource ClassObjectTemplateSelector}"
-                                  ItemsSource="{Binding Path=Items}">
-                            <ListView.ItemsPanel>
-                                <ItemsPanelTemplate>
-                                    <controls:LibraryWrapPanel Width="{Binding Path=ActualWidth, 
-										ElementName=CategoryListView, 
-										Converter={StaticResource LibraryWrapPanelWidthConverter}}" />
-                                </ItemsPanelTemplate>
-                            </ListView.ItemsPanel>
-                            <!--<ListView.ItemContainerStyle>
-                                <Style TargetType="{x:Type ListViewItem}">
-                                    <Style.Triggers>
-                                        <Trigger Property="DataContext"
-                                                 Value="">
-                                            <Setter Property="Template">
-                                                <Setter.Value>
-                                                    <ControlTemplate TargetType="ListViewItem">
-                                                        <ContentPresenter />
-                                                    </ControlTemplate>
-                                                </Setter.Value>
-                                            </Setter>
-                                        </Trigger>
-                                    </Style.Triggers>
-                                </Style>
-                            </ListView.ItemContainerStyle>-->
-=======
-                    <Binding Path="ClassDetailsVisibility" />
-                </Grid.Visibility>
-                <uicontrols:StandardPanel Name="standardPanel" />
             </Grid>
         </DataTemplate>
         <DataTemplate x:Key="titleText">
@@ -130,17 +63,16 @@
         <!-- This is the outer list (showing categories) -->
         <ListView Name="CategoryListView"
                   ScrollViewer.CanContentScroll="False"
-                  ItemsSource="{Binding}">
+                  ItemsSource="{Binding Model.BrowserRootCategories}">
             <ListView.ItemTemplate>
                 <DataTemplate>
                     <Expander Foreground="Blue"
                               Header="{Binding Path=Name}">
->>>>>>> 92d887b2
 
                         <!-- This is inner list (showing subcategories) -->
                         <ListView ScrollViewer.CanContentScroll="False"
                                   ItemTemplateSelector="{StaticResource ClassObjectTemplateSelector}"
-                                  ItemsSource="{Binding Path=Classes}">
+                                  ItemsSource="{Binding Path=Items}">
                             <ListView.ItemsPanel>
                                 <ItemsPanelTemplate>
                                     <controls:LibraryWrapPanel Width="{Binding Path=ActualWidth, 
