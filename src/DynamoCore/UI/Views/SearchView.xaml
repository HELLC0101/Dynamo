--- conflicted
+++ resolved
@@ -93,7 +93,6 @@
         <Border BorderThickness="0,0,0,1"
                 BorderBrush="#3F3F3F"
                 Grid.Row="1">
-<<<<<<< HEAD
             <Grid Name="SearchTextBoxGrid"
                   Height="30"
                   VerticalAlignment="Center"
@@ -130,24 +129,6 @@
                                Height="18"
                                Width="48">Search</TextBlock>
                 </StackPanel>
-=======
-            <Grid Name="SearchTextBoxGrid"  Height="30" VerticalAlignment="Center" MouseEnter="SearchTextBoxGrid_MouseEnter" MouseLeave="SearchTextBoxGrid_MouseLeave">
-                                    <Grid.ColumnDefinitions>
-                <ColumnDefinition Width="Auto"/>
-                <ColumnDefinition Width="*"/>
-                <ColumnDefinition Width="Auto"/>
-                <ColumnDefinition Width="Auto"/>
-            </Grid.ColumnDefinitions>
-
-            <Image x:Name="SearchIcon"
-                   Grid.Column="0"
-                   Source="/DynamoCore;component/UI/Images/search_normal.png"
-                   Width="25"
-                   Height="25"
-                   Margin="10,0,0,0"
-                   VerticalAlignment="Center"/>
-            
->>>>>>> 2b32d921
                 <TextBox Name="SearchTextBox"
                          KeyboardNavigation.TabIndex="0"
                          Foreground="#DDD"
