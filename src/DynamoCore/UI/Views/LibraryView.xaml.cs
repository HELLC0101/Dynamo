﻿using System.Collections.Generic;
using System.Windows;
using System.Windows.Controls;
using System.Windows.Controls.Primitives;
using System.Windows.Input;
using Dynamo.Controls;
using Dynamo.Nodes.Search;
using Dynamo.Search.SearchElements;
using Dynamo.Utilities;

namespace Dynamo.UI.Views
{
    /// <summary>
    /// Interaction logic for LibraryView.xaml
    /// </summary>
    public partial class LibraryView : UserControl
    {
        // See OnExpanderButtonMouseLeftButtonUp for details.
        private bool ignoreMouseEnter;

        // This property is used to prevent a bug.
        // When user clicks on category it scrolls instead of category content expanding.
        // The reason is "CategoryTreeView" does not show full content because it is too
        // big. On category clicking WPF makes autoscroll and doesn't expand content of 
        // category. We are counting count of calling BringIntoViewCount() functions.        
        private int bringIntoViewCount;
        private int BringIntoViewCount
        {
            get
            {
                return bringIntoViewCount;
            }
            set
            {
                bringIntoViewCount = value >= 2 ? 2 : value;
            }
        }

        public LibraryView()
        {
            InitializeComponent();
        }

        /// <summary>
        /// When user tries to use mouse wheel there can be several cases.
        /// </summary>
        private void OnPreviewMouseWheel(object sender, MouseWheelEventArgs e)
        {
            // 1 case. 
            // User presses Shift and uses mouse wheel. That means user tries to 
            // scroll horizontally to the right side, to see the whole long name of node.
            // So, we go further, in scrollbar, that is under this one, that's why Handled is false.
            if (Keyboard.IsKeyDown(Key.LeftShift) || Keyboard.IsKeyDown(Key.RightShift))
            {
                e.Handled = false;
                return;
            }

            // 2 case.
            // User uses just mouse wheel. That means user wants to scroll down LibraryView.
            // So, we just change VerticalOffset, and there is no need to go further and change something.
            // Set Handled to true.
            ScrollViewer scv = (ScrollViewer)sender;
            scv.ScrollToVerticalOffset(scv.VerticalOffset - e.Delta);
            e.Handled = true;
        }

        private void OnClassButtonCollapse(object sender, MouseButtonEventArgs e)
        {
            var classButton = sender as ListViewItem;
            if ((classButton == null) || !classButton.IsSelected) return;

            classButton.IsSelected = false;
            e.Handled = true;
        }

        /// When a category is collapsed, the selection of underlying sub-category 
        /// list is cleared. As a result any visible StandardPanel will be hidden.
        private void OnExpanderCollapsed(object sender, System.Windows.RoutedEventArgs e)
        {
            BringIntoViewCount++;
            var expanderContent = (sender as FrameworkElement);
            expanderContent.BringIntoView(new Rect(0.0, 0.0, 100.0, 20.0));

            var buttons = Dynamo.Utilities.WPF.FindChild<ListView>(expanderContent, "");
            if (buttons != null)
                buttons.UnselectAll();

            e.Handled = true;
        }

        private void OnSubCategoryListViewPreviewKeyDown(object sender, KeyEventArgs e)
        {
            e.Handled = true;
        }

        private void OnMemberMouseEnter(object sender, MouseEventArgs e)
        {
            if (ignoreMouseEnter)
            {
                ignoreMouseEnter = false;
                return;
            }

            FrameworkElement fromSender = sender as FrameworkElement;
            libraryToolTipPopup.PlacementTarget = fromSender;
            libraryToolTipPopup.SetDataContext(fromSender.DataContext);
        }

        private void OnPopupMouseLeave(object sender, System.Windows.Input.MouseEventArgs e)
        {
            libraryToolTipPopup.SetDataContext(null);
        }

        private void OnTreeViewItemPreviewMouseLeftButton(object sender, MouseButtonEventArgs e)
        {
            var categoryButton = sender as TreeViewItem;
            if (!(categoryButton.DataContext is BrowserRootElement))
                return;

            var wrapPanels = new List<LibraryWrapPanel>();
            WPF.FindChildren<LibraryWrapPanel>(categoryButton, string.Empty, wrapPanels);
            if (wrapPanels.Count == 0)
                return;

            var selectedElement = e.OriginalSource as FrameworkElement;
            var selectedClass = selectedElement.DataContext as BrowserInternalElement;
            // Continue work with real class: not null, child of BrowserInternalElementForClasses.
            if (selectedClass == null || selectedClass is NodeSearchElement ||
                !(selectedClass.Parent is BrowserInternalElementForClasses))
                return;

            // Go through all available for current top category LibraryWrapPanel.
            // Select class if wrapPanel contains selectedClass.
            // Unselect class in other case.
            foreach (var wrapPanel in wrapPanels)
            {
                if (wrapPanel.MakeOrClearSelection(selectedClass))
                {
                    e.Handled = true;
                    selectedElement.BringIntoView();
                }
            }
        }

        private void OnRequestBringIntoView(object sender, RequestBringIntoViewEventArgs e)
        {
            // Because of bug we mark event as handled for all automatic requests 
            // until count of our requests less than 1. First request is done for
            // opened top category when dynamo starts.
            e.Handled = BringIntoViewCount < 2;
        }

<<<<<<< HEAD
        // Clicking on a member node results in a node being placed on the canvas.
        // Another mouse-enter event will be sent right after this left-button-up, 
        // which brings up the tool-tip. This isn't desirable, so setting a flag 
        // here to ignore the immediate mouse-enter event.
        private void OnExpanderButtonMouseLeftButtonUp(object sender, MouseButtonEventArgs e)
        {
            if ((sender as Button).DataContext is NodeSearchElement)
            {
                libraryToolTipPopup.SetDataContext(null, true);
                ignoreMouseEnter = true;
            }
=======
        private void OnAddButtonPreviewMouseDown(object sender, MouseButtonEventArgs e)
        {
            if (e.ChangedButton == MouseButton.Left)
            {
                var button = sender as Button;
                var contextMenu = button.ContextMenu;
                contextMenu.Placement = PlacementMode.Bottom;
                contextMenu.PlacementTarget = button;
                contextMenu.IsOpen = true;
            }

            e.Handled = true;
>>>>>>> bb731797
        }
    }
}<|MERGE_RESOLUTION|>--- conflicted
+++ resolved
@@ -151,7 +151,6 @@
             e.Handled = BringIntoViewCount < 2;
         }
 
-<<<<<<< HEAD
         // Clicking on a member node results in a node being placed on the canvas.
         // Another mouse-enter event will be sent right after this left-button-up, 
         // which brings up the tool-tip. This isn't desirable, so setting a flag 
@@ -163,7 +162,8 @@
                 libraryToolTipPopup.SetDataContext(null, true);
                 ignoreMouseEnter = true;
             }
-=======
+        }
+
         private void OnAddButtonPreviewMouseDown(object sender, MouseButtonEventArgs e)
         {
             if (e.ChangedButton == MouseButton.Left)
@@ -176,7 +176,6 @@
             }
 
             e.Handled = true;
->>>>>>> bb731797
         }
     }
 }