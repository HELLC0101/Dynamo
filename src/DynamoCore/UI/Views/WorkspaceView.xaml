﻿<UserControl x:Class="Dynamo.Views.dynWorkspaceView"
             xmlns="http://schemas.microsoft.com/winfx/2006/xaml/presentation"
             xmlns:x="http://schemas.microsoft.com/winfx/2006/xaml"
             xmlns:mc="http://schemas.openxmlformats.org/markup-compatibility/2006"
             xmlns:d="http://schemas.microsoft.com/expression/blend/2008"
             xmlns:controls="clr-namespace:Dynamo.Controls"
             xmlns:ui="clr-namespace:Dynamo.UI.Controls"
             mc:Ignorable="d"
             d:DesignHeight="300"
             d:DesignWidth="300"
             MouseLeftButtonDown="OnMouseLeftButtonDown"
             MouseUp="OnMouseRelease"
             MouseMove="OnMouseMove"
             KeyDown="dynWorkspaceView_KeyDown"
             KeyUp="dynWorkspaceView_KeyUp"
             IsHitTestVisible="{Binding IsCurrentSpace}">

    <Grid HorizontalAlignment="Stretch"
          VerticalAlignment="Stretch">
        <Canvas Name="outerCanvas"
                ClipToBounds="True">
            <Canvas.IsHitTestVisible>
                <Binding Path="DataContext.ShouldBeHitTestVisible"
                         RelativeSource="{RelativeSource FindAncestor, AncestorType={x:Type TabControl}}" />
            </Canvas.IsHitTestVisible>

            <controls:ZoomBorder x:Name="zoomBorder"
                                 ClipToBounds="True"
                                 BorderThickness="0"
                                 Width="{Binding Path=ActualWidth, ElementName=outerCanvas}"
                                 Height="{Binding Path=ActualHeight, ElementName=outerCanvas}"
                                 Cursor="{Binding CurrentCursor}"
                                 ForceCursor="{Binding IsCursorForced}">
                <Grid>
                    <ItemsControl Name="WorkspaceElements"
                                  ItemsSource="{Binding WorkspaceElements}">

                        <!--Resources for the ItemsControl can now be found in DataTemplates.xml-->

                        <ItemsControl.ItemsPanel>
                            <ItemsPanelTemplate>
                                <controls:DragCanvas x:Name="DragCanvas"
                                                     UseLayoutRounding="True"
                                                     Width="0"
                                                     Height="0"
                                                     HorizontalAlignment="Left"
                                                     VerticalAlignment="Top"
                                                     Visibility="Visible"
                                                     ContextMenuOpening="WorkBench_ContextMenuOpening"
                                                     AllowDragOutOfView="True"
                                                     Loaded="WorkBench_OnLoaded"
                                                     IsItemsHost="True">
                                    <Canvas.Background>
                                        <SolidColorBrush Color="Transparent" />
                                    </Canvas.Background>
                                    <Canvas.Opacity>
                                        <Binding Path="DataContext.CanNavigateBackground"
                                                 RelativeSource="{RelativeSource FindAncestor, AncestorType={x:Type controls:DynamoView}}"
                                                 Converter="{StaticResource NavigationToOpacityConverter}">
                                        </Binding>
                                    </Canvas.Opacity>
                                </controls:DragCanvas>
                            </ItemsPanelTemplate>
                        </ItemsControl.ItemsPanel>

                        <ItemsControl.ItemContainerStyle>
                            <Style TargetType="ContentPresenter">
                                <Setter Property="Canvas.Left"
                                        Value="{Binding Left}" />
                                <Setter Property="Canvas.Top"
                                        Value="{Binding Top}" />
                                <Setter Property="Panel.ZIndex"
                                        Value="{Binding ZIndex}" />
                            </Style>
                        </ItemsControl.ItemContainerStyle>

                    </ItemsControl>

                    <Canvas Name="selectionCanvas"
                            HorizontalAlignment="Stretch"
                            VerticalAlignment="Stretch">
                        <Rectangle x:Name="selectionBox"
                                   Visibility="Collapsed"
                                   Stroke="Black"
                                   StrokeThickness="1"
                                   IsHitTestVisible="False" />
                    </Canvas>
                </Grid>

            </controls:ZoomBorder>

            <Canvas.ContextMenu>
                <ContextMenu>

                    <MenuItem  Header="_Align Selection"
                               Name="Align">
                        <MenuItem  Header="_X Average"
                                   Command="{Binding AlignSelectedCommand}"
                                   CommandParameter="HorizontalCenter" />
                        <MenuItem  Header="_Left"
                                   Command="{Binding AlignSelectedCommand}"
                                   CommandParameter="HorizontalLeft" />
                        <MenuItem  Header="_Right"
                                   Command="{Binding AlignSelectedCommand}"
                                   CommandParameter="HorizontalRight" />
                        <MenuItem  Header="_Y Average"
                                   Command="{Binding AlignSelectedCommand}"
                                   CommandParameter="VerticalCenter" />
                        <MenuItem  Header="_Top"
                                   Command="{Binding AlignSelectedCommand}"
                                   CommandParameter="VerticalTop" />
                        <MenuItem  Header="_Bottom"
                                   Command="{Binding AlignSelectedCommand}"
                                   CommandParameter="VerticalBottom" />
                        <MenuItem  Header="_Y Distribute"
                                   Command="{Binding AlignSelectedCommand}"
                                   CommandParameter="VerticalDistribute" />
                        <MenuItem  Header="_X Distribute"
                                   Command="{Binding AlignSelectedCommand}"
                                   CommandParameter="HorizontalDistribute" />
                    </MenuItem>

                    <MenuItem  Header="_New Node From Selection"
                               Name="NodeFromSelection"
                               Command="{Binding NodeFromSelectionCommand}" />
                    <!--<MenuItem  Header="_Node to Code"  Name="NodeToCode" Command="{Binding NodeToCodeCommand}" />-->
                    <!--<MenuItem  Header="_Nodes From Selected Geometry" Visibility="{Binding Path=CanFindNodesFromElements, Converter={StaticResource BooleanToVisibilityCollapsedConverter}}" Name="ShowElementsInContext" Command="{Binding FindNodesFromSelectionCommand}" />-->
                    <Separator Visibility="{Binding Path=IsHomeSpace, Converter={StaticResource InverseBoolToVisibilityCollapsedConverter}}"></Separator>
                    <MenuItem  Header="_Edit Custom Node Properties..."
                               Name="EditProperties"
                               Click="WorkspacePropertyEditClick"
                               Visibility="{Binding Path=IsHomeSpace, Converter={StaticResource InverseBoolToVisibilityCollapsedConverter}}" />
                    <MenuItem  Header="_Publish This Custom Node..."
                               Name="Publish"
                               Command="{Binding DynamoViewModel.PublishCurrentWorkspaceCommand}"
                               Visibility="{Binding Path=IsHomeSpace, Converter={StaticResource InverseBoolToVisibilityCollapsedConverter}}" />

                </ContextMenu>
            </Canvas.ContextMenu>

        </Canvas>

        <StackPanel Name="statusBarPanel"
                    Orientation="Horizontal"
                    HorizontalAlignment="Right"
                    VerticalAlignment="Bottom"
                    Height="Auto">
            <ui:ImageCheckBox Width="56"
                               Height="30"
                               Margin="4,4,0,4"
                               StateImage="/DynamoCore;component/UI/Images/Canvas/canvas-button-geom-states.png"
                               CheckImage="/DynamoCore;component/UI/Images/Canvas/canvas-button-geom-check.png">
                <ui:ImageCheckBox.IsChecked>
                    <Binding Path="DataContext.CanNavigateBackground"
                             RelativeSource="{RelativeSource FindAncestor, AncestorType={x:Type controls:DynamoView}}" />
                </ui:ImageCheckBox.IsChecked>
            </ui:ImageCheckBox>
            <ui:ImageCheckBox Width="55"
                               Height="30"
                               Margin="0,4,4,4"
                               StateImage="/DynamoCore;component/UI/Images/Canvas/canvas-button-node-states.png"
                               CheckImage="/DynamoCore;component/UI/Images/Canvas/canvas-button-node-check.png">
                <ui:ImageCheckBox.IsChecked>
                    <Binding Path="DataContext.CanNavigateBackground"
                             RelativeSource="{RelativeSource FindAncestor, AncestorType={x:Type controls:DynamoView}}"
<<<<<<< HEAD
                             Converter="{StaticResource InverseBooleanConverter}"/>
                </ui:ImageCheckBox.IsChecked>
            </ui:ImageCheckBox>
=======
                             Converter="{StaticResource InverseBooleanConverter}" />
                </ui:CanvasCheckBox.IsChecked>
            </ui:CanvasCheckBox>
>>>>>>> 402c2f10
        </StackPanel>
    </Grid>
</UserControl><|MERGE_RESOLUTION|>--- conflicted
+++ resolved
@@ -163,15 +163,9 @@
                 <ui:ImageCheckBox.IsChecked>
                     <Binding Path="DataContext.CanNavigateBackground"
                              RelativeSource="{RelativeSource FindAncestor, AncestorType={x:Type controls:DynamoView}}"
-<<<<<<< HEAD
                              Converter="{StaticResource InverseBooleanConverter}"/>
                 </ui:ImageCheckBox.IsChecked>
             </ui:ImageCheckBox>
-=======
-                             Converter="{StaticResource InverseBooleanConverter}" />
-                </ui:CanvasCheckBox.IsChecked>
-            </ui:CanvasCheckBox>
->>>>>>> 402c2f10
         </StackPanel>
     </Grid>
 </UserControl>