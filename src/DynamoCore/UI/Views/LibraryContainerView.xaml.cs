--- conflicted
+++ resolved
@@ -334,7 +334,6 @@
             Keyboard.Focus(SearchTextBox);
         }
 
-<<<<<<< HEAD
         private void TextBoxGotKeyboardFocus(object sender, KeyboardFocusChangedEventArgs e)
         {
             if (viewModel != null)
@@ -349,7 +348,9 @@
                     viewModel.SearchIconAlignment = System.Windows.HorizontalAlignment.Center;
                 else
                     viewModel.SearchIconAlignment = System.Windows.HorizontalAlignment.Left;
-=======
+            }
+        }
+
         private void Edit_OnClick(object sender, RoutedEventArgs e)
         {
             var menuItem = sender as MenuItem;
@@ -361,7 +362,6 @@
                     if (dynamoViewModel.OpenCommand.CanExecute(element.Path))
                         dynamoViewModel.OpenCommand.Execute(element.Path);
                 }
->>>>>>> 45e34777
             }
         }
 
