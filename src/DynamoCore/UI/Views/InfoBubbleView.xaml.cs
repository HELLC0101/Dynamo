--- conflicted
+++ resolved
@@ -1249,10 +1249,7 @@
             else
                 this.Cursor = null;
         }
-<<<<<<< HEAD
-=======
 
         #endregion
->>>>>>> 58338ace
     }
 }