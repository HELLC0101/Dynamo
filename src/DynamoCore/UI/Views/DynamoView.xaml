﻿<Window x:Class="Dynamo.Controls.DynamoView"
        xmlns="http://schemas.microsoft.com/winfx/2006/xaml/presentation"
        xmlns:x="http://schemas.microsoft.com/winfx/2006/xaml"
        xmlns:views="clr-namespace:Dynamo.Views"
        xmlns:utilities="clr-namespace:Dynamo.Utilities"
        xmlns:sys="clr-namespace:System;assembly=mscorlib" 
        xmlns:models="clr-namespace:Dynamo.Models"
        xmlns:controls="clr-namespace:Dynamo.Controls" xmlns:commands="clr-namespace:Dynamo.UI.Commands"
        x:Name="_this"
        Height="768" 
        Width="1024"
        Closing="WindowClosing" 
        Closed="WindowClosed" 
        MinHeight="600" 
        MinWidth="800" 
        Title="Dynamo"
        ResizeMode="CanResize"
        AllowsTransparency="False" 
        KeyDown="DynamoView_KeyDown"
        KeyUp="DynamoView_KeyUp">

    <Window.CommandBindings>
        
    </Window.CommandBindings>

    <Window.Resources>
        <ResourceDictionary>
            <ResourceDictionary.MergedDictionaries>
                <ResourceDictionary Source="/DynamoCore;component/UI/Themes/DynamoModern.xaml" />
                <ResourceDictionary Source="/DynamoCore;component/UI/Themes/DynamoConverters.xaml"/>
                <ResourceDictionary Source="/DynamoCore;component/UI/Themes/DynamoColorsAndBrushes.xaml" />
            </ResourceDictionary.MergedDictionaries>
        </ResourceDictionary>
    </Window.Resources>

    <Window.InputBindings>
        
        <KeyBinding Key="Tab"
                                Command="{Binding Path=DataContext.SelectNeighborsCommand, RelativeSource={RelativeSource FindAncestor, AncestorType={x:Type controls:DynamoView}}}"/>

        <KeyBinding Key="Delete"
                                Command="{Binding Path=DataContext.DeleteCommand, RelativeSource={RelativeSource FindAncestor, AncestorType={x:Type controls:DynamoView}}}"/>
        <KeyBinding Key="N"
                                Modifiers="Control"
                                Command="{Binding Path=DataContext.NewHomeWorkspaceCommand, RelativeSource={RelativeSource FindAncestor, AncestorType={x:Type controls:DynamoView}}}"/>
        <KeyBinding Key="N"
                                Modifiers="Control+Shift"
                                Command="{Binding Path=DataContext.ShowNewFunctionDialogCommand, RelativeSource={RelativeSource FindAncestor, AncestorType={x:Type controls:DynamoView}}}"/>
        <KeyBinding Key="Tab"
                                Command="{Binding Path=DataContext.SelectNeighborsCommand, RelativeSource={RelativeSource FindAncestor, AncestorType={x:Type controls:DynamoView}}}"/>

        <KeyBinding Key="Delete"
                                Command="{Binding Path=DataContext.DeleteCommand, RelativeSource={RelativeSource FindAncestor, AncestorType={x:Type controls:DynamoView}}}"/>
        <KeyBinding Key="C"
                                Modifiers="Control"
                                Command="{Binding Path=DataContext.CopyCommand, RelativeSource={RelativeSource FindAncestor, AncestorType={x:Type controls:DynamoView}}}"/>
        <KeyBinding Key="Z"
                                Modifiers="Control"
                                Command="{Binding Path=DataContext.UndoCommand, RelativeSource={RelativeSource FindAncestor, AncestorType={x:Type controls:DynamoView}}}"/>
        <KeyBinding Key="Y"
                                Modifiers="Control"
                                Command="{Binding Path=DataContext.RedoCommand, RelativeSource={RelativeSource FindAncestor, AncestorType={x:Type controls:DynamoView}}}"/>
        <KeyBinding Key="A"
                                Modifiers="Control"
                                Command="{Binding Path=DataContext.SelectAllCommand, RelativeSource={RelativeSource FindAncestor, AncestorType={x:Type controls:DynamoView}}}"/>

        <KeyBinding Key="D"
                                Modifiers="Control"
                                Command="{Binding Path=DataContext.CurrentSpaceViewModel.NodeFromSelectionCommand, RelativeSource={RelativeSource FindAncestor, AncestorType={x:Type controls:DynamoView}}}"/>
        <KeyBinding Key="V"
                                Modifiers="Control"
                                Command="{Binding Path=DataContext.PasteCommand, RelativeSource={RelativeSource FindAncestor, AncestorType={x:Type controls:DynamoView}}}"/>

        <KeyBinding Key="G"
                                Modifiers="Control"
                                Command="{Binding Path=DataContext.ToggleCanNavigateBackgroundCommand, RelativeSource={RelativeSource FindAncestor, AncestorType={x:Type controls:DynamoView}}}"/>
        
        <KeyBinding Key="W"
                                Modifiers="Control"
                                Command="{Binding Path=DataContext.AddNoteCommand, RelativeSource={RelativeSource FindAncestor, AncestorType={x:Type controls:DynamoView}}}"/>
        <KeyBinding Key="V"
                                Modifiers="Control"
                                Command="{Binding Path=DataContext.PasteCommand, RelativeSource={RelativeSource FindAncestor, AncestorType={x:Type controls:DynamoView}}}"/>
        <KeyBinding Key="S"
                                Modifiers="Control"
                                Command="{Binding Path=DataContext.ShowSaveDialogIfNeededAndSaveResultCommand, RelativeSource={RelativeSource FindAncestor, AncestorType={x:Type controls:DynamoView}}}"/>
        <KeyBinding Key="S"
                                Modifiers="Control+Shift"
                                Command="{Binding Path=DataContext.ShowSaveDialogAndSaveResultCommand, RelativeSource={RelativeSource FindAncestor, AncestorType={x:Type controls:DynamoView}}}"/>
        <KeyBinding Key="O"
                                Modifiers="Control"
                                Command="{Binding Path=DataContext.ShowOpenDialogAndOpenResultCommand, RelativeSource={RelativeSource FindAncestor, AncestorType={x:Type controls:DynamoView}}}"/>
        <KeyBinding Key="H"
                                Modifiers="Control"
                                Command="{Binding Path=DataContext.HomeCommand, RelativeSource={RelativeSource FindAncestor, AncestorType={x:Type controls:DynamoView}}}"/>
        <KeyBinding Key="Up"
                                Modifiers="Control+Alt"
                                Command="{Binding Path=DataContext.ToggleConsoleShowingCommand, RelativeSource={RelativeSource FindAncestor, AncestorType={x:Type controls:DynamoView}}}"/>
        <KeyBinding Key="F4"
                Modifiers="Alt"
                                Command="{Binding Path=DataContext.ExitCommand, RelativeSource={RelativeSource FindAncestor, AncestorType={x:Type controls:DynamoView}}}"/>
        <KeyBinding Key="C"
                                Modifiers="Control+Shift"
                                Command="{Binding Path=DataContext.ClearCommand, RelativeSource={RelativeSource FindAncestor, AncestorType={x:Type controls:DynamoView}}}"/>

        <KeyBinding Key="L"
                Modifiers="Control+Shift"
                    Command="{Binding Path=DataContext.LayoutAllCommand, RelativeSource={RelativeSource FindAncestor, AncestorType={x:Type controls:DynamoView}}}"/>
        
        <KeyBinding Key="Left"
                    Modifiers="Alt"
                    CommandParameter="Left"
                    Command="{Binding Path=DataContext.PanCommand, RelativeSource={RelativeSource FindAncestor, AncestorType={x:Type controls:DynamoView}}}"/>
        <KeyBinding Key="Right"
                    Modifiers="Alt"
                    CommandParameter="Right"
                    Command="{Binding Path=DataContext.PanCommand, RelativeSource={RelativeSource FindAncestor, AncestorType={x:Type controls:DynamoView}}}"/>
        <KeyBinding Key="Up"
                    Modifiers="Alt"
                    CommandParameter="Up"
                    Command="{Binding Path=DataContext.PanCommand, RelativeSource={RelativeSource FindAncestor, AncestorType={x:Type controls:DynamoView}}}"/>
        <KeyBinding Key="Down"
                    Modifiers="Alt"
                    CommandParameter="Down"
                    Command="{Binding Path=DataContext.PanCommand, RelativeSource={RelativeSource FindAncestor, AncestorType={x:Type controls:DynamoView}}}"/>
        <KeyBinding Key="OemPlus"
                    Modifiers="Ctrl"
                    Command="{Binding Path=DataContext.ZoomInCommand, RelativeSource={RelativeSource FindAncestor, AncestorType={x:Type controls:DynamoView}}}"/>
        <KeyBinding Key="OemMinus"
                    Modifiers="Ctrl"
                    Command="{Binding Path=DataContext.ZoomOutCommand, RelativeSource={RelativeSource FindAncestor, AncestorType={x:Type controls:DynamoView}}}"/>

    </Window.InputBindings>
    
    <Grid Name="mainGrid" FocusManager.IsFocusScope="True">
        
        <Grid.RowDefinitions>
            <RowDefinition Height="Auto"/>
            <RowDefinition Height="*"/>
            <RowDefinition Height="Auto"/>
            <RowDefinition Name="consoleRow" Height="{Binding ConsoleShowing, Converter={StaticResource BoolToConsoleHeightConverter}}"/>
            <RowDefinition Height="48"/>

        </Grid.RowDefinitions>
        
        <Grid.ColumnDefinitions>
            <ColumnDefinition Width="Auto" MaxWidth="600"/>
            <ColumnDefinition Width="Auto"/>
            <ColumnDefinition Width="*"/>
        </Grid.ColumnDefinitions>

        <Grid Name="titleBarGrid" 
              Grid.Row="0"
              Grid.Column="0"
              Grid.ColumnSpan="3">

            <Grid.Background>
                <LinearGradientBrush  StartPoint="0.5,0" EndPoint="0.5,1">
                    <GradientStop Color="#F0F0F0" Offset="0.0" />
                    <GradientStop Color="#EEE" Offset="1.0" />
                </LinearGradientBrush>
            </Grid.Background>
            
            <Grid.ColumnDefinitions>
                <ColumnDefinition Width="*"/>
                <ColumnDefinition Width="Auto"/>
            </Grid.ColumnDefinitions>

            <Menu IsMainMenu="True" HorizontalAlignment="Stretch" VerticalAlignment="Center" Name="menu1" Foreground="#333" Padding="6,0,0,0" Background="Transparent" BorderThickness="0">

                <MenuItem Header="_File" Name="fileMenu" Focusable="False">

                    <MenuItem Header="_New" Name="newMenu" Focusable="False">
                        <MenuItem Header="_Home Workspace..." Command="{Binding NewHomeWorkspaceCommand}"  Name="newHomeWorkspace" InputGestureText="Ctrl+N" Focusable="False">
                        </MenuItem>

                        <MenuItem Header="_Custom Node..." Command="{Binding ShowNewFunctionDialogCommand}"  Name="newFuncButton" InputGestureText="Ctrl+Shift+N" Focusable="False">
                        </MenuItem>
                    </MenuItem>

                    <MenuItem Header="_Open..." Command="{Binding ShowOpenDialogAndOpenResultCommand}" Name="openButton" InputGestureText="Ctrl+O" Focusable="False">

                        <MenuItem.Icon>
                            <Image Source="/DynamoCore;component/UI/Images/openHS.png" Width="16" Height="16" />
                        </MenuItem.Icon>
                    </MenuItem>
                    <Separator />

                    <MenuItem Header="_Save" Command="{Binding ShowSaveDialogIfNeededAndSaveResultCommand}" 
                          Name="saveThisButton" InputGestureText="Ctrl+S" Focusable="False">

                        <MenuItem.Icon>
                            <Image Source="/DynamoCore;component/UI/Images/saveHS.png" Width="16" Height="16" />
                        </MenuItem.Icon>
                    </MenuItem>
                    <MenuItem Focusable="False" Header="_Save As..." Command="{Binding ShowSaveDialogAndSaveResultCommand}" 
                          Name="saveButton" InputGestureText="Ctrl+Shift+S" IsEnabled="{Binding IsUILocked, Converter={StaticResource InverseBooleanConverter}}">

                        <MenuItem.Icon>
                            <Image Source="/DynamoCore;component/UI/Images/saveHS.png" Width="16" Height="16" />
                        </MenuItem.Icon>
                    </MenuItem>

                    <MenuItem Focusable="False" Header="_Export Workspace As Image..." Command="{Binding ShowSaveImageDialogAndSaveResultCommand}" Name="saveImage"/>


                    <Separator />
                    <MenuItem Focusable="False" Header="_Clear" Command="{Binding ClearCommand}" Name="clearButton" 
                          InputGestureText="Ctrl+Shift+C" IsEnabled="{Binding IsUILocked, Converter={StaticResource InverseBooleanConverter}}">

                        <MenuItem.Icon>
                            <Image Source="/DynamoCore;component/UI/Images/DocumentHS.png" Width="16" Height="16" />
                        </MenuItem.Icon>
                    </MenuItem>
                    <Separator />
                    <MenuItem Header="_Exit" Command="{Binding ExitCommand}"  Name="exit" InputGestureText="Alt+F4" Focusable="False"/>
                </MenuItem>

<<<<<<< HEAD
                <MenuItem Header="_Edit" Name="editMenu" shell:WindowChrome.IsHitTestVisibleInChrome="True">
                    <MenuItem Focusable="False" Header="_Undo" Command="{Binding UndoCommand}" Name="undo" InputGestureText="Ctrl+Z"/>
                    <MenuItem Focusable="False" Header="_Redo" Command="{Binding RedoCommand}"  Name="redo" InputGestureText="Ctrl+Y"/>
                    <Separator/>
=======
                <MenuItem Header="_Edit" Name="editMenu" Focusable="False">
>>>>>>> 0684ad49
                    <MenuItem Focusable="False" Header="_Copy" Command="{Binding CopyCommand}" Name="copy" InputGestureText="Ctrl+C"/>
                    <MenuItem Focusable="False" Header="_Paste" Command="{Binding PasteCommand}"  Name="paste" InputGestureText="Ctrl+V"/>
                    <Separator/>
                    <MenuItem Focusable="False" Header="_Create Note" Command="{Binding AddNoteCommand}"  Name="noteMenuItem" InputGestureText="Ctrl+W" />
                    <MenuItem Focusable="False" Header="_Create Node From Selection" Command="{Binding Path=CurrentSpaceViewModel.NodeFromSelectionCommand}"  Name="nodeFromSelection" InputGestureText="Ctrl+D"/>
                    <MenuItem Focusable="False" Header="_Select All" Command="{Binding SelectAllCommand}"  Name="selectAll" InputGestureText="Ctrl+A"/>
                    <MenuItem Focusable="False" Header="_Delete Selected" Command="{Binding DeleteCommand}"  Name="deleteSelected" InputGestureText="Delete"/>
                    <!--<MenuItem Focusable="False" Header="_Select Neighbors" Command="{Binding Path=ExpandSelectionCommand}"  Name="expandSelect" InputGestureText="Tab"/>-->
                    <MenuItem  Header="_Align Selection"  Name="Align">
                        <MenuItem  Header="_X Average"  Command="{Binding AlignSelectedCommand}" CommandParameter="HorizontalCenter" Focusable="False"/>
                        <MenuItem  Header="_Left" Command="{Binding AlignSelectedCommand}" CommandParameter="HorizontalLeft" Focusable="False"/>
                        <MenuItem  Header="_Right" Command="{Binding AlignSelectedCommand}" CommandParameter="HorizontalRight" Focusable="False"/>
                        <MenuItem  Header="_Y Average" Command="{Binding AlignSelectedCommand}" CommandParameter="VerticalCenter" Focusable="False"/>
                        <MenuItem  Header="_Top" Command="{Binding AlignSelectedCommand}" CommandParameter="VerticalTop" Focusable="False"/>
                        <MenuItem  Header="_Bottom" Command="{Binding AlignSelectedCommand}" CommandParameter="VerticalBottom" Focusable="False"/>
                        <MenuItem  Header="_Y Distribute" Command="{Binding AlignSelectedCommand}" CommandParameter="VerticalDistribute" Focusable="False"/>
                        <MenuItem  Header="_X Distribute" Command="{Binding AlignSelectedCommand}" CommandParameter="HorizontalDistribute" Focusable="False"/>
                    </MenuItem>
                </MenuItem>

                <MenuItem Header="_View" Name="viewMenu" Focusable="False">

                    <MenuItem Header="_Zoom" Name="zoomMenu" Focusable="False">
                        <MenuItem  Header="Zoom In (Mouse wheel down)"  Command="{Binding ZoomInCommand}" InputGestureText="Ctrl++" Focusable="False"/>
                        <MenuItem  Header="Zoom Out (Mouse wheel up)" Command="{Binding ZoomOutCommand}" InputGestureText="Ctrl+-" Focusable="False"/>
                    </MenuItem>

                    <MenuItem Header="_Pan" Name="panMenu" Focusable="False">
                        <MenuItem  Header="Pan Left (Mouse wheel drag right)"  Command="{Binding PanCommand}" CommandParameter="Left" InputGestureText="Alt+Left" Focusable="False"/>
                        <MenuItem  Header="Pan Right (Mouse wheel drag left)" Command="{Binding PanCommand}" CommandParameter="Right" InputGestureText="Alt+Right" Focusable="False"/>
                        <MenuItem  Header="Pan Up (Mouse wheel drag down)"  Command="{Binding PanCommand}" CommandParameter="Up" InputGestureText="Alt+Up" Focusable="False"/>
                        <MenuItem  Header="Pan Down (Mouse wheel drag up)" Command="{Binding PanCommand}" CommandParameter="Down" InputGestureText="Alt+Down" Focusable="False"/>
                    </MenuItem>
                    <Separator/>
                    <MenuItem Header="_Connectors" Name="connectorMenu">
                    
                        <MenuItem Focusable="False" Header="_Connector Type" IsEnabled="True">
                            <MenuItem Focusable="False" Name="settings_curves" IsCheckable="True" 
                                  IsChecked="{Binding Path=ConnectorType,Converter={StaticResource EnumToBoolConverter},ConverterParameter=BEZIER, Mode=TwoWay}" 
                                  Command="{Binding SetConnectorTypeCommand}" CommandParameter="BEZIER" Header="Curves"/>

                            <MenuItem Name="settings_plines" IsCheckable="True" 

                                  IsChecked="{Binding Path=ConnectorType,Converter={StaticResource EnumToBoolConverter},ConverterParameter=POLYLINE, Mode=TwoWay}" 
                                  Command="{Binding SetConnectorTypeCommand}" CommandParameter="POLYLINE" Header="Polylines"/>
                        </MenuItem>

                        <MenuItem Focusable="False" Header="_Show Connectors" IsCheckable="True" Name="ShowHideConnectorsMenuItem"
                              IsChecked="{Binding Path=IsShowingConnectors}" 
                              Command="{Binding ShowHideConnectorsCommand}">
                        </MenuItem>

                    </MenuItem>

                    <MenuItem Header="_Background 3D Preview" Name="background3dMenu" Focusable="False">
                        <MenuItem Header="{Binding Path=FullscreenWatchShowing, Converter={StaticResource ShowHideFullscreenWatchMenuConverter}}"
                          IsChecked="{Binding Path=FullscreenWatchShowing}"
                          Command="{Binding ToggleFullscreenWatchShowingCommand}"  Focusable="False"/>

                        <MenuItem Header="Navigate Background 3D Preview"
                          IsEnabled="{Binding Path=FullscreenWatchShowing}"
                          IsChecked="{Binding Path=CanNavigateBackground}"
                          InputGestureText="Ctrl+G"
                          Focusable="False"
                          Command="{Binding ToggleCanNavigateBackgroundCommand}" />
                    </MenuItem>

                    <MenuItem Focusable="False" Header="_Find Node By Id" IsCheckable="False" Name="FindNodeById">
                        <WrapPanel HorizontalAlignment="Stretch">
                            <TextBox Name="id_tb" Width="100"></TextBox>
                            <Button Content="Find" Width="70" Name="id_butt" Click="Id_butt_OnClick"></Button>
                        </WrapPanel>
                    </MenuItem>

                    <MenuItem Header="{Binding Path=ConsoleShowing, Converter={StaticResource ShowHideConsoleMenuConverter}}"
                          Command="{Binding ToggleConsoleShowingCommand}" InputGestureText="Ctrl+Alt+Up" Focusable="False"/>
                </MenuItem>

                <MenuItem Header="_Workspaces" Name="workspacesMenu" Focusable="False" ItemsSource="{Binding Source={x:Static utilities:dynSettings.CustomNodes}}">
                    <MenuItem.ItemTemplate>
                        <DataTemplate>
                            <MenuItem Focusable="False" Header="{Binding Key}" CommandParameter="{Binding Value}" Command="{Binding Path=DataContext.GoToWorkspaceCommand, RelativeSource={RelativeSource FindAncestor, AncestorType={x:Type controls:DynamoView}}}"/>
                        </DataTemplate>
                    </MenuItem.ItemTemplate>
                </MenuItem>

                <MenuItem Focusable="False" Header="_Packages" Name="PackageManagerMenu" IsEnabled="True">
                    <MenuItem Focusable="False" Header="_Search for a Package..." Command="{Binding Path=DataContext.ShowPackageManagerSearchCommand, RelativeSource={RelativeSource FindAncestor, AncestorType={x:Type controls:DynamoView}}}"  Name="showPMSearch" />
                    <MenuItem Focusable="False" Header="_Manage Packages..." Command="{Binding Path=DataContext.ShowInstalledPackagesCommand, RelativeSource={RelativeSource FindAncestor, AncestorType={x:Type controls:DynamoView}}}"  Name="showPMInstalled" />
                    <MenuItem Focusable="False" Header="_Publish Selected Nodes..." Command="{Binding Path=DataContext.PublishSelectedNodesCommand, RelativeSource={RelativeSource FindAncestor, AncestorType={x:Type controls:DynamoView}}}"  Name="publishSelected" />
                    <MenuItem Focusable="False" Header="_Publish Current Workspace..." Command="{Binding Path=DataContext.PublishCurrentWorkspaceCommand, RelativeSource={RelativeSource FindAncestor, AncestorType={x:Type controls:DynamoView}}}"  Name="publishCurrent" />
                </MenuItem>

                <MenuItem Header="Help" Focusable="False">
                    <!--<MenuItem Header="_Layout All" Command="{Binding Source={x:Static commands:DynamoCommands.LayoutAllCmd}}"  Name="layoutAll"/>-->
                    <MenuItem Focusable="False" Header="Samples" Name="SamplesMenu">
                        <MenuItem.Icon>
                            <Image Source="/DynamoCore;component/UI/Images/OpenSelectedItemHS.png" Width="16" Height="16" />
                        </MenuItem.Icon>
                    </MenuItem>
                    <MenuItem Header="_Report A Bug" Command="{Binding ReportABugCommand}"  Name="bugCommand" Focusable="False"/>
                    <MenuItem Header="_Go To Project Website" Command="{Binding GoToSourceCodeCommand}"  Name="sourceCode" Focusable="False"/>
                    <MenuItem Header="_Go To Project Wiki" Command="{Binding GoToWikiCommand}"  Name="wiki" Focusable="False"/>
                </MenuItem>
            </Menu>

            <!--Titlebar buttons-->
            <Grid Name="titleBarButtonsGrid" Grid.Column="1">
            </Grid>
            
        </Grid>

        <Border Margin="0" BorderBrush="Black" BorderThickness="0" Name="border" 
                Grid.Row="1" Grid.Column="2" Grid.ColumnSpan="1" Grid.RowSpan="3" Background="#999">
            
            <TabControl ItemsSource="{Binding Workspaces}" Name="WorkspaceTabs" 
                        SelectedIndex="{Binding CurrentWorkspaceIndex}" Background="#222" Padding ="0" SelectionChanged="WorkspaceTabs_SelectionChanged">
                
                <TabControl.Resources>

                    <Style  TargetType="{x:Type TabControl}">
                        <Setter Property="OverridesDefaultStyle" Value="True" />
                        <Setter Property="SnapsToDevicePixels" Value="True" />
                        <Setter Property="Template">
                            <Setter.Value>
                                <ControlTemplate TargetType="{x:Type TabControl}">
                                    <Grid KeyboardNavigation.TabNavigation="Local">
                                        <Grid.RowDefinitions>
                                            <RowDefinition Height="Auto" />
                                            <RowDefinition Height="*" />
                                        </Grid.RowDefinitions>
                                        <TabPanel x:Name="HeaderPanel"
                                            Grid.Row="0" 
                                            Margin="0,4,0,0"
                                            Panel.ZIndex="1"
                                            IsItemsHost="True"
                                            KeyboardNavigation.TabIndex="1"
                                            Background="Transparent" />
                                        <Border x:Name="Border"
                                          Grid.Row="1" 
                                          BorderBrush="{Binding Path=ViewingHomespace, Converter={StaticResource WorkspaceBackgroundBrushConverter}}"
                                          BorderThickness="0,4,0,0">
                                            <ContentPresenter x:Name="PART_SelectedContentHost" ContentSource="SelectedContent" />
                                        </Border>
                                    </Grid>
                                </ControlTemplate>
                            </Setter.Value>
                        </Setter>
                    </Style>
                    
                    <Style TargetType="{x:Type TabItem}">
                        <Setter Property="Template">
                            <Setter.Value>
                                <ControlTemplate TargetType="{x:Type TabItem}">
                                    <Grid>
                                        <Border 
                                          Name="Border"
                                          BorderBrush="#999" 
                                          CornerRadius="4,4,0,0"
                                          BorderThickness="0,1,3,0" >
                                            <Border.Style>
                                                <Style TargetType="Border">
                                                    <Style.Triggers>
                                                        <DataTrigger Binding="{Binding RelativeSource={RelativeSource Mode=FindAncestor,AncestorType={x:Type TabItem}},Path=IsSelected}" Value="True">
                                                            <Setter Property="Background" Value="{Binding IsHomeSpace, Converter={StaticResource WorkspaceBackgroundBrushConverter}}"/>
                                                        </DataTrigger>
                                                        <DataTrigger Binding="{Binding RelativeSource={RelativeSource Mode=FindAncestor,AncestorType={x:Type TabItem}},Path=IsSelected}" Value="False">
                                                            <Setter Property="Background" Value="{StaticResource WorkspaceTabBorderSelectedFalse}"/>
                                                        </DataTrigger>
                                                    </Style.Triggers>
                                                </Style>
                                            </Border.Style>
                                            <ContentPresenter x:Name="ContentSite"
                                                VerticalAlignment="Center"
                                                HorizontalAlignment="Center"
                                                ContentSource="Header" />
                                        </Border>
                                    </Grid>
                                </ControlTemplate>
                            </Setter.Value>
                        </Setter>
                    </Style>

                    <Style TargetType="{x:Type Button}" x:Key="CloseButtonStyle">
                        <Style.Resources>
                            <sys:Double x:Key="CloseButtonWidth">6</sys:Double>
                            <sys:Double x:Key="CloseCircleWidth">12</sys:Double>
                            <sys:Double x:Key="CloseButtonOffset">3</sys:Double>
                        </Style.Resources>
                        <Setter Property="VerticalAlignment" Value="Center" />
                        <Setter Property="HorizontalAlignment" Value="Center" />
                        <Setter Property="Background" Value="Transparent" />
                        <Setter Property="Foreground" Value="DarkGray" />
                        <Setter Property="Template">
                            <Setter.Value>
                                <ControlTemplate TargetType="Button">
                                    
                                    <Canvas Background="Transparent" x:Name="CloseButton" Margin="0" Width="{StaticResource CloseCircleWidth}" Height="{StaticResource CloseCircleWidth}">
                                        
                                        <Ellipse Width="{StaticResource CloseCircleWidth}" Fill="{TemplateBinding Background}" Height="{StaticResource CloseCircleWidth}" />
                                        <Canvas Canvas.Left="{StaticResource CloseButtonOffset}" Canvas.Top="{StaticResource CloseButtonOffset}" Background="Transparent" Width="{StaticResource CloseButtonWidth}" Height="{StaticResource CloseButtonWidth}">
                                            
                                            <Line X1="0" Y1="0" X2="{StaticResource CloseButtonWidth}" Y2="{StaticResource CloseButtonWidth}" Stroke="{TemplateBinding Foreground}" StrokeThickness="2" />
                                            <Line X1="0" Y1="{StaticResource CloseButtonWidth}" X2="{StaticResource CloseButtonWidth}" Y2="0" Stroke="{TemplateBinding Foreground}" StrokeThickness="2" />
                                        
                                        </Canvas>

                                        <Canvas.Style>
                                            <Style TargetType="Canvas">
                                                <Style.Triggers>

                                                    <DataTrigger Binding="{Binding Converter={StaticResource WorkspaceTypeConverter}}" Value="{x:Type models:HomeWorkspace}">
                                                        <Setter Property="Visibility" Value="Collapsed"/>
                                                    </DataTrigger>

                                                </Style.Triggers>
                                            </Style>
                                        </Canvas.Style>
                                        
                                    </Canvas>
                                    
                                </ControlTemplate>
                            </Setter.Value>
                        </Setter>
                        <Style.Triggers>
                            <Trigger Property="IsMouseOver" Value="True">
                                <Setter Property="Background" Value="DarkGray" />
                                <Setter Property="Foreground" Value="White" />
                            </Trigger>
                        </Style.Triggers>
                    </Style>
                    
                </TabControl.Resources>
                
                <TabControl.ItemTemplate>
                    
                    <DataTemplate>

                        <!--<Button>

                            <Button.Template>
                                <ControlTemplate TargetType="Button">
                                    <ContentPresenter Content="{TemplateBinding Content}"/>
                                </ControlTemplate>
                            </Button.Template>

                            <Button.InputBindings>
                                <MouseBinding Gesture="MiddleClick" Command="{Binding HideCommand}" />
                            </Button.InputBindings>-->

                            <StackPanel Orientation="Horizontal" Margin="10,5,10,5" >

                                 <TextBlock Name="WorkspaceName" Margin="0,2,0,0" >
                                <TextBlock.Style>
                                    <Style TargetType="TextBlock">
                                        <Style.Triggers>
                                            
                                            <DataTrigger Binding="{Binding RelativeSource={RelativeSource Mode=FindAncestor,AncestorType={x:Type TabItem}},Path=IsSelected}" Value="True">
                                                <Setter Property="Foreground" Value="{StaticResource WorkspaceTabHeaderTextBrush}"></Setter>
                                            </DataTrigger>
                                            
                                            <DataTrigger Binding="{Binding RelativeSource={RelativeSource Mode=FindAncestor,AncestorType={x:Type TabItem}},Path=IsSelected}" Value="False">
                                                <Setter Property="Foreground" Value="#999"></Setter>
                                            </DataTrigger>
                                            
                                            <DataTrigger Binding="{Binding Converter={StaticResource WorkspaceTypeConverter}}" Value="{x:Type models:HomeWorkspace}">
                                                <Setter Property="Text" Value="Home"/>
                                                <Setter Property="FontWeight" Value="Bold"/>
                                            </DataTrigger>
                                            
                                            <DataTrigger Binding="{Binding Converter={StaticResource WorkspaceTypeConverter}}" Value="{x:Type models:FuncWorkspace}">
                                                <Setter Property="Text" Value="{Binding Name}"/>
                                            </DataTrigger>
                                            
                                        </Style.Triggers>
                                    </Style>
                                </TextBlock.Style>
                            </TextBlock>

                                 <TextBlock Name="Spacer" Text=" -" Margin="0,2,0,0">
                                <TextBlock.Style>
                                    <Style TargetType="TextBlock">
                                        <Style.Triggers>
                                            
                                            <DataTrigger Binding="{Binding RelativeSource={RelativeSource Mode=FindAncestor,AncestorType={x:Type TabItem}},Path=IsSelected}" Value="True">
                                                <Setter Property="Foreground" Value="{StaticResource WorkspaceTabHeaderTextBrush}"></Setter>
                                            </DataTrigger>
                                            
                                            <DataTrigger Binding="{Binding RelativeSource={RelativeSource Mode=FindAncestor,AncestorType={x:Type TabItem}},Path=IsSelected}" Value="False">
                                                <Setter Property="Foreground" Value="#999"></Setter>
                                            </DataTrigger>

                                        </Style.Triggers>
                                    </Style>
                                </TextBlock.Style>

                            </TextBlock>

                                 <TextBlock Name="WorkspaceFileName" Text="{Binding Path=FilePath, Converter={StaticResource PathToFileNameConverter}}" Margin="5,2,10,0">
                                <TextBlock.Style>
                                    <Style TargetType="TextBlock">
                                        <Style.Triggers>
                                            <DataTrigger Binding="{Binding RelativeSource={RelativeSource Mode=FindAncestor,AncestorType={x:Type TabItem}},Path=IsSelected}" Value="True">
                                                <Setter Property="Foreground" Value="{StaticResource WorkspaceTabHeaderTextBrush}"></Setter>
                                            </DataTrigger>
                                            
                                            <DataTrigger Binding="{Binding RelativeSource={RelativeSource Mode=FindAncestor,AncestorType={x:Type TabItem}},Path=IsSelected}" Value="False">
                                                <Setter Property="Foreground" Value="#999"></Setter>
                                            </DataTrigger>
                                            
                                            <DataTrigger Binding="{Binding HasUnsavedChanges}" Value="True">
                                                <Setter Property="FontStyle" Value="Italic"/>
                                            </DataTrigger>

                                            <DataTrigger Binding="{Binding HasUnsavedChanges}" Value="False">
                                                <Setter Property="FontStyle" Value="Normal"/>
                                            </DataTrigger>
                                        </Style.Triggers>
                                    </Style>
                                </TextBlock.Style>                                
                                
                            </TextBlock> 
                            
                                 <Button Style="{StaticResource CloseButtonStyle}" Command="{Binding HideCommand}" />

                            </StackPanel>

                        <!--</Button>-->
                        
                    </DataTemplate>
                    
                </TabControl.ItemTemplate>
                
                <TabControl.ContentTemplate>
                    <DataTemplate>
                        <views:dynWorkspaceView></views:dynWorkspaceView>
                    </DataTemplate>
                 </TabControl.ContentTemplate>
                
            </TabControl>
       
        </Border>

        <ScrollViewer Name="LogScroller" 
                    VerticalAlignment="Stretch"
                    VerticalScrollBarVisibility="Auto" 
                    HorizontalAlignment="Stretch"
                    HorizontalScrollBarVisibility="Hidden"
                    Background="Black" 
                    Opacity="1" 
                    Visibility="Visible"
                    Grid.Row="3"
                    Grid.Column="0" 
                    Grid.ColumnSpan="3">
            <ScrollViewer.ContextMenu>
                <ContextMenu>
                    <MenuItem Header="Clear" Command="{Binding ClearLogCommand}"/>
                </ContextMenu>
            </ScrollViewer.ContextMenu>

            <TextBox Text="{Binding Path=LogText, Mode=OneWay}" 
                    Foreground="#FF888888" BorderThickness="0" BorderBrush="#00000000" Background="Black"
                    Margin="0" TextWrapping="Wrap"
                    IsReadOnly="True" IsReadOnlyCaretVisible="True" IsUndoEnabled="False" 
                    IsTabStop="False" FontFamily="Consolas" TextChanged="TextBoxBase_OnTextChanged" />
        </ScrollViewer>

        <Grid Height="Auto" Width="Auto" HorizontalAlignment="Stretch" Name="sidebarGrid" VerticalAlignment="Stretch" Visibility="Visible" 
              Grid.Row="1" Grid.Column="0" Grid.RowSpan="2" Background="Black">
        </Grid>

        <WrapPanel Orientation="Horizontal" Grid.Row="4" Grid.Column="0" Grid.RowSpan="1" HorizontalAlignment="Stretch" VerticalAlignment="Stretch" 

                   Grid.ColumnSpan="3">

            <WrapPanel.Background>
                <LinearGradientBrush  StartPoint="0.5,0" EndPoint="0.5,1">
                    <GradientStop Color="#222" Offset="0.0" />
                    <GradientStop Color="#111" Offset="1.0" />
                </LinearGradientBrush>
            </WrapPanel.Background>

            <Button Name="RunButton" Width="100" Content="Run" 
                    Margin="5" Style="{DynamicResource ResourceKey=STextButton}" 
                    Command="{Binding RunExpressionCommand}"
                    CommandParameter="{Binding Path=RunInDebug}"
                    IsEnabled="{Binding Path=RunEnabled, Mode=TwoWay}" Focusable="False"/>

            <Button Name="cancelButton" Width="100" Content="Cancel" Focusable="False" Style="{DynamicResource ResourceKey=STextButton}" 
                      Command="{Binding CancelRunCommand}" Margin="5"/>
            
            <CheckBox Margin="10"
                      Name="dynamicCheckBox" x:FieldModifier="public" Focusable="False" Foreground="Gray"
                      Content="Run Automatically" FontSize="11" IsChecked="{Binding Path=DynamicRunEnabled, Mode=TwoWay}"
                      IsEnabled="{Binding Path=CanRunDynamically, Mode=OneWay}"
                      VerticalAlignment="Center" VerticalContentAlignment="Center"/>
            
            <CheckBox Margin="10" x:FieldModifier="public" Name="debugCheckBox" 
                      FontSize="11" VerticalAlignment="Center" Foreground="Gray"
                      IsChecked="{Binding Path=RunInDebug, Mode=TwoWay}" Focusable="False"
                      Content="Debug" VerticalContentAlignment="Center"/>
            
        </WrapPanel>

        <Canvas HorizontalAlignment="Stretch"
              Margin="0,20,0,0"
              Grid.Row="1"
              Grid.Column="0"
              Grid.RowSpan="3"
              Grid.ColumnSpan="3"
              Name="overlayCanvas" 
              VerticalAlignment="Stretch" 
              Width="Auto" 
              IsHitTestVisible="{Binding IsUILocked}" 
              PreviewMouseMove="OverlayCanvas_OnMouseMove"
              Visibility="Visible" 
                Cursor="{Binding IsUILocked, Converter={StaticResource BoolToCanvasCursorConverter}}"
              ForceCursor="{Binding IsUILocked}">
        </Canvas>

        <GridSplitter ResizeDirection="Rows" 
                        Grid.Column="2" 
                        Grid.ColumnSpan="1"
                        Grid.Row="2" 
                        Grid.RowSpan="1"
                        Width="Auto" 
                        Height="2" 
                        HorizontalAlignment="Stretch" 
                        VerticalAlignment="Stretch" 
                        Margin="0" Background="#999"/>

        <GridSplitter ResizeDirection="Auto" 
                          Grid.Column="1" 
                          Grid.Row="1" 
                          Grid.RowSpan="2"
                          Height="Auto"
                          Width="2"
                          HorizontalAlignment="Stretch" 
                          VerticalAlignment="Stretch" 
                          Margin="0" Background="#999"/>

    </Grid>
    
    
</Window><|MERGE_RESOLUTION|>--- conflicted
+++ resolved
@@ -216,14 +216,10 @@
                     <MenuItem Header="_Exit" Command="{Binding ExitCommand}"  Name="exit" InputGestureText="Alt+F4" Focusable="False"/>
                 </MenuItem>
 
-<<<<<<< HEAD
-                <MenuItem Header="_Edit" Name="editMenu" shell:WindowChrome.IsHitTestVisibleInChrome="True">
+                <MenuItem Header="_Edit" Name="editMenu" Focusable="False">
                     <MenuItem Focusable="False" Header="_Undo" Command="{Binding UndoCommand}" Name="undo" InputGestureText="Ctrl+Z"/>
                     <MenuItem Focusable="False" Header="_Redo" Command="{Binding RedoCommand}"  Name="redo" InputGestureText="Ctrl+Y"/>
                     <Separator/>
-=======
-                <MenuItem Header="_Edit" Name="editMenu" Focusable="False">
->>>>>>> 0684ad49
                     <MenuItem Focusable="False" Header="_Copy" Command="{Binding CopyCommand}" Name="copy" InputGestureText="Ctrl+C"/>
                     <MenuItem Focusable="False" Header="_Paste" Command="{Binding PasteCommand}"  Name="paste" InputGestureText="Ctrl+V"/>
                     <Separator/>
