--- conflicted
+++ resolved
@@ -321,330 +321,28 @@
         </Border>
 
         <!--Workspace-->
-        <Border Margin="0" BorderBrush="Black" BorderThickness="0" Name="border" 
-<<<<<<< HEAD
-                Grid.Row="2" Grid.Column="2" Grid.ColumnSpan="1" Grid.RowSpan="3" Background="#232323">
-            
-            <TabControl ItemsSource="{Binding Workspaces}" Name="WorkspaceTabs" 
-                        SelectedIndex="{Binding CurrentWorkspaceIndex}" Background="Transparent" Padding ="0" SelectionChanged="WorkspaceTabs_SelectionChanged">
-
-                <TabControl.Resources>
-
-                    <Style TargetType="{x:Type TabControl}">
-                        <Setter Property="OverridesDefaultStyle" Value="True" />
-                        <Setter Property="SnapsToDevicePixels" Value="True" />
-                        <Setter Property="Template">
-                            <Setter.Value>
-                                <ControlTemplate TargetType="{x:Type TabControl}">
-                                    <Grid KeyboardNavigation.TabNavigation="Local">
-                                        <Grid.RowDefinitions>
-                                            <RowDefinition Height="Auto" />
-                                            <RowDefinition Height="*" />
-                                        </Grid.RowDefinitions>
-                                        <Border BorderBrush="#FF3F4040"
-                                                BorderThickness="1,0,0,1"
-                                                Grid.Row="0">
-                                            <Grid>
-                                                <Grid.ColumnDefinitions>
-                                                    <ColumnDefinition Width="*"/>
-                                                    <ColumnDefinition Width="Auto"/>
-                                                </Grid.ColumnDefinitions>
-                                                <ScrollViewer Grid.Column="0"
-                                                              Margin="0,-1,0,0"
-                                                              HorizontalScrollBarVisibility="Hidden"  
-                                                              VerticalScrollBarVisibility="Disabled">
-                                                    <TabPanel x:Name="HeaderPanel"                                                             
-                                                              IsItemsHost="True"
-                                                              KeyboardNavigation.TabIndex="1"
-                                                              Background="Transparent"/>
-                                                </ScrollViewer>
-                                                <Menu x:Name="TabControlMenu"  
-                                                      Grid.Column="1" 
-                                                      Background="Transparent">
-                                                    <Menu.Resources>
-                                                        <sys:Double x:Key="ButtonWidthAndHeight">19</sys:Double>
-                                                        <!-- Color of the border around the scrollbar-thumb -->
-                                                        <SolidColorBrush x:Key="LineButtonBorderBrush" Color="#FF8693BD"/>
-                                                        <!-- The color to be used when drawing the arrows on the scrollbar's line-buttons -->
-                                                        <SolidColorBrush x:Key="LineButtonBrush" Color="#FF14273D"/>
-                                                        <!-- The color to be used for painting the interior of the TabItem-menu's path -->
-                                                        <LinearGradientBrush x:Key="TabMenuButtonBrush" StartPoint="0,0" EndPoint="1,1">
-                                                            <GradientStop Offset="0" Color="White"/>
-                                                            <GradientStop Offset="1" Color="#F3F3E3"/>
-                                                        </LinearGradientBrush>
-                                                        <!-- The colors that will be used when assembling the brushes for the LineButtons-->
-                                                        <Color x:Key="LineButtonBackgroundColor_Bright">LightGoldenrodYellow</Color>
-                                                        <Color x:Key="LineButtonBackgroundColor_Dark">#FAEEB1</Color>
-                                                        <LinearGradientBrush StartPoint="0,0" EndPoint="0,1" x:Key="LineButtonBackgroundBrush">
-                                                            <GradientStop Offset="0.3" Color="{StaticResource LineButtonBackgroundColor_Bright}"/>
-                                                            <GradientStop Offset="0.4" Color="{StaticResource LineButtonBackgroundColor_Dark}"/>
-                                                            <GradientStop Offset="1" Color="{StaticResource LineButtonBackgroundColor_Bright}"/>
-                                                        </LinearGradientBrush>
-                                                        <!-- The color for the scrollbar's line-buttons when the mouse hovers over them -->
-                                                        <LinearGradientBrush x:Key="LineButtonHoverBrush" StartPoint="0.5,0" EndPoint="0.5,1">
-                                                            <GradientStop Color="#FFFFD5A0" Offset="0.3"/>
-                                                            <GradientStop Color="#FFFFA335" Offset="0.51"/>
-                                                            <GradientStop Color="#FFFFC14A" Offset="0.986"/>
-                                                        </LinearGradientBrush>
-                                                        <!-- The background color of the TabItems popup-menu -->
-                                                        <LinearGradientBrush x:Key="TabItemMenuBackcolor" StartPoint="0,0" EndPoint="1,1">
-                                                            <GradientStop Offset="0" Color="White"/>
-                                                            <GradientStop Offset="1" Color="#EEE"/>
-                                                        </LinearGradientBrush>
-                                                        <!-- Brushes used for styling TabItems (Foreground/Text) -->
-                                                        <SolidColorBrush x:Key="TabItem_TextBrush_Unselected" Color="#4971A3" />
-                                                        <SolidColorBrush x:Key="TabItem_TextBrush_Disabled" Color="#888" />
-                                                        <SolidColorBrush x:Key="TabItem_TextBrush_Hover" Color="#2D2C8A" />
-                                                        <SolidColorBrush x:Key="TabItem_TextBrush_Selected" Color="#0D3288" />
-
-                                                        <SolidColorBrush x:Key="MenuItem_ForegroundBrush" Color="#333"/>
-                                                        <SolidColorBrush x:Key="MenuItem_DisabledForegroundBrush" Color="#AAA"/>
-                                                        <SolidColorBrush x:Key="MenuItem_DisabledBackgroundBrush" Color="#1555"/>
-
-                                                        <Geometry x:Key="TabMenuButton">M0,1 H0,5 M7,8 L0,8 0,2 10,2 L10,5 M10,8 L10,10 8,10Z</Geometry>
-                                                        <Path x:Key="TabMenuButtonPath"
-                                                              Margin="2"
-                                                              Data="{StaticResource TabMenuButton}"
-                                                              Stroke="{StaticResource LineButtonBrush}" 
-                                                              Fill="{StaticResource TabMenuButtonBrush}"
-                                                              Stretch="Fill"
-                                                              VerticalAlignment="Center"
-                                                              HorizontalAlignment="Center"/>
-                                                        <Style x:Key="TabMenuButtonStyle" TargetType="{x:Type MenuItem}">
-                                                            <Setter Property="Focusable" Value="False"/>
-                                                            <Setter Property="Height" Value="{StaticResource ButtonWidthAndHeight}"/>
-                                                            <Setter Property="Width" Value="{StaticResource ButtonWidthAndHeight}"/>
-                                                            <Setter Property="Template">
-                                                                <Setter.Value>
-                                                                    <ControlTemplate TargetType="{x:Type MenuItem}">
-                                                                        <Border Name="ButtonBorder" Margin="1" 
-                                                                                BorderBrush="{StaticResource LineButtonBorderBrush}" 
-                                                                                Background="{StaticResource LineButtonBackgroundBrush}" 
-                                                                                CornerRadius="1" 
-                                                                                BorderThickness="1">
-                                                                            <Grid>
-                                                                                <ContentPresenter ContentSource="Header" 
-                                                                                                  Content="{StaticResource TabMenuButtonPath}"
-                                                                                                  HorizontalAlignment="Stretch"
-                                                                                                  VerticalAlignment="Stretch"/>
-                                                                                <Popup Name="Popup"
-                                                                                       Placement="Custom"
-                                                                                       CustomPopupPlacementCallback="PlacePopup"
-                                                                                       IsOpen="{TemplateBinding IsSubmenuOpen}"
-                                                                                       AllowsTransparency="True"
-                                                                                       Focusable="False"
-                                                                                       PopupAnimation="Fade">
-                                                                                    <mwt:SystemDropShadowChrome Color="#71000000" 
-                                                                                                                CornerRadius="1"
-                                                                                                                Margin="0,0,8,8"
-                                                                                                                SnapsToDevicePixels="True">
-                                                                                        <Border Name="SubmenuBorder"
-                                                                                                Margin="1"
-                                                                                                SnapsToDevicePixels="True"
-                                                                                                BorderBrush="{StaticResource LineButtonBorderBrush}" 
-                                                                                                Background="{StaticResource TabItemMenuBackcolor}" 
-                                                                                                CornerRadius="1" 
-                                                                                                BorderThickness="1">
-                                                                                            <StackPanel IsItemsHost="True" 
-                                                                                                        KeyboardNavigation.DirectionalNavigation="Cycle" />
-                                                                                        </Border>
-                                                                                    </mwt:SystemDropShadowChrome>
-                                                                                </Popup>
-                                                                            </Grid>
-                                                                        </Border>
-                                                                        <ControlTemplate.Triggers>
-                                                                            <Trigger Property="IsHighlighted" Value="true">
-                                                                                <Setter TargetName="ButtonBorder" Property="Background" 
-                                                                                        Value="{StaticResource LineButtonHoverBrush}" />
-                                                                            </Trigger>
-                                                                        </ControlTemplate.Triggers>
-                                                                    </ControlTemplate>
-                                                                </Setter.Value>
-                                                            </Setter>
-                                                        </Style>
-                                                        <!-- The style for MenuItems that represent TabItems -->
-                                                        <Style x:Key="TabMenuItem" TargetType="{x:Type MenuItem}">                                                            
-                                                            <Style.Resources>
-                                                                <LinearGradientBrush x:Key="{x:Static SystemColors.HighlightBrushKey}"
-                                                                                     StartPoint="0.5,0" EndPoint="0.5,1">
-                                                                    <GradientStop Color="#FFFFD5A0" Offset="0.3"/>
-                                                                    <GradientStop Color="#FFEFA335" Offset="0.51"/>
-                                                                    <GradientStop Color="#FFFFC14A" Offset="0.986"/>
-                                                                </LinearGradientBrush>
-                                                            </Style.Resources>
-
-                                                            <!-- This will help us bind to the Header of a TabItem -->
-                                                            <Setter Property="Header" Value="{Binding Path=Name}" />
-                                                            <Setter Property="Tag"
-                                                                    Value="{Binding Path=ItemsControl.AlterationIndex, RelativeSource={RelativeSource Mode=TemplatedParent}}" />
-
-                                                            <!--<Setter Property="IsEnabled" Value="{Binding Path=IsEnabled}" />
-
-                                                            <Setter Property="IsCheckable" Value="{Binding Path=IsEnabled}" />
-                                                            <Setter Property="IsChecked" Value="{Binding Path=IsSelected}" />-->
-                                                            <Setter Property="Foreground" Value="{StaticResource MenuItem_ForegroundBrush}"/>
-                                                            
-                                                            <EventSetter Event="Click" Handler="TabControlMenuItem_MouseLeftButtonUp"/>
-                                                            
-                                                            <Style.Triggers>
-                                                                <Trigger Property="IsHighlighted" Value="True">
-                                                                    <Setter Property="Foreground"
-                                                                            Value="{StaticResource TabItem_TextBrush_Selected}"/>
-                                                                </Trigger>
-                                                                <Trigger Property="IsEnabled" Value="False">
-                                                                    <Setter Property="Foreground" 
-                                                                            Value="{StaticResource MenuItem_DisabledForegroundBrush}"/>
-                                                                    <Setter Property="Background"
-                                                                            Value="{StaticResource MenuItem_DisabledBackgroundBrush}"/>
-                                                                </Trigger>
-                                                            </Style.Triggers>                                                            
-                                                        </Style>
-                                                    </Menu.Resources>
-                                                    <MenuItem Style="{StaticResource TabMenuButtonStyle}"
-                                                              ItemsSource="{Binding RelativeSource={RelativeSource FindAncestor,AncestorType={x:Type TabControl}},Path=Items}"
-                                                              ItemContainerStyle="{StaticResource TabMenuItem}"
-                                                              AlternationCount="{Binding RelativeSource={RelativeSource FindAncestor,AncestorType={x:Type TabControl}},Path=Items.Count}">
-                                                    </MenuItem>
-                                                </Menu>
-                                            </Grid>
-                                        </Border>                                        
-                                        <Border x:Name="Border"
-                                                Grid.Row="1"
-                                                BorderBrush="{Binding Path=ViewingHomespace, Converter={StaticResource WorkspaceBackgroundBrushConverter}}"
-                                                BorderThickness="0,1,0,0">
-                                            <ContentPresenter x:Name="PART_SelectedContentHost" ContentSource="SelectedContent" />
-                                        </Border>
-                                    </Grid>
-                                </ControlTemplate>
-                            </Setter.Value>
-                        </Setter>
-                    </Style>
-                    
-                    <Style TargetType="{x:Type Button}" x:Key="CloseButtonStyle">
-                        <Setter Property="OverridesDefaultStyle" Value="True"/>
-                        <Setter Property="SnapsToDevicePixels" Value="true"/>
-                        <Setter Property="VerticalAlignment" Value="Center" />
-                        <Setter Property="HorizontalAlignment" Value="Center" />
-                        <Setter Property="Margin" Value="0,0,0,0" />
-                        <Setter Property="Background" Value="Transparent" />
-                        <Setter Property="BorderThickness" Value="0" />
-                        <Setter Property="Padding" Value="0"/>
-                        <Setter Property="Template">
-                            <Setter.Value>
-                                <ControlTemplate TargetType="Button">
-                                    <Border x:Name="Border"
-                                            Background="Transparent"
-                                            BorderThickness="0 0 0 0"
-                                            BorderBrush="#3b3b3b">
-                                        <ContentPresenter Margin="1 1 0 0"/>
-                                    </Border>
-                                </ControlTemplate>
-                            </Setter.Value>
-                        </Setter>
-                        <Style.Triggers>
-                            <DataTrigger Binding="{Binding Converter={StaticResource WorkspaceTypeConverter}}" Value="{x:Type models:HomeWorkspace}">
-                                <Setter Property="Visibility" Value="Collapsed"/>
-                            </DataTrigger>
-                        </Style.Triggers>
-                    </Style>
-
-                    <Style TargetType="{x:Type TabItem}">
-                        <Setter Property="MaxWidth"
-                                Value="200" />
-                        <Setter Property="Width">
-                            <Setter.Value>
-                                <MultiBinding Converter="{StaticResource TabSizeConverter}">
-                                    <Binding RelativeSource="{RelativeSource Mode=FindAncestor, AncestorType={x:Type TabControl}}" />
-                                    <Binding RelativeSource="{RelativeSource Mode=FindAncestor, AncestorType={x:Type TabControl}}"
-                                             Path="ActualWidth" />
-                                    <Binding RelativeSource="{RelativeSource Mode=FindAncestor, AncestorType={x:Type TabControl}}"
-                                             Path="Items.Count" />
-                                </MultiBinding>
-                            </Setter.Value>
-                        </Setter>
-                        <Setter Property="Template">
-                            <Setter.Value>
-                                <ControlTemplate TargetType="{x:Type TabItem}">
-
-                                    <Border Name="Border"
-                                            BorderBrush="#FF3F4040"
-                                            CornerRadius="0,0,0,0">
-                                        <Border.Style>
-                                            <Style TargetType="Border">                                                
-                                                <Style.Triggers>
-                                                    <!--<DataTrigger Binding="{Binding RelativeSource={RelativeSource Mode=FindAncestor,AncestorType={x:Type TabItem}},Path=IsSelected}" Value="True">
-                                                            <Setter Property="Background" Value="{Binding IsHomeSpace, Converter={StaticResource WorkspaceBackgroundBrushConverter}}"/>
-                                                            <Setter Property="BorderThickness" Value="1,0,1,1"/>
-                                                        </DataTrigger>-->
-                                                    <DataTrigger Binding="{Binding RelativeSource={RelativeSource Mode=FindAncestor,AncestorType={x:Type TabItem}},Path=IsSelected}" Value="False">
-                                                        <Setter Property="Background" Value="{StaticResource WorkspaceTabBorderSelectedFalse}"/>
-                                                        <Setter Property="BorderThickness" Value="0,1,1,0"/>
-                                                    </DataTrigger>
-                                                    <DataTrigger Binding="{Binding RelativeSource={RelativeSource Mode=FindAncestor,AncestorType={x:Type TabItem}},Path=IsSelected}" Value="True">
-                                                        <Setter Property="Background" Value="{StaticResource WorkspaceTabBorderSelectedTrue}"/>
-                                                        <Setter Property="BorderThickness" Value="0,0,1,0"/>
-                                                    </DataTrigger>
-                                                </Style.Triggers>
-                                            </Style>
-                                        </Border.Style>
-                                        <Grid Margin="0,0,0,0">                                            
-                                            <Grid.ColumnDefinitions>
-                                                <ColumnDefinition Width="*"/>
-                                                <ColumnDefinition Width="Auto"/>
-                                            </Grid.ColumnDefinitions>
-                                            <ContentPresenter x:Name="ContentSite"
-                                                              Grid.Column="0"
-                                                              VerticalAlignment="Center"
-                                                              ContentSource="Header"
-                                                              HorizontalAlignment="Left"/>
-                                            <Button Style="{StaticResource CloseButtonStyle}" 
-                                                    Command="{Binding HideCommand}" 
-                                                    Grid.Column="1">
-                                                <Image Width="16" 
-                                                       Height="15">
-                                                    <Image.Style>
-                                                        <Style TargetType="{x:Type Image}">
-                                                            <Style.Triggers>
-                                                                <Trigger Property="IsMouseOver" Value="False">
-                                                                    <Setter Property="Source" Value="/DynamoCore;component/UI/Images/closetab_normal.png" />
-                                                                </Trigger>
-                                                                <Trigger Property="IsMouseOver" Value="True">
-                                                                    <Setter Property="Source" Value="/DynamoCore;component/UI/Images/closetab_hover.png" />
-                                                                </Trigger>
-                                                            </Style.Triggers>
-                                                        </Style>
-                                                    </Image.Style>
-                                                </Image>
-                                            </Button>
-                                        </Grid>
-                                    </Border>
-
-                                </ControlTemplate>
-                            </Setter.Value>
-                        </Setter>
-                    </Style>
-                    
-                </TabControl.Resources>
-
-                <TabControl.ItemTemplate>
-
-                    <DataTemplate>
-
-                        <!--<Button>
-=======
-                Grid.Row="2" Grid.Column="2" Grid.ColumnSpan="1" Grid.RowSpan="3" Background="#999"
+        <Border Margin="0"
+                BorderBrush="Black"
+                BorderThickness="0"
+                Name="border"
+                Grid.Row="2"
+                Grid.Column="2"
+                Grid.ColumnSpan="1"
+                Grid.RowSpan="3"
+                Background="#232323"
                 SizeChanged="Workspace_SizeChanged">
+
             <Grid>
                 <TabControl ItemsSource="{Binding Workspaces}"
                             Name="WorkspaceTabs"
                             SelectedIndex="{Binding CurrentWorkspaceIndex}"
-                            Background="#222"
+                            Background="Transparent"
                             Padding="0"
                             SelectionChanged="WorkspaceTabs_SelectionChanged">
 
                     <TabControl.Resources>
 
-                        <Style  TargetType="{x:Type TabControl}">
+                        <Style TargetType="{x:Type TabControl}">
                             <Setter Property="OverridesDefaultStyle"
                                     Value="True" />
                             <Setter Property="SnapsToDevicePixels"
@@ -657,17 +355,221 @@
                                                 <RowDefinition Height="Auto" />
                                                 <RowDefinition Height="*" />
                                             </Grid.RowDefinitions>
-                                            <TabPanel x:Name="HeaderPanel"
-                                                      Grid.Row="0"
-                                                      Margin="0,4,0,0"
-                                                      Panel.ZIndex="1"
-                                                      IsItemsHost="True"
-                                                      KeyboardNavigation.TabIndex="1"
-                                                      Background="Transparent" />
+                                            <Border BorderBrush="#FF3F4040"
+                                                    BorderThickness="1,0,0,1"
+                                                    Grid.Row="0">
+                                                <Grid>
+                                                    <Grid.ColumnDefinitions>
+                                                        <ColumnDefinition Width="*" />
+                                                        <ColumnDefinition Width="Auto" />
+                                                    </Grid.ColumnDefinitions>
+                                                    <ScrollViewer Grid.Column="0"
+                                                                  Margin="0,-1,0,0"
+                                                                  HorizontalScrollBarVisibility="Hidden"
+                                                                  VerticalScrollBarVisibility="Disabled">
+                                                        <TabPanel x:Name="HeaderPanel"
+                                                                  IsItemsHost="True"
+                                                                  KeyboardNavigation.TabIndex="1"
+                                                                  Background="Transparent" />
+                                                    </ScrollViewer>
+                                                    <Menu x:Name="TabControlMenu"
+                                                          Grid.Column="1"
+                                                          Background="Transparent">
+                                                        <Menu.Resources>
+                                                            <sys:Double x:Key="ButtonWidthAndHeight">19</sys:Double>
+                                                            <!-- Color of the border around the scrollbar-thumb -->
+                                                            <SolidColorBrush x:Key="LineButtonBorderBrush"
+                                                                             Color="#FF8693BD" />
+                                                            <!-- The color to be used when drawing the arrows on the scrollbar's line-buttons -->
+                                                            <SolidColorBrush x:Key="LineButtonBrush"
+                                                                             Color="#FF14273D" />
+                                                            <!-- The color to be used for painting the interior of the TabItem-menu's path -->
+                                                            <LinearGradientBrush x:Key="TabMenuButtonBrush"
+                                                                                 StartPoint="0,0"
+                                                                                 EndPoint="1,1">
+                                                                <GradientStop Offset="0"
+                                                                              Color="White" />
+                                                                <GradientStop Offset="1"
+                                                                              Color="#F3F3E3" />
+                                                            </LinearGradientBrush>
+                                                            <!-- The colors that will be used when assembling the brushes for the LineButtons-->
+                                                            <Color x:Key="LineButtonBackgroundColor_Bright">LightGoldenrodYellow</Color>
+                                                            <Color x:Key="LineButtonBackgroundColor_Dark">#FAEEB1</Color>
+                                                            <LinearGradientBrush StartPoint="0,0"
+                                                                                 EndPoint="0,1"
+                                                                                 x:Key="LineButtonBackgroundBrush">
+                                                                <GradientStop Offset="0.3"
+                                                                              Color="{StaticResource LineButtonBackgroundColor_Bright}" />
+                                                                <GradientStop Offset="0.4"
+                                                                              Color="{StaticResource LineButtonBackgroundColor_Dark}" />
+                                                                <GradientStop Offset="1"
+                                                                              Color="{StaticResource LineButtonBackgroundColor_Bright}" />
+                                                            </LinearGradientBrush>
+                                                            <!-- The color for the scrollbar's line-buttons when the mouse hovers over them -->
+                                                            <LinearGradientBrush x:Key="LineButtonHoverBrush"
+                                                                                 StartPoint="0.5,0"
+                                                                                 EndPoint="0.5,1">
+                                                                <GradientStop Color="#FFFFD5A0"
+                                                                              Offset="0.3" />
+                                                                <GradientStop Color="#FFFFA335"
+                                                                              Offset="0.51" />
+                                                                <GradientStop Color="#FFFFC14A"
+                                                                              Offset="0.986" />
+                                                            </LinearGradientBrush>
+                                                            <!-- The background color of the TabItems popup-menu -->
+                                                            <LinearGradientBrush x:Key="TabItemMenuBackcolor"
+                                                                                 StartPoint="0,0"
+                                                                                 EndPoint="1,1">
+                                                                <GradientStop Offset="0"
+                                                                              Color="White" />
+                                                                <GradientStop Offset="1"
+                                                                              Color="#EEE" />
+                                                            </LinearGradientBrush>
+                                                            <!-- Brushes used for styling TabItems (Foreground/Text) -->
+                                                            <SolidColorBrush x:Key="TabItem_TextBrush_Unselected"
+                                                                             Color="#4971A3" />
+                                                            <SolidColorBrush x:Key="TabItem_TextBrush_Disabled"
+                                                                             Color="#888" />
+                                                            <SolidColorBrush x:Key="TabItem_TextBrush_Hover"
+                                                                             Color="#2D2C8A" />
+                                                            <SolidColorBrush x:Key="TabItem_TextBrush_Selected"
+                                                                             Color="#0D3288" />
+
+                                                            <SolidColorBrush x:Key="MenuItem_ForegroundBrush"
+                                                                             Color="#333" />
+                                                            <SolidColorBrush x:Key="MenuItem_DisabledForegroundBrush"
+                                                                             Color="#AAA" />
+                                                            <SolidColorBrush x:Key="MenuItem_DisabledBackgroundBrush"
+                                                                             Color="#1555" />
+
+                                                            <Geometry x:Key="TabMenuButton">M0,1 H0,5 M7,8 L0,8 0,2 10,2 L10,5 M10,8 L10,10 8,10Z</Geometry>
+                                                            <Path x:Key="TabMenuButtonPath"
+                                                                  Margin="2"
+                                                                  Data="{StaticResource TabMenuButton}"
+                                                                  Stroke="{StaticResource LineButtonBrush}"
+                                                                  Fill="{StaticResource TabMenuButtonBrush}"
+                                                                  Stretch="Fill"
+                                                                  VerticalAlignment="Center"
+                                                                  HorizontalAlignment="Center" />
+                                                            <Style x:Key="TabMenuButtonStyle"
+                                                                   TargetType="{x:Type MenuItem}">
+                                                                <Setter Property="Focusable"
+                                                                        Value="False" />
+                                                                <Setter Property="Height"
+                                                                        Value="{StaticResource ButtonWidthAndHeight}" />
+                                                                <Setter Property="Width"
+                                                                        Value="{StaticResource ButtonWidthAndHeight}" />
+                                                                <Setter Property="Template">
+                                                                    <Setter.Value>
+                                                                        <ControlTemplate TargetType="{x:Type MenuItem}">
+                                                                            <Border Name="ButtonBorder"
+                                                                                    Margin="1"
+                                                                                    BorderBrush="{StaticResource LineButtonBorderBrush}"
+                                                                                    Background="{StaticResource LineButtonBackgroundBrush}"
+                                                                                    CornerRadius="1"
+                                                                                    BorderThickness="1">
+                                                                                <Grid>
+                                                                                    <ContentPresenter ContentSource="Header"
+                                                                                                      Content="{StaticResource TabMenuButtonPath}"
+                                                                                                      HorizontalAlignment="Stretch"
+                                                                                                      VerticalAlignment="Stretch" />
+                                                                                    <Popup Name="Popup"
+                                                                                           Placement="Custom"
+                                                                                           CustomPopupPlacementCallback="PlacePopup"
+                                                                                           IsOpen="{TemplateBinding IsSubmenuOpen}"
+                                                                                           AllowsTransparency="True"
+                                                                                           Focusable="False"
+                                                                                           PopupAnimation="Fade">
+                                                                                        <mwt:SystemDropShadowChrome Color="#71000000"
+                                                                                                                    CornerRadius="1"
+                                                                                                                    Margin="0,0,8,8"
+                                                                                                                    SnapsToDevicePixels="True">
+                                                                                            <Border Name="SubmenuBorder"
+                                                                                                    Margin="1"
+                                                                                                    SnapsToDevicePixels="True"
+                                                                                                    BorderBrush="{StaticResource LineButtonBorderBrush}"
+                                                                                                    Background="{StaticResource TabItemMenuBackcolor}"
+                                                                                                    CornerRadius="1"
+                                                                                                    BorderThickness="1">
+                                                                                                <StackPanel IsItemsHost="True"
+                                                                                                            KeyboardNavigation.DirectionalNavigation="Cycle" />
+                                                                                            </Border>
+                                                                                        </mwt:SystemDropShadowChrome>
+                                                                                    </Popup>
+                                                                                </Grid>
+                                                                            </Border>
+                                                                            <ControlTemplate.Triggers>
+                                                                                <Trigger Property="IsHighlighted"
+                                                                                         Value="true">
+                                                                                    <Setter TargetName="ButtonBorder"
+                                                                                            Property="Background"
+                                                                                            Value="{StaticResource LineButtonHoverBrush}" />
+                                                                                </Trigger>
+                                                                            </ControlTemplate.Triggers>
+                                                                        </ControlTemplate>
+                                                                    </Setter.Value>
+                                                                </Setter>
+                                                            </Style>
+                                                            <!-- The style for MenuItems that represent TabItems -->
+                                                            <Style x:Key="TabMenuItem"
+                                                                   TargetType="{x:Type MenuItem}">
+                                                                <Style.Resources>
+                                                                    <LinearGradientBrush x:Key="{x:Static SystemColors.HighlightBrushKey}"
+                                                                                         StartPoint="0.5,0"
+                                                                                         EndPoint="0.5,1">
+                                                                        <GradientStop Color="#FFFFD5A0"
+                                                                                      Offset="0.3" />
+                                                                        <GradientStop Color="#FFEFA335"
+                                                                                      Offset="0.51" />
+                                                                        <GradientStop Color="#FFFFC14A"
+                                                                                      Offset="0.986" />
+                                                                    </LinearGradientBrush>
+                                                                </Style.Resources>
+
+                                                                <!-- This will help us bind to the Header of a TabItem -->
+                                                                <Setter Property="Header"
+                                                                        Value="{Binding Path=Name}" />
+                                                                <Setter Property="Tag"
+                                                                        Value="{Binding Path=ItemsControl.AlterationIndex, RelativeSource={RelativeSource Mode=TemplatedParent}}" />
+
+                                                                <!--<Setter Property="IsEnabled" Value="{Binding Path=IsEnabled}" />
+
+                                                            <Setter Property="IsCheckable" Value="{Binding Path=IsEnabled}" />
+                                                            <Setter Property="IsChecked" Value="{Binding Path=IsSelected}" />-->
+                                                                <Setter Property="Foreground"
+                                                                        Value="{StaticResource MenuItem_ForegroundBrush}" />
+
+                                                                <EventSetter Event="Click"
+                                                                             Handler="TabControlMenuItem_MouseLeftButtonUp" />
+
+                                                                <Style.Triggers>
+                                                                    <Trigger Property="IsHighlighted"
+                                                                             Value="True">
+                                                                        <Setter Property="Foreground"
+                                                                                Value="{StaticResource TabItem_TextBrush_Selected}" />
+                                                                    </Trigger>
+                                                                    <Trigger Property="IsEnabled"
+                                                                             Value="False">
+                                                                        <Setter Property="Foreground"
+                                                                                Value="{StaticResource MenuItem_DisabledForegroundBrush}" />
+                                                                        <Setter Property="Background"
+                                                                                Value="{StaticResource MenuItem_DisabledBackgroundBrush}" />
+                                                                    </Trigger>
+                                                                </Style.Triggers>
+                                                            </Style>
+                                                        </Menu.Resources>
+                                                        <MenuItem Style="{StaticResource TabMenuButtonStyle}"
+                                                                  ItemsSource="{Binding RelativeSource={RelativeSource FindAncestor,AncestorType={x:Type TabControl}},Path=Items}"
+                                                                  ItemContainerStyle="{StaticResource TabMenuItem}"
+                                                                  AlternationCount="{Binding RelativeSource={RelativeSource FindAncestor,AncestorType={x:Type TabControl}},Path=Items.Count}">
+                                                        </MenuItem>
+                                                    </Menu>
+                                                </Grid>
+                                            </Border>
                                             <Border x:Name="Border"
                                                     Grid.Row="1"
                                                     BorderBrush="{Binding Path=ViewingHomespace, Converter={StaticResource WorkspaceBackgroundBrushConverter}}"
-                                                    BorderThickness="0,4,0,0">
+                                                    BorderThickness="0,1,0,0">
                                                 <ContentPresenter x:Name="PART_SelectedContentHost"
                                                                   ContentSource="SelectedContent" />
                                             </Border>
@@ -677,130 +579,138 @@
                             </Setter>
                         </Style>
 
+                        <Style TargetType="{x:Type Button}"
+                               x:Key="CloseButtonStyle">
+                            <Setter Property="OverridesDefaultStyle"
+                                    Value="True" />
+                            <Setter Property="SnapsToDevicePixels"
+                                    Value="true" />
+                            <Setter Property="VerticalAlignment"
+                                    Value="Center" />
+                            <Setter Property="HorizontalAlignment"
+                                    Value="Center" />
+                            <Setter Property="Margin"
+                                    Value="0,0,0,0" />
+                            <Setter Property="Background"
+                                    Value="Transparent" />
+                            <Setter Property="BorderThickness"
+                                    Value="0" />
+                            <Setter Property="Padding"
+                                    Value="0" />
+                            <Setter Property="Template">
+                                <Setter.Value>
+                                    <ControlTemplate TargetType="Button">
+                                        <Border x:Name="Border"
+                                                Background="Transparent"
+                                                BorderThickness="0 0 0 0"
+                                                BorderBrush="#3b3b3b">
+                                            <ContentPresenter Margin="1 1 0 0" />
+                                        </Border>
+                                    </ControlTemplate>
+                                </Setter.Value>
+                            </Setter>
+                            <Style.Triggers>
+                                <DataTrigger Binding="{Binding Converter={StaticResource WorkspaceTypeConverter}}"
+                                             Value="{x:Type models:HomeWorkspace}">
+                                    <Setter Property="Visibility"
+                                            Value="Collapsed" />
+                                </DataTrigger>
+                            </Style.Triggers>
+                        </Style>
+
                         <Style TargetType="{x:Type TabItem}">
+                            <Setter Property="MaxWidth"
+                                    Value="200" />
+                            <Setter Property="Width">
+                                <Setter.Value>
+                                    <MultiBinding Converter="{StaticResource TabSizeConverter}">
+                                        <Binding RelativeSource="{RelativeSource Mode=FindAncestor, AncestorType={x:Type TabControl}}" />
+                                        <Binding RelativeSource="{RelativeSource Mode=FindAncestor, AncestorType={x:Type TabControl}}"
+                                                 Path="ActualWidth" />
+                                        <Binding RelativeSource="{RelativeSource Mode=FindAncestor, AncestorType={x:Type TabControl}}"
+                                                 Path="Items.Count" />
+                                    </MultiBinding>
+                                </Setter.Value>
+                            </Setter>
                             <Setter Property="Template">
                                 <Setter.Value>
                                     <ControlTemplate TargetType="{x:Type TabItem}">
-                                        <Grid>
-                                            <Border Name="Border"
-                                                    BorderBrush="#999"
-                                                    CornerRadius="4,4,0,0"
-                                                    BorderThickness="0,1,3,0">
-                                                <Border.Style>
-                                                    <Style TargetType="Border">
-                                                        <Style.Triggers>
-                                                            <DataTrigger Binding="{Binding RelativeSource={RelativeSource Mode=FindAncestor,AncestorType={x:Type TabItem}},Path=IsSelected}"
-                                                                         Value="True">
-                                                                <Setter Property="Background"
-                                                                        Value="{Binding IsHomeSpace, Converter={StaticResource WorkspaceBackgroundBrushConverter}}" />
-                                                            </DataTrigger>
-                                                            <DataTrigger Binding="{Binding RelativeSource={RelativeSource Mode=FindAncestor,AncestorType={x:Type TabItem}},Path=IsSelected}"
-                                                                         Value="False">
-                                                                <Setter Property="Background"
-                                                                        Value="{StaticResource WorkspaceTabBorderSelectedFalse}" />
-                                                            </DataTrigger>
-                                                        </Style.Triggers>
-                                                    </Style>
-                                                </Border.Style>
+
+                                        <Border Name="Border"
+                                                BorderBrush="#FF3F4040"
+                                                CornerRadius="0,0,0,0">
+                                            <Border.Style>
+                                                <Style TargetType="Border">
+                                                    <Style.Triggers>
+                                                        <!--<DataTrigger Binding="{Binding RelativeSource={RelativeSource Mode=FindAncestor,AncestorType={x:Type TabItem}},Path=IsSelected}" Value="True">
+                                                            <Setter Property="Background" Value="{Binding IsHomeSpace, Converter={StaticResource WorkspaceBackgroundBrushConverter}}"/>
+                                                            <Setter Property="BorderThickness" Value="1,0,1,1"/>
+                                                        </DataTrigger>-->
+                                                        <DataTrigger Binding="{Binding RelativeSource={RelativeSource Mode=FindAncestor,AncestorType={x:Type TabItem}},Path=IsSelected}"
+                                                                     Value="False">
+                                                            <Setter Property="Background"
+                                                                    Value="{StaticResource WorkspaceTabBorderSelectedFalse}" />
+                                                            <Setter Property="BorderThickness"
+                                                                    Value="0,1,1,0" />
+                                                        </DataTrigger>
+                                                        <DataTrigger Binding="{Binding RelativeSource={RelativeSource Mode=FindAncestor,AncestorType={x:Type TabItem}},Path=IsSelected}"
+                                                                     Value="True">
+                                                            <Setter Property="Background"
+                                                                    Value="{StaticResource WorkspaceTabBorderSelectedTrue}" />
+                                                            <Setter Property="BorderThickness"
+                                                                    Value="0,0,1,0" />
+                                                        </DataTrigger>
+                                                    </Style.Triggers>
+                                                </Style>
+                                            </Border.Style>
+                                            <Grid Margin="0,0,0,0">
+                                                <Grid.ColumnDefinitions>
+                                                    <ColumnDefinition Width="*" />
+                                                    <ColumnDefinition Width="Auto" />
+                                                </Grid.ColumnDefinitions>
                                                 <ContentPresenter x:Name="ContentSite"
+                                                                  Grid.Column="0"
                                                                   VerticalAlignment="Center"
-                                                                  HorizontalAlignment="Center"
-                                                                  ContentSource="Header" />
-                                            </Border>
-                                        </Grid>
+                                                                  ContentSource="Header"
+                                                                  HorizontalAlignment="Left" />
+                                                <Button Style="{StaticResource CloseButtonStyle}"
+                                                        Command="{Binding HideCommand}"
+                                                        Grid.Column="1">
+                                                    <Image Width="16"
+                                                           Height="15">
+                                                        <Image.Style>
+                                                            <Style TargetType="{x:Type Image}">
+                                                                <Style.Triggers>
+                                                                    <Trigger Property="IsMouseOver"
+                                                                             Value="False">
+                                                                        <Setter Property="Source"
+                                                                                Value="/DynamoCore;component/UI/Images/closetab_normal.png" />
+                                                                    </Trigger>
+                                                                    <Trigger Property="IsMouseOver"
+                                                                             Value="True">
+                                                                        <Setter Property="Source"
+                                                                                Value="/DynamoCore;component/UI/Images/closetab_hover.png" />
+                                                                    </Trigger>
+                                                                </Style.Triggers>
+                                                            </Style>
+                                                        </Image.Style>
+                                                    </Image>
+                                                </Button>
+                                            </Grid>
+                                        </Border>
+
                                     </ControlTemplate>
                                 </Setter.Value>
                             </Setter>
                         </Style>
 
-                        <Style TargetType="{x:Type Button}"
-                               x:Key="CloseButtonStyle">
-                            <Style.Resources>
-                                <sys:Double x:Key="CloseButtonWidth">6</sys:Double>
-                                <sys:Double x:Key="CloseCircleWidth">12</sys:Double>
-                                <sys:Double x:Key="CloseButtonOffset">3</sys:Double>
-                            </Style.Resources>
-                            <Setter Property="VerticalAlignment"
-                                    Value="Center" />
-                            <Setter Property="HorizontalAlignment"
-                                    Value="Center" />
-                            <Setter Property="Background"
-                                    Value="Transparent" />
-                            <Setter Property="Foreground"
-                                    Value="DarkGray" />
-                            <Setter Property="Template">
-                                <Setter.Value>
-                                    <ControlTemplate TargetType="Button">
-
-                                        <Canvas Background="Transparent"
-                                                x:Name="CloseButton"
-                                                Margin="0"
-                                                Width="{StaticResource CloseCircleWidth}"
-                                                Height="{StaticResource CloseCircleWidth}">
-
-                                            <Ellipse Width="{StaticResource CloseCircleWidth}"
-                                                     Fill="{TemplateBinding Background}"
-                                                     Height="{StaticResource CloseCircleWidth}" />
-                                            <Canvas Canvas.Left="{StaticResource CloseButtonOffset}"
-                                                    Canvas.Top="{StaticResource CloseButtonOffset}"
-                                                    Background="Transparent"
-                                                    Width="{StaticResource CloseButtonWidth}"
-                                                    Height="{StaticResource CloseButtonWidth}">
-
-                                                <Line X1="0"
-                                                      Y1="0"
-                                                      X2="{StaticResource CloseButtonWidth}"
-                                                      Y2="{StaticResource CloseButtonWidth}"
-                                                      Stroke="{TemplateBinding Foreground}"
-                                                      StrokeThickness="2" />
-                                                <Line X1="0"
-                                                      Y1="{StaticResource CloseButtonWidth}"
-                                                      X2="{StaticResource CloseButtonWidth}"
-                                                      Y2="0"
-                                                      Stroke="{TemplateBinding Foreground}"
-                                                      StrokeThickness="2" />
-
-                                            </Canvas>
-
-                                            <Canvas.Style>
-                                                <Style TargetType="Canvas">
-                                                    <Style.Triggers>
-
-                                                        <DataTrigger Binding="{Binding Converter={StaticResource WorkspaceTypeConverter}}"
-                                                                     Value="{x:Type models:HomeWorkspace}">
-                                                            <Setter Property="Visibility"
-                                                                    Value="Collapsed" />
-                                                        </DataTrigger>
-
-                                                    </Style.Triggers>
-                                                </Style>
-                                            </Canvas.Style>
-
-                                        </Canvas>
-
-                                    </ControlTemplate>
-                                </Setter.Value>
-                            </Setter>
-                            <Style.Triggers>
-                                <Trigger Property="IsMouseOver"
-                                         Value="True">
-                                    <Setter Property="Background"
-                                            Value="DarkGray" />
-                                    <Setter Property="Foreground"
-                                            Value="White" />
-                                </Trigger>
-                            </Style.Triggers>
-                        </Style>
-
-
                     </TabControl.Resources>
-                    <!--<StackPanel HorizontalAlignment="Left" Grid.Row="1" Grid.Column="2" Background="Blue" Width="32" Height="48"></StackPanel>-->
+
                     <TabControl.ItemTemplate>
 
                         <DataTemplate>
 
                             <!--<Button>
->>>>>>> 37867358
 
                             <Button.Template>
                                 <ControlTemplate TargetType="Button">
@@ -812,183 +722,89 @@
                                 <MouseBinding Gesture="MiddleClick" Command="{Binding HideCommand}" />
                             </Button.InputBindings>-->
 
-<<<<<<< HEAD
-                        <DockPanel Margin="8,0,5,0"
-                                   Height="20"                                   
-                                   HorizontalAlignment="Stretch">                            
-                            
-                            <TextBlock Name="WorkspaceName" Margin="0,2,0,0" DockPanel.Dock="Left">
-                                <TextBlock.Style>
-                                    <Style TargetType="TextBlock">
-                                        <Style.Triggers>
-
-                                            <DataTrigger Binding="{Binding RelativeSource={RelativeSource Mode=FindAncestor,AncestorType={x:Type TabItem}},Path=IsSelected}" Value="True">
-                                                <Setter Property="Foreground" Value="{StaticResource WorkspaceTabHeaderActiveTextBrush}"></Setter>
-                                                <Setter Property="FontWeight" Value="SemiBold"/>
-                                            </DataTrigger>
-
-                                            <DataTrigger Binding="{Binding RelativeSource={RelativeSource Mode=FindAncestor,AncestorType={x:Type TabItem}},Path=IsSelected}" Value="False">
-                                                <Setter Property="Foreground" Value="{StaticResource WorkspaceTabHeaderInactiveTextBrush}"></Setter>
-                                                <Setter Property="FontWeight" Value="Normal"/>
-                                            </DataTrigger>
-
-                                            <DataTrigger Binding="{Binding Converter={StaticResource WorkspaceTypeConverter}}" Value="{x:Type models:HomeWorkspace}">
-                                                <Setter Property="Text" Value="Home"/>
-                                            </DataTrigger>
-
-                                            <DataTrigger Binding="{Binding Converter={StaticResource WorkspaceTypeConverter}}" Value="{x:Type models:FuncWorkspace}">
-                                                <Setter Property="Text" Value="{Binding Name}"/>
-                                            </DataTrigger>
-=======
-                            <StackPanel Orientation="Horizontal"
-                                        Margin="10,5,10,5">
+                            <DockPanel Margin="8,0,5,0"
+                                       Height="20"
+                                       HorizontalAlignment="Stretch">
 
                                 <TextBlock Name="WorkspaceName"
-                                           Margin="0,2,0,0">
-                                <TextBlock.Style>
-                                    <Style TargetType="TextBlock">
-                                        <Style.Triggers>
-                                            
-                                            <DataTrigger Binding="{Binding RelativeSource={RelativeSource Mode=FindAncestor,AncestorType={x:Type TabItem}},Path=IsSelected}"
-                                                         Value="True">
-                                                <Setter Property="Foreground"
-                                                        Value="{StaticResource WorkspaceTabHeaderTextBrush}"></Setter>
-                                            </DataTrigger>
-                                            
-                                            <DataTrigger Binding="{Binding RelativeSource={RelativeSource Mode=FindAncestor,AncestorType={x:Type TabItem}},Path=IsSelected}"
-                                                         Value="False">
-                                                <Setter Property="Foreground"
-                                                        Value="#999"></Setter>
-                                            </DataTrigger>
-                                            
-                                            <DataTrigger Binding="{Binding Converter={StaticResource WorkspaceTypeConverter}}"
-                                                         Value="{x:Type models:HomeWorkspace}">
-                                                <Setter Property="Text"
-                                                        Value="Home" />
-                                                <Setter Property="FontWeight"
-                                                        Value="Bold" />
-                                            </DataTrigger>
-                                            
-                                            <DataTrigger Binding="{Binding Converter={StaticResource WorkspaceTypeConverter}}"
-                                                         Value="{x:Type models:FuncWorkspace}">
-                                                <Setter Property="Text"
-                                                        Value="{Binding Name}" />
-                                            </DataTrigger>
-                                            
-                                        </Style.Triggers>
-                                    </Style>
-                                </TextBlock.Style>
+                                           Margin="0,2,0,0"
+                                           DockPanel.Dock="Left">
+                                    <TextBlock.Style>
+                                        <Style TargetType="TextBlock">
+                                            <Style.Triggers>
+
+                                                <DataTrigger Binding="{Binding RelativeSource={RelativeSource Mode=FindAncestor,AncestorType={x:Type TabItem}},Path=IsSelected}"
+                                                             Value="True">
+                                                    <Setter Property="Foreground"
+                                                            Value="{StaticResource WorkspaceTabHeaderActiveTextBrush}"></Setter>
+                                                    <Setter Property="FontWeight"
+                                                            Value="SemiBold" />
+                                                </DataTrigger>
+
+                                                <DataTrigger Binding="{Binding RelativeSource={RelativeSource Mode=FindAncestor,AncestorType={x:Type TabItem}},Path=IsSelected}"
+                                                             Value="False">
+                                                    <Setter Property="Foreground"
+                                                            Value="{StaticResource WorkspaceTabHeaderInactiveTextBrush}"></Setter>
+                                                    <Setter Property="FontWeight"
+                                                            Value="Normal" />
+                                                </DataTrigger>
+
+                                                <DataTrigger Binding="{Binding Converter={StaticResource WorkspaceTypeConverter}}"
+                                                             Value="{x:Type models:HomeWorkspace}">
+                                                    <Setter Property="Text"
+                                                            Value="Home" />
+                                                </DataTrigger>
+
+                                                <DataTrigger Binding="{Binding Converter={StaticResource WorkspaceTypeConverter}}"
+                                                             Value="{x:Type models:FuncWorkspace}">
+                                                    <Setter Property="Text"
+                                                            Value="{Binding Name}" />
+                                                </DataTrigger>
+
+                                            </Style.Triggers>
+                                        </Style>
+                                    </TextBlock.Style>
                                 </TextBlock>
 
-                                <TextBlock Name="Spacer"
-                                           Text=" -"
-                                           Margin="0,2,0,0">
-                                <TextBlock.Style>
-                                    <Style TargetType="TextBlock">
-                                        <Style.Triggers>
-                                            
-                                            <DataTrigger Binding="{Binding RelativeSource={RelativeSource Mode=FindAncestor,AncestorType={x:Type TabItem}},Path=IsSelected}"
-                                                         Value="True">
-                                                <Setter Property="Foreground"
-                                                        Value="{StaticResource WorkspaceTabHeaderTextBrush}"></Setter>
-                                            </DataTrigger>
-                                            
-                                            <DataTrigger Binding="{Binding RelativeSource={RelativeSource Mode=FindAncestor,AncestorType={x:Type TabItem}},Path=IsSelected}"
-                                                         Value="False">
-                                                <Setter Property="Foreground"
-                                                        Value="#999"></Setter>
-                                            </DataTrigger>
->>>>>>> 37867358
-
-                                        </Style.Triggers>
-                                    </Style>
-                                </TextBlock.Style>
-<<<<<<< HEAD
-                            </TextBlock>
-
-                            <TextBlock Name="WorkspaceFileName" Margin="0,2,0,0" DockPanel.Dock="Left">
-                                <TextBlock.Style>
-                                    <Style TargetType="TextBlock">
-                                        <Style.Triggers>
-                                            <DataTrigger Binding="{Binding RelativeSource={RelativeSource Mode=FindAncestor,AncestorType={x:Type TabItem}},Path=IsSelected}" Value="True">
-                                                <Setter Property="Foreground" Value="{StaticResource WorkspaceTabHeaderActiveTextBrush}"></Setter>
-                                                <Setter Property="FontWeight" Value="SemiBold"/>
-                                            </DataTrigger>
-
-                                            <DataTrigger Binding="{Binding RelativeSource={RelativeSource Mode=FindAncestor,AncestorType={x:Type TabItem}},Path=IsSelected}" Value="False">
-                                                <Setter Property="Foreground" Value="{StaticResource WorkspaceTabHeaderInactiveTextBrush}"></Setter>
-                                                <Setter Property="FontWeight" Value="Normal"/>
-                                            </DataTrigger>
-
-                                            <DataTrigger Binding="{Binding HasUnsavedChanges}" Value="True">
-                                                <Setter Property="Text" Value="*"/>
-                                            </DataTrigger>
-
-                                            <DataTrigger Binding="{Binding HasUnsavedChanges}" Value="False">
-                                                <Setter Property="Text" Value=""/>
-=======
-
+                                <TextBlock Name="WorkspaceFileName"
+                                           Margin="0,2,0,0"
+                                           DockPanel.Dock="Left">
+                                    <TextBlock.Style>
+                                        <Style TargetType="TextBlock">
+                                            <Style.Triggers>
+                                                <DataTrigger Binding="{Binding RelativeSource={RelativeSource Mode=FindAncestor,AncestorType={x:Type TabItem}},Path=IsSelected}"
+                                                             Value="True">
+                                                    <Setter Property="Foreground"
+                                                            Value="{StaticResource WorkspaceTabHeaderActiveTextBrush}"></Setter>
+                                                    <Setter Property="FontWeight"
+                                                            Value="SemiBold" />
+                                                </DataTrigger>
+
+                                                <DataTrigger Binding="{Binding RelativeSource={RelativeSource Mode=FindAncestor,AncestorType={x:Type TabItem}},Path=IsSelected}"
+                                                             Value="False">
+                                                    <Setter Property="Foreground"
+                                                            Value="{StaticResource WorkspaceTabHeaderInactiveTextBrush}"></Setter>
+                                                    <Setter Property="FontWeight"
+                                                            Value="Normal" />
+                                                </DataTrigger>
+
+                                                <DataTrigger Binding="{Binding HasUnsavedChanges}"
+                                                             Value="True">
+                                                    <Setter Property="Text"
+                                                            Value="*" />
+                                                </DataTrigger>
+
+                                                <DataTrigger Binding="{Binding HasUnsavedChanges}"
+                                                             Value="False">
+                                                    <Setter Property="Text"
+                                                            Value="" />
+                                                </DataTrigger>
+                                            </Style.Triggers>
+                                        </Style>
+                                    </TextBlock.Style>
                                 </TextBlock>
 
-                                <TextBlock Name="WorkspaceFileName"
-                                           Text="{Binding Path=FilePath, Converter={StaticResource PathToFileNameConverter}}"
-                                           Margin="5,2,10,0">
-                                <TextBlock.Style>
-                                    <Style TargetType="TextBlock">
-                                        <Style.Triggers>
-                                            <DataTrigger Binding="{Binding RelativeSource={RelativeSource Mode=FindAncestor,AncestorType={x:Type TabItem}},Path=IsSelected}"
-                                                         Value="True">
-                                                <Setter Property="Foreground"
-                                                        Value="{StaticResource WorkspaceTabHeaderTextBrush}"></Setter>
-                                            </DataTrigger>
-                                            
-                                            <DataTrigger Binding="{Binding RelativeSource={RelativeSource Mode=FindAncestor,AncestorType={x:Type TabItem}},Path=IsSelected}"
-                                                         Value="False">
-                                                <Setter Property="Foreground"
-                                                        Value="#999"></Setter>
-                                            </DataTrigger>
-                                            
-                                            <DataTrigger Binding="{Binding HasUnsavedChanges}"
-                                                         Value="True">
-                                                <Setter Property="FontStyle"
-                                                        Value="Italic" />
-                                            </DataTrigger>
-
-                                            <DataTrigger Binding="{Binding HasUnsavedChanges}"
-                                                         Value="False">
-                                                <Setter Property="FontStyle"
-                                                        Value="Normal" />
->>>>>>> 37867358
-                                            </DataTrigger>
-                                        </Style.Triggers>
-                                    </Style>
-                                </TextBlock.Style>
-<<<<<<< HEAD
-                            </TextBlock>
-                           
-                        </DockPanel>
-                                               
-                        <!--</Button>-->
-
-                    </DataTemplate>
-
-                </TabControl.ItemTemplate>
-
-                <TabControl.ContentTemplate>
-                    <DataTemplate>
-                        <views:dynWorkspaceView></views:dynWorkspaceView>
-                    </DataTemplate>
-                </TabControl.ContentTemplate>
-
-            </TabControl>
-=======
-
-                                </TextBlock>
-
-                                <Button Style="{StaticResource CloseButtonStyle}"
-                                        Command="{Binding HideCommand}" />
-
-                            </StackPanel>
+                            </DockPanel>
 
                             <!--</Button>-->
 
@@ -1003,9 +819,10 @@
                     </TabControl.ContentTemplate>
 
                 </TabControl>
-                <Grid Name="InfoBubbleGrid" VerticalAlignment="Top" HorizontalAlignment="Left"/>
+                <Grid Name="InfoBubbleGrid"
+                      VerticalAlignment="Top"
+                      HorizontalAlignment="Left" />
             </Grid>
->>>>>>> 37867358
 
         </Border>
         <StackPanel Grid.Row="2"
