--- conflicted
+++ resolved
@@ -130,43 +130,6 @@
                         RaisePropertyChanged("CurrentWorkspaceIndex");
                     break;
 
-<<<<<<< HEAD
-        private void CreateNodeImpl(CreateNodeCommand command)
-        {
-           NodeModel nodeModel;
-            // if we need to create a proxy custom node
-            // specify needed information for it from CreateProxyNodeCommand
-            if (command is CreateProxyNodeCommand)
-            {
-                var proxyCommand = command as CreateProxyNodeCommand;
-
-                nodeModel = CurrentSpace.AddNode(command.NodeId,
-                command.NodeName,
-                command.X,
-                command.Y,
-                command.DefaultPosition,
-                command.TransformCoordinates,
-                nickName: proxyCommand.NickName,
-                inputs: proxyCommand.Inputs,
-                outputs: proxyCommand.Outputs);
-            }
-            else
-            {
-               nodeModel = CurrentSpace.AddNode(
-               command.NodeId,
-               command.NodeName,
-               command.X,
-               command.Y,
-               command.DefaultPosition,
-               command.TransformCoordinates);
-            }
-
-            CurrentSpace.RecordCreatedModel(nodeModel);
-
-            UndoCommand.RaiseCanExecuteChanged();
-            RedoCommand.RaiseCanExecuteChanged();
-        }
-=======
                 case "RunCancelCommand":
                 case "ForceRunCancelCommand":
                 case "SelectModelCommand":
@@ -175,7 +138,6 @@
                     // for this commands there is no need
                     // to do anything after execution
                     break;
->>>>>>> edd154dc
 
                 default:
                     throw new InvalidOperationException("Unhandled command name");
