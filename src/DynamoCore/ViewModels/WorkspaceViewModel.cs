﻿using System;
using System.Collections.Generic;
using System.Collections.ObjectModel;
using System.Collections.Specialized;
using System.Diagnostics;
using System.Linq;
using System.Windows;
using System.Windows.Data;
using Dynamo.Models;
using Dynamo.Nodes;
using Dynamo.Selection;
using Dynamo.Utilities;
using Dynamo.Controls;
using System.Windows.Threading;

namespace Dynamo.ViewModels
{
    public delegate void PointEventHandler(object sender, EventArgs e);
    public delegate void NodeEventHandler(object sender, EventArgs e);
    public delegate void NoteEventHandler(object sender, EventArgs e);
    public delegate void ViewEventHandler(object sender, EventArgs e);
    public delegate void ZoomEventHandler(object sender, EventArgs e);
    public delegate void SelectionEventHandler(object sender, SelectionBoxUpdateArgs e);
    public delegate void ViewModelAdditionEventHandler(object sender, ViewModelEventArgs e);
    public delegate void WorkspacePropertyEditHandler(WorkspaceModel workspace);

    public partial class WorkspaceViewModel : ViewModelBase
    {
        #region Properties and Fields

        public WorkspaceModel _model;
        private bool _canFindNodesFromElements = false;
        public Dispatcher Dispatcher;

        public event PointEventHandler CurrentOffsetChanged;
        public event ZoomEventHandler ZoomChanged;
        public event ZoomEventHandler RequestZoomToViewportCenter;
        public event ZoomEventHandler RequestZoomToViewportPoint;
        public event ZoomEventHandler RequestZoomToFitView;
        public event EventHandler RequestTogglePan;
        public event EventHandler RequestStopPan;
        public event NodeEventHandler RequestCenterViewOnElement;
        public event NodeEventHandler RequestNodeCentered;
        public event ViewEventHandler RequestAddViewToOuterCanvas;
        public event SelectionEventHandler RequestSelectionBoxUpdate;
        public event WorkspacePropertyEditHandler WorkspacePropertyEditRequested;

        /// <summary>
        /// Convenience property
        /// </summary>
        public DynamoViewModel DynamoViewModel { get { return dynSettings.Controller.DynamoViewModel; } }

        /// <summary>
        /// Used during open and workspace changes to set the location of the workspace
        /// </summary>
        /// <param name="sender"></param>
        /// <param name="e"></param>
        public virtual void OnCurrentOffsetChanged(object sender, PointEventArgs e)
        {
            if (CurrentOffsetChanged != null)
            {
                Debug.WriteLine(string.Format("Setting current offset to {0}", e.Point));
                CurrentOffsetChanged(this, e);
            }
        }

        /// <summary>
        /// Used during open and workspace changes to set the zoom of the workspace
        /// </summary>
        /// <param name="sender"></param>
        /// <param name="e"></param>
        public virtual void OnZoomChanged(object sender, ZoomEventArgs e)
        {
            if (ZoomChanged != null)
            {
                Debug.WriteLine(string.Format("Setting zoom to {0}", e.Zoom));
                ZoomChanged(this, e);
            }
        }

        /// <summary>
        /// For requesting registered workspace to zoom in center
        /// </summary>
        /// <param name="sender"></param>
        /// <param name="e"></param>
        public virtual void OnRequestZoomToViewportCenter(object sender, ZoomEventArgs e)
        {
            if (RequestZoomToViewportCenter != null)
            {
                RequestZoomToViewportCenter(this, e);
            }
        }

        /// <summary>
        /// For requesting registered workspace to zoom in out from a point
        /// </summary>
        /// <param name="sender"></param>
        /// <param name="e"></param>
        public virtual void OnRequestZoomToViewportPoint(object sender, ZoomEventArgs e)
        {
            if (RequestZoomToViewportPoint != null)
            {
                RequestZoomToViewportPoint(this, e);
            }
        }

        /// <summary>
        /// For requesting registered workspace to zoom in or out to fitview
        /// </summary>
        /// <param name="sender"></param>
        /// <param name="e"></param>
        public virtual void OnRequestZoomToFitView(object sender, ZoomEventArgs e)
        {
            if (RequestZoomToFitView != null)
            {
                RequestZoomToFitView(this, e);
            }
        }

<<<<<<< HEAD
        public virtual void OnRequestTogglePan(object sender, EventArgs e)
        {
            if (RequestTogglePan != null)
            {
                RequestTogglePan(this, e);
            }
        }

        public virtual void OnRequestStopPan(object sender, EventArgs e)
        {
            if (RequestStopPan != null)
            {
                RequestStopPan(this, e);
            }
        }

        public virtual void OnStopDragging(object sender, EventArgs e)
        {
            if (StopDragging != null)
                StopDragging(this, e);
        }

=======
>>>>>>> f0292b33
        public virtual void OnRequestCenterViewOnElement(object sender, ModelEventArgs e)
        {
            if (RequestCenterViewOnElement != null)
                RequestCenterViewOnElement(this, e);
        }

        public virtual void OnRequestNodeCentered(object sender, ModelEventArgs e)
        {
            if (RequestNodeCentered != null)
                RequestNodeCentered(this, e);
        }

        public virtual void OnRequestAddViewToOuterCanvas(object sender, ViewEventArgs e)
        {
            if (RequestAddViewToOuterCanvas != null)
                RequestAddViewToOuterCanvas(this, e);
        }

        public virtual void OnRequestSelectionBoxUpdate(object sender, SelectionBoxUpdateArgs e)
        {
            if (RequestSelectionBoxUpdate != null)
                RequestSelectionBoxUpdate(this, e);
        }

        public virtual void OnWorkspacePropertyEditRequested()
        {
            // extend this for all workspaces
            if (WorkspacePropertyEditRequested != null)
                WorkspacePropertyEditRequested(this.Model);
        }

        private CompositeCollection _workspaceElements = new CompositeCollection();
        public CompositeCollection WorkspaceElements
        {
            get { return _workspaceElements; }
            set
            {
                _workspaceElements = value;
                RaisePropertyChanged("Nodes");
                RaisePropertyChanged("WorkspaceElements");
            }
        }

        ObservableCollection<ConnectorViewModel> _connectors = new ObservableCollection<ConnectorViewModel>();
        private ObservableCollection<Watch3DFullscreenViewModel> _watches = new ObservableCollection<Watch3DFullscreenViewModel>();
        ObservableCollection<NodeViewModel> _nodes = new ObservableCollection<NodeViewModel>();
        ObservableCollection<NoteViewModel> _notes = new ObservableCollection<NoteViewModel>();
        ObservableCollection<InfoBubbleViewModel> _errors = new ObservableCollection<InfoBubbleViewModel>();

        public ObservableCollection<ConnectorViewModel> Connectors
        {
            get { return _connectors; }
            set
            {
                _connectors = value;
                RaisePropertyChanged("Connectors");
            }
        }
        public ObservableCollection<NodeViewModel> Nodes
        {
            get { return _nodes; }
            set
            {
                _nodes = value;
                RaisePropertyChanged("Nodes");
            }
        }
        public ObservableCollection<NoteViewModel> Notes
        {
            get { return _notes; }
            set
            {
                _notes = value;
                RaisePropertyChanged("Notes");
            }
        }
        public ObservableCollection<InfoBubbleViewModel> Errors
        {
            get { return _errors; }
            set { _errors = value; RaisePropertyChanged("Errors"); }
        }

        public string Name
        {
            get
            {
                if (_model == dynSettings.Controller.DynamoViewModel.Model.HomeSpace)
                    return "Home";
                return _model.Name;
            }
        }

        public string FileName
        {
            get { return _model.FileName; }
        }

#if false // TODO(Ben): Remove this after StateMachine has been fully tested.
        private ConnectorViewModel activeConnector;
        public ConnectorViewModel ActiveConnector
        {
            get { return activeConnector; }
            set
            {
                if (value != null)
                {
                    WorkspaceElements.Add(value);
                    activeConnector = value;
                }
                else
                {
                    WorkspaceElements.Remove(activeConnector);
                }

                RaisePropertyChanged("ActiveConnector");
            }
        }

        //public bool EditNameVisibility
        //{
        //    get
        //    {
        //        if (_model != dynSettings.Controller.DynamoViewModel.Model.HomeSpace)
        //            return true;
        //        return false;
        //    }
        //}
#endif

        public bool CanEditName
        {
            get { return _model != dynSettings.Controller.DynamoViewModel.Model.HomeSpace; }
        }

#if false // TODO(Ben): Remove this after StateMachine has been fully tested.
        public bool IsConnecting
        {
            get { return _isConnecting; }
            set { _isConnecting = value; }
        }
#endif

        public bool IsCurrentSpace
        {
            get { return _model.IsCurrentSpace; }
        }

        public bool IsHomeSpace
        {
            get { return _model == dynSettings.Controller.DynamoModel.HomeSpace; }
        }

<<<<<<< HEAD
        public bool WatchEscapeIsDown
        {
            get { return _watchEscapeIsDown; }
            set
            {
                _watchEscapeIsDown = value;
                RaisePropertyChanged("WatchEscapeIsDown");
                RaisePropertyChanged("ShouldBeHitTestVisible");
            }
        }

        public bool ShouldBeHitTestVisible
        {
            get { return !WatchEscapeIsDown; }
        }

=======
>>>>>>> f0292b33
        public bool HasUnsavedChanges
        {
            get { return _model.HasUnsavedChanges; }
        }

        public WorkspaceModel Model
        {
            get { return _model; }
        }

        public ObservableCollection<Watch3DFullscreenViewModel> Watch3DViewModels
        {
            get { return _watches; }
            set
            {
                _watches = value;
                RaisePropertyChanged("Watch3DViewModels");
            }
        }

        public double Zoom
        {
            get { return _model.Zoom; }
        }

        public bool CanFindNodesFromElements
        {
            get { return _canFindNodesFromElements; }
            set
            {
                _canFindNodesFromElements = value;
                RaisePropertyChanged("CanFindNodesFromElements");
            }
        }

        public Action FindNodesFromElements { get; set; }

        #endregion

        public WorkspaceViewModel(WorkspaceModel model, DynamoViewModel vm)
        {
            _model = model;
            stateMachine = new StateMachine(this);

            //setup the composite collection
            var nodesColl = new CollectionContainer { Collection = Nodes };
            _workspaceElements.Add(nodesColl);

            var connColl = new CollectionContainer { Collection = Connectors };
            _workspaceElements.Add(connColl);

            var notesColl = new CollectionContainer { Collection = Notes };
            _workspaceElements.Add(notesColl);

            var errorsColl = new CollectionContainer { Collection = Errors };
            _workspaceElements.Add(errorsColl);

            //respond to collection changes on the model by creating new view models
            //currently, view models are added for notes and nodes
            //connector view models are added during connection
            _model.Nodes.CollectionChanged += Nodes_CollectionChanged;
            _model.Notes.CollectionChanged += Notes_CollectionChanged;
            _model.Connectors.CollectionChanged += Connectors_CollectionChanged;
            _model.PropertyChanged += ModelPropertyChanged;

            // sync collections
            Nodes_CollectionChanged(null, new NotifyCollectionChangedEventArgs(NotifyCollectionChangedAction.Add, _model.Nodes));
            Connectors_CollectionChanged(null, new NotifyCollectionChangedEventArgs(NotifyCollectionChangedAction.Add, _model.Connectors));
            Notes_CollectionChanged(null, new NotifyCollectionChangedEventArgs(NotifyCollectionChangedAction.Add, _model.Notes));
            Dispatcher = System.Windows.Threading.Dispatcher.CurrentDispatcher;
        }

        void DynamoViewModel_PropertyChanged(object sender, System.ComponentModel.PropertyChangedEventArgs e)
        {
            if (e.PropertyName == "ShouldBeHitTestVisible")
            {
                RaisePropertyChanged("ShouldBeHitTestVisible");
            }
        }

        void Connectors_CollectionChanged(object sender, System.Collections.Specialized.NotifyCollectionChangedEventArgs e)
        {
            switch (e.Action)
            {
                case NotifyCollectionChangedAction.Add:
                    foreach (var item in e.NewItems)
                    {
                        var viewModel = new ConnectorViewModel(item as ConnectorModel);
                        _connectors.Add(viewModel);
                    }
                    break;
                case NotifyCollectionChangedAction.Reset:
                    _connectors.Clear();
                    break;
                case NotifyCollectionChangedAction.Remove:
                    foreach (var item in e.OldItems)
                    {
                        _connectors.Remove(_connectors.First(x => x.ConnectorModel == item));
                    }
                    break;
            }
        }

        void Notes_CollectionChanged(object sender, NotifyCollectionChangedEventArgs e)
        {
            switch (e.Action)
            {
                case NotifyCollectionChangedAction.Add:
                    foreach (var item in e.NewItems)
                    {
                        //add a corresponding note
                        var viewModel = new NoteViewModel(item as NoteModel);
                        _notes.Add(viewModel);
                    }
                    break;
                case NotifyCollectionChangedAction.Reset:
                    _notes.Clear();
                    break;
                case NotifyCollectionChangedAction.Remove:
                    foreach (var item in e.OldItems)
                    {
                        _notes.Remove(_notes.First(x => x.Model == item));
                    }
                    break;
            }
        }

        void Nodes_CollectionChanged(object sender, System.Collections.Specialized.NotifyCollectionChangedEventArgs e)
        {
            switch (e.Action)
            {
                case NotifyCollectionChangedAction.Add:
                    foreach (var item in e.NewItems)
                    {
                        if (item != null && item is NodeModel)
                        {
                            var node = item as NodeModel;
<<<<<<< HEAD
                            NodeViewModel nodeViewModel = new NodeViewModel(node);
                            _nodes.Add(nodeViewModel);
                            InfoBubbleViewModel errorBubble = new InfoBubbleViewModel(node.GUID);
                            nodeViewModel.ErrorBubble = errorBubble;
                            Errors.Add(errorBubble);
                            //submit the node for rendering
                            if (node is IDrawable)
                                dynSettings.Controller.OnNodeSubmittedForRendering(node, EventArgs.Empty);
=======
                            _nodes.Add(new NodeViewModel(node));
>>>>>>> f0292b33
                        }
                    }
                    break;
                case NotifyCollectionChangedAction.Reset:
                    _nodes.Clear();
                    Errors.Clear();
                    break;
                case NotifyCollectionChangedAction.Remove:
                    foreach (var item in e.OldItems)
                    {
                        var node = item as NodeModel;
<<<<<<< HEAD
                        NodeViewModel nodeViewModel = _nodes.First(x => x.NodeLogic == item);
                        Errors.Remove(nodeViewModel.ErrorBubble);
                        _nodes.Remove(nodeViewModel);

                        //remove the node from rendering
                        if (node is IDrawable)
                            dynSettings.Controller.OnNodeRemovedFromRendering(node, EventArgs.Empty);
=======
                        _nodes.Remove(_nodes.First(x => x.NodeLogic == item));
>>>>>>> f0292b33
                    }
                    break;
            }
        }

        void ModelPropertyChanged(object sender, System.ComponentModel.PropertyChangedEventArgs e)
        {
            switch (e.PropertyName)
            {
                case "Name":
                    RaisePropertyChanged("Name");
                    break;
                case "X":
                    break;
                case "Y":
                    break;
                case "Zoom":
                    OnZoomChanged(this, new ZoomEventArgs(_model.Zoom));
                    RaisePropertyChanged("Zoom");
                    ZoomInCommand.RaiseCanExecuteChanged();
                    ZoomOutCommand.RaiseCanExecuteChanged();
                    break;
                case "IsCurrentSpace":
                    RaisePropertyChanged("IsCurrentSpace");
                    RaisePropertyChanged("IsHomeSpace");
                    break;
                case "HasUnsavedChanges":
                    RaisePropertyChanged("HasUnsavedChanges");
                    break;
                case "FileName":
                    RaisePropertyChanged("FileName");
                    break;
            }
        }

        public void SelectAll(object parameter)
        {
            DynamoSelection.Instance.ClearSelection();
            this.Nodes.ToList().ForEach((ele) => DynamoSelection.Instance.Selection.Add(ele.NodeModel));
        }

        internal bool CanSelectAll(object parameter)
        {
            return true;
        }

        public double GetSelectionAverageX()
        {
            return DynamoSelection.Instance.Selection.Where((x) => x is ILocatable)
                           .Cast<ILocatable>()
                           .Select((x) => x.CenterX)
                           .Average();
        }

        public double GetSelectionAverageY()
        {
            return DynamoSelection.Instance.Selection.Where((x) => x is ILocatable)
                           .Cast<ILocatable>()
                           .Select((x) => x.CenterY)
                           .Average();
        }

        public double GetSelectionMinX()
        {
            return DynamoSelection.Instance.Selection.Where((x) => x is ILocatable)
                           .Cast<ILocatable>()
                           .Select((x) => x.X)
                           .Min();
        }

        public double GetSelectionMinY()
        {
            return DynamoSelection.Instance.Selection.Where((x) => x is ILocatable)
                           .Cast<ILocatable>()
                           .Select((x) => x.Y)
                           .Min();
        }

        public double GetSelectionMaxX()
        {
            return DynamoSelection.Instance.Selection.Where((x) => x is ILocatable)
                           .Cast<ILocatable>()
                           .Select((x) => x.X + x.Width)
                           .Max();
        }

        public double GetSelectionMaxLeftX()
        {
            return DynamoSelection.Instance.Selection.Where((x) => x is ILocatable)
                           .Cast<ILocatable>()
                           .Select((x) => x.X)
                           .Max();
        }

        public double GetSelectionMaxY()
        {
            return DynamoSelection.Instance.Selection.Where((x) => x is ILocatable)
                           .Cast<ILocatable>()
                           .Select((x) => x.Y + x.Height)
                           .Max();
        }

        public double GetSelectionMaxTopY()
        {
            return DynamoSelection.Instance.Selection.Where((x) => x is ILocatable)
                           .Cast<ILocatable>()
                           .Select((x) => x.Y)
                           .Max();
        }

        public void AlignSelected(object parameter)
        {
            string alignType = parameter.ToString();

            if (DynamoSelection.Instance.Selection.Count <= 1) return;

            // All the models in the selection will be modified, 
            // record their current states before anything gets changed.
            IEnumerable<ModelBase> models = null;
            SmartCollection<ISelectable> selection = DynamoSelection.Instance.Selection;
            models = selection.Cast<ModelBase>().Where(x => x is ModelBase);
            _model.RecordModelsForModification(models.ToList());

            if (alignType == "HorizontalCenter")  // make vertial line of elements
            {
                var xAll = GetSelectionAverageX();
                DynamoSelection.Instance.Selection.Where((x) => x is ILocatable)
                           .Cast<ILocatable>()
                           .ToList().ForEach((x) => { x.CenterX = xAll; });
            }
            else if (alignType == "HorizontalLeft")
            {
                var xAll = GetSelectionMinX();
                DynamoSelection.Instance.Selection.Where((x) => x is ILocatable)
                           .Cast<ILocatable>()
                           .ToList().ForEach((x) => { x.X = xAll; });
            }
            else if (alignType == "HorizontalRight")
            {
                var xAll = GetSelectionMaxX();
                DynamoSelection.Instance.Selection.Where((x) => x is ILocatable)
                           .Cast<ILocatable>()
                           .ToList().ForEach((x) => { x.X = xAll - x.Width; });
            }
            else if (alignType == "VerticalCenter")
            {
                var yAll = GetSelectionAverageY();
                DynamoSelection.Instance.Selection.Where((x) => x is ILocatable)
                           .Cast<ILocatable>()
                           .ToList().ForEach((x) => { x.CenterY = yAll; });
            }
            else if (alignType == "VerticalTop")
            {
                var yAll = GetSelectionMinY();
                DynamoSelection.Instance.Selection.Where((x) => x is ILocatable)
                           .Cast<ILocatable>()
                           .ToList().ForEach((x) => { x.Y = yAll; });
            }
            else if (alignType == "VerticalBottom")
            {
                var yAll = GetSelectionMaxY();
                DynamoSelection.Instance.Selection.Where((x) => x is ILocatable)
                           .Cast<ILocatable>()
                           .ToList().ForEach((x) => { x.Y = yAll - x.Height; });
            }
            else if (alignType == "VerticalDistribute")
            {
                if (DynamoSelection.Instance.Selection.Count <= 2) return;

                var yMin = GetSelectionMinY();
                var yMax = GetSelectionMaxTopY();
                var spacing = (yMax - yMin) / (DynamoSelection.Instance.Selection.Count - 1);
                int count = 0;

                DynamoSelection.Instance.Selection.Where((x) => x is ILocatable)
                           .Cast<ILocatable>()
                           .OrderBy((x) => x.Y)
                           .ToList()
                           .ForEach((x) => x.Y = yMin + spacing * count++);
            }
            else if (alignType == "HorizontalDistribute")
            {
                if (DynamoSelection.Instance.Selection.Count <= 2) return;

                var xMin = GetSelectionMinX();
                var xMax = GetSelectionMaxLeftX();
                var spacing = (xMax - xMin) / (DynamoSelection.Instance.Selection.Count - 1);
                int count = 0;

                DynamoSelection.Instance.Selection.Where((x) => x is ILocatable)
                           .Cast<ILocatable>()
                           .OrderBy((x) => x.X)
                           .ToList()
                           .ForEach((x) => x.X = xMin + spacing * count++);
            }
        }

        private bool CanAlignSelected(string alignType)
        {
            return Selection.DynamoSelection.Instance.Selection.Count > 1;
        }

        private bool CanAlignSelected(object parameter)
        {
            return Selection.DynamoSelection.Instance.Selection.Count > 1;
        }

        private void Hide(object parameters)
        {
            if (!this.Model.HasUnsavedChanges || dynSettings.Controller.DynamoViewModel.AskUserToSaveWorkspaceOrCancel(this.Model))
            {
                dynSettings.Controller.DynamoViewModel.Model.HideWorkspace(this._model);
            }
        }

        private bool CanHide(object parameters)
        {
            // can hide anything but the home workspace
            return dynSettings.Controller.DynamoViewModel.Model.HomeSpace != this._model;
        }

        private void ContainSelect(object parameters)
        {
            var rect = (Rect)parameters;

            foreach (NodeModel n in Model.Nodes)
            {
                double x0 = n.X;
                double y0 = n.Y;
                double x1 = x0 + n.Width;
                double y1 = y0 + n.Height;

                bool contains = rect.Contains(x0, y0) && rect.Contains(x1, y1);
                if (contains)
                {
                    if (!DynamoSelection.Instance.Selection.Contains(n))
                        DynamoSelection.Instance.Selection.Add(n);
                }
                else
                {
                    //if the node is not contained but is selected, unselect it 
                    if (n.IsSelected)
                    {
                        DynamoSelection.Instance.Selection.Remove(n);
                    }   
                }
            }

            foreach (var n in Model.Notes)
            {
                double x0 = n.X;
                double y0 = n.Y;
                double x1 = x0 + n.Width;
                double y1 = y0 + n.Height;

                bool contains = rect.Contains(x0, y0) && rect.Contains(x1, y1);
                if (contains)
                {
                    if (!DynamoSelection.Instance.Selection.Contains(n))
                        DynamoSelection.Instance.Selection.Add(n);
                }
                else
                {
                    if (n.IsSelected)
                    {
                        DynamoSelection.Instance.Selection.Remove(n);
                    } 
                }
            }
        }

        private bool CanContainSelect(object parameters)
        {
            return true;
        }

        private void CrossingSelect(object parameters)
        {
            var rect = (Rect)parameters;

            foreach (NodeModel n in Model.Nodes)
            {
                double x0 = n.X;
                double y0 = n.Y;

                bool intersects = rect.IntersectsWith(new Rect(x0, y0, n.Width, n.Height));
                if (intersects)
                {
                    if (!DynamoSelection.Instance.Selection.Contains(n))
                        DynamoSelection.Instance.Selection.Add(n);
                }
                else
                {
                    if (n.IsSelected)
                    {
                        DynamoSelection.Instance.Selection.Remove(n);
                    }
                }
            }

            foreach (var n in Model.Notes)
            {
                double x0 = n.X;
                double y0 = n.Y;

                bool intersects = rect.IntersectsWith(new Rect(x0, y0, n.Width, n.Height));
                if (intersects)
                {
                    if (!DynamoSelection.Instance.Selection.Contains(n))
                        DynamoSelection.Instance.Selection.Add(n);
                }
                else
                {
                    if (n.IsSelected)
                    {
                        DynamoSelection.Instance.Selection.Remove(n);
                    }
                }
            }
        }

        private bool CanCrossSelect(object parameters)
        {
            return true;
        }

        private void SetCurrentOffset(object parameter)
        {
            var p = (Point)parameter;

            //set the current offset without triggering
            //any property change notices.
            if (_model.X != p.X && _model.Y != p.Y)
            {
                _model.X = p.X;
                _model.Y = p.Y;
            }
        }

        private bool CanSetCurrentOffset(object parameter)
        {
            return true;
        }

        private void CreateNodeFromSelection(object parameter)
        {
            CollapseNodes(
                DynamoSelection.Instance.Selection.Where(x => x is NodeModel)
                    .Select(x => (x as NodeModel)));
        }

        //private void NodeFromSelectionCanExecuteChanged(object sender, NotifyCollectionChangedEventArgs e)
        //{
        //    NodeFromSelectionCommand.RaiseCanExecuteChanged();
        //}

        private void AlignSelectionCanExecuteChanged(object sender, NotifyCollectionChangedEventArgs e)
        {
            AlignSelectedCommand.RaiseCanExecuteChanged();
        }

        private bool CanCreateNodeFromSelection(object parameter)
        {
            if (DynamoSelection.Instance.Selection.Count(x => x is NodeModel) > 1)
            {
                return true;
            }
            return false;
        }

        private double _zoomIncrement = 0.05;

        private void ZoomIn(object o)
        {
            OnRequestZoomToViewportCenter(this, new ZoomEventArgs(_zoomIncrement));
            ResetFitViewToggle(o);
        }

        private bool CanZoomIn(object o)
        {
            return CanZoom(_zoomIncrement);
        }

        private void ZoomOut(object o)
        {
            OnRequestZoomToViewportCenter(this, new ZoomEventArgs(-_zoomIncrement));
            ResetFitViewToggle(o);
        }

        private bool CanZoomOut(object o)
        {
            return CanZoom(-_zoomIncrement);
        }

        private bool CanZoom(double zoom)
        {
            if ((zoom < 0 && _model.Zoom <= WorkspaceModel.ZOOM_MINIMUM)
                || (zoom > 0 && _model.Zoom >= WorkspaceModel.ZOOM_MAXIMUM))
                return false;
            return true;
        }

        private void SetZoom(object zoom)
        {
            _model.Zoom = Convert.ToDouble(zoom);
        }

        private bool CanSetZoom(object zoom)
        {
            return true;
        }

        private bool _fitViewActualZoomToggle = false;
        private void FitView(object o)
        {
            // Get the offset and focus width & height (zoom if 100%)
            double minX, maxX, minY, maxY;

            // Get the width and height of area to fit
            if (DynamoSelection.Instance.Selection.Count > 0)
            {   // has selection
                minX = GetSelectionMinX();
                maxX = GetSelectionMaxX();
                minY = GetSelectionMinY();
                maxY = GetSelectionMaxY();
            }
            else
            {   // no selection, fitview all nodes
                if (_nodes.Count() <= 0) return;

                IEnumerable<ILocatable> nodes = _nodes.Select((x) => x.NodeModel).Where((x) => x is ILocatable).Cast<ILocatable>();
                minX = nodes.Select((x) => x.X).Min();
                maxX = nodes.Select((x) => x.X + x.Width).Max();
                minY = nodes.Select((y) => y.Y).Min();
                maxY = nodes.Select((y) => y.Y + y.Height).Max();
            }

            Point offset = new Point(minX, minY);
            double focusWidth = maxX - minX;
            double focusHeight = maxY - minY;
            ZoomEventArgs zoomArgs;

            _fitViewActualZoomToggle = !_fitViewActualZoomToggle;
            if (_fitViewActualZoomToggle)
                zoomArgs = new ZoomEventArgs(offset, focusWidth, focusHeight);
            else
                zoomArgs = new ZoomEventArgs(offset, focusWidth, focusHeight, 1.0);

            OnRequestZoomToFitView(this, zoomArgs);
        }

        private bool CanFitView(object o)
        {
            return true;
        }

        private void ResetFitViewToggle(object o)
        {
            _fitViewActualZoomToggle = false;
        }

        private bool CanResetFitViewToggle(object o)
        {
            return true;
        }

        private void TogglePan(object o)
        {
            OnRequestTogglePan(this, null);
        }

        private bool CanTogglePan(object o)
        {
            return true;
        }

        private void StopPan(object o)
        {
            OnRequestStopPan(this, null);
        }

        private bool CanStopPan(object o)
        {
            return true;
        }

        private void FindById(object id)
        {
            try
            {
                var node = dynSettings.Controller.DynamoModel.Nodes.First(x => x.GUID.ToString() == id.ToString());

                if (node != null)
                {
                    //select the element
                    DynamoSelection.Instance.ClearSelection();
                    DynamoSelection.Instance.Selection.Add(node);

                    //focus on the element
                    dynSettings.Controller.DynamoViewModel.ShowElement(node);

                    return;
                }
            }
            catch
            {
                DynamoLogger.Instance.Log("No node could be found with that Id.");
            }

            try
            {
                var function =
                    (Function)dynSettings.Controller.DynamoModel.Nodes.First(x => x is Function && ((Function)x).Definition.FunctionId.ToString() == id.ToString());

                if (function != null)
                {
                    //select the element
                    DynamoSelection.Instance.ClearSelection();
                    DynamoSelection.Instance.Selection.Add(function);

                    //focus on the element
                    dynSettings.Controller.DynamoViewModel.ShowElement(function);
                }
            }
            catch
            {
                DynamoLogger.Instance.Log("No node could be found with that Id.");
                return;
            }
        }

        private bool CanFindById(object id)
        {
            if (!string.IsNullOrEmpty(id.ToString()))
                return true;
            return false;
        }

        private void FindNodesFromSelection(object parameter)
        {
            FindNodesFromElements();
        }

        private bool CanFindNodesFromSelection(object parameter)
        {
            if (FindNodesFromElements != null)
                return true;
            return false;
        }

        /// <summary>
        ///     Collapse a set of nodes in the current workspace.  Has the side effects of prompting the user
        ///     first in order to obtain the name and category for the new node, 
        ///     writes the function to a dyf file, adds it to the FunctionDict, adds it to search, and compiles and 
        ///     places the newly created symbol (defining a lambda) in the Controller's FScheme Environment.  
        /// </summary>
        /// <param name="selectedNodes"> The function definition for the user-defined node </param>
        internal void CollapseNodes(IEnumerable<NodeModel> selectedNodes)
        {
            NodeCollapser.Collapse(selectedNodes, dynSettings.Controller.DynamoViewModel.CurrentSpace);
        }

        internal void Loaded()
        {
            RaisePropertyChanged("IsHomeSpace");
        }
    }

    public class ViewModelEventArgs : EventArgs
    {
        public NodeViewModel ViewModel { get; set; }
        public ViewModelEventArgs(NodeViewModel vm)
        {
            ViewModel = vm;
        }
    }
}<|MERGE_RESOLUTION|>--- conflicted
+++ resolved
@@ -117,7 +117,6 @@
             }
         }
 
-<<<<<<< HEAD
         public virtual void OnRequestTogglePan(object sender, EventArgs e)
         {
             if (RequestTogglePan != null)
@@ -134,14 +133,6 @@
             }
         }
 
-        public virtual void OnStopDragging(object sender, EventArgs e)
-        {
-            if (StopDragging != null)
-                StopDragging(this, e);
-        }
-
-=======
->>>>>>> f0292b33
         public virtual void OnRequestCenterViewOnElement(object sender, ModelEventArgs e)
         {
             if (RequestCenterViewOnElement != null)
@@ -294,25 +285,6 @@
             get { return _model == dynSettings.Controller.DynamoModel.HomeSpace; }
         }
 
-<<<<<<< HEAD
-        public bool WatchEscapeIsDown
-        {
-            get { return _watchEscapeIsDown; }
-            set
-            {
-                _watchEscapeIsDown = value;
-                RaisePropertyChanged("WatchEscapeIsDown");
-                RaisePropertyChanged("ShouldBeHitTestVisible");
-            }
-        }
-
-        public bool ShouldBeHitTestVisible
-        {
-            get { return !WatchEscapeIsDown; }
-        }
-
-=======
->>>>>>> f0292b33
         public bool HasUnsavedChanges
         {
             get { return _model.HasUnsavedChanges; }
@@ -450,18 +422,12 @@
                         if (item != null && item is NodeModel)
                         {
                             var node = item as NodeModel;
-<<<<<<< HEAD
+
                             NodeViewModel nodeViewModel = new NodeViewModel(node);
                             _nodes.Add(nodeViewModel);
                             InfoBubbleViewModel errorBubble = new InfoBubbleViewModel(node.GUID);
                             nodeViewModel.ErrorBubble = errorBubble;
                             Errors.Add(errorBubble);
-                            //submit the node for rendering
-                            if (node is IDrawable)
-                                dynSettings.Controller.OnNodeSubmittedForRendering(node, EventArgs.Empty);
-=======
-                            _nodes.Add(new NodeViewModel(node));
->>>>>>> f0292b33
                         }
                     }
                     break;
@@ -473,17 +439,11 @@
                     foreach (var item in e.OldItems)
                     {
                         var node = item as NodeModel;
-<<<<<<< HEAD
                         NodeViewModel nodeViewModel = _nodes.First(x => x.NodeLogic == item);
+
                         Errors.Remove(nodeViewModel.ErrorBubble);
                         _nodes.Remove(nodeViewModel);
 
-                        //remove the node from rendering
-                        if (node is IDrawable)
-                            dynSettings.Controller.OnNodeRemovedFromRendering(node, EventArgs.Empty);
-=======
-                        _nodes.Remove(_nodes.First(x => x.NodeLogic == item));
->>>>>>> f0292b33
                     }
                     break;
             }
