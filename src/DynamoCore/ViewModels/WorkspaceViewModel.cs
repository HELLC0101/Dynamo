﻿using System;
using System.Collections.Generic;
using System.Collections.ObjectModel;
using System.Collections.Specialized;
using System.ComponentModel;
using System.Diagnostics;
using System.Linq;
using System.Windows;
using System.Windows.Data;
using Dynamo.DSEngine;
using Dynamo.Models;
using Dynamo.Nodes;
using Dynamo.Selection;
using Dynamo.UI;
using Dynamo.Utilities;
using Dynamo.Controls;
using System.Windows.Threading;
using System.Windows.Input;
using Dynamo.Core;

namespace Dynamo.ViewModels
{
    public delegate void PointEventHandler(object sender, EventArgs e);
    public delegate void NodeEventHandler(object sender, EventArgs e);
    public delegate void NoteEventHandler(object sender, EventArgs e);
    public delegate void ViewEventHandler(object sender, EventArgs e);
    public delegate void ZoomEventHandler(object sender, EventArgs e);
    public delegate void SelectionEventHandler(object sender, SelectionBoxUpdateArgs e);
    public delegate void ViewModelAdditionEventHandler(object sender, ViewModelEventArgs e);
    public delegate void WorkspacePropertyEditHandler(WorkspaceModel workspace);

    public partial class WorkspaceViewModel : ViewModelBase
    {
        #region Properties and Fields

        internal readonly DynamoViewModel DynamoViewModel;
        public readonly WorkspaceModel Model;

        private bool _canFindNodesFromElements = false;

        public event ZoomEventHandler RequestZoomToViewportCenter;
        public event ZoomEventHandler RequestZoomToViewportPoint;
        public event ZoomEventHandler RequestZoomToFitView;

        public event NodeEventHandler RequestCenterViewOnElement;

        public event ViewEventHandler RequestAddViewToOuterCanvas;
        public event SelectionEventHandler RequestSelectionBoxUpdate;
        public event WorkspacePropertyEditHandler WorkspacePropertyEditRequested;

        /// <summary>
        /// For requesting registered workspace to zoom in center
        /// </summary>
        /// <param name="sender"></param>
        /// <param name="e"></param>
        public virtual void OnRequestZoomToViewportCenter(object sender, ZoomEventArgs e)
        {
            if (RequestZoomToViewportCenter != null)
            {
                RequestZoomToViewportCenter(this, e);
            }
        }

        /// <summary>
        /// For requesting registered workspace to zoom in out from a point
        /// </summary>
        /// <param name="sender"></param>
        /// <param name="e"></param>
        public virtual void OnRequestZoomToViewportPoint(object sender, ZoomEventArgs e)
        {
            if (RequestZoomToViewportPoint != null)
            {
                RequestZoomToViewportPoint(this, e);
            }
        }

        /// <summary>
        /// For requesting registered workspace to zoom in or out to fitview
        /// </summary>
        /// <param name="sender"></param>
        /// <param name="e"></param>
        public virtual void OnRequestZoomToFitView(object sender, ZoomEventArgs e)
        {
            if (RequestZoomToFitView != null)
            {
                RequestZoomToFitView(this, e);
            }
        }

        public virtual void OnRequestCenterViewOnElement(object sender, ModelEventArgs e)
        {
            if (RequestCenterViewOnElement != null)
                RequestCenterViewOnElement(this, e);
        }


        public virtual void OnRequestAddViewToOuterCanvas(object sender, ViewEventArgs e)
        {
            if (RequestAddViewToOuterCanvas != null)
                RequestAddViewToOuterCanvas(this, e);
        }

        public virtual void OnRequestSelectionBoxUpdate(object sender, SelectionBoxUpdateArgs e)
        {
            if (RequestSelectionBoxUpdate != null)
                RequestSelectionBoxUpdate(this, e);
        }

        public virtual void OnWorkspacePropertyEditRequested()
        {
            // extend this for all workspaces
            if (WorkspacePropertyEditRequested != null)
                WorkspacePropertyEditRequested(Model);
        }

        /// <summary>
        /// Cursor Property Binding for WorkspaceView
        /// </summary>
        private Cursor currentCursor = null;
        public Cursor CurrentCursor
        {
            get { return currentCursor; }
            set { currentCursor = value; RaisePropertyChanged("CurrentCursor"); }
        }

        /// <summary>
        /// Force Cursor Property Binding for WorkspaceView
        /// </summary>
        private bool isCursorForced = false;
        public bool IsCursorForced
        {
            get { return isCursorForced; }
            set { isCursorForced = value; RaisePropertyChanged("IsCursorForced"); }
        }

        private CompositeCollection _workspaceElements = new CompositeCollection();
        public CompositeCollection WorkspaceElements { get { return _workspaceElements; } }

        ObservableCollection<ConnectorViewModel> _connectors = new ObservableCollection<ConnectorViewModel>();
        private ObservableCollection<Watch3DFullscreenViewModel> _watches = new ObservableCollection<Watch3DFullscreenViewModel>();
        ObservableCollection<NodeViewModel> _nodes = new ObservableCollection<NodeViewModel>();
        ObservableCollection<NoteViewModel> _notes = new ObservableCollection<NoteViewModel>();
        ObservableCollection<InfoBubbleViewModel> _errors = new ObservableCollection<InfoBubbleViewModel>();

        public ObservableCollection<ConnectorViewModel> Connectors
        {
            get { return _connectors; }
            set
            {
                _connectors = value;
                RaisePropertyChanged("Connectors");
            }
        }
        public ObservableCollection<NodeViewModel> Nodes
        {
            get { return _nodes; }
            set
            {
                _nodes = value;
                RaisePropertyChanged("Nodes");
            }
        }
        public ObservableCollection<NoteViewModel> Notes
        {
            get { return _notes; }
            set
            {
                _notes = value;
                RaisePropertyChanged("Notes");
            }
        }
        public ObservableCollection<InfoBubbleViewModel> Errors
        {
            get { return _errors; }
            set { _errors = value; RaisePropertyChanged("Errors"); }
        }

        public string Name
        {
            get
            {
                if (Model == DynamoViewModel.Model.HomeSpace)
                    return "Home";
                return Model.Name;
            }
        }

        public string FileName
        {
            get { return Model.FileName; }
        }

        public bool CanEditName
        {
            get { return Model != DynamoViewModel.Model.HomeSpace; }
        }

        public bool IsCurrentSpace
        {
            get { return Model.IsCurrentSpace; }
        }

        public bool IsHomeSpace
        {
            get { return Model == DynamoViewModel.Model.HomeSpace; }
        }

        public bool HasUnsavedChanges
        {
            get { return Model.HasUnsavedChanges; }
        }

        public ObservableCollection<Watch3DFullscreenViewModel> Watch3DViewModels
        {
            get { return _watches; }
            set
            {
                _watches = value;
                RaisePropertyChanged("Watch3DViewModels");
            }
        }

        public double Zoom
        {
            get { return Model.Zoom; }
        }

        public bool CanZoomIn
        {
            get { return CanZoom(Configurations.ZoomIncrement); }
        }

        public bool CanZoomOut
        {
            get { return CanZoom(-Configurations.ZoomIncrement); }
        }

        internal void ZoomInInternal()
        {
            var args = new ZoomEventArgs(Configurations.ZoomIncrement);
            OnRequestZoomToViewportCenter(this, args);
            ResetFitViewToggle(null);
        }

        internal void ZoomOutInternal()
        {
            var args = new ZoomEventArgs(-Configurations.ZoomIncrement);
            OnRequestZoomToViewportCenter(this, args);
            ResetFitViewToggle(null);
        }

        public bool CanFindNodesFromElements
        {
            get { return _canFindNodesFromElements; }
            set
            {
                _canFindNodesFromElements = value;
                RaisePropertyChanged("CanFindNodesFromElements");
            }
        }

        public bool CanShowInfoBubble
        {
            get { return stateMachine.IsInIdleState; }
        }

        public Action FindNodesFromElements { get; set; }

        #endregion

        public WorkspaceViewModel(WorkspaceModel model, DynamoViewModel dynamoViewModel)
        {
            this.DynamoViewModel = dynamoViewModel;

            Model = model;
            stateMachine = new StateMachine(this);

            var nodesColl = new CollectionContainer { Collection = Nodes };
            _workspaceElements.Add(nodesColl);

            var connColl = new CollectionContainer { Collection = Connectors };
            _workspaceElements.Add(connColl);

            var notesColl = new CollectionContainer { Collection = Notes };
            _workspaceElements.Add(notesColl);

            var errorsColl = new CollectionContainer { Collection = Errors };
            _workspaceElements.Add(errorsColl);

            // Add EndlessGrid
            var endlessGrid = new EndlessGridViewModel(this);
            _workspaceElements.Add(endlessGrid);

            //respond to collection changes on the model by creating new view models
            //currently, view models are added for notes and nodes
            //connector view models are added during connection
            Model.Nodes.CollectionChanged += Nodes_CollectionChanged;
            Model.Notes.CollectionChanged += Notes_CollectionChanged;
            Model.Connectors.CollectionChanged += Connectors_CollectionChanged;
            Model.PropertyChanged += ModelPropertyChanged;

            DynamoSelection.Instance.Selection.CollectionChanged += this.AlignSelectionCanExecuteChanged;

            // sync collections
            Nodes_CollectionChanged(null, new NotifyCollectionChangedEventArgs(NotifyCollectionChangedAction.Add, Model.Nodes));
            Connectors_CollectionChanged(null, new NotifyCollectionChangedEventArgs(NotifyCollectionChangedAction.Add, Model.Connectors));
            Notes_CollectionChanged(null, new NotifyCollectionChangedEventArgs(NotifyCollectionChangedAction.Add, Model.Notes));
        }

        void DynamoViewModel_PropertyChanged(object sender, PropertyChangedEventArgs e)
        {
            if (e.PropertyName == "ShouldBeHitTestVisible")
            {
                RaisePropertyChanged("ShouldBeHitTestVisible");
            }
        }

        void Connectors_CollectionChanged(object sender, NotifyCollectionChangedEventArgs e)
        {
            switch (e.Action)
            {
                case NotifyCollectionChangedAction.Add:
                    foreach (var item in e.NewItems)
                    {
                        var viewModel = new ConnectorViewModel(this, item as ConnectorModel);
                        _connectors.Add(viewModel);
                    }
                    break;
                case NotifyCollectionChangedAction.Reset:
                    _connectors.Clear();
                    break;
                case NotifyCollectionChangedAction.Remove:
                    foreach (var item in e.OldItems)
                    {
                        _connectors.Remove(_connectors.First(x => x.ConnectorModel == item));
                    }
                    break;
            }
        }

        void Notes_CollectionChanged(object sender, NotifyCollectionChangedEventArgs e)
        {
            switch (e.Action)
            {
                case NotifyCollectionChangedAction.Add:
                    foreach (var item in e.NewItems)
                    {
                        //add a corresponding note
                        var viewModel = new NoteViewModel(this, item as NoteModel);
                        _notes.Add(viewModel);
                    }
                    break;
                case NotifyCollectionChangedAction.Reset:
                    _notes.Clear();
                    break;
                case NotifyCollectionChangedAction.Remove:
                    foreach (var item in e.OldItems)
                    {
                        _notes.Remove(_notes.First(x => x.Model == item));
                    }
                    break;
            }
        }

        void Nodes_CollectionChanged(object sender, NotifyCollectionChangedEventArgs e)
        {
            switch (e.Action)
            {
                case NotifyCollectionChangedAction.Add:
                    foreach (var item in e.NewItems)
                    {
                        if (item is NodeModel)
                        {
                            var node = item as NodeModel;

                            var nodeViewModel = new NodeViewModel(this, node);
                            _nodes.Add(nodeViewModel);
                            Errors.Add(nodeViewModel.ErrorBubble);
                        }
                    }
                    break;
                case NotifyCollectionChangedAction.Reset:
                    _nodes.Clear();
                    Errors.Clear();
                    break;
                case NotifyCollectionChangedAction.Remove:
                    foreach (var item in e.OldItems)
                    {
                        NodeViewModel nodeViewModel = _nodes.First(x => x.NodeLogic == item);
                        Errors.Remove(nodeViewModel.ErrorBubble);
                        _nodes.Remove(nodeViewModel);

                    }
                    break;
            }
        }

        void ModelPropertyChanged(object sender, PropertyChangedEventArgs e)
        {
            switch (e.PropertyName)
            {
                case "Name":
                    RaisePropertyChanged("Name");
                    break;
                case "X":
                    break;
                case "Y":
                    break;
                case "Zoom":
                    this.Model.OnZoomChanged(this, new ZoomEventArgs(Model.Zoom));
                    RaisePropertyChanged("Zoom");
                    break;
                case "IsCurrentSpace":
                    RaisePropertyChanged("IsCurrentSpace");
                    RaisePropertyChanged("IsHomeSpace");
                    break;
                case "HasUnsavedChanges":
                    RaisePropertyChanged("HasUnsavedChanges");
                    break;
                case "FileName":
                    RaisePropertyChanged("FileName");
                    break;
            }
        }

        internal void SelectAll(object parameter)
        {
            DynamoSelection.Instance.ClearSelection();
            Nodes.ToList().ForEach((ele) => DynamoSelection.Instance.Selection.Add(ele.NodeModel));
        }

        internal bool CanSelectAll(object parameter)
        {
            return true;
        }

        /// <summary>
        /// After command framework is implemented, this method should now be only 
        /// called from a menu item (i.e. Ctrl + W). It should not be used as a 
        /// way for any other code paths to convert nodes to code programmatically. 
        /// For that we now have ConvertNodesToCodeInternal which takes in more 
        /// configurable arguments.
        /// </summary>
        /// <param name="parameters">This is not used and should always be null,
        /// otherwise an ArgumentException will be thrown.</param>
        /// 
        internal void NodeToCode(object parameters)
        {
            if (null != parameters) // See above for details of this exception.
            {
                const string message = "Internal error, argument must be null";
                throw new ArgumentException(message, "parameters");
            }

            Guid nodeID = Guid.NewGuid();
            var command = new DynamoViewModel.ConvertNodesToCodeCommand(nodeID);
            this.DynamoViewModel.ExecuteCommand(command);
        }

        internal bool CanNodeToCode(object parameters)
        {
            return DynamoSelection.Instance.Selection.Count > 0;
        }

        internal void SelectInRegion(Rect region, bool isCrossSelect)
        {
            bool fullyEnclosed = !isCrossSelect;

            foreach (NodeModel n in Model.Nodes)
            {
                double x0 = n.X;
                double y0 = n.Y;

                if (IsInRegion(region, n, fullyEnclosed))
                {
                    if (!DynamoSelection.Instance.Selection.Contains(n))
                        DynamoSelection.Instance.Selection.Add(n);
                }
                else
                {
                    if (n.IsSelected)
                        DynamoSelection.Instance.Selection.Remove(n);
                }
            }

            foreach (var n in Model.Notes)
            {
                double x0 = n.X;
                double y0 = n.Y;

                if (IsInRegion(region, n, fullyEnclosed))
                {
                    if (!DynamoSelection.Instance.Selection.Contains(n))
                        DynamoSelection.Instance.Selection.Add(n);
                }
                else
                {
                    if (n.IsSelected)
                        DynamoSelection.Instance.Selection.Remove(n);
                }
            }
        }

        private static bool IsInRegion(Rect region, ILocatable locatable, bool fullyEnclosed)
        {
            double x0 = locatable.X;
            double y0 = locatable.Y;

            if (false == fullyEnclosed) // Cross selection.
            {
                var test = new Rect(x0, y0, locatable.Width, locatable.Height);
                return region.IntersectsWith(test);
            }

            double x1 = x0 + locatable.Width;
            double y1 = y0 + locatable.Height;
            return (region.Contains(x0, y0) && region.Contains(x1, y1));
        }

        public double GetSelectionAverageX()
        {
            return DynamoSelection.Instance.Selection.Where((x) => x is ILocatable)
                           .Cast<ILocatable>()
                           .Select((x) => x.CenterX)
                           .Average();
        }

        public double GetSelectionAverageY()
        {
            return DynamoSelection.Instance.Selection.Where((x) => x is ILocatable)
                           .Cast<ILocatable>()
                           .Select((x) => x.CenterY)
                           .Average();
        }

        public double GetSelectionMinX()
        {
            return DynamoSelection.Instance.Selection.Where((x) => x is ILocatable)
                           .Cast<ILocatable>()
                           .Select((x) => x.X)
                           .Min();
        }

        public double GetSelectionMinY()
        {
            return DynamoSelection.Instance.Selection.Where((x) => x is ILocatable)
                           .Cast<ILocatable>()
                           .Select((x) => x.Y)
                           .Min();
        }

        public double GetSelectionMaxX()
        {
            return DynamoSelection.Instance.Selection.Where((x) => x is ILocatable)
                           .Cast<ILocatable>()
                           .Select((x) => x.X + x.Width)
                           .Max();
        }

        public double GetSelectionMaxLeftX()
        {
            return DynamoSelection.Instance.Selection.Where((x) => x is ILocatable)
                           .Cast<ILocatable>()
                           .Select((x) => x.X)
                           .Max();
        }

        public double GetSelectionMaxY()
        {
            return DynamoSelection.Instance.Selection.Where((x) => x is ILocatable)
                           .Cast<ILocatable>()
                           .Select((x) => x.Y + x.Height)
                           .Max();
        }

        public double GetSelectionMaxTopY()
        {
            return DynamoSelection.Instance.Selection.Where((x) => x is ILocatable)
                           .Cast<ILocatable>()
                           .Select((x) => x.Y)
                           .Max();
        }

        public void AlignSelected(object parameter)
        {
            string alignType = parameter.ToString();

            if (DynamoSelection.Instance.Selection.Count <= 1) return;

            // All the models in the selection will be modified, 
            // record their current states before anything gets changed.
            SmartCollection<ISelectable> selection = DynamoSelection.Instance.Selection;
            IEnumerable<ModelBase> models = selection.OfType<ModelBase>();
            Model.RecordModelsForModification(models.ToList());

            var toAlign = DynamoSelection.Instance.Selection.OfType<ILocatable>().ToList();

            switch (alignType)
            {
                case "HorizontalCenter":
                {
                    var xAll = GetSelectionAverageX();
                    toAlign.ForEach((x) => { x.CenterX = xAll; });
                }
                    break;
                case "HorizontalLeft":
                {
                    var xAll = GetSelectionMinX();
                    toAlign.ForEach((x) => { x.X = xAll; });
                }
                    break;
                case "HorizontalRight":
                {
                    var xAll = GetSelectionMaxX();
                    toAlign.ForEach((x) => { x.X = xAll - x.Width; });
                }
                    break;
                case "VerticalCenter":
                {
                    var yAll = GetSelectionAverageY();
                    toAlign.ForEach((x) => { x.CenterY = yAll; });
                }
                    break;
                case "VerticalTop":
                {
                    var yAll = GetSelectionMinY();
                    toAlign.ForEach((x) => { x.Y = yAll; });
                }
                    break;
                case "VerticalBottom":
                {
                    var yAll = GetSelectionMaxY();
                    toAlign.ForEach((x) => { x.Y = yAll - x.Height; });
                }
                    break;
                case "VerticalDistribute":
                {
                    if (DynamoSelection.Instance.Selection.Count <= 2) return;

                    var yMin = GetSelectionMinY();
                    var yMax = GetSelectionMaxY();

                    var spacing = 0.0;
                    var span = yMax - yMin;

                    var nodeHeightSum =
                        DynamoSelection.Instance.Selection.Where(y => y is ILocatable)
                            .Cast<ILocatable>()
                            .Sum((y) => y.Height);

                    if (span > nodeHeightSum)
                    {
                        spacing = (span - nodeHeightSum)
                            /(DynamoSelection.Instance.Selection.Count - 1);
                    }

                    var cursor = yMin;
                    foreach (var node in toAlign.OrderBy(y => y.Y))
                    {
                        node.Y = cursor;
                        cursor += node.Height + spacing;
                    }
                }
                    break;
                case "HorizontalDistribute":
                {
                    if (DynamoSelection.Instance.Selection.Count <= 2) return;

                    var xMin = GetSelectionMinX();
                    var xMax = GetSelectionMaxX();

                    var spacing = 0.0;
                    var span = xMax - xMin;
                    var nodeWidthSum =
                        DynamoSelection.Instance.Selection.Where((x) => x is ILocatable)
                            .Cast<ILocatable>()
                            .Sum((x) => x.Width);

                    // If there is more span than total node width,
                    // distribute the nodes with a gap. If not, leave
                    // the spacing at 0 and the nodes will distribute
                    // up against each other.
                    if (span > nodeWidthSum)
                    {
                        spacing = (span - nodeWidthSum)
                            /(DynamoSelection.Instance.Selection.Count - 1);
                    }

                    var cursor = xMin;
                    foreach (var node in toAlign.OrderBy(x => x.X))
                    {
                        node.X = cursor;
                        cursor += node.Width + spacing;
                    }
                }
                    break;
            }

            toAlign.ForEach(x => x.ReportPosition());
        }

        private static bool CanAlignSelected(object parameter)
        {
            return DynamoSelection.Instance.Selection.Count > 1;
        }

        private void Hide(object parameters)
        {
            // Closing of custom workspaces will simply close those workspaces,
            // but closing Home workspace has a different meaning. First off, 
            // Home workspace cannot be closed or hidden, it can only be cleared.
            // As of this revision, pressing the "X" button on Home workspace 
            // tab simply clears the Home workspace, and bring up the Start Page
            // if there are no other custom workspace that is opened.
            // 

            if (this.IsHomeSpace)
            {
                if (DynamoViewModel.CloseHomeWorkspaceCommand.CanExecute(null))
                    DynamoViewModel.CloseHomeWorkspaceCommand.Execute(null);
            }
            else
            {
                if (!Model.HasUnsavedChanges || DynamoViewModel.AskUserToSaveWorkspaceOrCancel(Model))
                    DynamoViewModel.Model.HideWorkspace(Model);
            }
        }

        private static bool CanHide(object parameters)
        {
            // Workspaces other than HOME can be hidden (i.e. closed), but we 
            // are enabling it also for the HOME workspace. When clicked, the 
            // HOME workspace is cleared (i.e. equivalent of pressing the New 
            // button), and if there is no other workspaces opened, then the 
            // Start Page is displayed.
            // 
            return true;
        }

        private void SetCurrentOffset(object parameter)
        {
            var p = (Point)parameter;

            //set the current offset without triggering
            //any property change notices.
            if (Model.X != p.X && Model.Y != p.Y)
            {
                Model.X = p.X;
                Model.Y = p.Y;
            }
        }

        private static bool CanSetCurrentOffset(object parameter)
        {
            return true;
        }

        private void CreateNodeFromSelection(object parameter)
        {
            CollapseNodes(
                DynamoSelection.Instance.Selection.Where(x => x is NodeModel)
                    .Select(x => (x as NodeModel)));
        }

        //private void NodeFromSelectionCanExecuteChanged(object sender, NotifyCollectionChangedEventArgs e)
        //{
        //    NodeFromSelectionCommand.RaiseCanExecuteChanged();
        //}

        private void AlignSelectionCanExecuteChanged(object sender, NotifyCollectionChangedEventArgs e)
        {
            AlignSelectedCommand.RaiseCanExecuteChanged();
        }

        private static bool CanCreateNodeFromSelection(object parameter)
        {
            return DynamoSelection.Instance.Selection.OfType<NodeModel>().Any();
        }

        private bool CanZoom(double zoom)
        {
<<<<<<< HEAD
            if ((zoom < 0 && Model.Zoom <= WorkspaceModel.ZOOM_MINIMUM)
                || (zoom > 0 && Model.Zoom >= WorkspaceModel.ZOOM_MAXIMUM))
                return false;
            return true;
=======
            return (!(zoom < 0) || !(_model.Zoom <= WorkspaceModel.ZOOM_MINIMUM)) && (!(zoom > 0) || !(_model.Zoom >= WorkspaceModel.ZOOM_MAXIMUM));
>>>>>>> 774068eb
        }

        private void SetZoom(object zoom)
        {
            Model.Zoom = Convert.ToDouble(zoom);
        }

        private static bool CanSetZoom(object zoom)
        {
            double setZoom = Convert.ToDouble(zoom);
            return setZoom >= WorkspaceModel.ZOOM_MINIMUM && setZoom <= WorkspaceModel.ZOOM_MAXIMUM;
        }

        private bool _fitViewActualZoomToggle = false;

        internal void FitViewInternal()
        {
            // Get the offset and focus width & height (zoom if 100%)
            double minX, maxX, minY, maxY;

            // Get the width and height of area to fit
            if (DynamoSelection.Instance.Selection.Count > 0)
            {   // has selection
                minX = GetSelectionMinX();
                maxX = GetSelectionMaxX();
                minY = GetSelectionMinY();
                maxY = GetSelectionMaxY();
            }
            else
            {   // no selection, fitview all nodes
                if (!_nodes.Any()) return;

                List<NodeModel> nodes = _nodes.Select(x => x.NodeModel).Where(x => x != null).ToList();
                minX = nodes.Select(x => x.X).Min();
                maxX = nodes.Select(x => x.X + x.Width).Max();
                minY = nodes.Select(y => y.Y).Min();
                maxY = nodes.Select(y => y.Y + y.Height).Max();
            }

            var offset = new Point(minX, minY);
            double focusWidth = maxX - minX;
            double focusHeight = maxY - minY;

            _fitViewActualZoomToggle = !_fitViewActualZoomToggle;
            ZoomEventArgs zoomArgs = _fitViewActualZoomToggle
                ? new ZoomEventArgs(offset, focusWidth, focusHeight)
                : new ZoomEventArgs(offset, focusWidth, focusHeight, 1.0);

            OnRequestZoomToFitView(this, zoomArgs);
        }

        private void ResetFitViewToggle(object o)
        {
            _fitViewActualZoomToggle = false;
        }

        private static bool CanResetFitViewToggle(object o)
        {
            return true;
        }

        private static void FindById(object id)
        {
            try
            {
<<<<<<< HEAD
                var node = DynamoViewModel.Model.Nodes.First(x => x.GUID.ToString() == id.ToString());
=======
                var node =
                    dynSettings.Controller.DynamoModel.Nodes.First(
                        x => x.GUID.ToString() == id.ToString());
>>>>>>> 774068eb

                if (node != null)
                {
                    //select the element
                    DynamoSelection.Instance.ClearSelection();
                    DynamoSelection.Instance.Selection.Add(node);

                    //focus on the element
                    DynamoViewModel.ShowElement(node);

                    return;
                }
            }
            catch
            {
                DynamoViewModel.Model.Logger.Log("No node could be found with that Id.");
            }

            try
            {
                var function =
<<<<<<< HEAD
                    (Function)DynamoViewModel.Model.Nodes.First(x => x is Function && ((Function)x).Definition.FunctionId.ToString() == id.ToString());
=======
                    (Function)
                        dynSettings.Controller.DynamoModel.Nodes.First(
                            x =>
                                x is Function
                                    && ((Function)x).Definition.FunctionId.ToString()
                                        == id.ToString());
>>>>>>> 774068eb

                if (function == null) return;

<<<<<<< HEAD
                    //focus on the element
                    DynamoViewModel.ShowElement(function);
                }
            }
            catch
            {
                DynamoViewModel.Model.Logger.Log("No node could be found with that Id.");
                return;
=======
                //select the element
                DynamoSelection.Instance.ClearSelection();
                DynamoSelection.Instance.Selection.Add(function);

                //focus on the element
                dynSettings.Controller.DynamoViewModel.ShowElement(function);
            }
            catch
            {
                dynSettings.DynamoLogger.Log("No node could be found with that Id.");
>>>>>>> 774068eb
            }
        }

        private static bool CanFindById(object id)
        {
            return !string.IsNullOrEmpty(id.ToString());
        }

        private void FindNodesFromSelection(object parameter)
        {
            FindNodesFromElements();
        }

        private bool CanFindNodesFromSelection(object parameter)
        {
            return FindNodesFromElements != null;
        }

        private void DoGraphAutoLayout(object o)
        {
            if (Model.Nodes.Count == 0)
                return;

            var graph = new GraphLayout.Graph();
            var models = new Dictionary<ModelBase, UndoRedoRecorder.UserAction>();
            
            foreach (NodeModel x in Model.Nodes)
            {
                graph.AddNode(x.GUID, x.Width, x.Height, x.Y);
                models.Add(x, UndoRedoRecorder.UserAction.Modification);
            }

            foreach (ConnectorModel x in Model.Connectors)
            {
                graph.AddEdge(x.Start.Owner.GUID, x.End.Owner.GUID, x.Start.Center.Y, x.End.Center.Y);
                models.Add(x, UndoRedoRecorder.UserAction.Modification);
            }

            Model.RecordModelsForModification(new List<ModelBase>(Model.Nodes));
            
            // Sugiyama algorithm steps
            graph.RemoveCycles();
            graph.AssignLayers();
            graph.OrderNodes();
            
            // Assign coordinates to node models
            graph.NormalizeGraphPosition();
            foreach (var x in Model.Nodes)
            {
                var id = x.GUID;
                x.X = graph.FindNode(id).X;
                x.Y = graph.FindNode(id).Y;
                x.ReportPosition();
            }

            // Fit view to the new graph layout
            DynamoSelection.Instance.ClearSelection();
            ResetFitViewToggle(null);
            FitViewInternal();
        }

        private static bool CanDoGraphAutoLayout(object o)
        {
            return true;
        }

        /// <summary>
        ///     Collapse a set of nodes in the current workspace.  Has the side effects of prompting the user
        ///     first in order to obtain the name and category for the new node, 
        ///     writes the function to a dyf file, adds it to the FunctionDict, adds it to search, and compiles and 
        ///     places the newly created symbol (defining a lambda) in the Controller's FScheme Environment.  
        /// </summary>
        /// <param name="selectedNodes"> The function definition for the user-defined node </param>
        internal void CollapseNodes(IEnumerable<NodeModel> selectedNodes)
        {
            NodeCollapser.Collapse(DynamoViewModel, selectedNodes, this.Model);
        }

        internal void Loaded()
        {
            RaisePropertyChanged("IsHomeSpace");

            // New workspace or swapped workspace to follow it offset and zoom
            this.Model.OnCurrentOffsetChanged(this, new PointEventArgs(new Point(Model.X, Model.Y)));
            this.Model.OnZoomChanged(this, new ZoomEventArgs(Model.Zoom));
        }

        private static void PauseVisualizationManagerUpdates(object parameter)
        {
            DynamoViewModel.VisualizationManager.Pause();
        }

        private static bool CanPauseVisualizationManagerUpdates(object parameter)
        {
            return true;
        }

        private static void UnPauseVisualizationManagerUpdates(object parameter)
        {
            DynamoViewModel.VisualizationManager.UnPause();
        }

        private static bool CanUnPauseVisualizationManagerUpdates(object parameter)
        {
            return true;
        }
    }

    public class ViewModelEventArgs : EventArgs
    {
        public NodeViewModel ViewModel { get; set; }
        public ViewModelEventArgs(NodeViewModel vm)
        {
            ViewModel = vm;
        }
    }
}<|MERGE_RESOLUTION|>--- conflicted
+++ resolved
@@ -779,14 +779,8 @@
 
         private bool CanZoom(double zoom)
         {
-<<<<<<< HEAD
-            if ((zoom < 0 && Model.Zoom <= WorkspaceModel.ZOOM_MINIMUM)
-                || (zoom > 0 && Model.Zoom >= WorkspaceModel.ZOOM_MAXIMUM))
-                return false;
-            return true;
-=======
-            return (!(zoom < 0) || !(_model.Zoom <= WorkspaceModel.ZOOM_MINIMUM)) && (!(zoom > 0) || !(_model.Zoom >= WorkspaceModel.ZOOM_MAXIMUM));
->>>>>>> 774068eb
+            return (!(zoom < 0) || !(Model.Zoom <= WorkspaceModel.ZOOM_MINIMUM)) && (!(zoom > 0) 
+                || !(Model.Zoom >= WorkspaceModel.ZOOM_MAXIMUM));
         }
 
         private void SetZoom(object zoom)
@@ -848,17 +842,11 @@
             return true;
         }
 
-        private static void FindById(object id)
+        private void FindById(object id)
         {
             try
             {
-<<<<<<< HEAD
                 var node = DynamoViewModel.Model.Nodes.First(x => x.GUID.ToString() == id.ToString());
-=======
-                var node =
-                    dynSettings.Controller.DynamoModel.Nodes.First(
-                        x => x.GUID.ToString() == id.ToString());
->>>>>>> 774068eb
 
                 if (node != null)
                 {
@@ -880,40 +868,20 @@
             try
             {
                 var function =
-<<<<<<< HEAD
                     (Function)DynamoViewModel.Model.Nodes.First(x => x is Function && ((Function)x).Definition.FunctionId.ToString() == id.ToString());
-=======
-                    (Function)
-                        dynSettings.Controller.DynamoModel.Nodes.First(
-                            x =>
-                                x is Function
-                                    && ((Function)x).Definition.FunctionId.ToString()
-                                        == id.ToString());
->>>>>>> 774068eb
 
                 if (function == null) return;
 
-<<<<<<< HEAD
-                    //focus on the element
-                    DynamoViewModel.ShowElement(function);
-                }
-            }
-            catch
-            {
-                DynamoViewModel.Model.Logger.Log("No node could be found with that Id.");
-                return;
-=======
                 //select the element
                 DynamoSelection.Instance.ClearSelection();
                 DynamoSelection.Instance.Selection.Add(function);
 
                 //focus on the element
-                dynSettings.Controller.DynamoViewModel.ShowElement(function);
+                DynamoViewModel.ShowElement(function);
             }
             catch
             {
-                dynSettings.DynamoLogger.Log("No node could be found with that Id.");
->>>>>>> 774068eb
+                DynamoViewModel.Model.Logger.Log("No node could be found with that Id.");
             }
         }
 
@@ -1001,7 +969,7 @@
             this.Model.OnZoomChanged(this, new ZoomEventArgs(Model.Zoom));
         }
 
-        private static void PauseVisualizationManagerUpdates(object parameter)
+        private void PauseVisualizationManagerUpdates(object parameter)
         {
             DynamoViewModel.VisualizationManager.Pause();
         }
@@ -1011,7 +979,7 @@
             return true;
         }
 
-        private static void UnPauseVisualizationManagerUpdates(object parameter)
+        private void UnPauseVisualizationManagerUpdates(object parameter)
         {
             DynamoViewModel.VisualizationManager.UnPause();
         }
