--- conflicted
+++ resolved
@@ -821,39 +821,17 @@
             OnRequestZoomToFitView(this, zoomArgs);
         }
 
-<<<<<<< HEAD
-=======
-        private static bool CanFitView(object o)
+        private void ResetFitViewToggle(object o)
+        {
+            _fitViewActualZoomToggle = false;
+        }
+
+        private static bool CanResetFitViewToggle(object o)
         {
             return true;
         }
 
->>>>>>> bdcdebfb
-        private void ResetFitViewToggle(object o)
-        {
-            _fitViewActualZoomToggle = false;
-        }
-
-        private static bool CanResetFitViewToggle(object o)
-        {
-            return true;
-        }
-
-<<<<<<< HEAD
         private void FindById(object id)
-=======
-        private void TogglePan(object o)
-        {
-            RequestTogglePanMode();
-        }
-
-        private static bool CanTogglePan(object o)
-        {
-            return true;
-        }
-
-        private static void FindById(object id)
->>>>>>> bdcdebfb
         {
             try
             {
