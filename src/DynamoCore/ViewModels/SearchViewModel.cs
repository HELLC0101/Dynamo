﻿using System;
using System.Collections.Generic;
using System.Collections.ObjectModel;
using System.Linq;
using System.Text.RegularExpressions;
using System.Threading.Tasks;
using Dynamo.Models;
using Dynamo.Nodes;
using Dynamo.Nodes.Search;
using Dynamo.Search;
using Dynamo.Search.SearchElements;
using Dynamo.Selection;
using Dynamo.Utilities;
using Microsoft.Practices.Prism.ViewModel;
using Dynamo.DSEngine;

namespace Dynamo.ViewModels
{
    public partial class SearchViewModel : NotificationObject
    {
        #region events

        public event EventHandler RequestFocusSearch;
        public virtual void OnRequestFocusSearch(object sender, EventArgs e)
        {
            if (RequestFocusSearch != null)
                RequestFocusSearch(this, e);
        }

        public event EventHandler RequestReturnFocusToSearch;
        public virtual void OnRequestReturnFocusToSearch(object sender, EventArgs e)
        {
            if (RequestReturnFocusToSearch != null)
                RequestReturnFocusToSearch(this, e);
        }

        #endregion

        #region Properties/Fields

        /// <summary>
        ///     Indicates whether the node browser is visible or not
        /// </summary>
        private bool browserVisibility = true;
        public bool BrowserVisibility
        {
            get { return browserVisibility; }
            set { browserVisibility = value; RaisePropertyChanged("BrowserVisibility"); }
        }

        /// <summary>
        ///     SearchText property
        /// </summary>
        /// <value>
        ///     This is the core UI for Dynamo, primarily used for logging.
        /// </value>
        private string searchText;
        public string SearchText
        {
            get { return searchText; }
            set
            {
                searchText = value;
                RaisePropertyChanged("SearchText");
            }
        }

        /// <summary>
        ///     SearchIconAlignment property
        /// </summary>
        /// <value>
        ///     This is used for aligment search icon and text.
        /// </value>
        private System.Windows.HorizontalAlignment searchIconAlignment;
        public System.Windows.HorizontalAlignment SearchIconAlignment
        {
            get { return searchIconAlignment; }
            set
            {
                searchIconAlignment = value;
                RaisePropertyChanged("SearchIconAlignment");
            }
        }

        /// <summary>
        ///     SelectedIndex property
        /// </summary>
        /// <value>
        ///     This is the currently selected element in the UI.
        /// </value>
        private int selectedIndex;
        public int SelectedIndex
        {
            get { return selectedIndex; }
            set
            {
                if (selectedIndex != value)
                {
                    if (visibleSearchResults.Count > selectedIndex)
                        visibleSearchResults[selectedIndex].IsSelected = false;
                    selectedIndex = value;
                    if (visibleSearchResults.Count > selectedIndex)
                        visibleSearchResults[selectedIndex].IsSelected = true;
                    RaisePropertyChanged("SelectedIndex");
                }
            }
        }

        /// <summary>
        ///     Visible property
        /// </summary>
        /// <value>
        ///     Tells whether the View is visible or not
        /// </value>
        private bool visible;
        public bool Visible
        {
            get { return visible; }
            set
            {
                visible = value;
                RaisePropertyChanged("Visible");
            }
        }

        /// <summary>
        ///     SearchResults property
        /// </summary>
        /// <value>
        ///     This property is observed by SearchView to see the search results
        /// </value>
        public ObservableCollection<SearchElementBase> SearchResults { get; private set; }

        /// <summary>
        /// A category representing the "Top Result"
        /// </summary>
        private BrowserRootElement topResult;

        /// <summary>
        ///     An ordered list representing all of the visible items in the browser.
        ///     This is used to manage up-down navigation through the menu.
        /// </summary>
        private List<BrowserItem> visibleSearchResults = new List<BrowserItem>();

        private bool searchScrollBarVisibility = true;
        public bool SearchScrollBarVisibility
        {
            get { return searchScrollBarVisibility; }
            set { searchScrollBarVisibility = value; RaisePropertyChanged("SearchScrollBarVisibility"); }
        }

        public SearchModel Model { get; private set; }
        private readonly DynamoViewModel dynamoViewModel;

        #endregion

        #region Initialization

        internal SearchViewModel(DynamoViewModel dynamoViewModel, SearchModel Model)
        {
            this.Model = Model;
            this.dynamoViewModel = dynamoViewModel;

            InitializeCore();
        }

        private void InitializeCore()
        {
            SelectedIndex = 0;
            SearchResults = new ObservableCollection<SearchElementBase>();
            Visible = false;
            searchText = "";
            searchIconAlignment = System.Windows.HorizontalAlignment.Left;

            topResult = this.Model.AddRootCategoryToStart("Top Result");
            
            this.Model.RequestSync += ModelOnRequestSync;
            this.Model.Executed += ExecuteElement;
        }

        #endregion

        #region Destruction

        ~SearchViewModel()
        {
            this.Model.RequestSync -= this.ModelOnRequestSync;
        }

        #endregion

        #region Search

        private void ModelOnRequestSync(object sender, EventArgs eventArgs)
        {
            this.SearchAndUpdateResults();
        }

        /// <summary>
        ///     Performs a search using the internal SearcText as the query and
        ///     updates the observable SearchResults property.
        /// </summary>
        internal void SearchAndUpdateResults()
        {
            this.SearchAndUpdateResults(SearchText);
        }

        /// <summary>
        ///     Asynchronously performs a search and updates the observable SearchResults property.
        /// </summary>
        /// <param name="query"> The search query </param>
        public void SearchAndUpdateResults(string query)
        {
            if (Visible != true)
                return;

            Task<IEnumerable<SearchElementBase>>.Factory.StartNew(() =>
            {
                lock (Model.SearchDictionary)
                {
                    return Model.Search(query);
                }
            }).ContinueWith((t) =>
            {
                lock (visibleSearchResults)
                {
                    // Remove old execute handler from old top result
                    if (topResult.Items.Any() && topResult.Items.First() is NodeSearchElement)
                    {
                        var oldTopResult = topResult.Items.First() as NodeSearchElement;
                        oldTopResult.Executed -= this.ExecuteElement;
                    }

                    // deselect the last selected item
                    if (visibleSearchResults.Count > SelectedIndex)
                    {
                        visibleSearchResults[SelectedIndex].IsSelected = false;
                    }

                    // clear visible results list
                    visibleSearchResults.Clear();

                    // if the search query is empty, go back to the default treeview
                    if (string.IsNullOrEmpty(query))
                    {

                        foreach (var ele in this.Model.BrowserRootCategories)
                        {
                            ele.CollapseToLeaves();
                            ele.SetVisibilityToLeaves(true);
                        }

                        // hide the top result
                        topResult.Visibility = false;

                        return;
                    }

                    // otherwise, first collapse all
                    foreach (var root in this.Model.BrowserRootCategories)
                    {
                        root.CollapseToLeaves();
                        root.SetVisibilityToLeaves(false);
                    }

                    // if there are any results, add the top result 
                    if (t.Result.Any() && t.Result.ElementAt(0) is NodeSearchElement)
                    {
                        topResult.Items.Clear();

                        var firstRes = (t.Result.ElementAt(0) as NodeSearchElement);

                        var copy = firstRes.Copy();
                        copy.Executed += this.ExecuteElement;

                        var catName = firstRes.FullCategoryName.Replace(".", " > ");

                        // if the category name is too long, we strip off the interior categories
                        if (catName.Length > 50)
                        {
                            var s = catName.Split('>').Select(x => x.Trim()).ToList();
                            if (s.Count() > 4)
                            {
                                s = new List<string>()
                                        {
                                            s[0],
                                            "...",
                                            s[s.Count - 3],
                                            s[s.Count - 2],
                                            s[s.Count - 1]
                                        };
                                catName = String.Join(" > ", s);
                            }
                        }

                        var breadCrumb = new BrowserInternalElement(catName, topResult);
                        breadCrumb.AddChild(copy);
                        topResult.AddChild(breadCrumb);

                        topResult.SetVisibilityToLeaves(true);
                        copy.ExpandToRoot();

                    }

                    // for all of the other results, show them in their category
                    foreach (var ele in this.Model.SearchElements)
                    {
                        if (t.Result.Contains(ele))
                        {
                            ele.Visibility = true;
                            ele.ExpandToRoot();
                        }
                    }

                    // create an ordered list of visible search results
                    var baseBrowserItem = new BrowserRootElement("root");
                    foreach (var root in Model.BrowserRootCategories)
                    {
                        baseBrowserItem.Items.Add(root);
                    }

                    baseBrowserItem.GetVisibleLeaves(ref visibleSearchResults);

                    if (visibleSearchResults.Any())
                    {
                        this.SelectedIndex = 0;
                        visibleSearchResults[0].IsSelected = true;
                    }

                    SearchResults.Clear();
                    visibleSearchResults.ToList().ForEach(x => SearchResults.Add((NodeSearchElement)x));
                }

            }
            , TaskScheduler.FromCurrentSynchronizationContext()); // run continuation in ui thread
        }

        /// <summary>
        ///     Synchronously performs a search using the current SearchText
        /// </summary>
        /// <param name="query"> The search query </param>
        public void SearchAndUpdateResultsSync()
        {
            SearchAndUpdateResultsSync(SearchText);
        }

        /// <summary>
        ///     Synchronously Performs a search and updates the observable SearchResults property
        ///     on the current thread.
        /// </summary>
        /// <param name="query"> The search query </param>
        public void SearchAndUpdateResultsSync(string query)
        {
            var result = Model.Search(query);

            SearchResults.Clear();
            foreach (var node in result)
            {
                SearchResults.Add(node);
            }
            SelectedIndex = 0;
        }

        #endregion

<<<<<<< HEAD
        #region Categories

        private const char CATEGORY_DELIMITER = '.';
        private const string CATEGORY_GROUP_CREATE = "Create";
        private const string CATEGORY_GROUP_ACTIONS = "Actions";
        private const string CATEGORY_GROUP_QUERY = "Query";

        /// <summary>
        ///     Attempt to add a new category to the browser and an item as one of its children
        /// </summary>
        /// <param name="category">The name of the category - a string possibly separated with one period </param>
        /// <param name="item">The item to add as a child of that category</param>
        public void TryAddCategoryAndItem(string category, BrowserInternalElement item)
        {

            var cat = this.AddCategory(category);
            cat.AddChild(item);

            item.FullCategoryName = category;

            var searchEleItem = item as SearchElementBase;
            if (searchEleItem != null)
                _searchElements.Add(searchEleItem);

        }

        public void RemoveEmptyCategories()
        {
            this.BrowserRootCategories = new ObservableCollection<BrowserRootElement>(BrowserRootCategories.Where(x => x.Items.Any() || x.Name == "Top Result"));
        }

        public void SortCategoryChildren()
        {
            dynSettings.Controller.SearchViewModel.BrowserRootCategories.ToList().ForEach(x => x.RecursivelySort());
        }

        public void RemoveEmptyRootCategory(string categoryName)
        {
            if (categoryName.Contains(CATEGORY_DELIMITER))
            {
                RemoveEmptyCategory(categoryName);
                return;
            }

            var cat = GetCategoryByName(categoryName);
            if (cat == null)
            {
                return;
            }

            RemoveEmptyRootCategory((BrowserRootElement) cat);
        }

        public void RemoveEmptyRootCategory(BrowserRootElement rootEle)
        {
            if (!ContainsCategory(rootEle.Name))
                return;
            
            BrowserRootCategories.Remove(rootEle);
        }

        /// <summary>
        /// Remove and empty category from browser and search by name. Useful when a single item is removed.
        /// </summary>
        /// <param name="categoryName">The category name, including delimiters</param>
        public void RemoveEmptyCategory( string categoryName )
        {
            var currentCat = GetCategoryByName(categoryName);
            if (currentCat == null)
            {
                return;
            }

            RemoveEmptyCategory(currentCat);
        }

        /// <summary>
        /// Remove an empty category from browser and search.  Useful when a single item is removed.
        /// </summary>
        /// <param name="ele"></param>
        public void RemoveEmptyCategory(BrowserItem ele)
        {
            if (ele is BrowserRootElement && ele.Items.Count == 0)
            {
                RemoveEmptyRootCategory(ele as BrowserRootElement);
                return;
            }

            if (ele is BrowserInternalElement && ele.Items.Count == 0)
            {
                var internalEle = ele as BrowserInternalElement;
                
                internalEle.Parent.Items.Remove(internalEle);
                RemoveEmptyCategory(internalEle.Parent);
            }
        }

        /// <summary>
        /// Remove a category and all its children from the browser and search.  The category does not
        /// have to be empty.
        /// </summary>
        /// <param name="categoryName"></param>
        public void RemoveCategory(string categoryName)
        {
            var currentCat = GetCategoryByName(categoryName);
            if (currentCat == null) return;

            RemoveCategory(currentCat);
            
        }

        /// <summary>
        /// Remove a category and all its children from the browser and search.  The category does
        /// not have to be empty.
        /// </summary>
        /// <param name="ele"></param>
        public void RemoveCategory(BrowserItem ele)
        {
            var nodes = ele.Items.Where(x => x is NodeSearchElement)
                           .Cast<NodeSearchElement>().ToList();

            var cats = ele.Items.Where(x => x is BrowserInternalElement)
                           .Cast<BrowserInternalElement>().ToList();

            nodes.Select(x => x.Name).ToList().ForEach(RemoveNode);
            cats.ToList().ForEach(RemoveCategory);

            ele.Items.Clear();

            if (ele is BrowserRootElement)
            {
                BrowserRootCategories.Remove(ele as BrowserRootElement);
            }
            else if (ele is BrowserInternalElement)
            {
                (ele as BrowserInternalElement).Parent.Items.Remove(ele);
            }
        }

        /// <summary>
        /// Split a category name into individual category names splitting be DEFAULT_DELIMITER
        /// </summary>
        /// <param name="categoryName">The name</param>
        /// <returns>A list of output</returns>
        public static List<string> SplitCategoryName(string categoryName)
        {
            if (System.String.IsNullOrEmpty(categoryName))
                return new List<string>();

            var splitCat = new List<string>();
            if (categoryName.Contains(CATEGORY_DELIMITER))
            {
                splitCat =
                    categoryName.Split(CATEGORY_DELIMITER)
                                .Where(x => x != CATEGORY_DELIMITER.ToString() && !System.String.IsNullOrEmpty(x))
                                .ToList();
            }
            else
            {
                splitCat.Add(categoryName);
            }

            return splitCat;
        } 

        /// <summary>
        ///     Add a category, given a delimited name
        /// </summary>
        /// <param name="categoryName">The comma delimited name </param>
        /// <returns>The newly created item</returns>
        public BrowserItem AddCategory(string categoryName)
        {
            if (string.IsNullOrEmpty(categoryName))
            {
                return this.TryAddRootCategory("Uncategorized");
            }

            if ( ContainsCategory(categoryName) )
            {
                return GetCategoryByName(categoryName);
            }

            if (!NodeCategories.ContainsKey(categoryName))
            {
                NodeCategories.Add(categoryName, new CategorySearchElement(categoryName));
            }

            // otherwise split the category name
            var splitCat = SplitCategoryName(categoryName);

            // attempt to add root element
            if (splitCat.Count == 1)
            {
                return this.TryAddRootCategory(categoryName);
            }

            if (splitCat.Count == 0)
            {
                return null;
            }

            // attempt to add root category
            var currentCat = TryAddRootCategory(splitCat[0]);    

            for (var i = 1; i < splitCat.Count - 1; i++)
            {
                currentCat = TryAddChildCategory(currentCat, splitCat[i]);
            }

            currentCat = TryAddChildCategory(currentCat, splitCat[splitCat.Count - 1], splitCat.Count > 1);

            return currentCat;
        }

        /// <summary>
        /// Add a single category as a child of a category.  If the category already exists, just return that one.
        /// </summary>
        /// <param name="parent">The parent category </param>
        /// <param name="childCategoryName">The name of the child category (can't be nested)</param>
        /// <param name="isLastCategory">Points if category is last chunk in chain of categories</param>
        /// <returns>The newly created category</returns>
        public BrowserItem TryAddChildCategory(BrowserItem parent, string childCategoryName, bool isLastCategory = false)
        {
            var newCategoryName = parent.Name + CATEGORY_DELIMITER + childCategoryName;

            // support long nested categories like Math.Math.StaticMembers.Abs
            var parentItem = parent as BrowserInternalElement;
            while (parentItem != null)
            {
                var grandParent = parentItem.Parent;
                if (null == grandParent)
                    break;

                newCategoryName = grandParent.Name + CATEGORY_DELIMITER + newCategoryName;
                parentItem = grandParent as BrowserInternalElement;
            }

            if (ContainsCategory(newCategoryName))
            {
                return GetCategoryByName(newCategoryName);
            }

            BrowserInternalElement tempCat = new BrowserInternalElement(childCategoryName, parent);
            tempCat.IsPlaceHolder = isLastCategory;

            parent.AddChild(tempCat);

            return tempCat;
        }

        /// <summary>
        ///     
        /// </summary>
        /// <returns>The newly added category or the existing one.</returns>
        public BrowserItem TryAddRootCategory(string categoryName)
        {
            return ContainsCategory(categoryName) ? GetCategoryByName(categoryName) : AddRootCategory(categoryName);
        }

        /// <summary>
        /// Add a root category, assuming it doesn't already exist
        /// </summary>
        /// <param name="name"></param>
        /// <returns></returns>
        private BrowserRootElement AddRootCategory(string name)
        {
            var ele = new BrowserRootElement(name, BrowserRootCategories);
            BrowserRootCategories.Add(ele);
            return ele;
        }

        /// <summary>
        /// Determine whether a category exists in search
        /// </summary>
        /// <param name="categoryName"></param>
        /// <returns></returns>
        public bool ContainsCategory(string categoryName)
        {
            return GetCategoryByName(categoryName) != null;
        }

        public BrowserItem GetCategoryByName(string categoryName)
        {
            var split = SplitCategoryName(categoryName);
            if (!split.Any())
                return null;

            var cat = (BrowserItem) BrowserRootCategories.FirstOrDefault(x => x.Name == split[0]);

            foreach (var splitName in split.GetRange(1, split.Count - 1))
            {
                if (cat == null)
                    return cat;
                cat = TryGetSubCategory(cat, splitName);
            }
            return cat;
        }

        public BrowserItem TryGetSubCategory(BrowserItem category, string catName)
        {
            return category.Items.FirstOrDefault(x => x.Name == catName);
        }

        #endregion

=======
>>>>>>> 92d887b2
        #region Selection

        /// <summary>
        ///     Increments the selected element by 1, unless it is the last element already
        /// </summary>
        public void SelectNext()
        {
            if (SelectedIndex == SearchResults.Count - 1
                || SelectedIndex == -1)
                return;

            SelectedIndex = SelectedIndex + 1;
        }

        /// <summary>
        ///     Decrements the selected element by 1, unless it is the first element already
        /// </summary>
        public void SelectPrevious()
        {
            if (SelectedIndex <= 0)
                return;

            SelectedIndex = SelectedIndex - 1;
        }

        #endregion

        #region Search field manipulation

        /// <summary>
        ///     If there's a period in the SearchText property, remove text
        ///     to the end until you hit a period.  Otherwise, remove the
        ///     last character.  If the SearchText property is empty or null
        ///     return doing nothing.
        /// </summary>
        public void RemoveLastPartOfSearchText()
        {
            SearchText = RemoveLastPartOfText(SearchText);
        }

        /// <summary>
        ///     If there's a period in the argument, remove text
        ///     to the end until you hit a period.  Otherwise, remove the
        ///     last character.  If the argument is empty or null
        ///     return the empty string.
        /// </summary>
        /// <returns>The string cleaved of everything </returns>
        public static string RemoveLastPartOfText(string text)
        {
            if (string.IsNullOrEmpty(text))
                return text;

            var matches = Regex.Matches(text, Regex.Escape("."));

            // no period
            if (matches.Count == 0)
            {
                return "";
            }

            // if period is in last position, remove that period and recurse
            if (matches[matches.Count - 1].Index + 1 == text.Length)
            {
                return RemoveLastPartOfText(text.Substring(0, text.Length - 1));
            }

            // remove to the last period
            return text.Substring(0, matches[matches.Count - 1].Index + 2);
        }

        /// <summary>
        ///     If there are results, fill the search field with the text from the
        ///     name property of the first search result.
        /// </summary>
        public void PopulateSearchTextWithSelectedResult()
        {
            if (SearchResults.Count == 0) return;

            // none of the elems are selected, return 
            if (SelectedIndex == -1)
                return;

            SearchText = SearchResults[SelectedIndex].Name;
        }

        #endregion

        #region Execution

        /// <summary>
        ///     Runs the Execute() method of the current selected SearchElementBase object
        ///     amongst the SearchResults.
        /// </summary>
        public void Execute()
        {
            // none of the elems are selected, return 
            if (SelectedIndex == -1)
                return;

            if (visibleSearchResults.Count <= SelectedIndex)
                return;

            if (!(visibleSearchResults[SelectedIndex] is SearchElementBase)) return;

            ExecuteElement(visibleSearchResults[SelectedIndex] as SearchElementBase);
        }

<<<<<<< HEAD
        /// <summary>
        /// Call this method to assign a default grouping information if a given category 
        /// does not have any. A node category's group can either be "Create", "Query" or
        /// "Actions". If none of the group names above is assigned to the category, it 
        /// will be assigned a default one that is "Actions".
        /// 
        /// For examples:
        /// 
        ///     "Core.Evaluate" will be renamed as "Core.Evaluate.Actions"
        ///     "Core.List.Create" will remain as "Core.List.Create"
        /// 
        /// </summary>
        public string ProcessNodeCategory(string category, ref SearchElementGroup group)
        {
            if (string.IsNullOrEmpty(category))
                return category;

            int index = category.LastIndexOf(CATEGORY_DELIMITER);

            // If "index" is "-1", then the whole "category" will be used as-is.            
            switch (category.Substring(index + 1))
            {
                case CATEGORY_GROUP_ACTIONS:
                    group = SearchElementGroup.Action;
                    break;
                case CATEGORY_GROUP_CREATE:
                    group = SearchElementGroup.Create;
                    break;
                case CATEGORY_GROUP_QUERY:
                    group = SearchElementGroup.Query;
                    break;
                default:
                    group = SearchElementGroup.Action;
                    return category;
            }

            return category.Substring(0, index);
=======
        private void ExecuteElement(SearchElementBase searchElement)
        {
            dynamic ele = searchElement;
            ExecuteElement(ele);
>>>>>>> 92d887b2
        }

        private void ExecuteElement(CategorySearchElement searchElement)
        {
<<<<<<< HEAD
            if (null == functionGroups)
                return;

            foreach (var functionGroup in functionGroups)
            {
                var functions = functionGroup.Functions.ToList();
                if (!functions.Any())
                    continue;

                bool isOverloaded = functions.Count > 1;

                foreach (var function in functions)
                {
                    //Don't add the functions that are not visible in library.
                    if (!function.IsVisibleInLibrary)
                        continue;

                    // For overloaded functions, only parameters are displayed
                    // for this item. E.g, for Count(), on UI it is:
                    //
                    // -> Abs
                    //      +----------------+
                    //      | dValue: double |
                    //      +----------------+
                    //      | nValue: int    |
                    //      +----------------+
                    var displayString = function.UserFriendlyName;
                    SearchElementGroup group = SearchElementGroup.None;
                    var category = ProcessNodeCategory(function.Category, ref group);

                    // do not add GetType method names to search
                    if (displayString.Contains("GetType"))
                    {
                        continue;
                    }

                    if (isOverloaded)
                    {
                        var args = string.Join(", ", function.Parameters.Select(p => p.ToString()));

                        if (!string.IsNullOrEmpty(args))
                            displayString = displayString + "(" + args + ")";
                    }

                    var searchElement = new DSFunctionNodeSearchElement(displayString, function, group);
                    searchElement.SetSearchable(true);
                    searchElement.FullCategoryName = category;
                    
                    // Add this search eleemnt to the search view
                    TryAddCategoryAndItem(category, searchElement);

                    // function.QualifiedName is the search string for this
                    // element
                    SearchDictionary.Add(searchElement, function.QualifiedName);

                    // add all search tags
                    function.GetSearchTags().ToList().ForEach(x => SearchDictionary.Add(searchElement, x));

                }
            }

=======
            this.SearchText = searchElement.Name + ".";
>>>>>>> 92d887b2
        }

        private void ExecuteElement(DSFunctionNodeSearchElement element)
        {
            // create node
            var guid = Guid.NewGuid();
            this.dynamoViewModel.ExecuteCommand(
                new DynamoViewModel.CreateNodeCommand(guid, element.FunctionDescriptor.MangledName, 0, 0, true, true));

<<<<<<< HEAD
            attribs = t.GetCustomAttributes(typeof (NodeCategoryAttribute), false);
            SearchElementGroup group = SearchElementGroup.None;
            var cat = "";
            if (attribs.Length > 0)
            {
                cat = (attribs[0] as NodeCategoryAttribute).ElementCategory;
                cat = ProcessNodeCategory(cat, ref group);
            }

            attribs = t.GetCustomAttributes(typeof (NodeSearchTagsAttribute), false);
            var tags = new List<string>();
            if (attribs.Length > 0)
            {
                tags = (attribs[0] as NodeSearchTagsAttribute).Tags;
            }

            attribs = t.GetCustomAttributes(typeof (NodeDescriptionAttribute), false);
            var description = "";
            if (attribs.Length > 0)
            {
                description = (attribs[0] as NodeDescriptionAttribute).ElementDescription;
            }

            var searchEle = new NodeSearchElement(name, description, tags, group, t.FullName);

            attribs = t.GetCustomAttributes(typeof(NodeSearchableAttribute), false);
            bool searchable = true;
            if (attribs.Length > 0)
            {
                searchable = (attribs[0] as NodeSearchableAttribute).IsSearchable;
            }

            searchEle.SetSearchable(searchable);

            attribs = t.GetCustomAttributes(typeof(NotSearchableInHomeWorkspace), false);
            if (attribs.Length > 0)
            {
                this.NodesHiddenInHomeWorkspace.Add(searchEle);
                if (this.DynamoModel != null && this.DynamoModel.CurrentWorkspace != null &&
                    this.DynamoModel.CurrentWorkspace is HomeWorkspaceModel)
                {
                    searchEle.SetSearchable(false); 
                }
            }

            attribs = t.GetCustomAttributes(typeof(NotSearchableInCustomNodeWorkspace), false);
            if (attribs.Length > 0)
            {
                this.NodesHiddenInCustomNodeWorkspace.Add(searchEle);
                if (this.DynamoModel != null && this.DynamoModel.CurrentWorkspace != null &&
                    this.DynamoModel.CurrentWorkspace is CustomNodeWorkspaceModel)
                {
                    searchEle.SetSearchable(false);
                }
            }

            if (!string.IsNullOrEmpty(cat))
            {
                SearchDictionary.Add(searchEle, cat + "." + searchEle.Name);
            }

            TryAddCategoryAndItem(cat, searchEle);

            SearchDictionary.Add(searchEle, searchEle.Name);
            if (tags.Count > 0)
            {
                // reduce the weight in search by adding white space
                tags.ForEach(x => SearchDictionary.Add(searchEle, x + "++++++++"));
            }
            SearchDictionary.Add(searchEle, description);

        }

        public void RemoveNode(string nodeName)
        {
            // remove from search dictionary
            SearchDictionary.Remove((ele) => (ele).Name == nodeName);
            SearchDictionary.Remove((ele) => (ele).Name.EndsWith("." + nodeName));

            // remove from browser leaves
            _searchElements.Where(x => x.Name == nodeName).ToList().ForEach(x => _searchElements.Remove(x));
        }

        public void RemoveNode(Guid funcId)
        {
            // remove from search dictionary
            SearchDictionary.Remove((x) => x is CustomNodeSearchElement && ((CustomNodeSearchElement)x).Guid == funcId);

            // remove from browser leaves
            _searchElements.Where(x => x is CustomNodeSearchElement && ((CustomNodeSearchElement)x).Guid == funcId).ToList().ForEach(x => _searchElements.Remove(x));
        }

        /// <summary>
        /// Removes a node from search and all empty parent categories
        /// </summary>
        /// <param name="nodeName">The name of the node</param>
        public void RemoveNodeAndEmptyParentCategory(string nodeName)
        {
            var nodes = _searchElements.Where(x => x.Name == nodeName).ToList();
            if (!nodes.Any())
            {
                return;
            }

            foreach (var node in nodes)
            {
                RemoveNode(nodeName);
                RemoveEmptyCategory(node);
            }

=======
            // select node
            var placedNode = dynamoViewModel.Model.Nodes.Find((node) => node.GUID == guid);
            if (placedNode != null)
            {
                DynamoSelection.Instance.ClearSelection();
                DynamoSelection.Instance.Selection.Add(placedNode);
            }
>>>>>>> 92d887b2
        }

        private void ExecuteElement(CustomNodeSearchElement element)
        {
            string name = element.Guid.ToString();

            // create node
            var guid = Guid.NewGuid();
            dynamoViewModel.ExecuteCommand(
                new DynamoViewModel.CreateNodeCommand(guid, name, 0, 0, true, true));

            // select node
            var placedNode = dynamoViewModel.Model.Nodes.Find((node) => node.GUID == guid);
            if (placedNode != null)
            {
                DynamoSelection.Instance.ClearSelection();
                DynamoSelection.Instance.Selection.Add(placedNode);
            }
        }

        private void ExecuteElement(NodeSearchElement element)
        {
<<<<<<< HEAD
            SearchElementGroup group = SearchElementGroup.None;
            string category = ProcessNodeCategory(nodeInfo.Category, ref group);
            var nodeEle = new CustomNodeSearchElement(nodeInfo, group);
=======
            // create node
            var guid = Guid.NewGuid();
            dynamoViewModel.ExecuteCommand(
                new DynamoViewModel.CreateNodeCommand(guid, element.FullName, 0, 0, true, true));
>>>>>>> 92d887b2

            // select node
            var placedNode = dynamoViewModel.Model.Nodes.Find((node) => node.GUID == guid);
            if (placedNode != null)
            {
                DynamoSelection.Instance.ClearSelection();
                DynamoSelection.Instance.Selection.Add(placedNode);
            }
        }

        #endregion

        #region Commands

        public void Search(object parameter)
        {
            this.SearchAndUpdateResults();
        }

        internal bool CanSearch(object parameter)
        {
            return true;
        }

        internal void HideSearch(object parameter)
        {
            this.Visible = false;
        }

        internal bool CanHideSearch(object parameter)
        {
            if (this.Visible == true)
                return true;
            return false;
        }

        public void ShowSearch(object parameter)
        {
            this.Visible = true;
        }

        internal bool CanShowSearch(object parameter)
        {
            if (this.Visible == false)
                return true;
            return false;
        }

        public void FocusSearch(object parameter)
        {
            this.OnRequestFocusSearch(this.dynamoViewModel, EventArgs.Empty);
        }

        internal bool CanFocusSearch(object parameter)
        {
            return true;
        }

        #endregion

    }
}<|MERGE_RESOLUTION|>--- conflicted
+++ resolved
@@ -363,314 +363,6 @@
 
         #endregion
 
-<<<<<<< HEAD
-        #region Categories
-
-        private const char CATEGORY_DELIMITER = '.';
-        private const string CATEGORY_GROUP_CREATE = "Create";
-        private const string CATEGORY_GROUP_ACTIONS = "Actions";
-        private const string CATEGORY_GROUP_QUERY = "Query";
-
-        /// <summary>
-        ///     Attempt to add a new category to the browser and an item as one of its children
-        /// </summary>
-        /// <param name="category">The name of the category - a string possibly separated with one period </param>
-        /// <param name="item">The item to add as a child of that category</param>
-        public void TryAddCategoryAndItem(string category, BrowserInternalElement item)
-        {
-
-            var cat = this.AddCategory(category);
-            cat.AddChild(item);
-
-            item.FullCategoryName = category;
-
-            var searchEleItem = item as SearchElementBase;
-            if (searchEleItem != null)
-                _searchElements.Add(searchEleItem);
-
-        }
-
-        public void RemoveEmptyCategories()
-        {
-            this.BrowserRootCategories = new ObservableCollection<BrowserRootElement>(BrowserRootCategories.Where(x => x.Items.Any() || x.Name == "Top Result"));
-        }
-
-        public void SortCategoryChildren()
-        {
-            dynSettings.Controller.SearchViewModel.BrowserRootCategories.ToList().ForEach(x => x.RecursivelySort());
-        }
-
-        public void RemoveEmptyRootCategory(string categoryName)
-        {
-            if (categoryName.Contains(CATEGORY_DELIMITER))
-            {
-                RemoveEmptyCategory(categoryName);
-                return;
-            }
-
-            var cat = GetCategoryByName(categoryName);
-            if (cat == null)
-            {
-                return;
-            }
-
-            RemoveEmptyRootCategory((BrowserRootElement) cat);
-        }
-
-        public void RemoveEmptyRootCategory(BrowserRootElement rootEle)
-        {
-            if (!ContainsCategory(rootEle.Name))
-                return;
-            
-            BrowserRootCategories.Remove(rootEle);
-        }
-
-        /// <summary>
-        /// Remove and empty category from browser and search by name. Useful when a single item is removed.
-        /// </summary>
-        /// <param name="categoryName">The category name, including delimiters</param>
-        public void RemoveEmptyCategory( string categoryName )
-        {
-            var currentCat = GetCategoryByName(categoryName);
-            if (currentCat == null)
-            {
-                return;
-            }
-
-            RemoveEmptyCategory(currentCat);
-        }
-
-        /// <summary>
-        /// Remove an empty category from browser and search.  Useful when a single item is removed.
-        /// </summary>
-        /// <param name="ele"></param>
-        public void RemoveEmptyCategory(BrowserItem ele)
-        {
-            if (ele is BrowserRootElement && ele.Items.Count == 0)
-            {
-                RemoveEmptyRootCategory(ele as BrowserRootElement);
-                return;
-            }
-
-            if (ele is BrowserInternalElement && ele.Items.Count == 0)
-            {
-                var internalEle = ele as BrowserInternalElement;
-                
-                internalEle.Parent.Items.Remove(internalEle);
-                RemoveEmptyCategory(internalEle.Parent);
-            }
-        }
-
-        /// <summary>
-        /// Remove a category and all its children from the browser and search.  The category does not
-        /// have to be empty.
-        /// </summary>
-        /// <param name="categoryName"></param>
-        public void RemoveCategory(string categoryName)
-        {
-            var currentCat = GetCategoryByName(categoryName);
-            if (currentCat == null) return;
-
-            RemoveCategory(currentCat);
-            
-        }
-
-        /// <summary>
-        /// Remove a category and all its children from the browser and search.  The category does
-        /// not have to be empty.
-        /// </summary>
-        /// <param name="ele"></param>
-        public void RemoveCategory(BrowserItem ele)
-        {
-            var nodes = ele.Items.Where(x => x is NodeSearchElement)
-                           .Cast<NodeSearchElement>().ToList();
-
-            var cats = ele.Items.Where(x => x is BrowserInternalElement)
-                           .Cast<BrowserInternalElement>().ToList();
-
-            nodes.Select(x => x.Name).ToList().ForEach(RemoveNode);
-            cats.ToList().ForEach(RemoveCategory);
-
-            ele.Items.Clear();
-
-            if (ele is BrowserRootElement)
-            {
-                BrowserRootCategories.Remove(ele as BrowserRootElement);
-            }
-            else if (ele is BrowserInternalElement)
-            {
-                (ele as BrowserInternalElement).Parent.Items.Remove(ele);
-            }
-        }
-
-        /// <summary>
-        /// Split a category name into individual category names splitting be DEFAULT_DELIMITER
-        /// </summary>
-        /// <param name="categoryName">The name</param>
-        /// <returns>A list of output</returns>
-        public static List<string> SplitCategoryName(string categoryName)
-        {
-            if (System.String.IsNullOrEmpty(categoryName))
-                return new List<string>();
-
-            var splitCat = new List<string>();
-            if (categoryName.Contains(CATEGORY_DELIMITER))
-            {
-                splitCat =
-                    categoryName.Split(CATEGORY_DELIMITER)
-                                .Where(x => x != CATEGORY_DELIMITER.ToString() && !System.String.IsNullOrEmpty(x))
-                                .ToList();
-            }
-            else
-            {
-                splitCat.Add(categoryName);
-            }
-
-            return splitCat;
-        } 
-
-        /// <summary>
-        ///     Add a category, given a delimited name
-        /// </summary>
-        /// <param name="categoryName">The comma delimited name </param>
-        /// <returns>The newly created item</returns>
-        public BrowserItem AddCategory(string categoryName)
-        {
-            if (string.IsNullOrEmpty(categoryName))
-            {
-                return this.TryAddRootCategory("Uncategorized");
-            }
-
-            if ( ContainsCategory(categoryName) )
-            {
-                return GetCategoryByName(categoryName);
-            }
-
-            if (!NodeCategories.ContainsKey(categoryName))
-            {
-                NodeCategories.Add(categoryName, new CategorySearchElement(categoryName));
-            }
-
-            // otherwise split the category name
-            var splitCat = SplitCategoryName(categoryName);
-
-            // attempt to add root element
-            if (splitCat.Count == 1)
-            {
-                return this.TryAddRootCategory(categoryName);
-            }
-
-            if (splitCat.Count == 0)
-            {
-                return null;
-            }
-
-            // attempt to add root category
-            var currentCat = TryAddRootCategory(splitCat[0]);    
-
-            for (var i = 1; i < splitCat.Count - 1; i++)
-            {
-                currentCat = TryAddChildCategory(currentCat, splitCat[i]);
-            }
-
-            currentCat = TryAddChildCategory(currentCat, splitCat[splitCat.Count - 1], splitCat.Count > 1);
-
-            return currentCat;
-        }
-
-        /// <summary>
-        /// Add a single category as a child of a category.  If the category already exists, just return that one.
-        /// </summary>
-        /// <param name="parent">The parent category </param>
-        /// <param name="childCategoryName">The name of the child category (can't be nested)</param>
-        /// <param name="isLastCategory">Points if category is last chunk in chain of categories</param>
-        /// <returns>The newly created category</returns>
-        public BrowserItem TryAddChildCategory(BrowserItem parent, string childCategoryName, bool isLastCategory = false)
-        {
-            var newCategoryName = parent.Name + CATEGORY_DELIMITER + childCategoryName;
-
-            // support long nested categories like Math.Math.StaticMembers.Abs
-            var parentItem = parent as BrowserInternalElement;
-            while (parentItem != null)
-            {
-                var grandParent = parentItem.Parent;
-                if (null == grandParent)
-                    break;
-
-                newCategoryName = grandParent.Name + CATEGORY_DELIMITER + newCategoryName;
-                parentItem = grandParent as BrowserInternalElement;
-            }
-
-            if (ContainsCategory(newCategoryName))
-            {
-                return GetCategoryByName(newCategoryName);
-            }
-
-            BrowserInternalElement tempCat = new BrowserInternalElement(childCategoryName, parent);
-            tempCat.IsPlaceHolder = isLastCategory;
-
-            parent.AddChild(tempCat);
-
-            return tempCat;
-        }
-
-        /// <summary>
-        ///     
-        /// </summary>
-        /// <returns>The newly added category or the existing one.</returns>
-        public BrowserItem TryAddRootCategory(string categoryName)
-        {
-            return ContainsCategory(categoryName) ? GetCategoryByName(categoryName) : AddRootCategory(categoryName);
-        }
-
-        /// <summary>
-        /// Add a root category, assuming it doesn't already exist
-        /// </summary>
-        /// <param name="name"></param>
-        /// <returns></returns>
-        private BrowserRootElement AddRootCategory(string name)
-        {
-            var ele = new BrowserRootElement(name, BrowserRootCategories);
-            BrowserRootCategories.Add(ele);
-            return ele;
-        }
-
-        /// <summary>
-        /// Determine whether a category exists in search
-        /// </summary>
-        /// <param name="categoryName"></param>
-        /// <returns></returns>
-        public bool ContainsCategory(string categoryName)
-        {
-            return GetCategoryByName(categoryName) != null;
-        }
-
-        public BrowserItem GetCategoryByName(string categoryName)
-        {
-            var split = SplitCategoryName(categoryName);
-            if (!split.Any())
-                return null;
-
-            var cat = (BrowserItem) BrowserRootCategories.FirstOrDefault(x => x.Name == split[0]);
-
-            foreach (var splitName in split.GetRange(1, split.Count - 1))
-            {
-                if (cat == null)
-                    return cat;
-                cat = TryGetSubCategory(cat, splitName);
-            }
-            return cat;
-        }
-
-        public BrowserItem TryGetSubCategory(BrowserItem category, string catName)
-        {
-            return category.Items.FirstOrDefault(x => x.Name == catName);
-        }
-
-        #endregion
-
-=======
->>>>>>> 92d887b2
         #region Selection
 
         /// <summary>
@@ -778,119 +470,15 @@
             ExecuteElement(visibleSearchResults[SelectedIndex] as SearchElementBase);
         }
 
-<<<<<<< HEAD
-        /// <summary>
-        /// Call this method to assign a default grouping information if a given category 
-        /// does not have any. A node category's group can either be "Create", "Query" or
-        /// "Actions". If none of the group names above is assigned to the category, it 
-        /// will be assigned a default one that is "Actions".
-        /// 
-        /// For examples:
-        /// 
-        ///     "Core.Evaluate" will be renamed as "Core.Evaluate.Actions"
-        ///     "Core.List.Create" will remain as "Core.List.Create"
-        /// 
-        /// </summary>
-        public string ProcessNodeCategory(string category, ref SearchElementGroup group)
-        {
-            if (string.IsNullOrEmpty(category))
-                return category;
-
-            int index = category.LastIndexOf(CATEGORY_DELIMITER);
-
-            // If "index" is "-1", then the whole "category" will be used as-is.            
-            switch (category.Substring(index + 1))
-            {
-                case CATEGORY_GROUP_ACTIONS:
-                    group = SearchElementGroup.Action;
-                    break;
-                case CATEGORY_GROUP_CREATE:
-                    group = SearchElementGroup.Create;
-                    break;
-                case CATEGORY_GROUP_QUERY:
-                    group = SearchElementGroup.Query;
-                    break;
-                default:
-                    group = SearchElementGroup.Action;
-                    return category;
-            }
-
-            return category.Substring(0, index);
-=======
         private void ExecuteElement(SearchElementBase searchElement)
         {
             dynamic ele = searchElement;
             ExecuteElement(ele);
->>>>>>> 92d887b2
         }
 
         private void ExecuteElement(CategorySearchElement searchElement)
         {
-<<<<<<< HEAD
-            if (null == functionGroups)
-                return;
-
-            foreach (var functionGroup in functionGroups)
-            {
-                var functions = functionGroup.Functions.ToList();
-                if (!functions.Any())
-                    continue;
-
-                bool isOverloaded = functions.Count > 1;
-
-                foreach (var function in functions)
-                {
-                    //Don't add the functions that are not visible in library.
-                    if (!function.IsVisibleInLibrary)
-                        continue;
-
-                    // For overloaded functions, only parameters are displayed
-                    // for this item. E.g, for Count(), on UI it is:
-                    //
-                    // -> Abs
-                    //      +----------------+
-                    //      | dValue: double |
-                    //      +----------------+
-                    //      | nValue: int    |
-                    //      +----------------+
-                    var displayString = function.UserFriendlyName;
-                    SearchElementGroup group = SearchElementGroup.None;
-                    var category = ProcessNodeCategory(function.Category, ref group);
-
-                    // do not add GetType method names to search
-                    if (displayString.Contains("GetType"))
-                    {
-                        continue;
-                    }
-
-                    if (isOverloaded)
-                    {
-                        var args = string.Join(", ", function.Parameters.Select(p => p.ToString()));
-
-                        if (!string.IsNullOrEmpty(args))
-                            displayString = displayString + "(" + args + ")";
-                    }
-
-                    var searchElement = new DSFunctionNodeSearchElement(displayString, function, group);
-                    searchElement.SetSearchable(true);
-                    searchElement.FullCategoryName = category;
-                    
-                    // Add this search eleemnt to the search view
-                    TryAddCategoryAndItem(category, searchElement);
-
-                    // function.QualifiedName is the search string for this
-                    // element
-                    SearchDictionary.Add(searchElement, function.QualifiedName);
-
-                    // add all search tags
-                    function.GetSearchTags().ToList().ForEach(x => SearchDictionary.Add(searchElement, x));
-
-                }
-            }
-
-=======
             this.SearchText = searchElement.Name + ".";
->>>>>>> 92d887b2
         }
 
         private void ExecuteElement(DSFunctionNodeSearchElement element)
@@ -900,118 +488,6 @@
             this.dynamoViewModel.ExecuteCommand(
                 new DynamoViewModel.CreateNodeCommand(guid, element.FunctionDescriptor.MangledName, 0, 0, true, true));
 
-<<<<<<< HEAD
-            attribs = t.GetCustomAttributes(typeof (NodeCategoryAttribute), false);
-            SearchElementGroup group = SearchElementGroup.None;
-            var cat = "";
-            if (attribs.Length > 0)
-            {
-                cat = (attribs[0] as NodeCategoryAttribute).ElementCategory;
-                cat = ProcessNodeCategory(cat, ref group);
-            }
-
-            attribs = t.GetCustomAttributes(typeof (NodeSearchTagsAttribute), false);
-            var tags = new List<string>();
-            if (attribs.Length > 0)
-            {
-                tags = (attribs[0] as NodeSearchTagsAttribute).Tags;
-            }
-
-            attribs = t.GetCustomAttributes(typeof (NodeDescriptionAttribute), false);
-            var description = "";
-            if (attribs.Length > 0)
-            {
-                description = (attribs[0] as NodeDescriptionAttribute).ElementDescription;
-            }
-
-            var searchEle = new NodeSearchElement(name, description, tags, group, t.FullName);
-
-            attribs = t.GetCustomAttributes(typeof(NodeSearchableAttribute), false);
-            bool searchable = true;
-            if (attribs.Length > 0)
-            {
-                searchable = (attribs[0] as NodeSearchableAttribute).IsSearchable;
-            }
-
-            searchEle.SetSearchable(searchable);
-
-            attribs = t.GetCustomAttributes(typeof(NotSearchableInHomeWorkspace), false);
-            if (attribs.Length > 0)
-            {
-                this.NodesHiddenInHomeWorkspace.Add(searchEle);
-                if (this.DynamoModel != null && this.DynamoModel.CurrentWorkspace != null &&
-                    this.DynamoModel.CurrentWorkspace is HomeWorkspaceModel)
-                {
-                    searchEle.SetSearchable(false); 
-                }
-            }
-
-            attribs = t.GetCustomAttributes(typeof(NotSearchableInCustomNodeWorkspace), false);
-            if (attribs.Length > 0)
-            {
-                this.NodesHiddenInCustomNodeWorkspace.Add(searchEle);
-                if (this.DynamoModel != null && this.DynamoModel.CurrentWorkspace != null &&
-                    this.DynamoModel.CurrentWorkspace is CustomNodeWorkspaceModel)
-                {
-                    searchEle.SetSearchable(false);
-                }
-            }
-
-            if (!string.IsNullOrEmpty(cat))
-            {
-                SearchDictionary.Add(searchEle, cat + "." + searchEle.Name);
-            }
-
-            TryAddCategoryAndItem(cat, searchEle);
-
-            SearchDictionary.Add(searchEle, searchEle.Name);
-            if (tags.Count > 0)
-            {
-                // reduce the weight in search by adding white space
-                tags.ForEach(x => SearchDictionary.Add(searchEle, x + "++++++++"));
-            }
-            SearchDictionary.Add(searchEle, description);
-
-        }
-
-        public void RemoveNode(string nodeName)
-        {
-            // remove from search dictionary
-            SearchDictionary.Remove((ele) => (ele).Name == nodeName);
-            SearchDictionary.Remove((ele) => (ele).Name.EndsWith("." + nodeName));
-
-            // remove from browser leaves
-            _searchElements.Where(x => x.Name == nodeName).ToList().ForEach(x => _searchElements.Remove(x));
-        }
-
-        public void RemoveNode(Guid funcId)
-        {
-            // remove from search dictionary
-            SearchDictionary.Remove((x) => x is CustomNodeSearchElement && ((CustomNodeSearchElement)x).Guid == funcId);
-
-            // remove from browser leaves
-            _searchElements.Where(x => x is CustomNodeSearchElement && ((CustomNodeSearchElement)x).Guid == funcId).ToList().ForEach(x => _searchElements.Remove(x));
-        }
-
-        /// <summary>
-        /// Removes a node from search and all empty parent categories
-        /// </summary>
-        /// <param name="nodeName">The name of the node</param>
-        public void RemoveNodeAndEmptyParentCategory(string nodeName)
-        {
-            var nodes = _searchElements.Where(x => x.Name == nodeName).ToList();
-            if (!nodes.Any())
-            {
-                return;
-            }
-
-            foreach (var node in nodes)
-            {
-                RemoveNode(nodeName);
-                RemoveEmptyCategory(node);
-            }
-
-=======
             // select node
             var placedNode = dynamoViewModel.Model.Nodes.Find((node) => node.GUID == guid);
             if (placedNode != null)
@@ -1019,7 +495,6 @@
                 DynamoSelection.Instance.ClearSelection();
                 DynamoSelection.Instance.Selection.Add(placedNode);
             }
->>>>>>> 92d887b2
         }
 
         private void ExecuteElement(CustomNodeSearchElement element)
@@ -1042,16 +517,10 @@
 
         private void ExecuteElement(NodeSearchElement element)
         {
-<<<<<<< HEAD
-            SearchElementGroup group = SearchElementGroup.None;
-            string category = ProcessNodeCategory(nodeInfo.Category, ref group);
-            var nodeEle = new CustomNodeSearchElement(nodeInfo, group);
-=======
             // create node
             var guid = Guid.NewGuid();
             dynamoViewModel.ExecuteCommand(
                 new DynamoViewModel.CreateNodeCommand(guid, element.FullName, 0, 0, true, true));
->>>>>>> 92d887b2
 
             // select node
             var placedNode = dynamoViewModel.Model.Nodes.Find((node) => node.GUID == guid);
