﻿using System;
using System.Collections.Generic;
using System.Collections.ObjectModel;
using System.Collections.Specialized;
using System.Diagnostics;
using System.IO;
using System.Linq;
using System.Reflection;
using System.Windows;
using System.Windows.Forms;
using Dynamo.Models;
using Dynamo.Nodes;
using Dynamo.PackageManager;
using Dynamo.Selection;
using Dynamo.UI.Commands;
using Dynamo.Utilities;

namespace Dynamo.ViewModels
{

    public delegate void WorkspaceSaveEventHandler(object sender, WorkspaceSaveEventArgs e);
    public delegate void RequestPackagePublishDialogHandler(PublishPackageViewModel publishViewModel);

    public class DynamoViewModel:ViewModelBase
    {
        #region events


        public event EventHandler RequestManagePackagesDialog;
        public virtual void OnRequestManagePackagesDialog(Object sender, EventArgs e)
        {
            if (RequestManagePackagesDialog != null)
            {
                RequestManagePackagesDialog(this, e);
            }
        }

        public event RequestPackagePublishDialogHandler RequestPackagePublishDialog;
        public void OnRequestPackagePublishDialog(PublishPackageViewModel vm)
        {
            if (RequestPackagePublishDialog != null)
                RequestPackagePublishDialog(vm);
        }

        public event EventHandler RequestPackageManagerSearchDialog;
        public virtual void OnRequestPackageManagerSearchDialog(Object sender, EventArgs e)
        {
            if (RequestPackageManagerSearchDialog != null)
            {
                RequestPackageManagerSearchDialog(this, e);
            }
        }

        public event AuthenticationRequestHandler RequestAuthentication;
        public void OnRequestAuthentication()
        {
            if (RequestAuthentication != null)
                RequestAuthentication(dynSettings.PackageManagerClient);
        }

        public event ImageSaveEventHandler RequestSaveImage;
        public virtual void OnRequestSaveImage(Object sender, ImageSaveEventArgs e)
        {
            if (RequestSaveImage != null)
            {
                RequestSaveImage(this, e);
            }
        }

        public event EventHandler WorkspaceChanged;
        public virtual void OnWorkspaceChanged(object sender, EventArgs e)
        {
            if (WorkspaceChanged != null)
            {
                WorkspaceChanged(this, e);
            }
        }

        public event EventHandler RequestClose;
        public virtual void OnRequestClose(Object sender, EventArgs e)
        {
            if (RequestClose != null)
            {
                RequestClose(this, e);
            }
        }

        public event WorkspaceSaveEventHandler RequestUserSaveWorkflow;
        public virtual void OnRequestUserSaveWorkflow(Object sender, WorkspaceSaveEventArgs e)
        {
            if (RequestUserSaveWorkflow != null)
            {
                RequestUserSaveWorkflow(this, e);
            }
        }

        #endregion

        #region properties

        private DynamoModel _model;        
        private Point transformOrigin;
        private DynamoController controller;
        private bool runEnabled = true;
        protected bool canRunDynamically = true;
        protected bool debug = false;
        protected bool dynamicRun = false;

        private bool fullscreenWatchShowing = false;
        private bool canNavigateBackground = false;

        public DelegateCommand OpenCommand { get; set; }
        public DelegateCommand ShowOpenDialogAndOpenResultCommand { get; set; }
        public DelegateCommand WriteToLogCmd { get; set; }
        public DelegateCommand PostUiActivationCommand { get; set; }
        public DelegateCommand AddNoteCommand { get; set; }
        public DelegateCommand UndoCommand { get; set; }
        public DelegateCommand RedoCommand { get; set; }
        public DelegateCommand CopyCommand { get; set; }
        public DelegateCommand PasteCommand { get; set; }
        public DelegateCommand AddToSelectionCommand { get; set; }
        public DelegateCommand ShowNewFunctionDialogCommand { get; set; }
        public DelegateCommand CreateNodeCommand { get; set; }
        public DelegateCommand ClearCommand { get; set; }
        public DelegateCommand GoHomeCommand { get; set; }
        public DelegateCommand ShowPackageManagerSearchCommand { get; set; }
        public DelegateCommand ShowInstalledPackagesCommand { get; set; }
        public DelegateCommand HomeCommand { get; set; }
        public DelegateCommand ExitCommand { get; set; }
        public DelegateCommand ShowSaveDialogIfNeededAndSaveResultCommand { get; set; }
        public DelegateCommand ShowSaveDialogAndSaveResultCommand { get; set; }
        public DelegateCommand SaveCommand { get; set; }
        public DelegateCommand SaveAsCommand { get; set; }
        public DelegateCommand NewHomeWorkspaceCommand { get; set; }
        public DelegateCommand GoToWorkspaceCommand { get; set; }
        public DelegateCommand DeleteCommand { get; set; }
        public DelegateCommand AlignSelectedCommand { get; set; }
        public DelegateCommand RefactorCustomNodeCommand { get; set; }
        public DelegateCommand PostUIActivationCommand { get; set; }
        public DelegateCommand ToggleFullscreenWatchShowingCommand { get; set; }
        public DelegateCommand ToggleCanNavigateBackgroundCommand { get; set; }
        public DelegateCommand SelectAllCommand { get; set; }
        public DelegateCommand SaveImageCommand { get; set; }
        public DelegateCommand ShowSaveImageDialogAndSaveResultCommand { get; set; }
        public DelegateCommand ToggleConsoleShowingCommand { get; set; }
        public DelegateCommand ShowPackageManagerCommand { get; set; }
        public DelegateCommand CancelRunCommand { get; set; }
        public DelegateCommand RunExpressionCommand { get; set; }
        public DelegateCommand DisplayFunctionCommand { get; set; }
        public DelegateCommand SetConnectorTypeCommand { get; set; }
        public DelegateCommand ReportABugCommand { get; set; }
        public DelegateCommand GoToWikiCommand { get; set; }
        public DelegateCommand GoToSourceCodeCommand { get; set; }
        public DelegateCommand ShowHideConnectorsCommand { get; set; }
        public DelegateCommand SelectNeighborsCommand { get; set; }
        public DelegateCommand ClearLogCommand { get; set; }
        public DelegateCommand SubmitCommand { get; set; }
        public DelegateCommand PublishCurrentWorkspaceCommand { get; set; }
        public DelegateCommand PublishSelectedNodesCommand { get; set; }

        public DelegateCommand PanCommand { get; set; }
        public DelegateCommand ZoomInCommand { get; set; }
        public DelegateCommand ZoomOutCommand { get; set; }
<<<<<<< HEAD
        public DelegateCommand FitViewCommand { get; set; }
=======
>>>>>>> 06fd3437

        /// <summary>
        /// An observable collection of workspace view models which tracks the model
        /// </summary>
        private ObservableCollection<WorkspaceViewModel> _workspaces = new ObservableCollection<WorkspaceViewModel>();

        public ObservableCollection<WorkspaceViewModel> Workspaces
        {
            get { return _workspaces; }
            set
            {
                _workspaces = value;
                RaisePropertyChanged("Workspaces");
            }
        }

        public DynamoModel Model
        {
            get { return _model; }
        }

        public Point TransformOrigin
        {
            get { return transformOrigin; }
            set
            {
                transformOrigin = value;
                RaisePropertyChanged("TransformOrigin");
            }
        }

        public DynamoController Controller
        {
            get { return controller; }
            set
            {
                controller = value;
                RaisePropertyChanged("ViewModel");
            }
        }

        public bool RunEnabled
        {
            get { return runEnabled; }
            set
            {
                runEnabled = value;
                RaisePropertyChanged("RunEnabled");
            }
        }

        public virtual bool CanRunDynamically
        {
            get
            {
                //we don't want to be able to run
                //dynamically if we're in debug mode
                return !debug;
            }
            set
            {
                canRunDynamically = value;
                RaisePropertyChanged("CanRunDynamically");
            }
        }

        public virtual bool DynamicRunEnabled
        {
            get
            {
                return dynamicRun; //selecting debug now toggles this on/off
            }
            set
            {
                dynamicRun = value;
                RaisePropertyChanged("DynamicRunEnabled");
            }
        }

        public bool ViewingHomespace
        {
            get { return _model.CurrentWorkspace == _model.HomeSpace; }
        }

        public bool IsAbleToGoHome { get; set; }

        public WorkspaceModel CurrentSpace
        {
            get { return _model.CurrentWorkspace; }
        }

        /// <summary>
        /// The index in the collection of workspaces of the current workspace.
        /// This property is bound to the SelectedIndex property in the workspaces tab control
        /// </summary>
        public int CurrentWorkspaceIndex
        {
            get
            {
                var index = _model.Workspaces.IndexOf(_model.CurrentWorkspace);
                return index;
            }
            set
            {
                _model.CurrentWorkspace = _model.Workspaces[value];
            }
        }

        /// <summary>
        /// Get the workspace view model whose workspace model is the model's current workspace
        /// </summary>
        public WorkspaceViewModel CurrentSpaceViewModel
        {
            get
            {
                return Workspaces.First(x => x.Model == _model.CurrentWorkspace);
            }
        }

        public string EditName
        {
            get { return _model.editName; }
            set 
            { 
                _model.editName = value;
                RaisePropertyChanged("EditName");
            }
        }

        public bool IsUILocked
        {
            get { return dynSettings.Controller.IsUILocked; }
        }
        
        public bool FullscreenWatchShowing
        {
            get { return fullscreenWatchShowing; }
            set
            {
                fullscreenWatchShowing = value;
                RaisePropertyChanged("FullscreenWatchShowing");

                // NOTE: I couldn't get the binding to work in the XAML so
                //       this is a temporary hack
                foreach (WorkspaceViewModel workspace in dynSettings.Controller.DynamoViewModel.Workspaces)
                {
                    workspace.FullscreenChanged();
                }

                if (!fullscreenWatchShowing && canNavigateBackground)
                    CanNavigateBackground = false;
            }
        }

        public bool CanNavigateBackground
        {
            get { return canNavigateBackground; }
            set
            {
                canNavigateBackground = value;
                RaisePropertyChanged("CanNavigateBackground");

                int workspace_index = CurrentWorkspaceIndex;

                WorkspaceViewModel view_model = Workspaces[workspace_index];

                view_model.WatchEscapeIsDown = value;
            }
        }

        private bool _consoleShowing;

        public string LogText
        {
            get { return DynamoLogger.Instance.LogText; }
        }

        public bool ConsoleShowing
        {
            get { return _consoleShowing; }
            set
            {
                _consoleShowing = value;
                RaisePropertyChanged("ConsoleShowing");
            }
        }

        public bool IsShowingConnectors
        {
            get { return dynSettings.Controller.IsShowingConnectors; }
            set
            {
                dynSettings.Controller.IsShowingConnectors = value;
                RaisePropertyChanged("IsShowingConnectors");
            }
        }

        public ConnectorType ConnectorType
        {
            get { return dynSettings.Controller.ConnectorType; }
            set
            {
                dynSettings.Controller.ConnectorType = value;
                RaisePropertyChanged("ConnectorType");
            }
        }
        
        #endregion

        public DynamoViewModel(DynamoController controller)
        {
            ConnectorType = ConnectorType.BEZIER;
            
            //create the model
            _model = new DynamoModel();
            dynSettings.Controller.DynamoModel = _model;

            //register for property change notifications 
            //on the model and the controller
            _model.PropertyChanged += _model_PropertyChanged;
            dynSettings.Controller.PropertyChanged += new System.ComponentModel.PropertyChangedEventHandler(Controller_PropertyChanged);
            _model.Workspaces.CollectionChanged += Workspaces_CollectionChanged;

            _model.AddHomeWorkspace();
            _model.CurrentWorkspace = _model.HomeSpace;

            Controller = controller;

            OpenCommand = new DelegateCommand(_model.Open, _model.CanOpen);
            ShowOpenDialogAndOpenResultCommand = new DelegateCommand(_model.ShowOpenDialogAndOpenResult, _model.CanShowOpenDialogAndOpenResultCommand);
            WriteToLogCmd = new DelegateCommand(_model.WriteToLog, _model.CanWriteToLog);
            PostUiActivationCommand = new DelegateCommand(_model.PostUIActivation, _model.CanDoPostUIActivation);
            AddNoteCommand = new DelegateCommand(_model.AddNote, _model.CanAddNote);
            AddToSelectionCommand = new DelegateCommand(_model.AddToSelection, _model.CanAddToSelection);
            ShowNewFunctionDialogCommand = new DelegateCommand(_model.ShowNewFunctionDialogAndMakeFunction, _model.CanShowNewFunctionDialogCommand);
            CreateNodeCommand = new DelegateCommand(_model.CreateNode, _model.CanCreateNode);
            ClearCommand = new DelegateCommand(_model.Clear, _model.CanClear);
            GoHomeCommand = new DelegateCommand(GoHomeView, CanGoHomeView);
            SelectAllCommand = new DelegateCommand(SelectAll, CanSelectAll);
            ShowSaveDialogAndSaveResultCommand = new DelegateCommand(ShowSaveDialogAndSaveResult, CanShowSaveDialogAndSaveResult);
            SaveCommand = new DelegateCommand(_model.Save, _model.CanSave);
            SaveAsCommand = new DelegateCommand(_model.SaveAs, _model.CanSaveAs);
            HomeCommand = new DelegateCommand(_model.Home, _model.CanGoHome);
            NewHomeWorkspaceCommand = new DelegateCommand(MakeNewHomeWorkspace, CanMakeNewHomeWorkspace);
            GoToWorkspaceCommand = new DelegateCommand(GoToWorkspace, CanGoToWorkspace);
            DeleteCommand = new DelegateCommand(_model.Delete, _model.CanDelete);
            ExitCommand = new DelegateCommand(Exit,CanExit);
            ToggleFullscreenWatchShowingCommand = new DelegateCommand(ToggleFullscreenWatchShowing, CanToggleFullscreenWatchShowing);
            ToggleCanNavigateBackgroundCommand = new DelegateCommand(ToggleCanNavigateBackground, CanToggleCanNavigateBackground);
            AlignSelectedCommand = new DelegateCommand(AlignSelected, CanAlignSelected); ;
            ShowSaveDialogIfNeededAndSaveResultCommand = new DelegateCommand(ShowSaveDialogIfNeededAndSaveResult, CanShowSaveDialogIfNeededAndSaveResultCommand);
            RefactorCustomNodeCommand = new DelegateCommand(_model.RefactorCustomNode, _model.CanRefactorCustomNode);
            SaveImageCommand = new DelegateCommand(SaveImage, CanSaveImage);
            ShowSaveImageDialogAndSaveResultCommand = new DelegateCommand(ShowSaveImageDialogAndSaveResult, CanShowSaveImageDialogAndSaveResult);
            UndoCommand = new DelegateCommand(_model.Undo, _model.CanUndo);
            RedoCommand = new DelegateCommand(_model.Redo, _model.CanRedo);
            CopyCommand = new DelegateCommand(_model.Copy, _model.CanCopy);
            PasteCommand = new DelegateCommand(_model.Paste, _model.CanPaste);
            ToggleConsoleShowingCommand = new DelegateCommand(ToggleConsoleShowing, CanToggleConsoleShowing);
            CancelRunCommand = new DelegateCommand(Controller.CancelRun, Controller.CanCancelRun);
            RunExpressionCommand = new DelegateCommand(Controller.RunExpression, Controller.CanRunExpression);
            DisplayFunctionCommand = new DelegateCommand(Controller.DisplayFunction, Controller.CanDisplayFunction);
            SetConnectorTypeCommand = new DelegateCommand(SetConnectorType, CanSetConnectorType);
            ReportABugCommand = new DelegateCommand(Controller.ReportABug, Controller.CanReportABug);
            GoToWikiCommand = new DelegateCommand(GoToWiki, CanGoToWiki);
            GoToSourceCodeCommand = new DelegateCommand(GoToSourceCode, CanGoToSourceCode);

            ShowPackageManagerSearchCommand = new DelegateCommand(ShowPackageManagerSearch, CanShowPackageManagerSearch);
            ShowInstalledPackagesCommand = new DelegateCommand(ShowInstalledPackages, CanShowInstalledPackages);
            PublishCurrentWorkspaceCommand = new DelegateCommand(PublishCurrentWorkspace, CanPublishCurrentWorkspace);
            PublishSelectedNodesCommand = new DelegateCommand(PublishSelectedNodes, CanPublishSelectedNodes);

            ShowHideConnectorsCommand = new DelegateCommand(ShowConnectors, CanShowConnectors);
            SelectNeighborsCommand = new DelegateCommand(SelectNeighbors, CanSelectNeighbors);
            ClearLogCommand = new DelegateCommand(dynSettings.Controller.ClearLog, dynSettings.Controller.CanClearLog);
            PanCommand = new DelegateCommand(Pan, CanPan);
            ZoomInCommand = new DelegateCommand(ZoomIn, CanZoomIn);
            ZoomOutCommand = new DelegateCommand(ZoomOut, CanZoomOut);
<<<<<<< HEAD
            FitViewCommand = new DelegateCommand(FitView, CanFitView);
=======
>>>>>>> 06fd3437

            DynamoLogger.Instance.PropertyChanged += new System.ComponentModel.PropertyChangedEventHandler(Instance_PropertyChanged);

            DynamoSelection.Instance.Selection.CollectionChanged += SelectionOnCollectionChanged;
        }

        private void SelectionOnCollectionChanged(object sender, NotifyCollectionChangedEventArgs notifyCollectionChangedEventArgs)
        {
            PublishSelectedNodesCommand.RaiseCanExecuteChanged();
            AlignSelectedCommand.RaiseCanExecuteChanged();
            DeleteCommand.RaiseCanExecuteChanged();
        }

        void Controller_PropertyChanged(object sender, System.ComponentModel.PropertyChangedEventArgs e)
        {
            switch (e.PropertyName)
            {
                case "IsUILocked":
                    RaisePropertyChanged("IsUILocked");
                    break;
            }
        }

        void Instance_PropertyChanged(object sender, System.ComponentModel.PropertyChangedEventArgs e)
        {

            switch (e.PropertyName)
            {
                case "LogText":
                    RaisePropertyChanged("LogText");
                    RaisePropertyChanged("WarningText");
                    break;
            }

        }

        void _model_PropertyChanged(object sender, System.ComponentModel.PropertyChangedEventArgs e)
        {
            if (e.PropertyName == "CurrentWorkspace")
            {
                IsAbleToGoHome = _model.CurrentWorkspace != _model.HomeSpace;
                RaisePropertyChanged("IsAbleToGoHome");
                RaisePropertyChanged("CurrentSpace");
                RaisePropertyChanged("BackgroundColor");
                RaisePropertyChanged("CurrentWorkspaceIndex");
                RaisePropertyChanged("ViewingHomespace");
                if (this.PublishCurrentWorkspaceCommand != null)
                this.PublishCurrentWorkspaceCommand.RaiseCanExecuteChanged();
            }
        }

        /// <summary>
        /// Responds to change in the model's workspaces collection, creating or deleting workspace model views.
        /// </summary>
        /// <param name="sender"></param>
        /// <param name="e"></param>
        private void Workspaces_CollectionChanged(object sender, NotifyCollectionChangedEventArgs e)
        {
            switch (e.Action)
            {
                case NotifyCollectionChangedAction.Add:
                    foreach (var item in e.NewItems)
                        _workspaces.Add(new WorkspaceViewModel(item as WorkspaceModel, this));
                    break;
                case NotifyCollectionChangedAction.Remove:
                    foreach (var item in e.OldItems)
                        _workspaces.Remove(_workspaces.ToList().First(x => x.Model == item));
                    break;
            }

            RaisePropertyChanged("Workspaces");
        }

        public FileDialog GetSaveDialog(WorkspaceModel workspace)
        {
            FileDialog fileDialog = new SaveFileDialog
            {
                AddExtension = true,
            };

            string ext, fltr;
            if ( workspace == _model.HomeSpace )
            {
                ext = ".dyn";
                fltr = "Dynamo Workspace (*.dyn)|*.dyn";
            }
            else
            {
                ext = ".dyf";
                fltr = "Dynamo Custom Node (*.dyf)|*.dyf";
            }
            fltr += "|All files (*.*)|*.*";

            fileDialog.FileName = workspace.Name + ext;
            fileDialog.AddExtension = true;
            fileDialog.DefaultExt = ext;
            fileDialog.Filter = fltr;

            return fileDialog;
        }

        public virtual bool RunInDebug
        {

            get { return debug; }
            set
            {
                debug = value;

                //toggle off dynamic run
                CanRunDynamically = !debug;

                if (debug)
                    DynamicRunEnabled = false;

                RaisePropertyChanged("RunInDebug");
            }

        }

        /// <summary>
        ///     Attempts to save a given workspace.  Shows a save as dialog if the 
        ///     workspace does not already have a path associated with it
        /// </summary>
        /// <param name="workspace">The workspace for which to show the dialog</param>
        internal void ShowSaveDialogIfNeededAndSave(WorkspaceModel workspace)
        {
            if (workspace.FilePath != null)
            {
                _model.SaveAs(workspace.FilePath, workspace);
            }
            else
            {
                var fd = this.GetSaveDialog(workspace);
                if (fd.ShowDialog() == DialogResult.OK)
                {
                    _model.SaveAs(fd.FileName, workspace);
                }
            }
        }

        public bool exitInvoked = false;
        
        internal bool CanVisibilityBeToggled(object parameters)
        {
            return true;
        }

        internal bool CanUpstreamVisibilityBeToggled(object parameters)
        {
            return true;
        }

        private void PublishCurrentWorkspace(object parameters)
        {
            dynSettings.PackageManagerClient.PublishCurrentWorkspace();
        }

        private bool CanPublishCurrentWorkspace(object parameters)
        {
            return dynSettings.PackageManagerClient.CanPublishCurrentWorkspace();
        }

        private void PublishSelectedNodes(object parameters)
        {
            dynSettings.PackageManagerClient.PublishSelectedNode();
        }

        private bool CanPublishSelectedNodes(object parameters)
        {
            return dynSettings.PackageManagerClient.CanPublishSelectedNode(parameters);
        }

        private void ShowPackageManagerSearch(object parameters)
        {
            OnRequestPackageManagerSearchDialog(this, EventArgs.Empty);
        }

        private bool CanShowPackageManagerSearch(object parameters)
        {
            return true;
        }

        private void ShowInstalledPackages(object parameters)
        {
            OnRequestManagePackagesDialog(this, EventArgs.Empty);
        }

        private bool CanShowInstalledPackages(object parameters)
        {
            return true;
        }

        /// <summary>
        ///     Save a function.  This includes writing to a file and compiling the 
        ///     function and saving it to the FSchemeEnvironment
        /// </summary>
        /// <param name="definition">The definition to saveo</param>
        /// <param name="bool">Whether to write the function to file</param>
        /// <returns>Whether the operation was successful</returns>
        public string SaveFunctionOnly(FunctionDefinition definition)
        {
            if (definition == null)
                return "";

            // Get the internal nodes for the function
            WorkspaceModel functionWorkspace = definition.Workspace;

            string directory = Path.GetDirectoryName(Assembly.GetExecutingAssembly().Location);
            string pluginsPath = Path.Combine(directory, "definitions");

            try
            {
                if (!Directory.Exists(pluginsPath))
                    Directory.CreateDirectory(pluginsPath);

                string path = Path.Combine(pluginsPath, dynSettings.FormatFileName(functionWorkspace.Name) + ".dyf");
                WorkspaceModel.SaveWorkspace(path, functionWorkspace);
                return path;
            }
            catch (Exception e)
            {
                DynamoLogger.Instance.Log("Error saving:" + e.GetType());
                DynamoLogger.Instance.Log(e);
                return "";
            }

        }

        /// <summary>
        ///     Change the currently visible workspace to a custom node's workspace
        /// </summary>
        /// <param name="symbol">The function definition for the custom node workspace to be viewed</param>
        internal void ViewCustomNodeWorkspace(FunctionDefinition symbol)
        {
            if (symbol == null)
            {
                throw new Exception("There is a null function definition for this node.");
            }

            if (_model.CurrentWorkspace.Name.Equals(symbol.Workspace.Name))
                return;

            WorkspaceModel newWs = symbol.Workspace;

            if ( !this._model.Workspaces.Contains(newWs) )
                this._model.Workspaces.Add(newWs);

            CurrentSpaceViewModel.OnStopDragging(this, EventArgs.Empty);

            _model.CurrentWorkspace = newWs;
            _model.CurrentWorkspace.OnDisplayed();

            //set the zoom and offsets events
            var vm = dynSettings.Controller.DynamoViewModel.Workspaces.First(x => x.Model == newWs);
            vm.OnCurrentOffsetChanged(this, new PointEventArgs(new Point(newWs.X, newWs.Y)));
            vm.OnZoomChanged(this, new ZoomEventArgs(newWs.Zoom));
        }

        public virtual Function CreateFunction(IEnumerable<string> inputs, IEnumerable<string> outputs,
                                                     FunctionDefinition functionDefinition)
        {
            return new Function(inputs, outputs, functionDefinition);
        }

        /// <summary>
        ///     Sets the load path
        /// </summary>
        internal void QueueLoad(string path)
        {
            _model.UnlockLoadPath = path;
        }

        internal void ShowElement(NodeModel e)
        {
            if (dynamicRun)
                return;

            if (!_model.Nodes.Contains(e))
            {
                if (_model.HomeSpace != null && _model.HomeSpace.Nodes.Contains(e))
                {
                    //Show the homespace
                    _model.ViewHomeWorkspace();
                }
                else
                {
                    foreach (FunctionDefinition funcDef in Controller.CustomNodeManager.GetLoadedDefinitions())
                    {
                        if (funcDef.Workspace.Nodes.Contains(e))
                        {
                            ViewCustomNodeWorkspace(funcDef);
                            break;
                        }
                    }
                }
            }

            dynSettings.Controller.DynamoViewModel.CurrentSpaceViewModel.OnRequestCenterViewOnElement(this, new ModelEventArgs(e,null));
            
        }
        
        public void ShowSaveDialogIfNeededAndSaveResult(object parameter)
        {
            var vm = dynSettings.Controller.DynamoViewModel;

            if (vm.Model.CurrentWorkspace.FilePath != null)
            {
                if(_model.CanSave(parameter))
                    _model.Save(parameter);
            }
            else
            {
                if (CanShowSaveDialogAndSaveResult(parameter))
                    ShowSaveDialogAndSaveResult(parameter);
            }
        }

        internal bool CanShowSaveDialogIfNeededAndSaveResultCommand(object parameter)
        {
            return true;
        }

        public void ShowSaveDialogAndSaveResult(object parameter)
        {
            var vm = dynSettings.Controller.DynamoViewModel;

            FileDialog _fileDialog = vm.GetSaveDialog(vm.Model.CurrentWorkspace);

            //if the xmlPath is not empty set the default directory
            if (!string.IsNullOrEmpty(vm.Model.CurrentWorkspace.FilePath))
            {
                var fi = new FileInfo(vm.Model.CurrentWorkspace.FilePath);
                _fileDialog.InitialDirectory = fi.DirectoryName;
                _fileDialog.FileName = fi.Name;
            }
            else if (vm.Model.CurrentWorkspace is FuncWorkspace && dynSettings.Controller.CustomNodeManager.SearchPath.Any())
            {
                _fileDialog.InitialDirectory = dynSettings.Controller.CustomNodeManager.SearchPath[0];
            }

            if (_fileDialog.ShowDialog() == DialogResult.OK)
            {
                _model.SaveAs(_fileDialog.FileName);
            }
        }

        internal bool CanShowSaveDialogAndSaveResult(object parameter)
        {
            return true;
        }
        
        public void ToggleCanNavigateBackground(object parameter)
        {
            if (!FullscreenWatchShowing)
                return;

            if (CanNavigateBackground)
            {
                CanNavigateBackground = false;
            }
            else
            {
                CanNavigateBackground = true;
            }
        }

        internal bool CanToggleCanNavigateBackground(object parameter)
        {
            return true;
        }

        public void ToggleFullscreenWatchShowing(object parameter)
        {
            if (FullscreenWatchShowing)
            {
                //delete the watches
                foreach (WorkspaceViewModel vm in dynSettings.Controller.DynamoViewModel.Workspaces)
                {
                    vm.Watch3DViewModels.Clear();
                }

                FullscreenWatchShowing = false;
            }
            else
            {
                //construct a watch
                foreach (WorkspaceViewModel vm in dynSettings.Controller.DynamoViewModel.Workspaces)
                {
                    vm.Watch3DViewModels.Add(new Watch3DFullscreenViewModel(vm));
                }

                //removed because we can reference the commands from here
                //and also because this behavior was not great. instead we'll
                //request just a redraw

                //run the expression to refresh
                //if (DynamoCommands.IsProcessingCommandQueue)
                //    return;

                //dynSettings.Controller.RunCommand(dynSettings.Controller.DynamoViewModel.RunExpressionCommand, null);
                //RunExpression(null);

                dynSettings.Controller.OnRequestsRedraw(this, EventArgs.Empty);

                FullscreenWatchShowing = true;
            }
        }

        internal bool CanToggleFullscreenWatchShowing(object parameter)
        {
            return true;
        }

        public void GoToWorkspace(object parameter)
        {
            if (parameter is Guid && dynSettings.Controller.CustomNodeManager.Contains((Guid)parameter))
            {
                ViewCustomNodeWorkspace(dynSettings.Controller.CustomNodeManager.GetFunctionDefinition((Guid)parameter));
            }
        }

        internal bool CanGoToWorkspace(object parameter)
        {
            return true;
        }

        public void AlignSelected(object param)
        {
            //this.CurrentSpaceViewModel.AlignSelectedCommand.Execute(param);
            this.CurrentSpaceViewModel.AlignSelectedCommand.Execute(param.ToString());
        }

        internal bool CanAlignSelected(object param)
        {
            return this.CurrentSpaceViewModel.AlignSelectedCommand.CanExecute(param);
        }

        /// <summary>
        /// Resets the offset and the zoom for a view
        /// </summary>
        public void GoHomeView(object parameter)
        {
            _model.CurrentWorkspace.Zoom = 1.0;
            var wsvm = dynSettings.Controller.DynamoViewModel.Workspaces.First(x => x.Model == _model.CurrentWorkspace);
            wsvm.OnCurrentOffsetChanged(this, new PointEventArgs(new Point(0, 0)));
        }

        internal bool CanGoHomeView(object parameter)
        {
            return true;
        }

        public void SelectAll(object parameter)
        {
            this.CurrentSpaceViewModel.SelectAll(null);
        }

        internal bool CanSelectAll(object parameter)
        {
            return this.CurrentSpaceViewModel.CanSelectAll(null);
        }

        public void MakeNewHomeWorkspace(object parameter)
        {
            // if the workspace is unsaved, prompt to save
            // otherwise overwrite the home workspace with new workspace
            if (!Model.HomeSpace.HasUnsavedChanges || AskUserToSaveWorkspaceOrCancel(this.Model.HomeSpace))
            {
                Model.CurrentWorkspace = this.Model.HomeSpace;
               
                _model.Clear(null);
            }
        }

        internal bool CanMakeNewHomeWorkspace(object parameter)
        {
            return true;
        }

        public void Exit(object allowCancel)
        {
            bool allowCancelBool = true;
            if (allowCancel != null)
            {
                allowCancelBool = (bool)allowCancel;
            }
            if (!AskUserToSaveWorkspacesOrCancel(allowCancelBool))
                return;

            exitInvoked = true;

            //request the UI to close its window
            OnRequestClose(this, EventArgs.Empty);

            dynSettings.Controller.ShutDown();

            DynamoLogger.Instance.FinishLogging();
        }

        internal bool CanExit(object allowCancel)
        {
            return !exitInvoked;
        }

        /// <summary>
        /// Requests a message box asking the user to save the workspace and allows saving.
        /// </summary>
        /// <param name="workspace">The workspace for which to show the dialog</param>
        /// <returns>False if the user cancels, otherwise true</returns>
        public bool AskUserToSaveWorkspaceOrCancel(WorkspaceModel workspace, bool allowCancel = true)
        {
            var args = new WorkspaceSaveEventArgs(workspace, allowCancel);
            OnRequestUserSaveWorkflow(this, args);
            if (!args.Success)
                return false;
            return true;
        }

        /// <summary>
        ///     Ask the user if they want to save any unsaved changes, return false if the user cancels.
        /// </summary>
        /// <param name="allowCancel">Whether to show cancel button to user. </param>
        /// <returns>Whether the cleanup was completed or cancelled.</returns>
        public bool AskUserToSaveWorkspacesOrCancel(bool allowCancel = true)
        {
            foreach (var wvm in Workspaces.Where((wvm) => wvm.Model.HasUnsavedChanges))
            {
                //if (!AskUserToSaveWorkspaceOrCancel(wvm.Model, allowCancel))
                //    return false;

                var args = new WorkspaceSaveEventArgs(wvm.Model, allowCancel);
                OnRequestUserSaveWorkflow(this, args);
                if (!args.Success)
                    return false;
            }
            return true;
        }

        public void SaveImage(object parameters)
        {
            OnRequestSaveImage(this, new ImageSaveEventArgs(parameters.ToString()));
        }

        internal bool CanSaveImage(object parameters)
        {
            return true;
        }

        public void ShowSaveImageDialogAndSaveResult(object parameter)
        {
            FileDialog _fileDialog = null;

            if (_fileDialog == null)
            {
                _fileDialog = new SaveFileDialog()
                {
                    AddExtension = true,
                    DefaultExt = ".png",
                    FileName = "Capture.png",
                    Filter = "PNG Image|*.png",
                    Title = "Save your Workbench to an Image",
                };
            }

            // if you've got the current space path, use it as the inital dir
            if (!string.IsNullOrEmpty(_model.CurrentWorkspace.FilePath))
            {
                var fi = new FileInfo(_model.CurrentWorkspace.FilePath);
                _fileDialog.InitialDirectory = fi.DirectoryName;
            }

            if (_fileDialog.ShowDialog() == DialogResult.OK)
            {
                if (CanSaveImage(_fileDialog.FileName))
                    SaveImage(_fileDialog.FileName);
            }

        }

        internal bool CanShowSaveImageDialogAndSaveResult(object parameter)
        {
            return true;
        }

        public void ToggleConsoleShowing(object parameter)
        {
            if (ConsoleShowing)
            {
                ConsoleShowing = false;
            }
            else
            {
                ConsoleShowing = true;
            }
        }

        internal bool CanToggleConsoleShowing(object parameter)
        {
            return true;
        }

        public void SelectNeighbors(object parameters)
        {
            List<ISelectable> sels = DynamoSelection.Instance.Selection.ToList<ISelectable>();

            foreach (ISelectable sel in sels)
            {
                if (sel is NodeModel)
                    ((NodeModel)sel).SelectNeighbors();
            }
        }

        internal bool CanSelectNeighbors(object parameters)
        {
            return true;
        }

        public void ShowConnectors(object parameter)
        {
            if (IsShowingConnectors == false)
                IsShowingConnectors = true;
        }

        internal bool CanShowConnectors(object parameter)
        {
            return true;
        }

        public void SetConnectorType(object parameters)
        {
            if (parameters.ToString() == "BEZIER")
            {
                ConnectorType = ConnectorType.BEZIER;
            }
            else
            {
                ConnectorType = ConnectorType.POLYLINE;
            }
        }

        internal bool CanSetConnectorType(object parameters)
        {
            //parameter object will be BEZIER or POLYLINE
            if (string.IsNullOrEmpty(parameters.ToString()))
            {
                return false;
            }
            return true;
        }

        public void GoToWiki(object parameter)
        {
            Process.Start("https://github.com/ikeough/Dynamo/wiki");
        }

        internal bool CanGoToWiki(object parameter)
        {
            return true;
        }

        public void GoToSourceCode(object parameter)
        {
            Process.Start("https://github.com/ikeough/Dynamo");
        }

        internal bool CanGoToSourceCode(object parameter)
        {
            return true;
        }

        public void Pan(object parameter)
        {
            Debug.WriteLine(string.Format("Offset: {0},{1}, Zoom: {2}", _model.CurrentWorkspace.X, _model.CurrentWorkspace.Y, _model.CurrentWorkspace.Zoom));
            var panType = parameter.ToString();
            double pan = 10;
            var pt = new Point(_model.CurrentWorkspace.X, _model.CurrentWorkspace.Y);

            switch (panType)
            {
                case "Left":
                    pt.X += pan;
                    break;
                case "Right":
                    pt.X -= pan;
                    break;
                case "Up":
                    pt.Y += pan;
                    break;
                case "Down":
                    pt.Y -= pan;
                    break;
            }
            _model.CurrentWorkspace.X = pt.X;
            _model.CurrentWorkspace.Y = pt.Y;

            CurrentSpaceViewModel.OnCurrentOffsetChanged(this, new PointEventArgs(pt));
        }

        internal bool CanPan(object parameter)
        {
            return true;
        }

        public void ZoomIn(object parameter)
        {
            CurrentSpaceViewModel.ZoomInCommand.Execute(parameter);
        }

        internal bool CanZoomIn(object parameter)
        {
            return CurrentSpaceViewModel.ZoomInCommand.CanExecute(parameter);
        }

        public void ZoomOut(object parameter)
        {
            CurrentSpaceViewModel.ZoomOutCommand.Execute(parameter);
        }

        internal bool CanZoomOut(object parameter)
        {
            return CurrentSpaceViewModel.ZoomOutCommand.CanExecute(parameter);
        }
<<<<<<< HEAD

        public void FitView(object parameter)
        {
            CurrentSpaceViewModel.FitViewCommand.Execute(parameter);
        }

        internal bool CanFitView(object parameter)
        {
            return CurrentSpaceViewModel.FitViewCommand.CanExecute(parameter);
        }
=======
>>>>>>> 06fd3437
    }

    public class ZoomEventArgs : EventArgs
    {
        internal enum ZoomModes
        {
            ByPoint = 0x00000001,
            ByFactor = 0x00000002,
            ByFitView = 0x00000004
        }

        internal Point Point { get; set; }
        internal double Zoom { get; set; }
        internal ZoomModes Modes { get; private set; }

        internal Point Offset { get; set; }
        internal double FocusWidth { get; set; }
        internal double FocusHeight { get; set; }

        internal ZoomEventArgs(double zoom)
        {
            Zoom = zoom;
            this.Modes = ZoomModes.ByFactor;
        }

        internal ZoomEventArgs(Point point)
        {
            this.Point = point;
            this.Modes = ZoomModes.ByPoint;
        }

        internal ZoomEventArgs(double zoom, Point point)
        {
            this.Point = point;
            this.Zoom = zoom;
            this.Modes = ZoomModes.ByPoint | ZoomModes.ByFactor;
        }

        internal ZoomEventArgs(Point offset, double focusWidth, double focusHeight)
        {
            this.Offset = offset;
            this.FocusWidth = focusWidth;
            this.FocusHeight = focusHeight;
            this.Modes = ZoomModes.ByFitView;
        }

        internal ZoomEventArgs(Point offset, double focusWidth, double focusHeight, double zoom)
        {
            this.Offset = offset;
            this.FocusWidth = focusWidth;
            this.FocusHeight = focusHeight;
            this.Zoom = zoom;
            this.Modes = ZoomModes.ByFitView | ZoomModes.ByFactor;
        }

        internal bool hasPoint()
        {
            return this.Modes.HasFlag(ZoomModes.ByPoint);
        }

        internal bool hasZoom()
        {
            return this.Modes.HasFlag(ZoomModes.ByFactor);
        }
    }

    public class NoteEventArgs : EventArgs
    {
        public NoteModel Note { get; set; }
        public Dictionary<string, object> Data { get; set; }
        public NoteEventArgs(NoteModel n, Dictionary<string, object> d)
        {
            Note = n;
            Data = d;
        }
    }

    public class ViewEventArgs : EventArgs
    {
        public object View { get; set; }

        public ViewEventArgs(object v)
        {
            View = v;
        }
    }

    public class WorkspaceSaveEventArgs : EventArgs
    {
        public WorkspaceModel Workspace { get; set; }
        public bool AllowCancel { get; set; }
        public bool Success { get; set; }
        public WorkspaceSaveEventArgs(WorkspaceModel ws, bool allowCancel)
        {
            Workspace = ws;
            AllowCancel = allowCancel;
            Success = false;
        }
    }

    public class ImageSaveEventArgs : EventArgs
    {
        public string Path { get; set; }

        public ImageSaveEventArgs(string path)
        {
            Path = path;
        }
    }
}<|MERGE_RESOLUTION|>--- conflicted
+++ resolved
@@ -161,10 +161,7 @@
         public DelegateCommand PanCommand { get; set; }
         public DelegateCommand ZoomInCommand { get; set; }
         public DelegateCommand ZoomOutCommand { get; set; }
-<<<<<<< HEAD
         public DelegateCommand FitViewCommand { get; set; }
-=======
->>>>>>> 06fd3437
 
         /// <summary>
         /// An observable collection of workspace view models which tracks the model
@@ -443,10 +440,7 @@
             PanCommand = new DelegateCommand(Pan, CanPan);
             ZoomInCommand = new DelegateCommand(ZoomIn, CanZoomIn);
             ZoomOutCommand = new DelegateCommand(ZoomOut, CanZoomOut);
-<<<<<<< HEAD
             FitViewCommand = new DelegateCommand(FitView, CanFitView);
-=======
->>>>>>> 06fd3437
 
             DynamoLogger.Instance.PropertyChanged += new System.ComponentModel.PropertyChangedEventHandler(Instance_PropertyChanged);
 
@@ -1170,7 +1164,6 @@
         {
             return CurrentSpaceViewModel.ZoomOutCommand.CanExecute(parameter);
         }
-<<<<<<< HEAD
 
         public void FitView(object parameter)
         {
@@ -1181,8 +1174,6 @@
         {
             return CurrentSpaceViewModel.FitViewCommand.CanExecute(parameter);
         }
-=======
->>>>>>> 06fd3437
     }
 
     public class ZoomEventArgs : EventArgs
