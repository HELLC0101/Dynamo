﻿using System;
using System.Collections.Generic;
using System.Collections.ObjectModel;
using System.Collections.Specialized;
using System.Diagnostics;
using System.IO;
using System.Linq;
using System.Reflection;
using System.Windows;
using System.Windows.Forms;
using Dynamo.Models;
using Dynamo.Nodes;
using Dynamo.PackageManager;
using Dynamo.Search.SearchElements;
using Dynamo.Selection;
using Dynamo.UI.Commands;
using Dynamo.Utilities;

namespace Dynamo.ViewModels
{

    public delegate void WorkspaceSaveEventHandler(object sender, WorkspaceSaveEventArgs e);

    public delegate void RequestPackagePublishDialogHandler(PublishPackageViewModel publishViewModel);

    public partial class DynamoViewModel : ViewModelBase, IWatchViewModel
    {
        #region events

        public event EventHandler RequestManagePackagesDialog;
        public virtual void OnRequestManagePackagesDialog(Object sender, EventArgs e)
        {
            if (RequestManagePackagesDialog != null)
            {
                RequestManagePackagesDialog(this, e);
            }
        }

        public event RequestPackagePublishDialogHandler RequestPackagePublishDialog;
        public void OnRequestPackagePublishDialog(PublishPackageViewModel vm)
        {
            if (RequestPackagePublishDialog != null)
                RequestPackagePublishDialog(vm);
        }

        public event EventHandler RequestPackageManagerSearchDialog;
        public virtual void OnRequestPackageManagerSearchDialog(Object sender, EventArgs e)
        {
            if (RequestPackageManagerSearchDialog != null)
            {
                RequestPackageManagerSearchDialog(this, e);
            }
        }

        public event AuthenticationRequestHandler RequestAuthentication;
        public void OnRequestAuthentication()
        {
            if (RequestAuthentication != null)
                RequestAuthentication(dynSettings.PackageManagerClient);
        }

        public event ImageSaveEventHandler RequestSaveImage;
        public virtual void OnRequestSaveImage(Object sender, ImageSaveEventArgs e)
        {
            if (RequestSaveImage != null)
            {
                RequestSaveImage(this, e);
            }
        }

        public event EventHandler WorkspaceChanged;
        public virtual void OnWorkspaceChanged(object sender, EventArgs e)
        {
            if (WorkspaceChanged != null)
            {
                WorkspaceChanged(this, e);
            }
        }

        public event EventHandler RequestClose;
        public virtual void OnRequestClose(Object sender, EventArgs e)
        {
            if (RequestClose != null)
            {
                RequestClose(this, e);
            }
        }

        public event EventHandler SidebarClosed;
        public virtual void OnSidebarClosed(Object sender, EventArgs e)
        {
            if (SidebarClosed != null)
            {
                SidebarClosed(this, e);
            }
        }

        public event WorkspaceSaveEventHandler RequestUserSaveWorkflow;
        public virtual void OnRequestUserSaveWorkflow(Object sender, WorkspaceSaveEventArgs e)
        {
            if (RequestUserSaveWorkflow != null)
            {
                RequestUserSaveWorkflow(this, e);
            }
        }

        #endregion

        #region properties

        private DynamoModel _model;
        private Point transformOrigin;
        private DynamoController controller;
        private bool runEnabled = true;
        protected bool canRunDynamically = true;
        protected bool debug = false;
        protected bool dynamicRun = false;

        private bool fullscreenWatchShowing = true;
        private bool canNavigateBackground = false;
        private bool _watchEscapeIsDown = false;

        public DelegateCommand OpenCommand { get; set; }
        public DelegateCommand ShowOpenDialogAndOpenResultCommand { get; set; }
        public DelegateCommand WriteToLogCmd { get; set; }
        public DelegateCommand PostUiActivationCommand { get; set; }
        public DelegateCommand AddNoteCommand { get; set; }
        public DelegateCommand UndoCommand { get; set; }
        public DelegateCommand RedoCommand { get; set; }
        public DelegateCommand CopyCommand { get; set; }
        public DelegateCommand PasteCommand { get; set; }
        public DelegateCommand AddToSelectionCommand { get; set; }
        public DelegateCommand ShowNewFunctionDialogCommand { get; set; }
        public DelegateCommand SaveRecordedCommand { get; set; }
        public DelegateCommand ClearCommand { get; set; }
        public DelegateCommand GoHomeCommand { get; set; }
        public DelegateCommand ShowPackageManagerSearchCommand { get; set; }
        public DelegateCommand ShowInstalledPackagesCommand { get; set; }
        public DelegateCommand HomeCommand { get; set; }
        public DelegateCommand ExitCommand { get; set; }
        public DelegateCommand ShowSaveDialogIfNeededAndSaveResultCommand { get; set; }
        public DelegateCommand ShowSaveDialogAndSaveResultCommand { get; set; }
        public DelegateCommand SaveCommand { get; set; }
        public DelegateCommand SaveAsCommand { get; set; }
        public DelegateCommand NewHomeWorkspaceCommand { get; set; }
        public DelegateCommand GoToWorkspaceCommand { get; set; }
        public DelegateCommand DeleteCommand { get; set; }
        public DelegateCommand AlignSelectedCommand { get; set; }
        public DelegateCommand PostUIActivationCommand { get; set; }
        public DelegateCommand ToggleFullscreenWatchShowingCommand { get; set; }
        public DelegateCommand ToggleCanNavigateBackgroundCommand { get; set; }
        public DelegateCommand SelectAllCommand { get; set; }
        public DelegateCommand SaveImageCommand { get; set; }
        public DelegateCommand ShowSaveImageDialogAndSaveResultCommand { get; set; }
        public DelegateCommand ToggleConsoleShowingCommand { get; set; }
        public DelegateCommand ShowPackageManagerCommand { get; set; }
        public DelegateCommand CancelRunCommand { get; set; }
        public DelegateCommand RunExpressionCommand { get; set; }
        public DelegateCommand RunDSExpressionCommand { get; set; }
        public DelegateCommand DisplayFunctionCommand { get; set; }
        public DelegateCommand SetConnectorTypeCommand { get; set; }
        public DelegateCommand ReportABugCommand { get; set; }
        public DelegateCommand GoToWikiCommand { get; set; }
        public DelegateCommand GoToSourceCodeCommand { get; set; }
        public DelegateCommand ShowHideConnectorsCommand { get; set; }
        public DelegateCommand SelectNeighborsCommand { get; set; }
        public DelegateCommand ClearLogCommand { get; set; }
        public DelegateCommand SubmitCommand { get; set; }
        public DelegateCommand PublishCurrentWorkspaceCommand { get; set; }
        public DelegateCommand PublishSelectedNodesCommand { get; set; }

        public DelegateCommand PanCommand { get; set; }
        public DelegateCommand ZoomInCommand { get; set; }
        public DelegateCommand ZoomOutCommand { get; set; }
        public DelegateCommand FitViewCommand { get; set; }
        public DelegateCommand TogglePanCommand { get; set; }
        public DelegateCommand EscapeCommand { get; set; }

        public DelegateCommand SelectVisualizationInViewCommand { get; set; }
        public DelegateCommand GetBranchVisualizationCommand { get; set; }
        public DelegateCommand TogglePreviewBubbleVisibilityCommand { get; set; }

        public DelegateCommand ImportLibraryCommand { get; set; }

        /// <summary>
        /// An observable collection of workspace view models which tracks the model
        /// </summary>
        private ObservableCollection<WorkspaceViewModel> _workspaces = new ObservableCollection<WorkspaceViewModel>();

        public ObservableCollection<WorkspaceViewModel> Workspaces
        {
            get { return _workspaces; }
            set
            {
                _workspaces = value;
                RaisePropertyChanged("Workspaces");
            }
        }

        public DynamoModel Model
        {
            get { return _model; }
        }

        public Point TransformOrigin
        {
            get { return transformOrigin; }
            set
            {
                transformOrigin = value;
                RaisePropertyChanged("TransformOrigin");
            }
        }

        public DynamoController Controller
        {
            get { return controller; }
            set
            {
                controller = value;
                RaisePropertyChanged("ViewModel");
            }
        }

        public bool RunEnabled
        {
            get { return runEnabled; }
            set
            {
                runEnabled = value;
                RaisePropertyChanged("RunEnabled");
            }
        }

        public virtual bool CanRunDynamically
        {
            get
            {
                //we don't want to be able to run
                //dynamically if we're in debug mode
                return !debug;
            }
            set
            {
                canRunDynamically = value;
                RaisePropertyChanged("CanRunDynamically");
            }
        }

        public virtual bool DynamicRunEnabled
        {
            get
            {
                return dynamicRun; //selecting debug now toggles this on/off
            }
            set
            {
                dynamicRun = value;
                RaisePropertyChanged("DynamicRunEnabled");
            }
        }

        public bool ViewingHomespace
        {
            get { return _model.CurrentWorkspace == _model.HomeSpace; }
        }

        public bool IsAbleToGoHome { get; set; }

        public WorkspaceModel CurrentSpace
        {
            get { return _model.CurrentWorkspace; }
        }

        public double WorkspaceActualHeight { get; set; }
        public double WorkspaceActualWidth { get; set; }

        /// <summary>
        /// The index in the collection of workspaces of the current workspace.
        /// This property is bound to the SelectedIndex property in the workspaces tab control
        /// </summary>
        public int CurrentWorkspaceIndex
        {
            get
            {
                var index = _model.Workspaces.IndexOf(_model.CurrentWorkspace);
                return index;
            }
            set
            {
                _model.CurrentWorkspace = _model.Workspaces[value];
            }
        }

        /// <summary>
        /// Get the workspace view model whose workspace model is the model's current workspace
        /// </summary>
        public WorkspaceViewModel CurrentSpaceViewModel
        {
            get
            {
                return Workspaces.First(x => x.Model == _model.CurrentWorkspace);
            }
        }

        public string EditName
        {
            get { return _model.editName; }
            set
            {
                _model.editName = value;
                RaisePropertyChanged("EditName");
            }
        }

        public bool IsUILocked
        {
            get { return dynSettings.Controller.IsUILocked; }
        }

        public bool WatchEscapeIsDown
        {
            get { return _watchEscapeIsDown; }
            set
            {
                _watchEscapeIsDown = value;
                RaisePropertyChanged("WatchEscapeIsDown");
                RaisePropertyChanged("ShouldBeHitTestVisible");
            }
        }

        public bool IsHomeSpace
        {
            get { return dynSettings.Controller.DynamoModel.CurrentWorkspace == dynSettings.Controller.DynamoModel.HomeSpace; }
        }

        public bool ShouldBeHitTestVisible
        {
            get
            {
                return !WatchEscapeIsDown;
            }
        }

        public bool FullscreenWatchShowing
        {
            get { return fullscreenWatchShowing; }
            set
            {
                fullscreenWatchShowing = value;
                RaisePropertyChanged("FullscreenWatchShowing");

                if (!fullscreenWatchShowing && canNavigateBackground)
                    CanNavigateBackground = false;

                if(value)
                    dynSettings.Controller.OnRequestsRedraw(this, EventArgs.Empty);
            }
        }

        public bool CanNavigateBackground
        {
            get { return canNavigateBackground; }
            set
            {
                canNavigateBackground = value;
                RaisePropertyChanged("CanNavigateBackground");

                int workspace_index = CurrentWorkspaceIndex;

                WorkspaceViewModel view_model = Workspaces[workspace_index];

                WatchEscapeIsDown = value;
            }
        }

        private bool _consoleShowing;

        public string LogText
        {
            get { return DynamoLogger.Instance.LogText; }
        }

        public bool ConsoleShowing
        {
            get { return _consoleShowing; }
            set
            {
                _consoleShowing = value;
                RaisePropertyChanged("ConsoleShowing");
            }
        }

        public bool IsShowingConnectors
        {
            get { return dynSettings.Controller.IsShowingConnectors; }
            set
            {
                dynSettings.Controller.IsShowingConnectors = value;
                RaisePropertyChanged("IsShowingConnectors");
            }
        }

        public bool IsMouseDown { get; set; }

        public bool IsShowPreviewByDefault
        {
            get { return Controller.IsShowPreviewByDefault; }
        }

        public ConnectorType ConnectorType
        {
            get { return dynSettings.Controller.ConnectorType; }
            set
            {
                dynSettings.Controller.ConnectorType = value;
                RaisePropertyChanged("ConnectorType");
            }
        }

        public bool AlternateDrawingContextAvailable
        {
            get { return dynSettings.Controller.VisualizationManager.AlternateDrawingContextAvailable; }
        }

        public bool ShowGeometryInAlternateContext
        {
            get { return dynSettings.Controller.VisualizationManager.DrawToAlternateContext; }
            set { dynSettings.Controller.VisualizationManager.DrawToAlternateContext = value; }
        }

        public string AlternateContextGeometryDisplayText
        {
            get
            {
                return string.Format("Show Geometry in {0}",
                                     dynSettings.Controller.VisualizationManager.AlternateContextName);
            }
        }

        public bool WatchIsResizable { get; set; }

        #endregion

        public DynamoViewModel(DynamoController controller, string commandFilePath)
        {
            ConnectorType = ConnectorType.BEZIER;

            //create the model
            _model = new DynamoModel();
            dynSettings.Controller.DynamoModel = _model;

            //register for property change notifications 
            //on the model and the controller
            _model.PropertyChanged += _model_PropertyChanged;
            dynSettings.Controller.PropertyChanged += Controller_PropertyChanged;
            _model.Workspaces.CollectionChanged += Workspaces_CollectionChanged;

            _model.AddHomeWorkspace();
            _model.CurrentWorkspace = _model.HomeSpace;

            Controller = controller;

            // Instantiate an AutomationSettings to handle record/playback.
            automationSettings = new AutomationSettings(this, commandFilePath);

            OpenCommand = new DelegateCommand(_model.Open, _model.CanOpen);
            ShowOpenDialogAndOpenResultCommand = new DelegateCommand(_model.ShowOpenDialogAndOpenResult, _model.CanShowOpenDialogAndOpenResultCommand);
            WriteToLogCmd = new DelegateCommand(_model.WriteToLog, _model.CanWriteToLog);
            PostUiActivationCommand = new DelegateCommand(_model.PostUIActivation, _model.CanDoPostUIActivation);
            AddNoteCommand = new DelegateCommand(_model.AddNote, _model.CanAddNote);
            AddToSelectionCommand = new DelegateCommand(_model.AddToSelection, _model.CanAddToSelection);
            ShowNewFunctionDialogCommand = new DelegateCommand(_model.ShowNewFunctionDialogAndMakeFunction, _model.CanShowNewFunctionDialogCommand);
            SaveRecordedCommand = new DelegateCommand(SaveRecordedCommands, CanSaveRecordedCommands);
            ClearCommand = new DelegateCommand(_model.Clear, _model.CanClear);
            GoHomeCommand = new DelegateCommand(GoHomeView, CanGoHomeView);
            SelectAllCommand = new DelegateCommand(SelectAll, CanSelectAll);
            ShowSaveDialogAndSaveResultCommand = new DelegateCommand(ShowSaveDialogAndSaveResult, CanShowSaveDialogAndSaveResult);
            SaveCommand = new DelegateCommand(_model.Save, _model.CanSave);
            SaveAsCommand = new DelegateCommand(_model.SaveAs, _model.CanSaveAs);
            HomeCommand = new DelegateCommand(_model.Home, _model.CanGoHome);
            NewHomeWorkspaceCommand = new DelegateCommand(MakeNewHomeWorkspace, CanMakeNewHomeWorkspace);
            GoToWorkspaceCommand = new DelegateCommand(GoToWorkspace, CanGoToWorkspace);
            DeleteCommand = new DelegateCommand(_model.Delete, _model.CanDelete);
            ExitCommand = new DelegateCommand(Exit, CanExit);
            ToggleFullscreenWatchShowingCommand = new DelegateCommand(ToggleFullscreenWatchShowing, CanToggleFullscreenWatchShowing);
            ToggleCanNavigateBackgroundCommand = new DelegateCommand(ToggleCanNavigateBackground, CanToggleCanNavigateBackground);
            AlignSelectedCommand = new DelegateCommand(AlignSelected, CanAlignSelected); ;
            ShowSaveDialogIfNeededAndSaveResultCommand = new DelegateCommand(ShowSaveDialogIfNeededAndSaveResult, CanShowSaveDialogIfNeededAndSaveResultCommand);
            SaveImageCommand = new DelegateCommand(SaveImage, CanSaveImage);
            ShowSaveImageDialogAndSaveResultCommand = new DelegateCommand(ShowSaveImageDialogAndSaveResult, CanShowSaveImageDialogAndSaveResult);
            UndoCommand = new DelegateCommand(Undo, CanUndo);
            RedoCommand = new DelegateCommand(Redo, CanRedo);
            CopyCommand = new DelegateCommand(_model.Copy, _model.CanCopy);
            PasteCommand = new DelegateCommand(_model.Paste, _model.CanPaste);
            ToggleConsoleShowingCommand = new DelegateCommand(ToggleConsoleShowing, CanToggleConsoleShowing);
            CancelRunCommand = new DelegateCommand(Controller.CancelRun, Controller.CanCancelRun);
            RunExpressionCommand = new DelegateCommand(Controller.RunExpression, Controller.CanRunExpression);
            RunDSExpressionCommand = new DelegateCommand(Controller.RunDSExpression, Controller.CanRunExpression);
            DisplayFunctionCommand = new DelegateCommand(Controller.DisplayFunction, Controller.CanDisplayFunction);
            SetConnectorTypeCommand = new DelegateCommand(SetConnectorType, CanSetConnectorType);
            ReportABugCommand = new DelegateCommand(Controller.ReportABug, Controller.CanReportABug);
            GoToWikiCommand = new DelegateCommand(GoToWiki, CanGoToWiki);
            GoToSourceCodeCommand = new DelegateCommand(GoToSourceCode, CanGoToSourceCode);

            ShowPackageManagerSearchCommand = new DelegateCommand(ShowPackageManagerSearch, CanShowPackageManagerSearch);
            ShowInstalledPackagesCommand = new DelegateCommand(ShowInstalledPackages, CanShowInstalledPackages);
            PublishCurrentWorkspaceCommand = new DelegateCommand(PublishCurrentWorkspace, CanPublishCurrentWorkspace);
            PublishSelectedNodesCommand = new DelegateCommand(PublishSelectedNodes, CanPublishSelectedNodes);

            ShowHideConnectorsCommand = new DelegateCommand(ShowConnectors, CanShowConnectors);
            SelectNeighborsCommand = new DelegateCommand(SelectNeighbors, CanSelectNeighbors);
            ClearLogCommand = new DelegateCommand(dynSettings.Controller.ClearLog, dynSettings.Controller.CanClearLog);
            PanCommand = new DelegateCommand(Pan, CanPan);
            ZoomInCommand = new DelegateCommand(ZoomIn, CanZoomIn);
            ZoomOutCommand = new DelegateCommand(ZoomOut, CanZoomOut);
            FitViewCommand = new DelegateCommand(FitView, CanFitView);
            TogglePanCommand = new DelegateCommand(TogglePan, CanTogglePan);
            EscapeCommand = new DelegateCommand(Escape, CanEscape);

            SelectVisualizationInViewCommand = new DelegateCommand(SelectVisualizationInView, CanSelectVisualizationInView);
            GetBranchVisualizationCommand = new DelegateCommand(GetBranchVisualization, CanGetBranchVisualization);
            TogglePreviewBubbleVisibilityCommand = new DelegateCommand(TogglePreviewBubbleVisibility, CanTogglePreviewBubbleVisibility);

#if USE_DSENGINE
            ImportLibraryCommand = new DelegateCommand(ImportLibrary, CanImportLibrary);
#endif

            DynamoLogger.Instance.PropertyChanged += Instance_PropertyChanged;

            DynamoSelection.Instance.Selection.CollectionChanged += SelectionOnCollectionChanged;
            dynSettings.Controller.VisualizationManager.PropertyChanged += VisualizationManager_PropertyChanged;

            this.Model.PropertyChanged += (e, args) =>
            {
                if (args.PropertyName == "CurrentWorkspace" && dynSettings.Controller.DynamoModel.CurrentWorkspace != null)
                {
                    var visibleWorkspace =
                        (dynSettings.Controller.DynamoModel.CurrentWorkspace is CustomNodeWorkspaceModel);

                    dynSettings.Controller.SearchViewModel.SearchElements
                        .Where(x => x.Name == "Input" || x.Name == "Output")
                        .OfType<NodeSearchElement>()
                        .ToList()
                        .ForEach(x => x.SetSearchable(visibleWorkspace));

                    dynSettings.Controller.SearchViewModel.SearchAndUpdateResultsSync();
                }
            };

            WatchIsResizable = false;
        }

        void VisualizationManager_PropertyChanged(object sender, System.ComponentModel.PropertyChangedEventArgs e)
        {
            switch (e.PropertyName)
            {
                case "AlternateDrawingContextAvailable":
                    RaisePropertyChanged("AlternateDrawingContextAvailable");
                    break;
                case "ShowGeometryInAlternateContext":
                    RaisePropertyChanged("ShowGeometryInAlternateContext");
                    break;
            }
        }

        private void SelectionOnCollectionChanged(object sender, NotifyCollectionChangedEventArgs notifyCollectionChangedEventArgs)
        {
            PublishSelectedNodesCommand.RaiseCanExecuteChanged();
            AlignSelectedCommand.RaiseCanExecuteChanged();
            DeleteCommand.RaiseCanExecuteChanged();
        }

        void Controller_PropertyChanged(object sender, System.ComponentModel.PropertyChangedEventArgs e)
        {
            switch (e.PropertyName)
            {
                case "IsUILocked":
                    RaisePropertyChanged("IsUILocked");
                    break;
                case "IsShowPreviewByDefault":
                    RaisePropertyChanged("IsShowPreviewByDefault");
                    break;
            }
        }

        void Instance_PropertyChanged(object sender, System.ComponentModel.PropertyChangedEventArgs e)
        {

            switch (e.PropertyName)
            {
                case "LogText":
                    RaisePropertyChanged("LogText");
                    RaisePropertyChanged("WarningText");
                    break;
            }

        }

        void _model_PropertyChanged(object sender, System.ComponentModel.PropertyChangedEventArgs e)
        {
            if (e.PropertyName == "CurrentWorkspace")
            {
                IsAbleToGoHome = _model.CurrentWorkspace != _model.HomeSpace;
                RaisePropertyChanged("IsAbleToGoHome");
                RaisePropertyChanged("CurrentSpace");
                RaisePropertyChanged("BackgroundColor");
                RaisePropertyChanged("CurrentWorkspaceIndex");
                RaisePropertyChanged("ViewingHomespace");
                if (this.PublishCurrentWorkspaceCommand != null)
                    this.PublishCurrentWorkspaceCommand.RaiseCanExecuteChanged();
                RaisePropertyChanged("IsHomeSpace");
            }
        }

        /// <summary>
        /// Responds to change in the model's workspaces collection, creating or deleting workspace model views.
        /// </summary>
        /// <param name="sender"></param>
        /// <param name="e"></param>
        private void Workspaces_CollectionChanged(object sender, NotifyCollectionChangedEventArgs e)
        {
            switch (e.Action)
            {
                case NotifyCollectionChangedAction.Add:
                    foreach (var item in e.NewItems)
                        _workspaces.Add(new WorkspaceViewModel(item as WorkspaceModel, this));
                    break;
                case NotifyCollectionChangedAction.Remove:
                    foreach (var item in e.OldItems)
                        _workspaces.Remove(_workspaces.ToList().First(x => x.Model == item));
                    break;
            }

            RaisePropertyChanged("Workspaces");
        }

        public FileDialog GetSaveDialog(WorkspaceModel workspace)
        {
            FileDialog fileDialog = new SaveFileDialog
            {
                AddExtension = true,
            };

            string ext, fltr;
            if (workspace == _model.HomeSpace)
            {
                ext = ".dyn";
                fltr = "Dynamo Workspace (*.dyn)|*.dyn";
            }
            else
            {
                ext = ".dyf";
                fltr = "Dynamo Custom Node (*.dyf)|*.dyf";
            }
            fltr += "|All files (*.*)|*.*";

            fileDialog.FileName = workspace.Name + ext;
            fileDialog.AddExtension = true;
            fileDialog.DefaultExt = ext;
            fileDialog.Filter = fltr;

            return fileDialog;
        }

        public virtual bool RunInDebug
        {

            get { return debug; }
            set
            {
                debug = value;

                //toggle off dynamic run
                CanRunDynamically = !debug;

                if (debug)
                    DynamicRunEnabled = false;

                RaisePropertyChanged("RunInDebug");
            }

        }

        /// <summary>
        ///     Attempts to save a given workspace.  Shows a save as dialog if the 
        ///     workspace does not already have a path associated with it
        /// </summary>
        /// <param name="workspace">The workspace for which to show the dialog</param>
        internal void ShowSaveDialogIfNeededAndSave(WorkspaceModel workspace)
        {
            if (workspace.FileName != null)
            {
                workspace.Save();
            }
            else
            {
                var fd = this.GetSaveDialog(workspace);
                if (fd.ShowDialog() == DialogResult.OK)
                {
                    workspace.SaveAs(fd.FileName);
                }
            }
        }

        public bool exitInvoked = false;

        internal bool CanVisibilityBeToggled(object parameters)
        {
            return true;
        }

        internal bool CanUpstreamVisibilityBeToggled(object parameters)
        {
            return true;
        }

        private void PublishCurrentWorkspace(object parameters)
        {
            dynSettings.PackageManagerClient.PublishCurrentWorkspace();
        }

        private bool CanPublishCurrentWorkspace(object parameters)
        {
            return dynSettings.PackageManagerClient.CanPublishCurrentWorkspace();
        }

        private void PublishSelectedNodes(object parameters)
        {
            dynSettings.PackageManagerClient.PublishSelectedNode();
        }

        private bool CanPublishSelectedNodes(object parameters)
        {
            return dynSettings.PackageManagerClient.CanPublishSelectedNode(parameters);
        }

        private void ShowPackageManagerSearch(object parameters)
        {
            OnRequestPackageManagerSearchDialog(this, EventArgs.Empty);
        }

        private bool CanShowPackageManagerSearch(object parameters)
        {
            return true;
        }

        private void ShowInstalledPackages(object parameters)
        {
            OnRequestManagePackagesDialog(this, EventArgs.Empty);
        }

        private bool CanShowInstalledPackages(object parameters)
        {
            return true;
        }

        /// <summary>
        ///     Change the currently visible workspace to a custom node's workspace
        /// </summary>
        /// <param name="symbol">The function definition for the custom node workspace to be viewed</param>
        internal void FocusCustomNodeWorkspace(FunctionDefinition symbol)
        {
            if (symbol == null)
            {
                throw new Exception("There is a null function definition for this node.");
            }

            if (_model.CurrentWorkspace is CustomNodeWorkspaceModel)
            {
                var customNodeWorkspace = _model.CurrentWorkspace as CustomNodeWorkspaceModel;
                if (customNodeWorkspace.FunctionDefinition.FunctionId
                    == symbol.WorkspaceModel.FunctionDefinition.FunctionId)
                {
                    return;
                }
            }

            var newWs = symbol.WorkspaceModel;

            if (!this._model.Workspaces.Contains(newWs))
                this._model.Workspaces.Add(newWs);

            CurrentSpaceViewModel.CancelActiveState();

            _model.CurrentWorkspace = newWs;
            _model.CurrentWorkspace.OnDisplayed();

            //set the zoom and offsets events
            var vm = dynSettings.Controller.DynamoViewModel.Workspaces.First(x => x.Model == newWs);
            vm.OnCurrentOffsetChanged(this, new PointEventArgs(new Point(newWs.X, newWs.Y)));
            vm.OnZoomChanged(this, new ZoomEventArgs(newWs.Zoom));
        }

        public virtual Function CreateFunction(IEnumerable<string> inputs, IEnumerable<string> outputs,
                                                     FunctionDefinition functionDefinition)
        {
            return new Function(inputs, outputs, functionDefinition);
        }

        /// <summary>
        ///     Sets the load path
        /// </summary>
        internal void QueueLoad(string path)
        {
            _model.UnlockLoadPath = path;
        }

        internal void ShowElement(NodeModel e)
        {
            if (dynamicRun)
                return;

            if (!_model.Nodes.Contains(e))
            {
                if (_model.HomeSpace != null && _model.HomeSpace.Nodes.Contains(e))
                {
                    //Show the homespace
                    _model.ViewHomeWorkspace();
                }
                else
                {
                    foreach (FunctionDefinition funcDef in Controller.CustomNodeManager.GetLoadedDefinitions())
                    {
                        if (funcDef.WorkspaceModel.Nodes.Contains(e))
                        {
                            FocusCustomNodeWorkspace(funcDef);
                            break;
                        }
                    }
                }
            }

            var dvm = dynSettings.Controller.DynamoViewModel;
            dvm.CurrentSpaceViewModel.OnRequestCenterViewOnElement(this, new ModelEventArgs(e));
        }

        public void ShowSaveDialogIfNeededAndSaveResult(object parameter)
        {
            var vm = dynSettings.Controller.DynamoViewModel;

            if (vm.Model.CurrentWorkspace.FileName != null)
            {
                if (_model.CanSave(parameter))
                    _model.Save(parameter);
            }
            else
            {
                if (CanShowSaveDialogAndSaveResult(parameter))
                    ShowSaveDialogAndSaveResult(parameter);
            }
        }

        internal bool CanShowSaveDialogIfNeededAndSaveResultCommand(object parameter)
        {
            return true;
        }

        public void ShowSaveDialogAndSaveResult(object parameter)
        {
            var vm = dynSettings.Controller.DynamoViewModel;

            FileDialog _fileDialog = vm.GetSaveDialog(vm.Model.CurrentWorkspace);

            //if the xmlPath is not empty set the default directory
            if (!string.IsNullOrEmpty(vm.Model.CurrentWorkspace.FileName))
            {
                var fi = new FileInfo(vm.Model.CurrentWorkspace.FileName);
                _fileDialog.InitialDirectory = fi.DirectoryName;
                _fileDialog.FileName = fi.Name;
            }
            else if (vm.Model.CurrentWorkspace is CustomNodeWorkspaceModel && dynSettings.Controller.CustomNodeManager.SearchPath.Any())
            {
                _fileDialog.InitialDirectory = dynSettings.Controller.CustomNodeManager.SearchPath[0];
            }

            if (_fileDialog.ShowDialog() == DialogResult.OK)
            {
                _model.SaveAs(_fileDialog.FileName);
            }
        }

        internal bool CanShowSaveDialogAndSaveResult(object parameter)
        {
            return true;
        }

        public void ToggleCanNavigateBackground(object parameter)
        {
            if (!FullscreenWatchShowing)
                return;

            if (CanNavigateBackground)
            {
                CanNavigateBackground = false;
            }
            else
            {
                CanNavigateBackground = true;
            }
        }

        internal bool CanToggleCanNavigateBackground(object parameter)
        {
            return true;
        }

        public void ToggleFullscreenWatchShowing(object parameter)
        {
            FullscreenWatchShowing = !FullscreenWatchShowing;
        }

        internal bool CanToggleFullscreenWatchShowing(object parameter)
        {
            return true;
        }

        public void GoToWorkspace(object parameter)
        {
            if (parameter is Guid && dynSettings.Controller.CustomNodeManager.Contains((Guid)parameter))
            {
                FocusCustomNodeWorkspace(dynSettings.Controller.CustomNodeManager.GetFunctionDefinition((Guid)parameter));
            }
        }

        internal bool CanGoToWorkspace(object parameter)
        {
            return true;
        }

        public void AlignSelected(object param)
        {
            //this.CurrentSpaceViewModel.AlignSelectedCommand.Execute(param);
            this.CurrentSpaceViewModel.AlignSelectedCommand.Execute(param.ToString());
        }

        internal bool CanAlignSelected(object param)
        {
            return this.CurrentSpaceViewModel.AlignSelectedCommand.CanExecute(param);
        }

        /// <summary>
        /// Resets the offset and the zoom for a view
        /// </summary>
        public void GoHomeView(object parameter)
        {
            _model.CurrentWorkspace.Zoom = 1.0;
            var wsvm = dynSettings.Controller.DynamoViewModel.Workspaces.First(x => x.Model == _model.CurrentWorkspace);
            wsvm.OnCurrentOffsetChanged(this, new PointEventArgs(new Point(0, 0)));
        }

        internal bool CanGoHomeView(object parameter)
        {
            return true;
        }

        public void SelectAll(object parameter)
        {
            this.CurrentSpaceViewModel.SelectAll(null);
        }

        internal bool CanSelectAll(object parameter)
        {
            return this.CurrentSpaceViewModel.CanSelectAll(null);
        }

        public void MakeNewHomeWorkspace(object parameter)
        {
            // if the workspace is unsaved, prompt to save
            // otherwise overwrite the home workspace with new workspace
            if (!Model.HomeSpace.HasUnsavedChanges || AskUserToSaveWorkspaceOrCancel(this.Model.HomeSpace))
            {
                Model.CurrentWorkspace = this.Model.HomeSpace;

                _model.Clear(null);
            }
        }

        internal bool CanMakeNewHomeWorkspace(object parameter)
        {
            return true;
        }

        public void Exit(object allowCancel)
        {
            bool allowCancelBool = true;
            if (allowCancel != null)
            {
                allowCancelBool = (bool)allowCancel;
            }
            if (!AskUserToSaveWorkspacesOrCancel(allowCancelBool))
                return;

            exitInvoked = true;

            //request the UI to close its window
            OnRequestClose(this, EventArgs.Empty);

            dynSettings.Controller.ShutDown();
        }

        internal bool CanExit(object allowCancel)
        {
            return !exitInvoked;
        }

        /// <summary>
        /// Requests a message box asking the user to save the workspace and allows saving.
        /// </summary>
        /// <param name="workspace">The workspace for which to show the dialog</param>
        /// <returns>False if the user cancels, otherwise true</returns>
        public bool AskUserToSaveWorkspaceOrCancel(WorkspaceModel workspace, bool allowCancel = true)
        {
            var args = new WorkspaceSaveEventArgs(workspace, allowCancel);
            OnRequestUserSaveWorkflow(this, args);
            if (!args.Success)
                return false;
            return true;
        }

        /// <summary>
        ///     Ask the user if they want to save any unsaved changes, return false if the user cancels.
        /// </summary>
        /// <param name="allowCancel">Whether to show cancel button to user. </param>
        /// <returns>Whether the cleanup was completed or cancelled.</returns>
        public bool AskUserToSaveWorkspacesOrCancel(bool allowCancel = true)
        {
            if (null != automationSettings)
            {
                // In an automation run, Dynamo should not be asking user to save 
                // the modified file. Instead it should be shutting down, leaving 
                // behind unsaved changes (if saving is desired, then the save command 
                // should have been recorded for the test case to it can be replayed).
                // 
                if (automationSettings.CurrentMode == AutomationSettings.Mode.Playback)
                    return true; // In playback mode, just exit without saving.
            }

            foreach (var wvm in Workspaces.Where((wvm) => wvm.Model.HasUnsavedChanges))
            {
                //if (!AskUserToSaveWorkspaceOrCancel(wvm.Model, allowCancel))
                //    return false;

                var args = new WorkspaceSaveEventArgs(wvm.Model, allowCancel);
                OnRequestUserSaveWorkflow(this, args);
                if (!args.Success)
                    return false;
            }
            return true;
        }

        public void SaveImage(object parameters)
        {
            OnRequestSaveImage(this, new ImageSaveEventArgs(parameters.ToString()));
        }

        internal bool CanSaveImage(object parameters)
        {
            return true;
        }

        public void ShowSaveImageDialogAndSaveResult(object parameter)
        {
            FileDialog _fileDialog = null;

            if (_fileDialog == null)
            {
                _fileDialog = new SaveFileDialog()
                {
                    AddExtension = true,
                    DefaultExt = ".png",
                    FileName = "Capture.png",
                    Filter = "PNG Image|*.png",
                    Title = "Save your Workbench to an Image",
                };
            }

            // if you've got the current space path, use it as the inital dir
            if (!string.IsNullOrEmpty(_model.CurrentWorkspace.FileName))
            {
                var fi = new FileInfo(_model.CurrentWorkspace.FileName);
                _fileDialog.InitialDirectory = fi.DirectoryName;
            }

            if (_fileDialog.ShowDialog() == DialogResult.OK)
            {
                if (CanSaveImage(_fileDialog.FileName))
                    SaveImage(_fileDialog.FileName);
            }

        }

        internal bool CanShowSaveImageDialogAndSaveResult(object parameter)
        {
            return true;
        }

        private void Undo(object parameter)
        {
            var command = new UndoRedoCommand(UndoRedoCommand.Operation.Undo);
            this.ExecuteCommand(command);
        }

        private bool CanUndo(object parameter)
        {
            var workspace = _model.CurrentWorkspace;
            return ((null == workspace) ? false : workspace.CanUndo);
        }

        private void Redo(object parameter)
        {
            var command = new UndoRedoCommand(UndoRedoCommand.Operation.Redo);
            this.ExecuteCommand(command);
        }

        private bool CanRedo(object parameter)
        {
            var workspace = _model.CurrentWorkspace;
            return ((null == workspace) ? false : workspace.CanRedo);
        }

        public void ToggleConsoleShowing(object parameter)
        {
            if (ConsoleShowing)
            {
                ConsoleShowing = false;
            }
            else
            {
                ConsoleShowing = true;
            }
        }

        internal bool CanToggleConsoleShowing(object parameter)
        {
            return true;
        }

        public void SelectNeighbors(object parameters)
        {
            List<ISelectable> sels = DynamoSelection.Instance.Selection.ToList<ISelectable>();

            foreach (ISelectable sel in sels)
            {
                if (sel is NodeModel)
                    ((NodeModel)sel).SelectNeighbors();
            }
        }

        internal bool CanSelectNeighbors(object parameters)
        {
            return true;
        }

        public void ShowConnectors(object parameter)
        {
            if (IsShowingConnectors == false)
                IsShowingConnectors = true;
        }

        internal bool CanShowConnectors(object parameter)
        {
            return true;
        }

        public void SetConnectorType(object parameters)
        {
            if (parameters.ToString() == "BEZIER")
            {
                ConnectorType = ConnectorType.BEZIER;
            }
            else
            {
                ConnectorType = ConnectorType.POLYLINE;
            }
        }

        internal bool CanSetConnectorType(object parameters)
        {
            //parameter object will be BEZIER or POLYLINE
            if (string.IsNullOrEmpty(parameters.ToString()))
            {
                return false;
            }
            return true;
        }

        public void GoToWiki(object parameter)
        {
            Process.Start("https://github.com/ikeough/Dynamo/wiki");
        }

        internal bool CanGoToWiki(object parameter)
        {
            return true;
        }

        public void GoToSourceCode(object parameter)
        {
            Process.Start("https://github.com/ikeough/Dynamo");
        }

        internal bool CanGoToSourceCode(object parameter)
        {
            return true;
        }

        public void Pan(object parameter)
        {
            Debug.WriteLine(string.Format("Offset: {0},{1}, Zoom: {2}", _model.CurrentWorkspace.X, _model.CurrentWorkspace.Y, _model.CurrentWorkspace.Zoom));
            var panType = parameter.ToString();
            double pan = 10;
            var pt = new Point(_model.CurrentWorkspace.X, _model.CurrentWorkspace.Y);

            switch (panType)
            {
                case "Left":
                    pt.X += pan;
                    break;
                case "Right":
                    pt.X -= pan;
                    break;
                case "Up":
                    pt.Y += pan;
                    break;
                case "Down":
                    pt.Y -= pan;
                    break;
            }
            _model.CurrentWorkspace.X = pt.X;
            _model.CurrentWorkspace.Y = pt.Y;

            CurrentSpaceViewModel.OnCurrentOffsetChanged(this, new PointEventArgs(pt));
            CurrentSpaceViewModel.ResetFitViewToggleCommand.Execute(parameter);
        }

        internal bool CanPan(object parameter)
        {
            return true;
        }

        public void ZoomIn(object parameter)
        {
            CurrentSpaceViewModel.ZoomInCommand.Execute(parameter);
        }

        internal bool CanZoomIn(object parameter)
        {
            return CurrentSpaceViewModel.ZoomInCommand.CanExecute(parameter);
        }

        public void ZoomOut(object parameter)
        {
            CurrentSpaceViewModel.ZoomOutCommand.Execute(parameter);
        }

        internal bool CanZoomOut(object parameter)
        {
            return CurrentSpaceViewModel.ZoomOutCommand.CanExecute(parameter);
        }

        public void FitView(object parameter)
        {
            CurrentSpaceViewModel.FitViewCommand.Execute(parameter);
        }

        internal bool CanFitView(object parameter)
        {
            return CurrentSpaceViewModel.FitViewCommand.CanExecute(parameter);
        }

#if USE_DSENGINE
        public void ImportLibrary(object parameter)
        {
<<<<<<< HEAD
            string fileFilter = "Assembly Library Files (*.dll)|*.dll|"
=======
            string fileFilter = "Library Files (*.dll, *.ds)|*.dll;*.ds|"
                              + "Assembly Library Files (*.dll)|*.dll|"
                              + "DesignScript Files (*.ds)|*.ds|"
>>>>>>> 2c9bde09
                              + "All Files (*.*)|*.*";

            OpenFileDialog openFileDialog = new OpenFileDialog();
            openFileDialog.Filter = fileFilter;
            openFileDialog.Title = "Import Library";
            openFileDialog.Multiselect = true;
            openFileDialog.RestoreDirectory = true;

            DialogResult result = openFileDialog.ShowDialog();
            if (result == DialogResult.OK)
            {
<<<<<<< HEAD
                foreach (string filePath in openFileDialog.FileNames)
                {
                    if (!filePath.ToLower().EndsWith(".dll") && !filePath.ToLower().EndsWith(".ds"))
                    {
                        return;
                    }

                    if (filePath.ToLower().EndsWith(".dll"))
                        Dynamo.DSEngine.DSLibraryServices.Instance.ImportLibrary(filePath);
                }
=======
                DSEngine.EngineController.Instance.ImportLibraries(openFileDialog.FileNames.ToList());
>>>>>>> 2c9bde09
            }
        }

        internal bool CanImportLibrary(object parameter)
        {
            return true;
        }
#endif
        public void TogglePan(object parameter)
        {
            CurrentSpaceViewModel.TogglePanCommand.Execute(parameter);
        }

        internal bool CanTogglePan(object parameter)
        {
            return CurrentSpaceViewModel.TogglePanCommand.CanExecute(parameter);
        }

        public void Escape(object parameter)
        {
            CurrentSpaceViewModel.OnRequestStopPan(this, null); // Escape Pan Mode
        }

        internal bool CanEscape(object parameter)
        {
            return true;
        }

        public void ShowInfoBubble(object parameter)
        {
            InfoBubbleDataPacket data = (InfoBubbleDataPacket)parameter;
            controller.InfoBubbleViewModel.UpdateContentCommand.Execute(data);
            controller.InfoBubbleViewModel.FadeInCommand.Execute(null);
        }

        internal bool CanShowInfoBubble(object parameter)
        {
            return true;
        }

        public void HideInfoBubble(object parameter)
        {
            controller.InfoBubbleViewModel.FadeOutCommand.Execute(null);
        }

        internal bool CanHideInfoBubble(object parameter)
        {
            return true;
        }

        public void TogglePreviewBubbleVisibility(object parameter)
        {
            this.Controller.IsShowPreviewByDefault = !this.Controller.IsShowPreviewByDefault;
        }

        internal bool CanTogglePreviewBubbleVisibility(object parameter)
        {
            return true;
        }

        #region IWatchViewModel interface

        internal void SelectVisualizationInView(object parameters)
        {
            Debug.WriteLine("Selecting mesh from background watch.");

            var arr = (double[])parameters;
            double x = arr[0];
            double y = arr[1];
            double z = arr[2];

            dynSettings.Controller.VisualizationManager.LookupSelectedElement(x, y, z);
        }

        internal bool CanSelectVisualizationInView(object parameters)
        {
            if (parameters != null)
            {
                return true;
            }

            return false;
        }

        public void GetBranchVisualization(object parameters)
        {
            dynSettings.Controller.VisualizationManager.RenderUpstream(null);
        }

        public bool CanGetBranchVisualization(object parameter)
        {
            if (FullscreenWatchShowing)
            {
                return true;
            }
            return false;
        }

        #endregion
    }

    public class ZoomEventArgs : EventArgs
    {
        internal enum ZoomModes
        {
            ByPoint = 0x00000001,
            ByFactor = 0x00000002,
            ByFitView = 0x00000004
        }

        internal Point Point { get; set; }
        internal double Zoom { get; set; }
        internal ZoomModes Modes { get; private set; }

        internal Point Offset { get; set; }
        internal double FocusWidth { get; set; }
        internal double FocusHeight { get; set; }

        internal ZoomEventArgs(double zoom)
        {
            Zoom = zoom;
            this.Modes = ZoomModes.ByFactor;
        }

        internal ZoomEventArgs(Point point)
        {
            this.Point = point;
            this.Modes = ZoomModes.ByPoint;
        }

        internal ZoomEventArgs(double zoom, Point point)
        {
            this.Point = point;
            this.Zoom = zoom;
            this.Modes = ZoomModes.ByPoint | ZoomModes.ByFactor;
        }

        internal ZoomEventArgs(Point offset, double focusWidth, double focusHeight)
        {
            this.Offset = offset;
            this.FocusWidth = focusWidth;
            this.FocusHeight = focusHeight;
            this.Modes = ZoomModes.ByFitView;
        }

        internal ZoomEventArgs(Point offset, double focusWidth, double focusHeight, double zoom)
        {
            this.Offset = offset;
            this.FocusWidth = focusWidth;
            this.FocusHeight = focusHeight;
            this.Zoom = zoom;
            this.Modes = ZoomModes.ByFitView | ZoomModes.ByFactor;
        }

        internal bool hasPoint()
        {
            return this.Modes.HasFlag(ZoomModes.ByPoint);
        }

        internal bool hasZoom()
        {
            return this.Modes.HasFlag(ZoomModes.ByFactor);
        }
    }

    public class NoteEventArgs : EventArgs
    {
        public NoteModel Note { get; set; }
        public Dictionary<string, object> Data { get; set; }
        public NoteEventArgs(NoteModel n, Dictionary<string, object> d)
        {
            Note = n;
            Data = d;
        }
    }

    public class ViewEventArgs : EventArgs
    {
        public object View { get; set; }

        public ViewEventArgs(object v)
        {
            View = v;
        }
    }

    public class SelectionBoxUpdateArgs : EventArgs
    {
        public enum UpdateFlags
        {
            Position = 0x00000001,
            Dimension = 0x00000002,
            Visibility = 0x00000004,
            Mode = 0x00000008
        }

        public SelectionBoxUpdateArgs(Visibility visibility)
        {
            this.Visibility = visibility;
            this.UpdatedProps = UpdateFlags.Visibility;
        }

        public SelectionBoxUpdateArgs(double x, double y)
        {
            this.X = x;
            this.Y = y;
            this.UpdatedProps = UpdateFlags.Position;
        }

        public SelectionBoxUpdateArgs(double x, double y, double width, double height)
        {
            this.X = x;
            this.Y = y;
            this.Width = width;
            this.Height = height;
            this.UpdatedProps = UpdateFlags.Position | UpdateFlags.Dimension;
        }

        public void SetSelectionMode(bool isCrossSelection)
        {
            this.IsCrossSelection = isCrossSelection;
            this.UpdatedProps |= UpdateFlags.Mode;
        }

        public void SetVisibility(Visibility visibility)
        {
            this.Visibility = visibility;
            this.UpdatedProps |= UpdateFlags.Visibility;
        }

        public double X { get; private set; }
        public double Y { get; private set; }
        public double Width { get; private set; }
        public double Height { get; private set; }
        public bool IsCrossSelection { get; private set; }
        public Visibility Visibility { get; private set; }
        public UpdateFlags UpdatedProps { get; private set; }
    }

    public class WorkspaceSaveEventArgs : EventArgs
    {
        public WorkspaceModel Workspace { get; set; }
        public bool AllowCancel { get; set; }
        public bool Success { get; set; }
        public WorkspaceSaveEventArgs(WorkspaceModel ws, bool allowCancel)
        {
            Workspace = ws;
            AllowCancel = allowCancel;
            Success = false;
        }
    }

    public class ImageSaveEventArgs : EventArgs
    {
        public string Path { get; set; }

        public ImageSaveEventArgs(string path)
        {
            Path = path;
        }
    }

    public interface IWatchViewModel
    {
        DelegateCommand SelectVisualizationInViewCommand { get; set; }
        DelegateCommand GetBranchVisualizationCommand { get; set; }
        bool WatchIsResizable { get; set; }
    }
}<|MERGE_RESOLUTION|>--- conflicted
+++ resolved
@@ -156,7 +156,6 @@
         public DelegateCommand ShowPackageManagerCommand { get; set; }
         public DelegateCommand CancelRunCommand { get; set; }
         public DelegateCommand RunExpressionCommand { get; set; }
-        public DelegateCommand RunDSExpressionCommand { get; set; }
         public DelegateCommand DisplayFunctionCommand { get; set; }
         public DelegateCommand SetConnectorTypeCommand { get; set; }
         public DelegateCommand ReportABugCommand { get; set; }
@@ -496,7 +495,6 @@
             ToggleConsoleShowingCommand = new DelegateCommand(ToggleConsoleShowing, CanToggleConsoleShowing);
             CancelRunCommand = new DelegateCommand(Controller.CancelRun, Controller.CanCancelRun);
             RunExpressionCommand = new DelegateCommand(Controller.RunExpression, Controller.CanRunExpression);
-            RunDSExpressionCommand = new DelegateCommand(Controller.RunDSExpression, Controller.CanRunExpression);
             DisplayFunctionCommand = new DelegateCommand(Controller.DisplayFunction, Controller.CanDisplayFunction);
             SetConnectorTypeCommand = new DelegateCommand(SetConnectorType, CanSetConnectorType);
             ReportABugCommand = new DelegateCommand(Controller.ReportABug, Controller.CanReportABug);
@@ -1272,13 +1270,9 @@
 #if USE_DSENGINE
         public void ImportLibrary(object parameter)
         {
-<<<<<<< HEAD
-            string fileFilter = "Assembly Library Files (*.dll)|*.dll|"
-=======
             string fileFilter = "Library Files (*.dll, *.ds)|*.dll;*.ds|"
                               + "Assembly Library Files (*.dll)|*.dll|"
                               + "DesignScript Files (*.ds)|*.ds|"
->>>>>>> 2c9bde09
                               + "All Files (*.*)|*.*";
 
             OpenFileDialog openFileDialog = new OpenFileDialog();
@@ -1290,20 +1284,7 @@
             DialogResult result = openFileDialog.ShowDialog();
             if (result == DialogResult.OK)
             {
-<<<<<<< HEAD
-                foreach (string filePath in openFileDialog.FileNames)
-                {
-                    if (!filePath.ToLower().EndsWith(".dll") && !filePath.ToLower().EndsWith(".ds"))
-                    {
-                        return;
-                    }
-
-                    if (filePath.ToLower().EndsWith(".dll"))
-                        Dynamo.DSEngine.DSLibraryServices.Instance.ImportLibrary(filePath);
-                }
-=======
                 DSEngine.EngineController.Instance.ImportLibraries(openFileDialog.FileNames.ToList());
->>>>>>> 2c9bde09
             }
         }
 
