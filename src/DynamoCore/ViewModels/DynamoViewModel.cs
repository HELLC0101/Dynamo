﻿using System;
using System.Collections.Generic;
using System.Collections.ObjectModel;
using System.Collections.Specialized;
using System.Diagnostics;
using System.IO;
using System.Linq;
using System.Net;
using System.Windows;
using System.Windows.Forms;
using System.Windows.Media;
using System.Windows.Threading;

using Dynamo.Controls;
using Dynamo.Interfaces;
using Dynamo.Models;
using Dynamo.Nodes;
using Dynamo.PackageManager;
using Dynamo.Search.SearchElements;
using Dynamo.Selection;
using Dynamo.UI;
using Dynamo.UI.Commands;
using Dynamo.Utilities;
using Dynamo.Services;
using DynamoUnits;
<<<<<<< HEAD
using Autodesk.DesignScript.Interfaces;
=======

using DynamoUtilities;

>>>>>>> 598006e2
using DynCmd = Dynamo.ViewModels.DynamoViewModel;
using System.Reflection;

namespace Dynamo.ViewModels
{
<<<<<<< HEAD
    public delegate void FunctionNamePromptRequestHandler(object sender, FunctionNamePromptEventArgs e);

    public delegate void WorkspaceSaveEventHandler(object sender, WorkspaceSaveEventArgs e);

    public delegate void RequestPackagePublishDialogHandler(PublishPackageViewModel publishViewModel);

    public delegate void RequestAboutWindowHandler(DynamoViewModel aboutViewModel);

    public delegate void RequestViewOperationHandler(ViewOperationEventArgs e);

#if BLOODSTONE

    public class UpdateBloodstoneVisualEventArgs : EventArgs
    {
        public UpdateBloodstoneVisualEventArgs(Dictionary<Guid, IRenderPackage> geometries)
        {
            this.Geometries = geometries;
        }

        public Dictionary<Guid, IRenderPackage> Geometries { get; private set; }
    }

    public delegate void UpdateBloodstoneVisualHandler(object sender, UpdateBloodstoneVisualEventArgs e);

#endif

    public partial class DynamoViewModel : ViewModelBase, IWatchViewModel
    {
        #region events

        public event EventHandler RequestManagePackagesDialog;
        public virtual void OnRequestManagePackagesDialog(Object sender, EventArgs e)
        {
            if (RequestManagePackagesDialog != null)
            {
                RequestManagePackagesDialog(this, e);
            }
        }

        public event RequestPackagePublishDialogHandler RequestPackagePublishDialog;
        public void OnRequestPackagePublishDialog(PublishPackageViewModel vm)
        {
            if (RequestPackagePublishDialog != null)
                RequestPackagePublishDialog(vm);
        }

        public event EventHandler RequestPackageManagerSearchDialog;
        public virtual void OnRequestPackageManagerSearchDialog(Object sender, EventArgs e)
        {
            if (RequestPackageManagerSearchDialog != null)
            {
                RequestPackageManagerSearchDialog(this, e);
            }
        }

        public event AuthenticationRequestHandler RequestAuthentication;
        public void OnRequestAuthentication()
        {
            if (RequestAuthentication != null)
                RequestAuthentication(dynSettings.PackageManagerClient);
        }

        public event ImageSaveEventHandler RequestSaveImage;
        public virtual void OnRequestSaveImage(Object sender, ImageSaveEventArgs e)
        {
            if (RequestSaveImage != null)
            {
                RequestSaveImage(this, e);
            }
        }

        public event EventHandler RequestClose;
        public virtual void OnRequestClose(Object sender, EventArgs e)
        {
            if (RequestClose != null)
            {
                RequestClose(this, e);
            }
        }

        public event EventHandler SidebarClosed;
        public virtual void OnSidebarClosed(Object sender, EventArgs e)
        {
            if (SidebarClosed != null)
            {
                SidebarClosed(this, e);
            }
        }

        public event WorkspaceSaveEventHandler RequestUserSaveWorkflow;
        public virtual void OnRequestUserSaveWorkflow(Object sender, WorkspaceSaveEventArgs e)
        {
            if (RequestUserSaveWorkflow != null)
            {
                RequestUserSaveWorkflow(this, e);
            }
        }

        public event RequestAboutWindowHandler RequestAboutWindow;
        public virtual void OnRequestAboutWindow(DynamoViewModel vm)
        {
            if (RequestAboutWindow != null)
            {
                RequestAboutWindow(vm);
            }
        }

        public event FunctionNamePromptRequestHandler RequestsFunctionNamePrompt;
        public void OnRequestsFunctionNamePrompt(Object sender, FunctionNamePromptEventArgs e)
        {
            if (RequestsFunctionNamePrompt != null)
            {
                RequestsFunctionNamePrompt(this, e);
            }
        }

        public event RequestViewOperationHandler RequestViewOperation;
        public void OnRequestViewOperation(ViewOperationEventArgs e)
        {
            if (RequestViewOperation != null)
            {
                RequestViewOperation(e);
            }
        }

#if BLOODSTONE
        public event UpdateBloodstoneVisualHandler RequestUpdateBloodstoneVisual;
        public void OnUpdateBloodstoneVisual(object sender, UpdateBloodstoneVisualEventArgs e)
        {
            if (RequestUpdateBloodstoneVisual != null)
                RequestUpdateBloodstoneVisual(sender, e);
        }
#endif

        #endregion

=======
    public partial class DynamoViewModel : ViewModelBase, IWatchViewModel
    {
>>>>>>> 598006e2
        #region properties

        public readonly DynamoModel model;

        private Point transformOrigin;
        private bool runEnabled = true;
        protected bool canRunDynamically = true;
        protected bool debug = false;
        private bool canNavigateBackground = false;
        private bool showStartPage = false;
        private bool watchEscapeIsDown = false;

        /// <summary>
        /// An observable collection of workspace view models which tracks the model
        /// </summary>
        private ObservableCollection<WorkspaceViewModel> workspaces = new ObservableCollection<WorkspaceViewModel>();
        public ObservableCollection<WorkspaceViewModel> Workspaces
        {
            get { return workspaces; }
            set
            {
                workspaces = value;
                RaisePropertyChanged("Workspaces");
            }
        }

        public DynamoModel Model
        {
            get { return model; }
        }

        public Point TransformOrigin
        {
            get { return transformOrigin; }
            set
            {
                transformOrigin = value;
                RaisePropertyChanged("TransformOrigin");
            }
        }

        public bool RunEnabled
        {
            get { return runEnabled; }
            set
            {
                runEnabled = value;
                RaisePropertyChanged("RunEnabled");
            }
        }

        public virtual bool CanRunDynamically
        {
            get
            {
                //we don't want to be able to run
                //dynamically if we're in debug mode
                return !debug;
            }
            set
            {
                canRunDynamically = value;
                RaisePropertyChanged("CanRunDynamically");
            }
        }

        public virtual bool DynamicRunEnabled
        {
            get
            {
                return model.DynamicRunEnabled; //selecting debug now toggles this on/off
            }
            set
            {
                model.DynamicRunEnabled = value;
                RaisePropertyChanged("DynamicRunEnabled");
            }
        }

        public bool ViewingHomespace
        {
            get { return model.CurrentWorkspace == model.HomeSpace; }
        }

        public bool IsAbleToGoHome { get; set; }

        public WorkspaceModel CurrentSpace
        {
            get { return model.CurrentWorkspace; }
        }

        public double WorkspaceActualHeight { get; set; }
        public double WorkspaceActualWidth { get; set; }

        public void WorkspaceActualSize(double width, double height)
        {
            WorkspaceActualWidth = width;
            WorkspaceActualHeight = height;
            RaisePropertyChanged("WorkspaceActualSize");
        }

        /// <summary>
        /// The index in the collection of workspaces of the current workspace.
        /// This property is bound to the SelectedIndex property in the workspaces tab control
        /// </summary>
        public int CurrentWorkspaceIndex
        {
            get
            {
                var index = model.Workspaces.IndexOf(model.CurrentWorkspace);
                return index;
            }
            set
            {
                if (model.Workspaces.IndexOf(model.CurrentWorkspace) != value)
                    this.ExecuteCommand(new SwitchTabCommand(value));
            }
        }

        /// <summary>
        /// Get the workspace view model whose workspace model is the model's current workspace
        /// </summary>
        public WorkspaceViewModel CurrentSpaceViewModel
        {
            get
            {
                return Workspaces.First(x => x.Model == model.CurrentWorkspace);
            }
        }

        internal AutomationSettings Automation { get { return this.automationSettings; } }

        internal string editName = "";
        public string EditName
        {
            get { return editName; }
            set
            {
                editName = value;
                RaisePropertyChanged("EditName");
            }
        }

        public bool ShowStartPage
        {
            get { return this.showStartPage; }

            set
            {
                // If the caller attempts to show the start page, but we are 
                // currently in playback mode, then this will not be allowed
                // (i.e. the start page will never be shown during a playback).
                // 
                if ((value == true) && (null != automationSettings))
                {
                    if (automationSettings.IsInPlaybackMode)
                        return;
                }

                showStartPage = value;
                RaisePropertyChanged("ShowStartPage");
                if (DisplayStartPageCommand != null)
                    DisplayStartPageCommand.RaiseCanExecuteChanged();
            }
        }

        public bool WatchEscapeIsDown
        {
            get { return watchEscapeIsDown; }
            set
            {
                watchEscapeIsDown = value;
                RaisePropertyChanged("WatchEscapeIsDown");
                RaisePropertyChanged("ShouldBeHitTestVisible");
                RaisePropertyChanged("WatchPreviewHitTest");
            }
        }

        public bool WatchPreviewHitTest
        {
            // This is directly opposite of "ShouldBeHitTestVisible".
            get { return (WatchEscapeIsDown || CanNavigateBackground); }
        }

        public bool ShouldBeHitTestVisible
        {
            // This is directly opposite of "WatchPreviewHitTest".
            get { return (!WatchEscapeIsDown && (!CanNavigateBackground)); }
        }

        public bool IsHomeSpace
        {
            get { return model.CurrentWorkspace == model.HomeSpace; }
        }

        public bool FullscreenWatchShowing
        {
            get { return model.PreferenceSettings.FullscreenWatchShowing; }
            set
            {
                model.PreferenceSettings.FullscreenWatchShowing = value;
                RaisePropertyChanged("FullscreenWatchShowing");

                if (!FullscreenWatchShowing && canNavigateBackground)
                    CanNavigateBackground = false;

                if(value)
                    this.model.OnRequestsRedraw(this, EventArgs.Empty);
            }
        }

        public bool CanNavigateBackground
        {
            get { return canNavigateBackground; }
            set
            {
                canNavigateBackground = value;
                RaisePropertyChanged("CanNavigateBackground");
                RaisePropertyChanged("WatchBackgroundHitTest");

                int workspace_index = CurrentWorkspaceIndex;

                WorkspaceViewModel view_model = Workspaces[workspace_index];

                WatchEscapeIsDown = value;
            }
        }

        public string LogText
        {
            get { return model.Logger.LogText; }
        }

        public int ConsoleHeight
        {
            get
            {
                return model.PreferenceSettings.ConsoleHeight;
            }
            set
            {
                model.PreferenceSettings.ConsoleHeight = value;

                RaisePropertyChanged("ConsoleHeight");
            }
        }

        public bool IsShowingConnectors
        {
            get
            {
                return model.IsShowingConnectors;
            }
            set
            {
                model.IsShowingConnectors = value;

                RaisePropertyChanged("IsShowingConnectors");
            }
        }

        public bool IsMouseDown { get; set; }
        public bool IsPanning { get { return CurrentSpaceViewModel.IsPanning; } }
        public bool IsOrbiting { get { return CurrentSpaceViewModel.IsOrbiting; } }

        public ConnectorType ConnectorType
        {
            get
            {
                return model.ConnectorType;
            }
            set
            {
                model.ConnectorType = value;

                RaisePropertyChanged("ConnectorType");
            }
        }

        public bool IsUsageReportingApproved
        {
            get
            {
                return UsageReportingManager.Instance.IsUsageReportingApproved;
            }
        }

        private ObservableCollection<string> recentFiles =
            new ObservableCollection<string>();
        public ObservableCollection<string> RecentFiles
        {
            get { return recentFiles; }
            set
            {
                recentFiles = value;
                RaisePropertyChanged("RecentFiles");
            }
        }

        public string AlternateContextGeometryDisplayText
        {
            get
            {
                return string.Format("Show Geometry in {0}",
                                     this.VisualizationManager.AlternateContextName);
            }
        }

        public bool WatchIsResizable { get; set; }
        public bool IsBackgroundPreview { get { return true; } }

        public string Version
        {
            get { return model.Version; }
        }

        public bool IsUpdateAvailable
        {
            get
            {
                var um = model.UpdateManager;
                if (um.ForceUpdate)
                {
                    return true;
                }
                return um.AvailableVersion > um.ProductVersion;
            }
        }

        public string LicenseFile
        {
            get
            {
                string executingAssemblyPathName = System.Reflection.Assembly.GetExecutingAssembly().Location;
                string rootModuleDirectory = System.IO.Path.GetDirectoryName(executingAssemblyPathName);
                var licensePath = System.IO.Path.Combine(rootModuleDirectory, "License.rtf");
                return licensePath;
            }
        }

        public int MaxTesselationDivisions
        {
            get { return VisualizationManager.MaxTesselationDivisions; }
            set
            {
               VisualizationManager.MaxTesselationDivisions = value;
                this.model.OnRequestsRedraw(this, EventArgs.Empty);
            }
        }

        public bool VerboseLogging
        {
            get { return model.DebugSettings.VerboseLogging; }
            set
            {
                model.DebugSettings.VerboseLogging = value;
                RaisePropertyChanged("VerboseLogging");
            }
        }

        public bool ShowDebugASTs
        {
            get { return IsDebugBuild && model.DebugSettings.ShowDebugASTs; }
            set
            {
                model.DebugSettings.ShowDebugASTs = value;
                RaisePropertyChanged("ShowDebugASTs");
            }
        }

        internal Dispatcher UIDispatcher { get; set; }

        public IWatchHandler WatchHandler { get; private set; }
        public IVisualizationManager VisualizationManager { get; private set; }
        public SearchViewModel SearchViewModel { get; private set; }
        public PackageManagerClientViewModel PackageManagerClientViewModel { get; private set; }

        #endregion

        public struct StartConfiguration
        {
            public string CommandFilePath { get; set; }
            public IVisualizationManager VisualizationManager { get; set; }
            public IWatchHandler WatchHandler { get; set; }
            public DynamoModel DynamoModel { get; set; }
        }

        public static DynamoViewModel Start()
        {
            return Start(new StartConfiguration());
        }

        public static DynamoViewModel Start(StartConfiguration startConfiguration)
        {
            var model = startConfiguration.DynamoModel ?? DynamoModel.Start();
            var vizManager = startConfiguration.VisualizationManager ?? new VisualizationManager(model);
            var watchHandler = startConfiguration.WatchHandler ?? new DefaultWatchHandler(vizManager, 
                model.PreferenceSettings);
            
            return new DynamoViewModel(model, watchHandler, vizManager, startConfiguration.CommandFilePath);
        }

        protected DynamoViewModel(DynamoModel dynamoModel, IWatchHandler watchHandler,
            IVisualizationManager vizManager, string commandFilePath)
        {
            // initialize core data structures
            this.model = dynamoModel;
            this.WatchHandler = watchHandler;
            this.VisualizationManager = vizManager;
            this.PackageManagerClientViewModel = new PackageManagerClientViewModel(this, model.PackageManagerClient);
            this.SearchViewModel = new SearchViewModel(this, model.SearchModel);

            // Start page should not show up during test mode.
            this.ShowStartPage = !DynamoModel.IsTestMode;

            //add the initial workspace and register for future 
            //updates to the workspaces collection
            workspaces.Add(new WorkspaceViewModel(model.HomeSpace, this));
            model.Workspaces.CollectionChanged += Workspaces_CollectionChanged;

            SubscribeModelChangedHandlers();
            SubscribeUpdateManagerHandlers();
       
            InitializeAutomationSettings(commandFilePath);

            InitializeDelegateCommands();

            SubscribeLoggerHandlers();

            DynamoSelection.Instance.Selection.CollectionChanged += SelectionOnCollectionChanged;

            InitializeRecentFiles();

            UsageReportingManager.Instance.PropertyChanged += CollectInfoManager_PropertyChanged;

            WatchIsResizable = false;

            SubscribeDispatcherHandlers();
        }

        #region Event handler destroy/create

        internal void UnsubscibeAllEvents()
        {
            UnsubscribeDispatcherEvents();
            UnsubscribeModelChangedEvents();
            UnsubscribeUpdateManagerEvents();
            UnsubscribeLoggerEvents();
        }

        private void InitializeRecentFiles()
        {
            this.RecentFiles = new ObservableCollection<string>(model.PreferenceSettings.RecentFiles);
            this.RecentFiles.CollectionChanged += (sender, args) =>
            {
                model.PreferenceSettings.RecentFiles = this.RecentFiles.ToList();
            };
        }

        private void SubscribeLoggerHandlers()
        {
            model.Logger.PropertyChanged += Instance_PropertyChanged;
        }

        private void UnsubscribeLoggerEvents()
        {
            model.Logger.PropertyChanged -= Instance_PropertyChanged;
        }

        private void SubscribeUpdateManagerHandlers()
        {
            model.UpdateManager.UpdateDownloaded += Instance_UpdateDownloaded;
            model.UpdateManager.ShutdownRequested += updateManager_ShutdownRequested;
        }

        private void UnsubscribeUpdateManagerEvents()
        {
            model.UpdateManager.UpdateDownloaded -= Instance_UpdateDownloaded;
            model.UpdateManager.ShutdownRequested -= updateManager_ShutdownRequested;
        }

        private void SubscribeModelChangedHandlers()
        {
            model.WorkspaceSaved += ModelWorkspaceSaved;
            model.PropertyChanged += _model_PropertyChanged;
            model.WorkspaceCleared += ModelWorkspaceCleared;
            model.RequestCancelActiveStateForNode += this.CancelActiveState;
        }

        private void UnsubscribeModelChangedEvents()
        {
            model.PropertyChanged -= _model_PropertyChanged;
            model.WorkspaceCleared -= ModelWorkspaceCleared;
            model.RequestCancelActiveStateForNode -= this.CancelActiveState;
        }

        private void SubscribeDispatcherHandlers()
        {
            this.Model.RequestDispatcherBeginInvoke += TryDispatcherBeginInvoke;
            this.Model.RequestDispatcherInvoke += TryDispatcherInvoke;
        }

        private void UnsubscribeDispatcherEvents()
        {
            this.Model.RequestDispatcherBeginInvoke -= TryDispatcherBeginInvoke;
            this.Model.RequestDispatcherInvoke -= TryDispatcherInvoke;
        }

        #endregion

        private void InitializeAutomationSettings(string commandFilePath)
        {
            if (String.IsNullOrEmpty(commandFilePath) || !File.Exists(commandFilePath))
                commandFilePath = null;

            // Instantiate an AutomationSettings to handle record/playback.
            automationSettings = new AutomationSettings(this, commandFilePath);
        }

        private void TryDispatcherBeginInvoke(Action action)
        {
            if (this.UIDispatcher != null)
            {
                UIDispatcher.BeginInvoke(action);
            }
            else
            {
                action();
            }
        }

        private void TryDispatcherInvoke(Action action)
        {
            if (this.UIDispatcher != null)
            {
                UIDispatcher.Invoke(action);
            }
            else
            {
                action();
            }
        }

        private void ModelWorkspaceSaved(WorkspaceModel model)
        {
            this.AddToRecentFiles(model.FileName);
        }

        private void ModelWorkspaceCleared(object sender, EventArgs e)
        {
            this.UndoCommand.RaiseCanExecuteChanged();
            this.RedoCommand.RaiseCanExecuteChanged();

            // Reset workspace state
            this.CurrentSpaceViewModel.CancelActiveState();
        }

        public void RequestRedraw()
        {
            this.model.OnRequestsRedraw(this, EventArgs.Empty);
        }

        public void RequestClearDrawables()
        {
            //VisualizationManager.ClearRenderables();
        }

        public void CancelRunCmd(object parameter)
        {
            var command = new DynamoViewModel.RunCancelCommand(false, true);
            this.ExecuteCommand(command);
        }

        internal bool CanCancelRunCmd(object parameter)
        {
            return true;
        }

        public void ReturnFocusToSearch()
        {
            this.SearchViewModel.OnRequestReturnFocusToSearch(null, EventArgs.Empty);
        }

        internal void RunExprCmd(object parameters)
        {
            bool displayErrors = Convert.ToBoolean(parameters);
            var command = new DynamoViewModel.RunCancelCommand(displayErrors, false);
            this.ExecuteCommand(command);
        }

        internal bool CanRunExprCmd(object parameters)
        {
            return true;
        }

        internal void ForceRunExprCmd(object parameters)
        {
            bool displayErrors = Convert.ToBoolean(parameters);
            var command = new DynamoViewModel.ForceRunCancelCommand(displayErrors, false);
            this.ExecuteCommand(command);
        }

        internal void MutateTestCmd(object parameters)
        {
            var command = new DynamoViewModel.MutateTestCommand();
            this.ExecuteCommand(command);
        }

        public void DisplayFunction(object parameters)
        {
            Model.CustomNodeManager.GetFunctionDefinition((Guid)parameters);
        }

        internal bool CanDisplayFunction(object parameters)
        {
            return Model.CustomNodes.Any(x => x.Value == (Guid)parameters);
        }

        public static void ReportABug(object parameter)
        {
            Process.Start(Configurations.GitHubBugReportingLink);
        }

        internal static void DownloadDynamo()
        {
            Process.Start(Configurations.DynamoDownloadLink);
        }

        internal bool CanReportABug(object parameter)
        {
            return true;
        }

        /// <summary>
        /// Clear the UI log.
        /// </summary>
        public void ClearLog(object parameter)
        {
            Model.Logger.ClearLog();
        }

        internal bool CanClearLog(object parameter)
        {
            return true;
        }

        void Instance_UpdateDownloaded(object sender, UpdateManager.UpdateDownloadedEventArgs e)
        {
            RaisePropertyChanged("Version");
            RaisePropertyChanged("IsUpdateAvailable");
        }

        void updateManager_ShutdownRequested(object sender, EventArgs e)
        {
            Exit(true, true);
            Model.UpdateManager.HostApplicationBeginQuit();
        }

        void CollectInfoManager_PropertyChanged(object sender, System.ComponentModel.PropertyChangedEventArgs e)
        {
            switch (e.PropertyName)
            {
                case "CollectInfoOption":
                    RaisePropertyChanged("CollectInfoOption");
                    break;
            }
        }

        private void SelectionOnCollectionChanged(object sender, NotifyCollectionChangedEventArgs notifyCollectionChangedEventArgs)
        {
            PublishSelectedNodesCommand.RaiseCanExecuteChanged();
            AlignSelectedCommand.RaiseCanExecuteChanged();
            DeleteCommand.RaiseCanExecuteChanged();
        }

        void Controller_PropertyChanged(object sender, System.ComponentModel.PropertyChangedEventArgs e)
        {
            switch (e.PropertyName)
            {
                case "IsUILocked":
                    RaisePropertyChanged("IsUILocked");
                    break;
            }
        }

        void Instance_PropertyChanged(object sender, System.ComponentModel.PropertyChangedEventArgs e)
        {

            switch (e.PropertyName)
            {
                case "LogText":
                    RaisePropertyChanged("LogText");
                    RaisePropertyChanged("WarningText");
                    break;
            }

        }

        void _model_PropertyChanged(object sender, System.ComponentModel.PropertyChangedEventArgs e)
        {
            if (e.PropertyName == "CurrentWorkspace")
            {
                IsAbleToGoHome = model.CurrentWorkspace != model.HomeSpace;
                RaisePropertyChanged("IsAbleToGoHome");
                RaisePropertyChanged("CurrentSpace");
                RaisePropertyChanged("BackgroundColor");
                RaisePropertyChanged("CurrentWorkspaceIndex");
                RaisePropertyChanged("ViewingHomespace");
                if (this.PublishCurrentWorkspaceCommand != null)
                    this.PublishCurrentWorkspaceCommand.RaiseCanExecuteChanged();
                RaisePropertyChanged("IsHomeSpace");
                RaisePropertyChanged("IsPanning");
                RaisePropertyChanged("IsOrbiting");
            }
        }

        internal bool CanWriteToLog(object parameters)
        {
            if (model.Logger != null)
            {
                return true;
            }

            return false;
        }

        internal bool CanCopy(object parameters)
        {
            if (DynamoSelection.Instance.Selection.Count == 0)
            {
                return false;
            }
            return true;
        }

        internal bool CanPaste(object parameters)
        {
            if (model.ClipBoard.Count == 0)
            {
                return false;
            }

            return true;
        }

        /// <summary>
        /// After command framework is implemented, this method should now be only 
        /// called from a menu item (i.e. Ctrl + W). It should not be used as a way
        /// for any other code paths to create a note programmatically. For that we
        /// now have AddNoteInternal which takes in more configurable arguments.
        /// </summary>
        /// <param name="parameters">This is not used and should always be null,
        /// otherwise an ArgumentException will be thrown.</param>
        /// 
        public void AddNote(object parameters)
        {
            if (null != parameters) // See above for details of this exception.
            {
                var message = "Internal error, argument must be null";
                throw new ArgumentException(message, "parameters");
            }

            var command = new DynCmd.CreateNoteCommand(Guid.NewGuid(), null, 0, 0, true);
            this.ExecuteCommand(command);
        }

        internal bool CanAddNote(object parameters)
        {
            return true;
        }

        /// <summary>
        /// Responds to change in the model's workspaces collection, creating or deleting workspace model views.
        /// </summary>
        /// <param name="sender"></param>
        /// <param name="e"></param>
        private void Workspaces_CollectionChanged(object sender, NotifyCollectionChangedEventArgs e)
        {
            switch (e.Action)
            {
                case NotifyCollectionChangedAction.Add:
                    foreach (var item in e.NewItems)
                        workspaces.Add(new WorkspaceViewModel(item as WorkspaceModel, this));
                    break;
                case NotifyCollectionChangedAction.Remove:
                    foreach (var item in e.OldItems)
                        workspaces.Remove(workspaces.ToList().First(x => x.Model == item));
                    break;
            }

            RaisePropertyChanged("Workspaces");
        }

        internal void AddToRecentFiles(string path)
        {
            if (path == null) return;

            if (RecentFiles.Contains(path))
            {
                RecentFiles.Remove(path);
            }

            RecentFiles.Insert(0, path);

            if (RecentFiles.Count > Model.PreferenceSettings.MaxNumRecentFiles)
            {
                RecentFiles = new ObservableCollection<string>(RecentFiles.Take(Model.PreferenceSettings.MaxNumRecentFiles));
            }
        }

        public FileDialog GetSaveDialog(WorkspaceModel workspace)
        {
            FileDialog fileDialog = new SaveFileDialog
            {
                AddExtension = true,
            };

            string ext, fltr;
            if (workspace == model.HomeSpace)
            {
                ext = ".dyn";
                fltr = "Dynamo Workspace (*.dyn)|*.dyn";
            }
            else
            {
                ext = ".dyf";
                fltr = "Dynamo Custom Node (*.dyf)|*.dyf";
            }
            fltr += "|All files (*.*)|*.*";

            fileDialog.FileName = workspace.Name + ext;
            fileDialog.AddExtension = true;
            fileDialog.DefaultExt = ext;
            fileDialog.Filter = fltr;

            return fileDialog;
        }

        /// <summary>
        /// Open a definition or workspace.
        /// </summary>
        /// <param name="parameters">The path the the file.</param>
        private void Open(object parameters)
        {
            // try catch for exceptions thrown while opening files, say from a future version, 
            // that can't be handled reliably
            try
            {
                string xmlFilePath = parameters as string;
                ExecuteCommand(new OpenFileCommand(xmlFilePath));
            }
            catch (Exception e)
            {
                model.Logger.Log("Error opening file:" + e.Message);
                model.Logger.Log(e);
                return;
            }            
            this.ShowStartPage = false; // Hide start page if there's one.
        }

        private bool CanOpen(object parameters)
        {
            var filePath = parameters as string;
            return ((!string.IsNullOrEmpty(filePath)) && File.Exists(filePath));
        }

        /// <summary>
        /// Present the open dialogue and open the workspace that is selected.
        /// </summary>
        /// <param name="parameter"></param>
        private void ShowOpenDialogAndOpenResult(object parameter)
        {
            if (Model.HomeSpace.HasUnsavedChanges)
            {
                if (!AskUserToSaveWorkspaceOrCancel(Model.HomeSpace))
                    return;
            }

            FileDialog _fileDialog = new OpenFileDialog()
            {
                Filter = "Dynamo Definitions (*.dyn; *.dyf)|*.dyn;*.dyf|All files (*.*)|*.*",
                Title = "Open Dynamo Definition..."
            };

            // if you've got the current space path, use it as the inital dir
            if (!string.IsNullOrEmpty(Model.CurrentWorkspace.FileName))
            {
                var fi = new FileInfo(Model.CurrentWorkspace.FileName);
                _fileDialog.InitialDirectory = fi.DirectoryName;
            }
            else // use the samples directory, if it exists
            {
                Assembly dynamoAssembly = Assembly.GetExecutingAssembly();
                string location = Path.GetDirectoryName(dynamoAssembly.Location);
                string path = Path.Combine(location, "samples");

                if (Directory.Exists(path))
                    _fileDialog.InitialDirectory = path;
            }

            if (_fileDialog.ShowDialog() == DialogResult.OK)
            {
                if (CanOpen(_fileDialog.FileName))
                    Open(_fileDialog.FileName);
            }
        }

        private bool CanShowOpenDialogAndOpenResultCommand(object parameter)
        {
            return true;
        }

        private void OpenRecent(object path)
        {
            this.Open(path as string);
        }

        private bool CanOpenRecent(object path)
        {
            return true;
        }

        /// <summary>
        /// Attempts to save an the current workspace.
        /// Assumes that workspace has already been saved.
        /// </summary>
        private void Save(object parameter)
        {
            if (!String.IsNullOrEmpty(Model.CurrentWorkspace.FileName))
                SaveAs(Model.CurrentWorkspace.FileName);
        }

        private bool CanSave(object parameter)
        {
            return true;
        }

        /// <summary>
        /// Save the current workspace.
        /// </summary>
        /// <param name="parameters">The file path.</param>
        private void SaveAs(object parameters)
        {
            var filePath = parameters as string;
            if (string.IsNullOrEmpty(filePath))
                return;

            var fi = new FileInfo(filePath);
            SaveAs(fi.FullName);
        }

        internal bool CanSaveAs(object parameters)
        {
            return (parameters != null);
        }

        /// <summary>
        /// Save the current workspace to a specific file path, if the path is null 
        /// or empty, does nothing. If successful, the CurrentWorkspace.FileName
        /// field is updated as a side effect.
        /// </summary>
        /// <param name="path">The path to save to</param>
        internal void SaveAs(string path)
        {
            Model.CurrentWorkspace.SaveAs(path);
        }

        public virtual bool RunInDebug
        {

            get { return debug; }
            set
            {
                debug = value;

                //toggle off dynamic run
                CanRunDynamically = !debug;

                if (debug)
                    DynamicRunEnabled = false;

                RaisePropertyChanged("RunInDebug");
            }

        }

        /// <summary>
        ///     Attempts to save a given workspace.  Shows a save as dialog if the 
        ///     workspace does not already have a path associated with it
        /// </summary>
        /// <param name="workspace">The workspace for which to show the dialog</param>
        internal void ShowSaveDialogIfNeededAndSave(WorkspaceModel workspace)
        {
            // crash sould always allow save as
            if (workspace.FileName != String.Empty && !DynamoModel.IsCrashing)
            {
                workspace.Save();
            }
            else
            {
                var fd = this.GetSaveDialog(workspace);
                if (fd.ShowDialog() == DialogResult.OK)
                {
                    workspace.SaveAs(fd.FileName);
                }
            }
        }

        public bool exitInvoked = false;

        internal bool CanVisibilityBeToggled(object parameters)
        {
            return true;
        }

        internal bool CanUpstreamVisibilityBeToggled(object parameters)
        {
            return true;
        }

        private void PublishCurrentWorkspace(object parameters)
        {
            PackageManagerClientViewModel.PublishCurrentWorkspace();
        }

        private bool CanPublishCurrentWorkspace(object parameters)
        {
            return PackageManagerClientViewModel.CanPublishCurrentWorkspace();
        }

        private void PublishSelectedNodes(object parameters)
        {
            PackageManagerClientViewModel.PublishSelectedNode();
        }

        private bool CanPublishSelectedNodes(object parameters)
        {
            return PackageManagerClientViewModel.CanPublishSelectedNode(parameters);
        }

        private void ShowPackageManagerSearch(object parameters)
        {
            OnRequestPackageManagerSearchDialog(this, EventArgs.Empty);
        }

        private bool CanShowPackageManagerSearch(object parameters)
        {
            return true;
        }

        private void ShowInstalledPackages(object parameters)
        {
            OnRequestManagePackagesDialog(this, EventArgs.Empty);
        }

        private bool CanShowInstalledPackages(object parameters)
        {
            return true;
        }

        /// <summary>
        ///     Change the currently visible workspace to a custom node's workspace
        /// </summary>
        /// <param name="symbol">The function definition for the custom node workspace to be viewed</param>
        internal void FocusCustomNodeWorkspace(CustomNodeDefinition symbol)
        {
            if (symbol == null)
            {
                throw new Exception("There is a null function definition for this node.");
            }

            if (model.CurrentWorkspace is CustomNodeWorkspaceModel)
            {
                var customNodeWorkspace = model.CurrentWorkspace as CustomNodeWorkspaceModel;
                if (customNodeWorkspace.CustomNodeDefinition.FunctionId
                    == symbol.WorkspaceModel.CustomNodeDefinition.FunctionId)
                {
                    return;
                }
            }

            var newWs = symbol.WorkspaceModel;

            if (!this.model.Workspaces.Contains(newWs))
                this.model.Workspaces.Add(newWs);

            CurrentSpaceViewModel.CancelActiveState();

            model.CurrentWorkspace = newWs;
            model.CurrentWorkspace.OnDisplayed();

            //set the zoom and offsets events
            var vm = this.Model.Workspaces.First(x => x == newWs);
            vm.OnCurrentOffsetChanged(this, new PointEventArgs(new Point(newWs.X, newWs.Y)));
            vm.OnZoomChanged(this, new ZoomEventArgs(newWs.Zoom));
        }

        internal void ShowElement(NodeModel e)
        {
            if (DynamicRunEnabled)
                return;

            if (!model.Nodes.Contains(e))
            {
                if (model.HomeSpace != null && model.HomeSpace.Nodes.Contains(e))
                {
                    //Show the homespace
                    model.ViewHomeWorkspace();
                }
                else
                {
                    foreach (CustomNodeDefinition funcDef in 
                        model.CustomNodeManager.GetLoadedDefinitions())
                    {
                        if (funcDef.WorkspaceModel.Nodes.Contains(e))
                        {
                            FocusCustomNodeWorkspace(funcDef);
                            break;
                        }
                    }
                }
            }

            this.CurrentSpaceViewModel.OnRequestCenterViewOnElement(this, new ModelEventArgs(e));
        }

        private void CancelActiveState(NodeModel node)
        {
            WorkspaceViewModel wvm = this.CurrentSpaceViewModel;

            if (wvm.IsConnecting && (node == wvm.ActiveConnector.ActiveStartPort.Owner))
                wvm.CancelActiveState();
        }

        /// <summary>
        /// Present the new function dialogue and create a custom function.
        /// </summary>
        /// <param name="parameter"></param>
        private void ShowNewFunctionDialogAndMakeFunction(object parameter)
        {
            //trigger the event to request the display
            //of the function name dialogue
            var args = new FunctionNamePromptEventArgs();
            this.Model.OnRequestsFunctionNamePrompt(this, args);

            if (args.Success)
            {
                this.ExecuteCommand(new CreateCustomNodeCommand(Guid.NewGuid(),
                    args.Name, args.Category, args.Description, true));
            }
        }

        private bool CanShowNewFunctionDialogCommand(object parameter)
        {
            return true;
        }

        public void ShowSaveDialogIfNeededAndSaveResult(object parameter)
        {
            var vm = this;

            if (string.IsNullOrEmpty(vm.Model.CurrentWorkspace.FileName))
            {
                if (CanShowSaveDialogAndSaveResult(parameter))
                    ShowSaveDialogAndSaveResult(parameter);
            }
            else
            {
                if (CanSave(parameter))
                    Save(parameter);
            }
        }

        internal bool CanShowSaveDialogIfNeededAndSaveResultCommand(object parameter)
        {
            return true;
        }

        public void ShowSaveDialogAndSaveResult(object parameter)
        {
            var vm = this;

            FileDialog _fileDialog = vm.GetSaveDialog(vm.Model.CurrentWorkspace);

            //if the xmlPath is not empty set the default directory
            if (!string.IsNullOrEmpty(vm.Model.CurrentWorkspace.FileName))
            {
                var fi = new FileInfo(vm.Model.CurrentWorkspace.FileName);
                _fileDialog.InitialDirectory = fi.DirectoryName;
                _fileDialog.FileName = fi.Name;
            }
            else if (vm.Model.CurrentWorkspace is CustomNodeWorkspaceModel && 
                model.CustomNodeManager.SearchPath.Any())
            {
                _fileDialog.InitialDirectory = model.CustomNodeManager.SearchPath[0];
            }

            if (_fileDialog.ShowDialog() == DialogResult.OK)
            {
                SaveAs(_fileDialog.FileName);
            }
        }

        internal bool CanShowSaveDialogAndSaveResult(object parameter)
        {
            return true;
        }

        public void ToggleCanNavigateBackground(object parameter)
        {
            if (!FullscreenWatchShowing)
                return;

            CanNavigateBackground = !CanNavigateBackground;

            if (CanNavigateBackground)
                InstrumentationLogger.LogAnonymousScreen("Geometry");
            else
                InstrumentationLogger.LogAnonymousScreen("Nodes");


            if (!CanNavigateBackground)
            {
                // Return focus back to Search View (Search Field)
                this.SearchViewModel.OnRequestReturnFocusToSearch(this, new EventArgs());
            }
        }

        internal bool CanToggleCanNavigateBackground(object parameter)
        {
            return true;
        }

        public void ToggleFullscreenWatchShowing(object parameter)
        {
            FullscreenWatchShowing = !FullscreenWatchShowing;
        }

        internal bool CanToggleFullscreenWatchShowing(object parameter)
        {
            return true;
        }

        public void GoToWorkspace(object parameter)
        {
            if (parameter is Guid && model.CustomNodeManager.Contains((Guid)parameter))
            {
                FocusCustomNodeWorkspace(model.CustomNodeManager.GetFunctionDefinition((Guid)parameter));
            }
        }

        internal bool CanGoToWorkspace(object parameter)
        {
            return true;
        }

        public void AlignSelected(object param)
        {
            //this.CurrentSpaceViewModel.AlignSelectedCommand.Execute(param);
            this.CurrentSpaceViewModel.AlignSelectedCommand.Execute(param.ToString());
        }

        internal bool CanAlignSelected(object param)
        {
            return this.CurrentSpaceViewModel.AlignSelectedCommand.CanExecute(param);
        }

        public void DoGraphAutoLayout(object parameter)
        {
            this.CurrentSpaceViewModel.GraphAutoLayoutCommand.Execute(parameter);
        }

        internal bool CanDoGraphAutoLayout(object parameter)
        {
            return true;
        }

        /// <summary>
        /// Resets the offset and the zoom for a view
        /// </summary>
        public void GoHomeView(object parameter)
        {
            model.CurrentWorkspace.Zoom = 1.0;

            var ws = this.Model.Workspaces.First(x => x == model.CurrentWorkspace);
            ws.OnCurrentOffsetChanged(this, new PointEventArgs(new Point(0, 0)));
        }

        internal bool CanGoHomeView(object parameter)
        {
            return true;
        }

        public void SelectAll(object parameter)
        {
            this.CurrentSpaceViewModel.SelectAll(null);
        }

        internal bool CanSelectAll(object parameter)
        {
            return this.CurrentSpaceViewModel.CanSelectAll(null);
        }

        public void MakeNewHomeWorkspace(object parameter)
        {
            if (ClearHomeWorkspaceInternal())
                this.ShowStartPage = false; // Hide start page if there's one.
        }

        internal bool CanMakeNewHomeWorkspace(object parameter)
        {
            return true;
        }

        private void CloseHomeWorkspace(object parameter)
        {
            if (ClearHomeWorkspaceInternal())
            {
                // If after closing the HOME workspace, and there are no other custom 
                // workspaces opened at the time, then we should show the start page.
                this.ShowStartPage = (Model.Workspaces.Count <= 1);
            }
        }

        private bool CanCloseHomeWorkspace(object parameter)
        {
            return true;
        }

        /// <summary>
        /// TODO(Ben): Both "CloseHomeWorkspace" and "MakeNewHomeWorkspace" are 
        /// quite close in terms of functionality, but because their callers 
        /// have different expectations in different scenarios, they remain 
        /// separate now. A new task has been scheduled for them to be unified 
        /// into one consistent way of handling.
        /// 
        ///     http://adsk-oss.myjetbrains.com/youtrack/issue/MAGN-3813
        /// 
        /// </summary>
        /// <returns>Returns true if the home workspace has been saved and 
        /// cleared, or false otherwise.</returns>
        /// 
        private bool ClearHomeWorkspaceInternal()
        {
            // if the workspace is unsaved, prompt to save
            // otherwise overwrite the home workspace with new workspace
            if (!Model.HomeSpace.HasUnsavedChanges || AskUserToSaveWorkspaceOrCancel(this.Model.HomeSpace))
            {
                Model.CurrentWorkspace = this.Model.HomeSpace;

                model.Clear(null);
                return true;
            }

            return false;
        }

        public void Exit(object allowCancel)
        {
            if (SetAllowCancelAndRequestUIClose(allowCancel))
            {
                return;
            }

            model.ShutDown(false);
        }

        internal void Exit(bool allowCancel, bool shutDownHost)
        {
            if (SetAllowCancelAndRequestUIClose(allowCancel))
            {
                return;
            }

            model.ShutDown(true);
        }

        private bool SetAllowCancelAndRequestUIClose(object allowCancel)
        {
            bool allowCancelBool = true;
            if (allowCancel != null)
            {
                allowCancelBool = (bool)allowCancel;
            }
            if (!AskUserToSaveWorkspacesOrCancel(allowCancelBool))
                return true;

            exitInvoked = true;

            //request the UI to close its window
            OnRequestClose(this, EventArgs.Empty);
            return false;
        }

        internal bool CanExit(object allowCancel)
        {
            return !exitInvoked;
        }

        /// <summary>
        /// Requests a message box asking the user to save the workspace and allows saving.
        /// </summary>
        /// <param name="workspace">The workspace for which to show the dialog</param>
        /// <returns>False if the user cancels, otherwise true</returns>
        public bool AskUserToSaveWorkspaceOrCancel(WorkspaceModel workspace, bool allowCancel = true)
        {
            var args = new WorkspaceSaveEventArgs(workspace, allowCancel);
            OnRequestUserSaveWorkflow(this, args);
            if (!args.Success)
                return false;
            return true;
        }

        /// <summary>
        ///     Ask the user if they want to save any unsaved changes, return false if the user cancels.
        /// </summary>
        /// <param name="allowCancel">Whether to show cancel button to user. </param>
        /// <returns>Whether the cleanup was completed or cancelled.</returns>
        public bool AskUserToSaveWorkspacesOrCancel(bool allowCancel = true)
        {
            if (null != automationSettings)
            {
                // In an automation run, Dynamo should not be asking user to save 
                // the modified file. Instead it should be shutting down, leaving 
                // behind unsaved changes (if saving is desired, then the save command 
                // should have been recorded for the test case to it can be replayed).
                // 
                if (automationSettings.IsInPlaybackMode)
                    return true; // In playback mode, just exit without saving.
            }

            foreach (var wvm in Workspaces.Where((wvm) => wvm.Model.HasUnsavedChanges))
            {
                //if (!AskUserToSaveWorkspaceOrCancel(wvm.Model, allowCancel))
                //    return false;

                var args = new WorkspaceSaveEventArgs(wvm.Model, allowCancel);
                OnRequestUserSaveWorkflow(this, args);
                if (!args.Success)
                    return false;
            }
            return true;
        }

        internal bool CanAddToSelection(object parameters)
        {
            var node = parameters as NodeModel;
            if (node == null)
            {
                return false;
            }

            return true;
        }

        internal bool CanClear(object parameter)
        {
            return true;
        }

        internal void Delete(object parameters)
        {
            if (null != parameters) // See above for details of this exception.
            {
                var message = "Internal error, argument must be null";
                throw new ArgumentException(message, "parameters");
            }

            var command = new DynCmd.DeleteModelCommand(Guid.Empty);
            this.ExecuteCommand(command);
        }

        internal bool CanDelete(object parameters)
        {
            return DynamoSelection.Instance.Selection.Count > 0;
        }


        public void SaveImage(object parameters)
        {
            OnRequestSaveImage(this, new ImageSaveEventArgs(parameters.ToString()));
        }

        internal bool CanSaveImage(object parameters)
        {
            return true;
        }

        public void ShowSaveImageDialogAndSaveResult(object parameter)
        {
            FileDialog _fileDialog = null;

            if (_fileDialog == null)
            {
                _fileDialog = new SaveFileDialog()
                {
                    AddExtension = true,
                    DefaultExt = ".png",
                    FileName = "Capture.png",
                    Filter = "PNG Image|*.png",
                    Title = "Save your Workbench to an Image",
                };
            }

            // if you've got the current space path, use it as the inital dir
            if (!string.IsNullOrEmpty(model.CurrentWorkspace.FileName))
            {
                var fi = new FileInfo(model.CurrentWorkspace.FileName);
                _fileDialog.InitialDirectory = fi.DirectoryName;
            }

            if (_fileDialog.ShowDialog() == DialogResult.OK)
            {
                if (CanSaveImage(_fileDialog.FileName))
                    SaveImage(_fileDialog.FileName);
            }

        }

        internal bool CanShowSaveImageDialogAndSaveResult(object parameter)
        {
            return true;
        }

        private void Undo(object parameter)
        {
            var command = new UndoRedoCommand(UndoRedoCommand.Operation.Undo);
            this.ExecuteCommand(command);
        }

        private bool CanUndo(object parameter)
        {
            var workspace = model.CurrentWorkspace;
            return ((null == workspace) ? false : workspace.CanUndo);
        }

        private void Redo(object parameter)
        {
            var command = new UndoRedoCommand(UndoRedoCommand.Operation.Redo);
            this.ExecuteCommand(command);
        }

        private bool CanRedo(object parameter)
        {
            var workspace = model.CurrentWorkspace;
            return ((null == workspace) ? false : workspace.CanRedo);
        }

        public void ToggleConsoleShowing(object parameter)
        {
            if (ConsoleHeight == 0)
            {
                ConsoleHeight = 100;
            }
            else
            {
                ConsoleHeight = 0;
            }
        }

        internal bool CanToggleConsoleShowing(object parameter)
        {
            return true;
        }

        public void SelectNeighbors(object parameters)
        {
            List<ISelectable> sels = DynamoSelection.Instance.Selection.ToList<ISelectable>();

            foreach (ISelectable sel in sels)
            {
                if (sel is NodeModel)
                    ((NodeModel)sel).SelectNeighbors();
            }
        }

        internal bool CanSelectNeighbors(object parameters)
        {
            return true;
        }

        public void ShowConnectors(object parameter)
        {
        }

        internal bool CanShowConnectors(object parameter)
        {
            return true;
        }

        public void SetConnectorType(object parameters)
        {
            if (parameters.ToString() == "BEZIER")
            {
                ConnectorType = ConnectorType.BEZIER;
            }
            else
            {
                ConnectorType = ConnectorType.POLYLINE;
            }
        }

        internal bool CanSetConnectorType(object parameters)
        {
            //parameter object will be BEZIER or POLYLINE
            if (string.IsNullOrEmpty(parameters.ToString()))
            {
                return false;
            }
            return true;
        }

        public void GoToWiki(object parameter)
        {
            Process.Start(Dynamo.UI.Configurations.DynamoWikiLink);
        }

        internal bool CanGoToWiki(object parameter)
        {
            return true;
        }

        public void GoToSourceCode(object parameter)
        {
            Process.Start(Dynamo.UI.Configurations.GitHubDynamoLink);
        }

        internal bool CanGoToSourceCode(object parameter)
        {
            return true;
        }

        private void DisplayStartPage(object parameter)
        {
            this.ShowStartPage = true;
        }

        private bool CanDisplayStartPage(object parameter)
        {
            return !this.ShowStartPage;
        }

        internal void Pan(object parameter)
        {
            Debug.WriteLine(string.Format("Offset: {0},{1}, Zoom: {2}", model.CurrentWorkspace.X, model.CurrentWorkspace.Y, model.CurrentWorkspace.Zoom));
            var panType = parameter.ToString();
            double pan = 10;
            var pt = new Point(model.CurrentWorkspace.X, model.CurrentWorkspace.Y);

            switch (panType)
            {
                case "Left":
                    pt.X += pan;
                    break;
                case "Right":
                    pt.X -= pan;
                    break;
                case "Up":
                    pt.Y += pan;
                    break;
                case "Down":
                    pt.Y -= pan;
                    break;
            }
            model.CurrentWorkspace.X = pt.X;
            model.CurrentWorkspace.Y = pt.Y;

            CurrentSpaceViewModel.Model.OnCurrentOffsetChanged(this, new PointEventArgs(pt));
            CurrentSpaceViewModel.ResetFitViewToggleCommand.Execute(parameter);
        }

        private bool CanPan(object parameter)
        {
            return true;
        }

        internal void ZoomIn(object parameter)
        {
            if (CanNavigateBackground)
            {
                var op = ViewOperationEventArgs.Operation.ZoomIn;
                OnRequestViewOperation(new ViewOperationEventArgs(op));
                return;
            }

            CurrentSpaceViewModel.ZoomInInternal();
            ZoomInCommand.RaiseCanExecuteChanged();
        }

        private bool CanZoomIn(object parameter)
        {
            return CurrentSpaceViewModel.CanZoomIn;
        }

        private void ZoomOut(object parameter)
        {
            if (CanNavigateBackground)
            {
                var op = ViewOperationEventArgs.Operation.ZoomOut;
                OnRequestViewOperation(new ViewOperationEventArgs(op));
                return;
            }

            CurrentSpaceViewModel.ZoomOutInternal();
            ZoomOutCommand.RaiseCanExecuteChanged();
        }

        private bool CanZoomOut(object parameter)
        {
            return CurrentSpaceViewModel.CanZoomOut;
        }

        private void FitView(object parameter)
        {
            if (CanNavigateBackground)
            {
                var op = ViewOperationEventArgs.Operation.FitView;
                OnRequestViewOperation(new ViewOperationEventArgs(op));
                return;
            }

            CurrentSpaceViewModel.FitViewInternal();
        }

        private bool CanFitView(object parameter)
        {
            return true;
        }

#if USE_DSENGINE
        public void ImportLibrary(object parameter)
        {
            string fileFilter = "Library Files (*.dll, *.ds)|*.dll;*.ds|"
                              + "Assembly Library Files (*.dll)|*.dll|"
                              + "DesignScript Files (*.ds)|*.ds|"
                              + "All Files (*.*)|*.*";

            OpenFileDialog openFileDialog = new OpenFileDialog();
            openFileDialog.Filter = fileFilter;
            openFileDialog.Title = "Import Library";
            openFileDialog.Multiselect = true;
            openFileDialog.RestoreDirectory = true;

            DialogResult result = openFileDialog.ShowDialog();
            if (result == DialogResult.OK)
            {
                foreach (var file in openFileDialog.FileNames)
                {
                    model.EngineController.ImportLibrary(file);
                }
            }
        }

        internal bool CanImportLibrary(object parameter)
        {
            return true;
        }
#endif
        internal void TogglePan(object parameter)
        {
            CurrentSpaceViewModel.RequestTogglePanMode();

            // Since panning and orbiting modes are exclusive from one another,
            // turning one on may turn the other off. This is the reason we must
            // raise property change for both at the same time to update visual.
            RaisePropertyChanged("IsPanning");
            RaisePropertyChanged("IsOrbiting");
        }

        internal bool CanTogglePan(object parameter)
        {
            return true;
        }

        internal void ToggleOrbit(object parameter)
        {
            CurrentSpaceViewModel.RequestToggleOrbitMode();

            // Since panning and orbiting modes are exclusive from one another,
            // turning one on may turn the other off. This is the reason we must
            // raise property change for both at the same time to update visual.
            RaisePropertyChanged("IsPanning");
            RaisePropertyChanged("IsOrbiting");
        }

        internal bool CanToggleOrbit(object parameter)
        {
            return true;
        }

        public void Escape(object parameter)
        {
            CurrentSpaceViewModel.CancelActiveState();

            // Since panning and orbiting modes are exclusive from one another,
            // turning one on may turn the other off. This is the reason we must
            // raise property change for both at the same time to update visual.
            RaisePropertyChanged("IsPanning");
            RaisePropertyChanged("IsOrbiting");
        }

        internal bool CanEscape(object parameter)
        {
            return true;
        }

        internal bool CanShowInfoBubble(object parameter)
        {
            return true;
        }

        private void ExportToSTL(object parameter)
        {
            FileDialog _fileDialog = null;

            if (_fileDialog == null)
            {
                _fileDialog = new SaveFileDialog()
                {
                    AddExtension = true,
                    DefaultExt = ".stl",
                    FileName = "model.stl",
                    Filter = "STL Models|*.stl",
                    Title = "Save your model to STL.",
                };
            }

            // if you've got the current space path, use it as the inital dir
            if (!string.IsNullOrEmpty(model.CurrentWorkspace.FileName))
            {
                var fi = new FileInfo(model.CurrentWorkspace.FileName);
                _fileDialog.InitialDirectory = fi.DirectoryName;
            }

            if (_fileDialog.ShowDialog() == DialogResult.OK)
            {
                STLExport.ExportToSTL(this.Model, _fileDialog.FileName, model.HomeSpace.Name);
            }
        }

        internal bool CanExportToSTL(object parameter)
        {
            return true;
        }

        private void SetLengthUnit(object parameter)
        {
            switch (parameter.ToString())
            {
                case "FractionalInch":
                    model.PreferenceSettings.LengthUnit = DynamoLengthUnit.FractionalInch;
                    return;
                case "DecimalInch":
                    model.PreferenceSettings.LengthUnit = DynamoLengthUnit.DecimalInch;
                    return;
                case "FractionalFoot":
                    model.PreferenceSettings.LengthUnit = DynamoLengthUnit.FractionalFoot;
                    return;
                case "DecimalFoot":
                    model.PreferenceSettings.LengthUnit = DynamoLengthUnit.DecimalFoot;
                    return;
                case "Meter":
                    model.PreferenceSettings.LengthUnit = DynamoLengthUnit.Meter;
                    return;
                case "Millimeter":
                    model.PreferenceSettings.LengthUnit = DynamoLengthUnit.Millimeter;
                    return;
                case "Centimeter":
                    model.PreferenceSettings.LengthUnit = DynamoLengthUnit.Centimeter;
                    return;
                default:
                    model.PreferenceSettings.LengthUnit = DynamoLengthUnit.Meter;
                    return;
            }
        }

        internal bool CanSetLengthUnit(object parameter)
        {
            return true;
        }

        private void SetAreaUnit(object parameter)
        {
            switch (parameter.ToString())
            {
                case "SquareInch":
                    model.PreferenceSettings.AreaUnit = DynamoAreaUnit.SquareInch;
                    return;
                case "SquareFoot":
                    model.PreferenceSettings.AreaUnit = DynamoAreaUnit.SquareFoot;
                    return;
                case "SquareMillimeter":
                    model.PreferenceSettings.AreaUnit = DynamoAreaUnit.SquareMillimeter;
                    return;
                case "SquareCentimeter":
                    model.PreferenceSettings.AreaUnit = DynamoAreaUnit.SquareCentimeter;
                    return;
                case "SquareMeter":
                    model.PreferenceSettings.AreaUnit = DynamoAreaUnit.SquareMeter;
                    return;
                default:
                    model.PreferenceSettings.AreaUnit = DynamoAreaUnit.SquareMeter;
                    return;
            }
        }

        internal bool CanSetAreaUnit(object parameter)
        {
            return true;
        }

        private void SetVolumeUnit(object parameter)
        {
            switch (parameter.ToString())
            {
                case "CubicInch":
                    model.PreferenceSettings.VolumeUnit = DynamoVolumeUnit.CubicInch;
                    return;
                case "CubicFoot":
                    model.PreferenceSettings.VolumeUnit = DynamoVolumeUnit.CubicFoot;
                    return;
                case "CubicMillimeter":
                    model.PreferenceSettings.VolumeUnit = DynamoVolumeUnit.CubicMillimeter;
                    return;
                case "CubicCentimeter":
                    model.PreferenceSettings.VolumeUnit = DynamoVolumeUnit.CubicCentimeter;
                    return;
                case "CubicMeter":
                    model.PreferenceSettings.VolumeUnit = DynamoVolumeUnit.CubicMeter;
                    return;
                default:
                    model.PreferenceSettings.VolumeUnit = DynamoVolumeUnit.CubicMeter;
                    return;
            }
        }

        internal bool CanSetVolumeUnit(object parameter)
        {
            return true;
        }

        private bool CanShowAboutWindow(object obj)
        {
            return true;
        }

        private void ShowAboutWindow(object obj)
        {
            OnRequestAboutWindow(this);
        }

        private bool CanCheckForUpdate(object obj)
        {
            //check internet connectivity
            //http://stackoverflow.com/questions/2031824/what-is-the-best-way-to-check-for-internet-connectivity-using-net
            try
            {
                using (var client = new WebClient())
                using (var stream = client.OpenRead("http://www.google.com"))
                {
                    return true;
                }
            }
            catch
            {
                return false;
            }
        }

        private void CheckForUpdate(object obj)
        {
            //Disable the update check for 0.6.3. Just send he user to the downloads page.
            //dynamoModel.UpdateManager.CheckForProductUpdate();

            Process.Start("http://dyn-builds-pub.s3-website-us-west-2.amazonaws.com/");
        }

        private void SetNumberFormat(object parameter)
        {
            model.PreferenceSettings.NumberFormat = parameter.ToString();
        }

        private bool CanSetNumberFormat(object parameter)
        {
            return true;
        }

        #region IWatchViewModel interface

        internal void SelectVisualizationInView(object parameters)
        {
            //Debug.WriteLine("Selecting mesh from background watch.");

            //var arr = (double[])parameters;
            //double x = arr[0];
            //double y = arr[1];
            //double z = arr[2];

            //dynamoModel.VisualizationManager.LookupSelectedElement(x, y, z);
        }

        internal bool CanSelectVisualizationInView(object parameters)
        {
            if (parameters != null)
            {
                return true;
            }

            return false;
        }

        public void GetBranchVisualization(object parameters)
        {
#if BLOODSTONE
            var packages = new Dictionary<Guid, IRenderPackage>();
            foreach (var node in this.Model.Nodes)
            {
                if (node.HasRenderPackages == false)
                    continue;

                lock (node.RenderPackagesMutex)
                {
                    var p = node.RenderPackages[0] as Dynamo.DSEngine.RenderPackage;
                    if (p.IsNotEmpty())
                        packages.Add(node.GUID, p);
                }
            }

            if (packages.Any())
            {
                var args = new UpdateBloodstoneVisualEventArgs(packages);
                OnUpdateBloodstoneVisual(this, args);
            }
#else
            var taskId = (long) parameters;
<<<<<<< HEAD
            dynSettings.Controller.VisualizationManager.AggregateUpstreamRenderPackages(new RenderTag(taskId,null));
#endif
=======
            this.VisualizationManager.AggregateUpstreamRenderPackages(new RenderTag(taskId,null));
>>>>>>> 598006e2
        }

        public bool CanGetBranchVisualization(object parameter)
        {
            if (FullscreenWatchShowing)
            {
                return true;
            }
            return false;
        }

        private bool CanCheckForLatestRender(object obj)
        {
            return true;
        }

        private void CheckForLatestRender(object obj)
        {
            this.VisualizationManager.CheckIfLatestAndUpdate((long)obj);
        }

        #endregion
    }

}<|MERGE_RESOLUTION|>--- conflicted
+++ resolved
@@ -23,159 +23,17 @@
 using Dynamo.Utilities;
 using Dynamo.Services;
 using DynamoUnits;
-<<<<<<< HEAD
+
 using Autodesk.DesignScript.Interfaces;
-=======
-
 using DynamoUtilities;
 
->>>>>>> 598006e2
 using DynCmd = Dynamo.ViewModels.DynamoViewModel;
 using System.Reflection;
 
 namespace Dynamo.ViewModels
 {
-<<<<<<< HEAD
-    public delegate void FunctionNamePromptRequestHandler(object sender, FunctionNamePromptEventArgs e);
-
-    public delegate void WorkspaceSaveEventHandler(object sender, WorkspaceSaveEventArgs e);
-
-    public delegate void RequestPackagePublishDialogHandler(PublishPackageViewModel publishViewModel);
-
-    public delegate void RequestAboutWindowHandler(DynamoViewModel aboutViewModel);
-
-    public delegate void RequestViewOperationHandler(ViewOperationEventArgs e);
-
-#if BLOODSTONE
-
-    public class UpdateBloodstoneVisualEventArgs : EventArgs
-    {
-        public UpdateBloodstoneVisualEventArgs(Dictionary<Guid, IRenderPackage> geometries)
-        {
-            this.Geometries = geometries;
-        }
-
-        public Dictionary<Guid, IRenderPackage> Geometries { get; private set; }
-    }
-
-    public delegate void UpdateBloodstoneVisualHandler(object sender, UpdateBloodstoneVisualEventArgs e);
-
-#endif
-
     public partial class DynamoViewModel : ViewModelBase, IWatchViewModel
     {
-        #region events
-
-        public event EventHandler RequestManagePackagesDialog;
-        public virtual void OnRequestManagePackagesDialog(Object sender, EventArgs e)
-        {
-            if (RequestManagePackagesDialog != null)
-            {
-                RequestManagePackagesDialog(this, e);
-            }
-        }
-
-        public event RequestPackagePublishDialogHandler RequestPackagePublishDialog;
-        public void OnRequestPackagePublishDialog(PublishPackageViewModel vm)
-        {
-            if (RequestPackagePublishDialog != null)
-                RequestPackagePublishDialog(vm);
-        }
-
-        public event EventHandler RequestPackageManagerSearchDialog;
-        public virtual void OnRequestPackageManagerSearchDialog(Object sender, EventArgs e)
-        {
-            if (RequestPackageManagerSearchDialog != null)
-            {
-                RequestPackageManagerSearchDialog(this, e);
-            }
-        }
-
-        public event AuthenticationRequestHandler RequestAuthentication;
-        public void OnRequestAuthentication()
-        {
-            if (RequestAuthentication != null)
-                RequestAuthentication(dynSettings.PackageManagerClient);
-        }
-
-        public event ImageSaveEventHandler RequestSaveImage;
-        public virtual void OnRequestSaveImage(Object sender, ImageSaveEventArgs e)
-        {
-            if (RequestSaveImage != null)
-            {
-                RequestSaveImage(this, e);
-            }
-        }
-
-        public event EventHandler RequestClose;
-        public virtual void OnRequestClose(Object sender, EventArgs e)
-        {
-            if (RequestClose != null)
-            {
-                RequestClose(this, e);
-            }
-        }
-
-        public event EventHandler SidebarClosed;
-        public virtual void OnSidebarClosed(Object sender, EventArgs e)
-        {
-            if (SidebarClosed != null)
-            {
-                SidebarClosed(this, e);
-            }
-        }
-
-        public event WorkspaceSaveEventHandler RequestUserSaveWorkflow;
-        public virtual void OnRequestUserSaveWorkflow(Object sender, WorkspaceSaveEventArgs e)
-        {
-            if (RequestUserSaveWorkflow != null)
-            {
-                RequestUserSaveWorkflow(this, e);
-            }
-        }
-
-        public event RequestAboutWindowHandler RequestAboutWindow;
-        public virtual void OnRequestAboutWindow(DynamoViewModel vm)
-        {
-            if (RequestAboutWindow != null)
-            {
-                RequestAboutWindow(vm);
-            }
-        }
-
-        public event FunctionNamePromptRequestHandler RequestsFunctionNamePrompt;
-        public void OnRequestsFunctionNamePrompt(Object sender, FunctionNamePromptEventArgs e)
-        {
-            if (RequestsFunctionNamePrompt != null)
-            {
-                RequestsFunctionNamePrompt(this, e);
-            }
-        }
-
-        public event RequestViewOperationHandler RequestViewOperation;
-        public void OnRequestViewOperation(ViewOperationEventArgs e)
-        {
-            if (RequestViewOperation != null)
-            {
-                RequestViewOperation(e);
-            }
-        }
-
-#if BLOODSTONE
-        public event UpdateBloodstoneVisualHandler RequestUpdateBloodstoneVisual;
-        public void OnUpdateBloodstoneVisual(object sender, UpdateBloodstoneVisualEventArgs e)
-        {
-            if (RequestUpdateBloodstoneVisual != null)
-                RequestUpdateBloodstoneVisual(sender, e);
-        }
-#endif
-
-        #endregion
-
-=======
-    public partial class DynamoViewModel : ViewModelBase, IWatchViewModel
-    {
->>>>>>> 598006e2
         #region properties
 
         public readonly DynamoModel model;
@@ -2211,12 +2069,8 @@
             }
 #else
             var taskId = (long) parameters;
-<<<<<<< HEAD
-            dynSettings.Controller.VisualizationManager.AggregateUpstreamRenderPackages(new RenderTag(taskId,null));
+            this.VisualizationManager.AggregateUpstreamRenderPackages(new RenderTag(taskId,null));
 #endif
-=======
-            this.VisualizationManager.AggregateUpstreamRenderPackages(new RenderTag(taskId,null));
->>>>>>> 598006e2
         }
 
         public bool CanGetBranchVisualization(object parameter)
