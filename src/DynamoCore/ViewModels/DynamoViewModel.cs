﻿using System;
using System.Collections.Generic;
using System.Collections.ObjectModel;
using System.Collections.Specialized;
using System.Diagnostics;
using System.IO;
using System.Linq;
using System.Windows;
using System.Windows.Forms;
using System.Windows.Threading;

using Dynamo.Interfaces;
using Dynamo.Models;
using Dynamo.Selection;
using Dynamo.UI;
using Dynamo.Services;
using Dynamo.UpdateManager;

using DynamoUnits;

using DynCmd = Dynamo.ViewModels.DynamoViewModel;
using System.Reflection;

namespace Dynamo.ViewModels
{
    public partial class DynamoViewModel : ViewModelBase, IWatchViewModel
    {
        #region properties

        public readonly DynamoModel model;

        private Point transformOrigin;
        private bool runEnabled = true;
        protected bool canRunDynamically = true;
        protected bool debug = false;
        private bool canNavigateBackground = false;
        private bool showStartPage = false;
        private bool watchEscapeIsDown = false;

        /// <summary>
        /// An observable collection of workspace view models which tracks the model
        /// </summary>
        private ObservableCollection<WorkspaceViewModel> workspaces = new ObservableCollection<WorkspaceViewModel>();
        public ObservableCollection<WorkspaceViewModel> Workspaces
        {
            get { return workspaces; }
            set
            {
                workspaces = value;
                RaisePropertyChanged("Workspaces");
            }
        }

        public DynamoModel Model
        {
            get { return model; }
        }

        public Point TransformOrigin
        {
            get { return transformOrigin; }
            set
            {
                transformOrigin = value;
                RaisePropertyChanged("TransformOrigin");
            }
        }

        public bool RunEnabled
        {
            get { return model.RunEnabled; }
            set
            {
                model.RunEnabled = value;
            }
        }

        public virtual bool CanRunDynamically
        {
            get
            {
                //we don't want to be able to run
                //dynamically if we're in debug mode
                return !debug;
            }
            set
            {
                canRunDynamically = value;
                RaisePropertyChanged("CanRunDynamically");
            }
        }

        public virtual bool DynamicRunEnabled
        {
            get
            {
                return model.DynamicRunEnabled; //selecting debug now toggles this on/off
            }
            set
            {
                model.DynamicRunEnabled = value;
                RaisePropertyChanged("DynamicRunEnabled");
            }
        }

        public bool ViewingHomespace
        {
            get { return model.CurrentWorkspace == model.HomeSpace; }
        }

        public bool IsAbleToGoHome { get; set; }

        public WorkspaceModel CurrentSpace
        {
            get { return model.CurrentWorkspace; }
        }

        public double WorkspaceActualHeight { get; set; }
        public double WorkspaceActualWidth { get; set; }

        public void WorkspaceActualSize(double width, double height)
        {
            WorkspaceActualWidth = width;
            WorkspaceActualHeight = height;
            RaisePropertyChanged("WorkspaceActualSize");
        }

        /// <summary>
        /// The index in the collection of workspaces of the current workspace.
        /// This property is bound to the SelectedIndex property in the workspaces tab control
        /// </summary>
        public int CurrentWorkspaceIndex
        {
            get
            {
                var index = model.Workspaces.IndexOf(model.CurrentWorkspace);
                return index;
            }
            set
            {
                if (model.Workspaces.IndexOf(model.CurrentWorkspace) != value)
                    this.ExecuteCommand(new DynamoModel.SwitchTabCommand(value));
            }
        }

        /// <summary>
        /// Get the workspace view model whose workspace model is the model's current workspace
        /// </summary>
        public WorkspaceViewModel CurrentSpaceViewModel
        {
            get
            {
                return Workspaces.First(x => x.Model == model.CurrentWorkspace);
            }
        }

        internal AutomationSettings Automation { get { return this.automationSettings; } }

        internal string editName = "";
        public string EditName
        {
            get { return editName; }
            set
            {
                editName = value;
                RaisePropertyChanged("EditName");
            }
        }

        public bool ShowStartPage
        {
            get { return this.showStartPage; }

            set
            {
                // If the caller attempts to show the start page, but we are 
                // currently in playback mode, then this will not be allowed
                // (i.e. the start page will never be shown during a playback).
                // 
                if ((value == true) && (null != automationSettings))
                {
                    if (automationSettings.IsInPlaybackMode)
                        return;
                }

                showStartPage = value;
                RaisePropertyChanged("ShowStartPage");
                if (DisplayStartPageCommand != null)
                    DisplayStartPageCommand.RaiseCanExecuteChanged();
            }
        }

        public bool WatchEscapeIsDown
        {
            get { return watchEscapeIsDown; }
            set
            {
                watchEscapeIsDown = value;
                RaisePropertyChanged("WatchEscapeIsDown");
                RaisePropertyChanged("ShouldBeHitTestVisible");
                RaisePropertyChanged("WatchPreviewHitTest");
            }
        }

        public bool WatchPreviewHitTest
        {
            // This is directly opposite of "ShouldBeHitTestVisible".
            get { return (WatchEscapeIsDown || CanNavigateBackground); }
        }

        public bool ShouldBeHitTestVisible
        {
            // This is directly opposite of "WatchPreviewHitTest".
            get { return (!WatchEscapeIsDown && (!CanNavigateBackground)); }
        }

        public bool IsHomeSpace
        {
            get { return model.CurrentWorkspace == model.HomeSpace; }
        }

        public bool FullscreenWatchShowing
        {
            get { return model.PreferenceSettings.FullscreenWatchShowing; }
            set
            {
                model.PreferenceSettings.FullscreenWatchShowing = value;
                RaisePropertyChanged("FullscreenWatchShowing");

                if (!FullscreenWatchShowing && canNavigateBackground)
                    CanNavigateBackground = false;

                if(value)
                    this.model.OnRequestsRedraw(this, EventArgs.Empty);
            }
        }

        public bool CanNavigateBackground
        {
            get { return canNavigateBackground; }
            set
            {
                canNavigateBackground = value;
                RaisePropertyChanged("CanNavigateBackground");
                RaisePropertyChanged("WatchBackgroundHitTest");

                int workspace_index = CurrentWorkspaceIndex;

                WorkspaceViewModel view_model = Workspaces[workspace_index];

                WatchEscapeIsDown = value;
            }
        }

        public string LogText
        {
            get { return model.Logger.LogText; }
        }

        public int ConsoleHeight
        {
            get
            {
                return model.PreferenceSettings.ConsoleHeight;
            }
            set
            {
                model.PreferenceSettings.ConsoleHeight = value;

                RaisePropertyChanged("ConsoleHeight");
            }
        }

        public bool IsShowingConnectors
        {
            get
            {
                return model.IsShowingConnectors;
            }
            set
            {
                model.IsShowingConnectors = value;

                RaisePropertyChanged("IsShowingConnectors");
            }
        }

        public bool IsMouseDown { get; set; }
        public bool IsPanning { get { return CurrentSpaceViewModel.IsPanning; } }
        public bool IsOrbiting { get { return CurrentSpaceViewModel.IsOrbiting; } }

        public ConnectorType ConnectorType
        {
            get
            {
                return model.ConnectorType;
            }
            set
            {
                model.ConnectorType = value;

                RaisePropertyChanged("ConnectorType");
            }
        }

        public bool IsUsageReportingApproved
        {
            get
            {
                return UsageReportingManager.Instance.IsUsageReportingApproved;
            }
        }

        private ObservableCollection<string> recentFiles =
            new ObservableCollection<string>();
        public ObservableCollection<string> RecentFiles
        {
            get { return recentFiles; }
            set
            {
                recentFiles = value;
                RaisePropertyChanged("RecentFiles");
            }
        }

        public string AlternateContextGeometryDisplayText
        {
            get
            {
                return string.Format("Show Geometry in {0}",
                                     this.VisualizationManager.AlternateContextName);
            }
        }

        public bool WatchIsResizable { get; set; }
        public bool IsBackgroundPreview { get { return true; } }

        public string Version
        {
            get { return model.Version; }
        }

        public bool IsUpdateAvailable
        {
            get
            {
                var um = UpdateManager.UpdateManager.Instance;
                if (um.ForceUpdate)
                {
                    return true;
                }
                return um.AvailableVersion > um.ProductVersion;
            }
        }

        public string LicenseFile
        {
            get
            {
                string executingAssemblyPathName = System.Reflection.Assembly.GetExecutingAssembly().Location;
                string rootModuleDirectory = System.IO.Path.GetDirectoryName(executingAssemblyPathName);
                var licensePath = System.IO.Path.Combine(rootModuleDirectory, "License.rtf");
                return licensePath;
            }
        }

        public int MaxTesselationDivisions
        {
            get { return VisualizationManager.MaxTesselationDivisions; }
            set
            {
               VisualizationManager.MaxTesselationDivisions = value;
                this.model.OnRequestsRedraw(this, EventArgs.Empty);
            }
        }

        public bool VerboseLogging
        {
            get { return model.DebugSettings.VerboseLogging; }
            set
            {
                model.DebugSettings.VerboseLogging = value;
                RaisePropertyChanged("VerboseLogging");
            }
        }

        public bool ShowDebugASTs
        {
            get { return IsDebugBuild && model.DebugSettings.ShowDebugASTs; }
            set
            {
                model.DebugSettings.ShowDebugASTs = value;
                RaisePropertyChanged("ShowDebugASTs");
            }
        }

        internal Dispatcher UIDispatcher { get; set; }

        public IWatchHandler WatchHandler { get; private set; }
        public IVisualizationManager VisualizationManager { get; private set; }
        public SearchViewModel SearchViewModel { get; private set; }
        public PackageManagerClientViewModel PackageManagerClientViewModel { get; private set; }

        #endregion

        public struct StartConfiguration
        {
            public string CommandFilePath { get; set; }
            public IVisualizationManager VisualizationManager { get; set; }
            public IWatchHandler WatchHandler { get; set; }
            public DynamoModel DynamoModel { get; set; }
        }

        public static DynamoViewModel Start()
        {
            return Start(new StartConfiguration());
        }

        public static DynamoViewModel Start(StartConfiguration startConfiguration)
        {
            var model = startConfiguration.DynamoModel ?? DynamoModel.Start();
            var vizManager = startConfiguration.VisualizationManager ?? new VisualizationManager(model);
            var watchHandler = startConfiguration.WatchHandler ?? new DefaultWatchHandler(vizManager, 
                model.PreferenceSettings);
            
            return new DynamoViewModel(model, watchHandler, vizManager, startConfiguration.CommandFilePath);
        }

        protected DynamoViewModel(DynamoModel dynamoModel, IWatchHandler watchHandler,
            IVisualizationManager vizManager, string commandFilePath)
        {
            // initialize core data structures
            this.model = dynamoModel;
            this.model.CommandStarting += OnModelCommandStarting;
            this.model.CommandCompleted += OnModelCommandCompleted;
            this.WatchHandler = watchHandler;
            this.VisualizationManager = vizManager;
            this.PackageManagerClientViewModel = new PackageManagerClientViewModel(this, model.PackageManagerClient);
            this.SearchViewModel = new SearchViewModel(this, model.SearchModel);

            // Start page should not show up during test mode.
            this.ShowStartPage = !DynamoModel.IsTestMode;

            //add the initial workspace and register for future 
            //updates to the workspaces collection
            workspaces.Add(new WorkspaceViewModel(model.HomeSpace, this));
            model.Workspaces.CollectionChanged += Workspaces_CollectionChanged;

            SubscribeModelCleaningUpEvent();
            SubscribeModelChangedHandlers();
            SubscribeUpdateManagerHandlers();
       
            InitializeAutomationSettings(commandFilePath);

            InitializeDelegateCommands();

            SubscribeLoggerHandlers();

            DynamoSelection.Instance.Selection.CollectionChanged += SelectionOnCollectionChanged;

            InitializeRecentFiles();

            UsageReportingManager.Instance.PropertyChanged += CollectInfoManager_PropertyChanged;

            WatchIsResizable = false;

            SubscribeDispatcherHandlers();
        }

        #region Event handler destroy/create

        internal void UnsubscibeAllEvents()
        {
            UnsubscribeDispatcherEvents();
            UnsubscribeModelChangedEvents();
            UnsubscribeUpdateManagerEvents();
            UnsubscribeLoggerEvents();
            UnsubscribeModelCleaningUpEvent();

            model.Workspaces.CollectionChanged -= Workspaces_CollectionChanged;
            DynamoSelection.Instance.Selection.CollectionChanged -= SelectionOnCollectionChanged;
            UsageReportingManager.Instance.PropertyChanged -= CollectInfoManager_PropertyChanged;
        }

        private void InitializeRecentFiles()
        {
            this.RecentFiles = new ObservableCollection<string>(model.PreferenceSettings.RecentFiles);
            this.RecentFiles.CollectionChanged += (sender, args) =>
            {
                model.PreferenceSettings.RecentFiles = this.RecentFiles.ToList();
            };
        }

        private void SubscribeLoggerHandlers()
        {
            model.Logger.PropertyChanged += Instance_PropertyChanged;
        }

        private void UnsubscribeLoggerEvents()
        {
            model.Logger.PropertyChanged -= Instance_PropertyChanged;
        }

        private void SubscribeUpdateManagerHandlers()
        {
            UpdateManager.UpdateManager.Instance.UpdateDownloaded += Instance_UpdateDownloaded;
            UpdateManager.UpdateManager.Instance.ShutdownRequested += updateManager_ShutdownRequested;
        }

        private void UnsubscribeUpdateManagerEvents()
        {
            UpdateManager.UpdateManager.Instance.UpdateDownloaded -= Instance_UpdateDownloaded;
            UpdateManager.UpdateManager.Instance.ShutdownRequested -= updateManager_ShutdownRequested;
        }

        private void SubscribeModelCleaningUpEvent()
        {
            model.CleaningUp += CleanUp;
        }

        private void UnsubscribeModelCleaningUpEvent()
        {
            model.CleaningUp -= CleanUp;
        }

        private void SubscribeModelChangedHandlers()
        {
            model.WorkspaceSaved += ModelWorkspaceSaved;
            model.PropertyChanged += _model_PropertyChanged;
            model.WorkspaceCleared += ModelWorkspaceCleared;
            model.RequestCancelActiveStateForNode += this.CancelActiveState;
        }

        private void UnsubscribeModelChangedEvents()
        {
            model.PropertyChanged -= _model_PropertyChanged;
            model.WorkspaceCleared -= ModelWorkspaceCleared;
            model.RequestCancelActiveStateForNode -= this.CancelActiveState;
        }

        private void SubscribeDispatcherHandlers()
        {
            this.Model.RequestDispatcherBeginInvoke += TryDispatcherBeginInvoke;
            this.Model.RequestDispatcherInvoke += TryDispatcherInvoke;
        }

        private void UnsubscribeDispatcherEvents()
        {
            this.Model.RequestDispatcherBeginInvoke -= TryDispatcherBeginInvoke;
            this.Model.RequestDispatcherInvoke -= TryDispatcherInvoke;
        }

        #endregion

        private void InitializeAutomationSettings(string commandFilePath)
        {
            if (String.IsNullOrEmpty(commandFilePath) || !File.Exists(commandFilePath))
                commandFilePath = null;

            // Instantiate an AutomationSettings to handle record/playback.
            automationSettings = new AutomationSettings(this.Model, commandFilePath);
        }

        private void TryDispatcherBeginInvoke(Action action)
        {
            if (this.UIDispatcher != null)
            {
                UIDispatcher.BeginInvoke(action);
            }
            else
            {
                action();
            }
        }

        private void TryDispatcherInvoke(Action action)
        {
            if (this.UIDispatcher != null)
            {
                UIDispatcher.Invoke(action);
            }
            else
            {
                action();
            }
        }

        private void ModelWorkspaceSaved(WorkspaceModel model)
        {
            this.AddToRecentFiles(model.FileName);
        }

        private void ModelWorkspaceCleared(object sender, EventArgs e)
        {
            this.UndoCommand.RaiseCanExecuteChanged();
            this.RedoCommand.RaiseCanExecuteChanged();

            // Reset workspace state
            this.CurrentSpaceViewModel.CancelActiveState();
        }

        public void RequestRedraw()
        {
            this.model.OnRequestsRedraw(this, EventArgs.Empty);
        }

        public void RequestClearDrawables()
        {
            //VisualizationManager.ClearRenderables();
        }

        public void CancelRunCmd(object parameter)
        {
            var command = new DynamoModel.RunCancelCommand(false, true);
            this.ExecuteCommand(command);
        }

        internal bool CanCancelRunCmd(object parameter)
        {
            return true;
        }

        public void ReturnFocusToSearch()
        {
            this.SearchViewModel.OnRequestReturnFocusToSearch(null, EventArgs.Empty);
        }

        internal void RunExprCmd(object parameters)
        {
            bool displayErrors = Convert.ToBoolean(parameters);
            var command = new DynamoModel.RunCancelCommand(displayErrors, false);
            this.ExecuteCommand(command);
        }

        internal bool CanRunExprCmd(object parameters)
        {
            return true;
        }

        internal void ForceRunExprCmd(object parameters)
        {
            bool displayErrors = Convert.ToBoolean(parameters);
            var command = new DynamoModel.ForceRunCancelCommand(displayErrors, false);
            this.ExecuteCommand(command);
        }

        internal void MutateTestCmd(object parameters)
        {
            var command = new DynamoModel.MutateTestCommand();
            this.ExecuteCommand(command);
        }

        public void DisplayFunction(object parameters)
        {
            Model.CustomNodeManager.GetFunctionDefinition((Guid)parameters);
        }

        internal bool CanDisplayFunction(object parameters)
        {
            return Model.CustomNodes.Any(x => x.Value == (Guid)parameters);
        }

        public static void ReportABug(object parameter)
        {
            Process.Start(Configurations.GitHubBugReportingLink);
        }

        internal static void DownloadDynamo()
        {
            Process.Start(Configurations.DynamoDownloadLink);
        }

        internal bool CanReportABug(object parameter)
        {
            return true;
        }

        /// <summary>
        /// Clear the UI log.
        /// </summary>
        public void ClearLog(object parameter)
        {
            Model.Logger.ClearLog();
        }

        internal bool CanClearLog(object parameter)
        {
            return true;
        }

        void Instance_UpdateDownloaded(object sender, UpdateManager.UpdateDownloadedEventArgs e)
        {
            RaisePropertyChanged("Version");
            RaisePropertyChanged("IsUpdateAvailable");
        }

        void updateManager_ShutdownRequested(IUpdateManager updateManager)
        {
<<<<<<< HEAD
            PerformShutdownSequence(new ShutdownParams(true, true));
=======
            PerformShutdownSequence(new ShutdownParams(
                shutdownHost: true, allowCancellation: true));
>>>>>>> 8c2809f1
        }

        void CollectInfoManager_PropertyChanged(object sender, System.ComponentModel.PropertyChangedEventArgs e)
        {
            switch (e.PropertyName)
            {
                case "CollectInfoOption":
                    RaisePropertyChanged("CollectInfoOption");
                    break;
            }
        }

        private void SelectionOnCollectionChanged(object sender, NotifyCollectionChangedEventArgs notifyCollectionChangedEventArgs)
        {
            PublishSelectedNodesCommand.RaiseCanExecuteChanged();
            AlignSelectedCommand.RaiseCanExecuteChanged();
            DeleteCommand.RaiseCanExecuteChanged();
        }

        void Controller_PropertyChanged(object sender, System.ComponentModel.PropertyChangedEventArgs e)
        {
            switch (e.PropertyName)
            {
                case "IsUILocked":
                    RaisePropertyChanged("IsUILocked");
                    break;
            }
        }

        void Instance_PropertyChanged(object sender, System.ComponentModel.PropertyChangedEventArgs e)
        {

            switch (e.PropertyName)
            {
                case "LogText":
                    RaisePropertyChanged("LogText");
                    RaisePropertyChanged("WarningText");
                    break;
            }

        }

        void _model_PropertyChanged(object sender, System.ComponentModel.PropertyChangedEventArgs e)
        {
            if (e.PropertyName == "CurrentWorkspace")
            {
                IsAbleToGoHome = model.CurrentWorkspace != model.HomeSpace;
                RaisePropertyChanged("IsAbleToGoHome");
                RaisePropertyChanged("CurrentSpace");
                RaisePropertyChanged("BackgroundColor");
                RaisePropertyChanged("CurrentWorkspaceIndex");
                RaisePropertyChanged("ViewingHomespace");
                if (this.PublishCurrentWorkspaceCommand != null)
                    this.PublishCurrentWorkspaceCommand.RaiseCanExecuteChanged();
                RaisePropertyChanged("IsHomeSpace");
                RaisePropertyChanged("IsPanning");
                RaisePropertyChanged("IsOrbiting");
            }
            else if (e.PropertyName == "RunEnabled")
                RaisePropertyChanged("RunEnabled");
        }

        private void CleanUp(DynamoModel dynamoModel)
        {
            UnsubscibeAllEvents();
        }

        internal bool CanWriteToLog(object parameters)
        {
            if (model.Logger != null)
            {
                return true;
            }

            return false;
        }

        internal bool CanCopy(object parameters)
        {
            if (DynamoSelection.Instance.Selection.Count == 0)
            {
                return false;
            }
            return true;
        }

        internal bool CanPaste(object parameters)
        {
            if (model.ClipBoard.Count == 0)
            {
                return false;
            }

            return true;
        }

        /// <summary>
        /// After command framework is implemented, this method should now be only 
        /// called from a menu item (i.e. Ctrl + W). It should not be used as a way
        /// for any other code paths to create a note programmatically. For that we
        /// now have AddNoteInternal which takes in more configurable arguments.
        /// </summary>
        /// <param name="parameters">This is not used and should always be null,
        /// otherwise an ArgumentException will be thrown.</param>
        /// 
        public void AddNote(object parameters)
        {
            if (null != parameters) // See above for details of this exception.
            {
                var message = "Internal error, argument must be null";
                throw new ArgumentException(message, "parameters");
            }

            var command = new DynamoModel.CreateNoteCommand(Guid.NewGuid(), null, 0, 0, true);
            this.ExecuteCommand(command);
        }

        internal bool CanAddNote(object parameters)
        {
            return true;
        }

        /// <summary>
        /// Responds to change in the model's workspaces collection, creating or deleting workspace model views.
        /// </summary>
        /// <param name="sender"></param>
        /// <param name="e"></param>
        private void Workspaces_CollectionChanged(object sender, NotifyCollectionChangedEventArgs e)
        {
            switch (e.Action)
            {
                case NotifyCollectionChangedAction.Add:
                    foreach (var item in e.NewItems)
                        workspaces.Add(new WorkspaceViewModel(item as WorkspaceModel, this));
                    break;
                case NotifyCollectionChangedAction.Remove:
                    foreach (var item in e.OldItems)
                        workspaces.Remove(workspaces.ToList().First(x => x.Model == item));
                    break;
            }

            RaisePropertyChanged("Workspaces");
        }

        internal void AddToRecentFiles(string path)
        {
            if (path == null) return;

            if (RecentFiles.Contains(path))
            {
                RecentFiles.Remove(path);
            }

            RecentFiles.Insert(0, path);

            if (RecentFiles.Count > Model.PreferenceSettings.MaxNumRecentFiles)
            {
                RecentFiles = new ObservableCollection<string>(RecentFiles.Take(Model.PreferenceSettings.MaxNumRecentFiles));
            }
        }

        public FileDialog GetSaveDialog(WorkspaceModel workspace)
        {
            FileDialog fileDialog = new SaveFileDialog
            {
                AddExtension = true,
            };

            string ext, fltr;
            if (workspace == model.HomeSpace)
            {
                ext = ".dyn";
                fltr = "Dynamo Workspace (*.dyn)|*.dyn";
            }
            else
            {
                ext = ".dyf";
                fltr = "Dynamo Custom Node (*.dyf)|*.dyf";
            }
            fltr += "|All files (*.*)|*.*";

            fileDialog.FileName = workspace.Name + ext;
            fileDialog.AddExtension = true;
            fileDialog.DefaultExt = ext;
            fileDialog.Filter = fltr;

            return fileDialog;
        }

        /// <summary>
        /// Open a definition or workspace.
        /// </summary>
        /// <param name="parameters">The path the the file.</param>
        private void Open(object parameters)
        {
            // try catch for exceptions thrown while opening files, say from a future version, 
            // that can't be handled reliably
            try
            {
                string xmlFilePath = parameters as string;
                ExecuteCommand(new DynamoModel.OpenFileCommand(xmlFilePath));
            }
            catch (Exception e)
            {
                model.Logger.Log("Error opening file:" + e.Message);
                model.Logger.Log(e);
                return;
            }            
            this.ShowStartPage = false; // Hide start page if there's one.
        }

        private bool CanOpen(object parameters)
        {
            var filePath = parameters as string;
            return ((!string.IsNullOrEmpty(filePath)) && File.Exists(filePath));
        }

        /// <summary>
        /// Present the open dialogue and open the workspace that is selected.
        /// </summary>
        /// <param name="parameter"></param>
        private void ShowOpenDialogAndOpenResult(object parameter)
        {
            if (Model.HomeSpace.HasUnsavedChanges)
            {
                if (!AskUserToSaveWorkspaceOrCancel(Model.HomeSpace))
                    return;
            }

            FileDialog _fileDialog = new OpenFileDialog()
            {
                Filter = "Dynamo Definitions (*.dyn; *.dyf)|*.dyn;*.dyf|All files (*.*)|*.*",
                Title = "Open Dynamo Definition..."
            };

            // if you've got the current space path, use it as the inital dir
            if (!string.IsNullOrEmpty(Model.CurrentWorkspace.FileName))
            {
                var fi = new FileInfo(Model.CurrentWorkspace.FileName);
                _fileDialog.InitialDirectory = fi.DirectoryName;
            }
            else // use the samples directory, if it exists
            {
                Assembly dynamoAssembly = Assembly.GetExecutingAssembly();
                string location = Path.GetDirectoryName(dynamoAssembly.Location);
                string path = Path.Combine(location, "samples");

                if (Directory.Exists(path))
                    _fileDialog.InitialDirectory = path;
            }

            if (_fileDialog.ShowDialog() == DialogResult.OK)
            {
                if (CanOpen(_fileDialog.FileName))
                    Open(_fileDialog.FileName);
            }
        }

        private bool CanShowOpenDialogAndOpenResultCommand(object parameter)
        {
            return true;
        }

        private void OpenRecent(object path)
        {
            this.Open(path as string);
        }

        private bool CanOpenRecent(object path)
        {
            return true;
        }

        /// <summary>
        /// Attempts to save an the current workspace.
        /// Assumes that workspace has already been saved.
        /// </summary>
        private void Save(object parameter)
        {
            if (!String.IsNullOrEmpty(Model.CurrentWorkspace.FileName))
                SaveAs(Model.CurrentWorkspace.FileName);
        }

        private bool CanSave(object parameter)
        {
            return true;
        }

        /// <summary>
        /// Save the current workspace.
        /// </summary>
        /// <param name="parameters">The file path.</param>
        private void SaveAs(object parameters)
        {
            var filePath = parameters as string;
            if (string.IsNullOrEmpty(filePath))
                return;

            var fi = new FileInfo(filePath);
            SaveAs(fi.FullName);
        }

        internal bool CanSaveAs(object parameters)
        {
            return (parameters != null);
        }

        /// <summary>
        /// Save the current workspace to a specific file path, if the path is null 
        /// or empty, does nothing. If successful, the CurrentWorkspace.FileName
        /// field is updated as a side effect.
        /// </summary>
        /// <param name="path">The path to save to</param>
        internal void SaveAs(string path)
        {
            Model.CurrentWorkspace.SaveAs(path);
        }

        public virtual bool RunInDebug
        {

            get { return debug; }
            set
            {
                debug = value;

                //toggle off dynamic run
                CanRunDynamically = !debug;

                if (debug)
                    DynamicRunEnabled = false;

                RaisePropertyChanged("RunInDebug");
            }

        }

        /// <summary>
        ///     Attempts to save a given workspace.  Shows a save as dialog if the 
        ///     workspace does not already have a path associated with it
        /// </summary>
        /// <param name="workspace">The workspace for which to show the dialog</param>
        internal void ShowSaveDialogIfNeededAndSave(WorkspaceModel workspace)
        {
            // crash sould always allow save as
            if (workspace.FileName != String.Empty && !DynamoModel.IsCrashing)
            {
                workspace.Save();
            }
            else
            {
                var fd = this.GetSaveDialog(workspace);
                if (fd.ShowDialog() == DialogResult.OK)
                {
                    workspace.SaveAs(fd.FileName);
                }
            }
        }

        internal bool CanVisibilityBeToggled(object parameters)
        {
            return true;
        }

        internal bool CanUpstreamVisibilityBeToggled(object parameters)
        {
            return true;
        }

        private void PublishCurrentWorkspace(object parameters)
        {
            PackageManagerClientViewModel.PublishCurrentWorkspace();
        }

        private bool CanPublishCurrentWorkspace(object parameters)
        {
            return PackageManagerClientViewModel.CanPublishCurrentWorkspace();
        }

        private void PublishSelectedNodes(object parameters)
        {
            PackageManagerClientViewModel.PublishSelectedNode();
        }

        private bool CanPublishSelectedNodes(object parameters)
        {
            return PackageManagerClientViewModel.CanPublishSelectedNode(parameters);
        }

        private void ShowPackageManagerSearch(object parameters)
        {
            OnRequestPackageManagerSearchDialog(this, EventArgs.Empty);
        }

        private bool CanShowPackageManagerSearch(object parameters)
        {
            return true;
        }

        private void PublishNewPackage(object parameters)
        {
            PackageManagerClientViewModel.PublishNewPackage();
        }

        private bool CanPublishNewPackage(object parameters)
        {
            return PackageManagerClientViewModel.CanPublishNewPackage(parameters);
        }

        private void ShowInstalledPackages(object parameters)
        {
            OnRequestManagePackagesDialog(this, EventArgs.Empty);
        }

        private bool CanShowInstalledPackages(object parameters)
        {
            return true;
        }

        /// <summary>
        ///     Change the currently visible workspace to a custom node's workspace
        /// </summary>
        /// <param name="symbol">The function definition for the custom node workspace to be viewed</param>
        internal void FocusCustomNodeWorkspace(CustomNodeDefinition symbol)
        {
            if (symbol == null)
            {
                throw new Exception("There is a null function definition for this node.");
            }

            if (model.CurrentWorkspace is CustomNodeWorkspaceModel)
            {
                var customNodeWorkspace = model.CurrentWorkspace as CustomNodeWorkspaceModel;
                if (customNodeWorkspace.CustomNodeDefinition.FunctionId
                    == symbol.WorkspaceModel.CustomNodeDefinition.FunctionId)
                {
                    return;
                }
            }

            var newWs = symbol.WorkspaceModel;

            if (!this.model.Workspaces.Contains(newWs))
                this.model.Workspaces.Add(newWs);

            CurrentSpaceViewModel.CancelActiveState();

            model.CurrentWorkspace = newWs;

            //set the zoom and offsets events
            var vm = this.Model.Workspaces.First(x => x == newWs);
            vm.OnCurrentOffsetChanged(this, new PointEventArgs(new Point(newWs.X, newWs.Y)));
            vm.OnZoomChanged(this, new ZoomEventArgs(newWs.Zoom));
        }

        internal void ShowElement(NodeModel e)
        {
            if (DynamicRunEnabled)
                return;

            if (!model.Nodes.Contains(e))
            {
                if (model.HomeSpace != null && model.HomeSpace.Nodes.Contains(e))
                {
                    //Show the homespace
                    model.ViewHomeWorkspace();
                }
                else
                {
                    foreach (CustomNodeDefinition funcDef in 
                        model.CustomNodeManager.GetLoadedDefinitions())
                    {
                        if (funcDef.WorkspaceModel.Nodes.Contains(e))
                        {
                            FocusCustomNodeWorkspace(funcDef);
                            break;
                        }
                    }
                }
            }

            this.CurrentSpaceViewModel.OnRequestCenterViewOnElement(this, new ModelEventArgs(e));
        }

        private void CancelActiveState(NodeModel node)
        {
            WorkspaceViewModel wvm = this.CurrentSpaceViewModel;

            if (wvm.IsConnecting && (node == wvm.ActiveConnector.ActiveStartPort.Owner))
                wvm.CancelActiveState();
        }

        /// <summary>
        /// Present the new function dialogue and create a custom function.
        /// </summary>
        /// <param name="parameter"></param>
        private void ShowNewFunctionDialogAndMakeFunction(object parameter)
        {
            //trigger the event to request the display
            //of the function name dialogue
            var args = new FunctionNamePromptEventArgs();
            this.Model.OnRequestsFunctionNamePrompt(this, args);

            if (args.Success)
            {
                this.ExecuteCommand(new DynamoModel.CreateCustomNodeCommand(Guid.NewGuid(),
                    args.Name, args.Category, args.Description, true));
            }
        }

        private bool CanShowNewFunctionDialogCommand(object parameter)
        {
            return true;
        }

        public void ShowSaveDialogIfNeededAndSaveResult(object parameter)
        {
            var vm = this;

            if (string.IsNullOrEmpty(vm.Model.CurrentWorkspace.FileName))
            {
                if (CanShowSaveDialogAndSaveResult(parameter))
                    ShowSaveDialogAndSaveResult(parameter);
            }
            else
            {
                if (CanSave(parameter))
                    Save(parameter);
            }
        }

        internal bool CanShowSaveDialogIfNeededAndSaveResultCommand(object parameter)
        {
            return true;
        }

        public void ShowSaveDialogAndSaveResult(object parameter)
        {
            var vm = this;

            FileDialog _fileDialog = vm.GetSaveDialog(vm.Model.CurrentWorkspace);

            //if the xmlPath is not empty set the default directory
            if (!string.IsNullOrEmpty(vm.Model.CurrentWorkspace.FileName))
            {
                var fi = new FileInfo(vm.Model.CurrentWorkspace.FileName);
                _fileDialog.InitialDirectory = fi.DirectoryName;
                _fileDialog.FileName = fi.Name;
            }
            else if (vm.Model.CurrentWorkspace is CustomNodeWorkspaceModel && 
                model.CustomNodeManager.SearchPath.Any())
            {
                _fileDialog.InitialDirectory = model.CustomNodeManager.SearchPath[0];
            }

            if (_fileDialog.ShowDialog() == DialogResult.OK)
            {
                SaveAs(_fileDialog.FileName);
            }
        }

        internal bool CanShowSaveDialogAndSaveResult(object parameter)
        {
            return true;
        }

        public void ToggleCanNavigateBackground(object parameter)
        {
            if (!FullscreenWatchShowing)
                return;

            CanNavigateBackground = !CanNavigateBackground;

            if (CanNavigateBackground)
                InstrumentationLogger.LogAnonymousScreen("Geometry");
            else
                InstrumentationLogger.LogAnonymousScreen("Nodes");


            if (!CanNavigateBackground)
            {
                // Return focus back to Search View (Search Field)
                this.SearchViewModel.OnRequestReturnFocusToSearch(this, new EventArgs());
            }
        }

        internal bool CanToggleCanNavigateBackground(object parameter)
        {
            return true;
        }

        public void ToggleFullscreenWatchShowing(object parameter)
        {
            FullscreenWatchShowing = !FullscreenWatchShowing;
        }

        internal bool CanToggleFullscreenWatchShowing(object parameter)
        {
            return true;
        }

        public void GoToWorkspace(object parameter)
        {
            if (parameter is Guid && model.CustomNodeManager.Contains((Guid)parameter))
            {
                FocusCustomNodeWorkspace(model.CustomNodeManager.GetFunctionDefinition((Guid)parameter));
            }
        }

        internal bool CanGoToWorkspace(object parameter)
        {
            return true;
        }

        public void AlignSelected(object param)
        {
            //this.CurrentSpaceViewModel.AlignSelectedCommand.Execute(param);
            this.CurrentSpaceViewModel.AlignSelectedCommand.Execute(param.ToString());
        }

        internal bool CanAlignSelected(object param)
        {
            return this.CurrentSpaceViewModel.AlignSelectedCommand.CanExecute(param);
        }

        public void DoGraphAutoLayout(object parameter)
        {
            this.CurrentSpaceViewModel.GraphAutoLayoutCommand.Execute(parameter);
        }

        internal bool CanDoGraphAutoLayout(object parameter)
        {
            return true;
        }

        /// <summary>
        /// Resets the offset and the zoom for a view
        /// </summary>
        public void GoHomeView(object parameter)
        {
            model.CurrentWorkspace.Zoom = 1.0;

            var ws = this.Model.Workspaces.First(x => x == model.CurrentWorkspace);
            ws.OnCurrentOffsetChanged(this, new PointEventArgs(new Point(0, 0)));
        }

        internal bool CanGoHomeView(object parameter)
        {
            return true;
        }

        public void SelectAll(object parameter)
        {
            this.CurrentSpaceViewModel.SelectAll(null);
        }

        internal bool CanSelectAll(object parameter)
        {
            return this.CurrentSpaceViewModel.CanSelectAll(null);
        }

        public void MakeNewHomeWorkspace(object parameter)
        {
            if (ClearHomeWorkspaceInternal())
                this.ShowStartPage = false; // Hide start page if there's one.
        }

        internal bool CanMakeNewHomeWorkspace(object parameter)
        {
            return true;
        }

        private void CloseHomeWorkspace(object parameter)
        {
            if (ClearHomeWorkspaceInternal())
            {
                // If after closing the HOME workspace, and there are no other custom 
                // workspaces opened at the time, then we should show the start page.
                this.ShowStartPage = (Model.Workspaces.Count <= 1);
            }
        }

        private bool CanCloseHomeWorkspace(object parameter)
        {
            return true;
        }

        /// <summary>
        /// TODO(Ben): Both "CloseHomeWorkspace" and "MakeNewHomeWorkspace" are 
        /// quite close in terms of functionality, but because their callers 
        /// have different expectations in different scenarios, they remain 
        /// separate now. A new task has been scheduled for them to be unified 
        /// into one consistent way of handling.
        /// 
        ///     http://adsk-oss.myjetbrains.com/youtrack/issue/MAGN-3813
        /// 
        /// </summary>
        /// <returns>Returns true if the home workspace has been saved and 
        /// cleared, or false otherwise.</returns>
        /// 
        private bool ClearHomeWorkspaceInternal()
        {
            // if the workspace is unsaved, prompt to save
            // otherwise overwrite the home workspace with new workspace
            if (!Model.HomeSpace.HasUnsavedChanges || AskUserToSaveWorkspaceOrCancel(this.Model.HomeSpace))
            {
                Model.CurrentWorkspace = this.Model.HomeSpace;

                model.Clear(null);
                return true;
            }

            return false;
        }

        public void Exit(object allowCancel)
        {
            var allowCancellation = true;
            if (allowCancel != null)
                allowCancellation = ((bool)allowCancel);

<<<<<<< HEAD
            PerformShutdownSequence(new ShutdownParams(false, allowCancellation));
=======
            PerformShutdownSequence(new ShutdownParams(
                shutdownHost: false, allowCancellation: allowCancellation));
>>>>>>> 8c2809f1
        }

        internal bool CanExit(object allowCancel)
        {
            return !model.ShutdownRequested;
        }

        /// <summary>
        /// Requests a message box asking the user to save the workspace and allows saving.
        /// </summary>
        /// <param name="workspace">The workspace for which to show the dialog</param>
        /// <returns>False if the user cancels, otherwise true</returns>
        public bool AskUserToSaveWorkspaceOrCancel(WorkspaceModel workspace, bool allowCancel = true)
        {
            var args = new WorkspaceSaveEventArgs(workspace, allowCancel);
            OnRequestUserSaveWorkflow(this, args);
            if (!args.Success)
                return false;
            return true;
        }

        internal bool CanAddToSelection(object parameters)
        {
            var node = parameters as NodeModel;
            if (node == null)
            {
                return false;
            }

            return true;
        }

        internal bool CanClear(object parameter)
        {
            return true;
        }

        internal void Delete(object parameters)
        {
            if (null != parameters) // See above for details of this exception.
            {
                var message = "Internal error, argument must be null";
                throw new ArgumentException(message, "parameters");
            }

            var command = new DynamoModel.DeleteModelCommand(Guid.Empty);
            this.ExecuteCommand(command);
        }

        internal bool CanDelete(object parameters)
        {
            return DynamoSelection.Instance.Selection.Count > 0;
        }


        public void SaveImage(object parameters)
        {
            OnRequestSaveImage(this, new ImageSaveEventArgs(parameters.ToString()));
        }

        internal bool CanSaveImage(object parameters)
        {
            return true;
        }

        public void ShowSaveImageDialogAndSaveResult(object parameter)
        {
            FileDialog _fileDialog = null;

            if (_fileDialog == null)
            {
                _fileDialog = new SaveFileDialog()
                {
                    AddExtension = true,
                    DefaultExt = ".png",
                    FileName = "Capture.png",
                    Filter = "PNG Image|*.png",
                    Title = "Save your Workbench to an Image",
                };
            }

            // if you've got the current space path, use it as the inital dir
            if (!string.IsNullOrEmpty(model.CurrentWorkspace.FileName))
            {
                var fi = new FileInfo(model.CurrentWorkspace.FileName);
                _fileDialog.InitialDirectory = fi.DirectoryName;
            }

            if (_fileDialog.ShowDialog() == DialogResult.OK)
            {
                if (CanSaveImage(_fileDialog.FileName))
                    SaveImage(_fileDialog.FileName);
            }

        }

        internal bool CanShowSaveImageDialogAndSaveResult(object parameter)
        {
            return true;
        }

        private void Undo(object parameter)
        {
            var command = new DynamoModel.UndoRedoCommand(DynamoModel.UndoRedoCommand.Operation.Undo);
            this.ExecuteCommand(command);
        }

        private bool CanUndo(object parameter)
        {
            var workspace = model.CurrentWorkspace;
            return ((null == workspace) ? false : workspace.CanUndo);
        }

        private void Redo(object parameter)
        {
            var command = new DynamoModel.UndoRedoCommand(DynamoModel.UndoRedoCommand.Operation.Redo);
            this.ExecuteCommand(command);
        }

        private bool CanRedo(object parameter)
        {
            var workspace = model.CurrentWorkspace;
            return ((null == workspace) ? false : workspace.CanRedo);
        }

        public void ToggleConsoleShowing(object parameter)
        {
            if (ConsoleHeight == 0)
            {
                ConsoleHeight = 100;
            }
            else
            {
                ConsoleHeight = 0;
            }
        }

        internal bool CanToggleConsoleShowing(object parameter)
        {
            return true;
        }

        public void SelectNeighbors(object parameters)
        {
            List<ISelectable> sels = DynamoSelection.Instance.Selection.ToList<ISelectable>();

            foreach (ISelectable sel in sels)
            {
                if (sel is NodeModel)
                    ((NodeModel)sel).SelectNeighbors();
            }
        }

        internal bool CanSelectNeighbors(object parameters)
        {
            return true;
        }

        public void ShowConnectors(object parameter)
        {
        }

        internal bool CanShowConnectors(object parameter)
        {
            return true;
        }

        public void SetConnectorType(object parameters)
        {
            if (parameters.ToString() == "BEZIER")
            {
                ConnectorType = ConnectorType.BEZIER;
            }
            else
            {
                ConnectorType = ConnectorType.POLYLINE;
            }
        }

        internal bool CanSetConnectorType(object parameters)
        {
            //parameter object will be BEZIER or POLYLINE
            if (string.IsNullOrEmpty(parameters.ToString()))
            {
                return false;
            }
            return true;
        }

        public void GoToWiki(object parameter)
        {
            Process.Start(Dynamo.UI.Configurations.DynamoWikiLink);
        }

        internal bool CanGoToWiki(object parameter)
        {
            return true;
        }

        public void GoToSourceCode(object parameter)
        {
            Process.Start(Dynamo.UI.Configurations.GitHubDynamoLink);
        }

        internal bool CanGoToSourceCode(object parameter)
        {
            return true;
        }

        private void DisplayStartPage(object parameter)
        {
            this.ShowStartPage = true;
        }

        private bool CanDisplayStartPage(object parameter)
        {
            return !this.ShowStartPage;
        }

        internal void Pan(object parameter)
        {
            Debug.WriteLine(string.Format("Offset: {0},{1}, Zoom: {2}", model.CurrentWorkspace.X, model.CurrentWorkspace.Y, model.CurrentWorkspace.Zoom));
            var panType = parameter.ToString();
            double pan = 10;
            var pt = new Point(model.CurrentWorkspace.X, model.CurrentWorkspace.Y);

            switch (panType)
            {
                case "Left":
                    pt.X += pan;
                    break;
                case "Right":
                    pt.X -= pan;
                    break;
                case "Up":
                    pt.Y += pan;
                    break;
                case "Down":
                    pt.Y -= pan;
                    break;
            }
            model.CurrentWorkspace.X = pt.X;
            model.CurrentWorkspace.Y = pt.Y;

            CurrentSpaceViewModel.Model.OnCurrentOffsetChanged(this, new PointEventArgs(pt));
            CurrentSpaceViewModel.ResetFitViewToggleCommand.Execute(parameter);
        }

        private bool CanPan(object parameter)
        {
            return true;
        }

        internal void ZoomIn(object parameter)
        {
            if (CanNavigateBackground)
            {
                var op = ViewOperationEventArgs.Operation.ZoomIn;
                OnRequestViewOperation(new ViewOperationEventArgs(op));
                return;
            }

            CurrentSpaceViewModel.ZoomInInternal();
            ZoomInCommand.RaiseCanExecuteChanged();
        }

        private bool CanZoomIn(object parameter)
        {
            return CurrentSpaceViewModel.CanZoomIn;
        }

        private void ZoomOut(object parameter)
        {
            if (CanNavigateBackground)
            {
                var op = ViewOperationEventArgs.Operation.ZoomOut;
                OnRequestViewOperation(new ViewOperationEventArgs(op));
                return;
            }

            CurrentSpaceViewModel.ZoomOutInternal();
            ZoomOutCommand.RaiseCanExecuteChanged();
        }

        private bool CanZoomOut(object parameter)
        {
            return CurrentSpaceViewModel.CanZoomOut;
        }

        private void FitView(object parameter)
        {
            if (CanNavigateBackground)
            {
                var op = ViewOperationEventArgs.Operation.FitView;
                OnRequestViewOperation(new ViewOperationEventArgs(op));
                return;
            }

            CurrentSpaceViewModel.FitViewInternal();
        }

        private bool CanFitView(object parameter)
        {
            return true;
        }

#if USE_DSENGINE
        public void ImportLibrary(object parameter)
        {
            string fileFilter = "Library Files (*.dll, *.ds)|*.dll;*.ds|"
                              + "Assembly Library Files (*.dll)|*.dll|"
                              + "DesignScript Files (*.ds)|*.ds|"
                              + "All Files (*.*)|*.*";

            OpenFileDialog openFileDialog = new OpenFileDialog();
            openFileDialog.Filter = fileFilter;
            openFileDialog.Title = "Import Library";
            openFileDialog.Multiselect = true;
            openFileDialog.RestoreDirectory = true;

            DialogResult result = openFileDialog.ShowDialog();
            if (result == DialogResult.OK)
            {
                foreach (var file in openFileDialog.FileNames)
                {
                    model.EngineController.ImportLibrary(file);
                }
            }
        }

        internal bool CanImportLibrary(object parameter)
        {
            return true;
        }
#endif
        internal void TogglePan(object parameter)
        {
            CurrentSpaceViewModel.RequestTogglePanMode();

            // Since panning and orbiting modes are exclusive from one another,
            // turning one on may turn the other off. This is the reason we must
            // raise property change for both at the same time to update visual.
            RaisePropertyChanged("IsPanning");
            RaisePropertyChanged("IsOrbiting");
        }

        internal bool CanTogglePan(object parameter)
        {
            return true;
        }

        internal void ToggleOrbit(object parameter)
        {
            CurrentSpaceViewModel.RequestToggleOrbitMode();

            // Since panning and orbiting modes are exclusive from one another,
            // turning one on may turn the other off. This is the reason we must
            // raise property change for both at the same time to update visual.
            RaisePropertyChanged("IsPanning");
            RaisePropertyChanged("IsOrbiting");
        }

        internal bool CanToggleOrbit(object parameter)
        {
            return true;
        }

        public void Escape(object parameter)
        {
            CurrentSpaceViewModel.CancelActiveState();

            // Since panning and orbiting modes are exclusive from one another,
            // turning one on may turn the other off. This is the reason we must
            // raise property change for both at the same time to update visual.
            RaisePropertyChanged("IsPanning");
            RaisePropertyChanged("IsOrbiting");
        }

        internal bool CanEscape(object parameter)
        {
            return true;
        }

        internal bool CanShowInfoBubble(object parameter)
        {
            return true;
        }

        private void ExportToSTL(object parameter)
        {
            FileDialog _fileDialog = null;

            if (_fileDialog == null)
            {
                _fileDialog = new SaveFileDialog()
                {
                    AddExtension = true,
                    DefaultExt = ".stl",
                    FileName = "model.stl",
                    Filter = "STL Models|*.stl",
                    Title = "Save your model to STL.",
                };
            }

            // if you've got the current space path, use it as the inital dir
            if (!string.IsNullOrEmpty(model.CurrentWorkspace.FileName))
            {
                var fi = new FileInfo(model.CurrentWorkspace.FileName);
                _fileDialog.InitialDirectory = fi.DirectoryName;
            }

            if (_fileDialog.ShowDialog() == DialogResult.OK)
            {
                STLExport.ExportToSTL(this.Model, _fileDialog.FileName, model.HomeSpace.Name);
            }
        }

        internal bool CanExportToSTL(object parameter)
        {
            return true;
        }

        private void SetLengthUnit(object parameter)
        {
            switch (parameter.ToString())
            {
                case "FractionalInch":
                    model.PreferenceSettings.LengthUnit = DynamoLengthUnit.FractionalInch;
                    return;
                case "DecimalInch":
                    model.PreferenceSettings.LengthUnit = DynamoLengthUnit.DecimalInch;
                    return;
                case "FractionalFoot":
                    model.PreferenceSettings.LengthUnit = DynamoLengthUnit.FractionalFoot;
                    return;
                case "DecimalFoot":
                    model.PreferenceSettings.LengthUnit = DynamoLengthUnit.DecimalFoot;
                    return;
                case "Meter":
                    model.PreferenceSettings.LengthUnit = DynamoLengthUnit.Meter;
                    return;
                case "Millimeter":
                    model.PreferenceSettings.LengthUnit = DynamoLengthUnit.Millimeter;
                    return;
                case "Centimeter":
                    model.PreferenceSettings.LengthUnit = DynamoLengthUnit.Centimeter;
                    return;
                default:
                    model.PreferenceSettings.LengthUnit = DynamoLengthUnit.Meter;
                    return;
            }
        }

        internal bool CanSetLengthUnit(object parameter)
        {
            return true;
        }

        private void SetAreaUnit(object parameter)
        {
            switch (parameter.ToString())
            {
                case "SquareInch":
                    model.PreferenceSettings.AreaUnit = DynamoAreaUnit.SquareInch;
                    return;
                case "SquareFoot":
                    model.PreferenceSettings.AreaUnit = DynamoAreaUnit.SquareFoot;
                    return;
                case "SquareMillimeter":
                    model.PreferenceSettings.AreaUnit = DynamoAreaUnit.SquareMillimeter;
                    return;
                case "SquareCentimeter":
                    model.PreferenceSettings.AreaUnit = DynamoAreaUnit.SquareCentimeter;
                    return;
                case "SquareMeter":
                    model.PreferenceSettings.AreaUnit = DynamoAreaUnit.SquareMeter;
                    return;
                default:
                    model.PreferenceSettings.AreaUnit = DynamoAreaUnit.SquareMeter;
                    return;
            }
        }

        internal bool CanSetAreaUnit(object parameter)
        {
            return true;
        }

        private void SetVolumeUnit(object parameter)
        {
            switch (parameter.ToString())
            {
                case "CubicInch":
                    model.PreferenceSettings.VolumeUnit = DynamoVolumeUnit.CubicInch;
                    return;
                case "CubicFoot":
                    model.PreferenceSettings.VolumeUnit = DynamoVolumeUnit.CubicFoot;
                    return;
                case "CubicMillimeter":
                    model.PreferenceSettings.VolumeUnit = DynamoVolumeUnit.CubicMillimeter;
                    return;
                case "CubicCentimeter":
                    model.PreferenceSettings.VolumeUnit = DynamoVolumeUnit.CubicCentimeter;
                    return;
                case "CubicMeter":
                    model.PreferenceSettings.VolumeUnit = DynamoVolumeUnit.CubicMeter;
                    return;
                default:
                    model.PreferenceSettings.VolumeUnit = DynamoVolumeUnit.CubicMeter;
                    return;
            }
        }

        internal bool CanSetVolumeUnit(object parameter)
        {
            return true;
        }

        private bool CanShowAboutWindow(object obj)
        {
            return true;
        }

        private void ShowAboutWindow(object obj)
        {
            OnRequestAboutWindow(this);
        }

        private void SetNumberFormat(object parameter)
        {
            model.PreferenceSettings.NumberFormat = parameter.ToString();
        }

        private bool CanSetNumberFormat(object parameter)
        {
            return true;
        }

        #region Shutdown related methods

        /// <summary>
        /// This struct represents parameters for PerformShutdownSequence call.
<<<<<<< HEAD
        /// It exposes several properties to control the way shutdown process 
        /// goes, details of which can be found alongside each property below.
=======
        /// It exposes several properties to control the way shutdown process goes.
>>>>>>> 8c2809f1
        /// </summary>
        /// 
        internal struct ShutdownParams
        {
            internal ShutdownParams(
                bool shutdownHost,
                bool allowCancellation)
                : this(shutdownHost, allowCancellation, true) { }

            internal ShutdownParams(
                bool shutdownHost,
                bool allowCancellation,
                bool closeDynamoView) : this()
            {
                ShutdownHost = shutdownHost;
                AllowCancellation = allowCancellation;
                CloseDynamoView = closeDynamoView;
            }

            /// <summary>
<<<<<<< HEAD
            /// The call to PerformShutdownSequence results in host 
=======
            /// The call to PerformShutdownSequence results in the host 
>>>>>>> 8c2809f1
            /// application being shutdown if this property is set to true.
            /// </summary>
            internal bool ShutdownHost { get; private set; }

            /// <summary>
<<<<<<< HEAD
            /// If this property is set to true, user is given
=======
            /// If this property is set to true, the user is given
>>>>>>> 8c2809f1
            /// an option to cancel the shutdown process.
            /// </summary>
            internal bool AllowCancellation { get; private set; }

            /// <summary>
            /// Set this to true to close down DynamoView as part of shutdown 
            /// process. This is typically desirable for calls originated from 
            /// within the DynamoViewModel layer to shutdown Dynamo. If the 
            /// shutdown is initiated by DynamoView when it is being closed, 
            /// then this should be set to false since DynamoView is already 
            /// being closed.
            /// </summary>
            internal bool CloseDynamoView { get; private set; }
        }

        private bool shutdownSequenceInitiated = false;

<<<<<<< HEAD
        internal bool PerformShutdownSequence(ShutdownParams shutdownParams)
        {
            // There was a prior call to shutdown. This could happen for example
            // when user presses 'ALT + F4' to close the DynamoView, the 'Exit' 
            // handler calls this method to close Dynamo, which in turn closes 
            // the DynamoView ('OnRequestClose' below). When DynamoView closes,
            // its "Window.Closing" event fires and "DynamoView.WindowClosing" 
            // gets called before 'PerformShutdownSequence' is called again.
            // 
            if (shutdownSequenceInitiated)
                return true;
=======
        /// <summary>
        /// Call this method to initiate DynamoModel shutdown sequence.
        /// See the definition of ShutdownParams structure for more details.
        /// </summary>
        /// <param name="shutdownParams">A set of parameters that control the 
        /// way in which shutdown sequence is to be performed. See ShutdownParams
        /// for more details.</param>
        /// <returns>Returns true if the shutdown sequence is started, or false 
        /// otherwise (i.e. when user chooses not to proceed with shutting down 
        /// Dynamo).</returns>
        /// 
        internal bool PerformShutdownSequence(ShutdownParams shutdownParams)
        {
            if (shutdownSequenceInitiated)
            {
                // There was a prior call to shutdown. This could happen for example
                // when user presses 'ALT + F4' to close the DynamoView, the 'Exit' 
                // handler calls this method to close Dynamo, which in turn closes 
                // the DynamoView ('OnRequestClose' below). When DynamoView closes,
                // its "Window.Closing" event fires and "DynamoView.WindowClosing" 
                // gets called before 'PerformShutdownSequence' is called again.
                // 
                return true;
            }
>>>>>>> 8c2809f1

            if (!AskUserToSaveWorkspacesOrCancel(shutdownParams.AllowCancellation))
                return false;

<<<<<<< HEAD
            // Note that 'shutdownSequenceInitiated' is only marked as 'true'
            // here when it goes past the point-of-no-return, in which case 
            // there is no stopping of shutdown sequence.
=======
            // 'shutdownSequenceInitiated' is marked as true here indicating 
            // that the shutdown may not be stopped.
>>>>>>> 8c2809f1
            shutdownSequenceInitiated = true;

            // Request the View layer to close its window (see 
            // ShutdownParams.CloseDynamoView member for details).
            if (shutdownParams.CloseDynamoView)
                OnRequestClose(this, EventArgs.Empty);

            model.ShutDown(shutdownParams.ShutdownHost);
            if (shutdownParams.ShutdownHost)
                UpdateManager.UpdateManager.Instance.HostApplicationBeginQuit();

            return true;
        }

        /// <summary>
        /// Ask the user if they want to save any unsaved changes.
        /// </summary>
        /// <param name="allowCancel">Whether to show cancel button to user. </param>
        /// <returns>Returns true if the cleanup is completed and that the shutdown 
        /// can proceed, or false if the user chooses to cancel the operation.</returns>
        /// 
        private bool AskUserToSaveWorkspacesOrCancel(bool allowCancel = true)
        {
<<<<<<< HEAD
            if (null != automationSettings)
=======
            if (automationSettings != null)
>>>>>>> 8c2809f1
            {
                // In an automation run, Dynamo should not be asking user to save 
                // the modified file. Instead it should be shutting down, leaving 
                // behind unsaved changes (if saving is desired, then the save command 
                // should have been recorded for the test case to it can be replayed).
                // 
                if (automationSettings.IsInPlaybackMode)
                    return true; // In playback mode, just exit without saving.
            }

            foreach (var wvm in Workspaces.Where((wvm) => wvm.Model.HasUnsavedChanges))
            {
                //if (!AskUserToSaveWorkspaceOrCancel(wvm.Model, allowCancel))
                //    return false;

                var args = new WorkspaceSaveEventArgs(wvm.Model, allowCancel);
                OnRequestUserSaveWorkflow(this, args);
                if (!args.Success)
                    return false;
            }
            return true;
        }

        #endregion

        #region IWatchViewModel interface

        public void GetBranchVisualization(object parameters)
        {
            var taskId = (long) parameters;
            this.VisualizationManager.AggregateUpstreamRenderPackages(new RenderTag(taskId,null));
        }

        public bool CanGetBranchVisualization(object parameter)
        {
            if (FullscreenWatchShowing)
            {
                return true;
            }
            return false;
        }

        private bool CanCheckForLatestRender(object obj)
        {
            return true;
        }

        private void CheckForLatestRender(object obj)
        {
            this.VisualizationManager.CheckIfLatestAndUpdate((long)obj);
        }

        #endregion
    }
}<|MERGE_RESOLUTION|>--- conflicted
+++ resolved
@@ -696,12 +696,8 @@
 
         void updateManager_ShutdownRequested(IUpdateManager updateManager)
         {
-<<<<<<< HEAD
-            PerformShutdownSequence(new ShutdownParams(true, true));
-=======
             PerformShutdownSequence(new ShutdownParams(
                 shutdownHost: true, allowCancellation: true));
->>>>>>> 8c2809f1
         }
 
         void CollectInfoManager_PropertyChanged(object sender, System.ComponentModel.PropertyChangedEventArgs e)
@@ -1423,12 +1419,8 @@
             if (allowCancel != null)
                 allowCancellation = ((bool)allowCancel);
 
-<<<<<<< HEAD
-            PerformShutdownSequence(new ShutdownParams(false, allowCancellation));
-=======
             PerformShutdownSequence(new ShutdownParams(
                 shutdownHost: false, allowCancellation: allowCancellation));
->>>>>>> 8c2809f1
         }
 
         internal bool CanExit(object allowCancel)
@@ -1971,12 +1963,7 @@
 
         /// <summary>
         /// This struct represents parameters for PerformShutdownSequence call.
-<<<<<<< HEAD
-        /// It exposes several properties to control the way shutdown process 
-        /// goes, details of which can be found alongside each property below.
-=======
         /// It exposes several properties to control the way shutdown process goes.
->>>>>>> 8c2809f1
         /// </summary>
         /// 
         internal struct ShutdownParams
@@ -1997,21 +1984,13 @@
             }
 
             /// <summary>
-<<<<<<< HEAD
-            /// The call to PerformShutdownSequence results in host 
-=======
             /// The call to PerformShutdownSequence results in the host 
->>>>>>> 8c2809f1
             /// application being shutdown if this property is set to true.
             /// </summary>
             internal bool ShutdownHost { get; private set; }
 
             /// <summary>
-<<<<<<< HEAD
-            /// If this property is set to true, user is given
-=======
             /// If this property is set to true, the user is given
->>>>>>> 8c2809f1
             /// an option to cancel the shutdown process.
             /// </summary>
             internal bool AllowCancellation { get; private set; }
@@ -2029,19 +2008,6 @@
 
         private bool shutdownSequenceInitiated = false;
 
-<<<<<<< HEAD
-        internal bool PerformShutdownSequence(ShutdownParams shutdownParams)
-        {
-            // There was a prior call to shutdown. This could happen for example
-            // when user presses 'ALT + F4' to close the DynamoView, the 'Exit' 
-            // handler calls this method to close Dynamo, which in turn closes 
-            // the DynamoView ('OnRequestClose' below). When DynamoView closes,
-            // its "Window.Closing" event fires and "DynamoView.WindowClosing" 
-            // gets called before 'PerformShutdownSequence' is called again.
-            // 
-            if (shutdownSequenceInitiated)
-                return true;
-=======
         /// <summary>
         /// Call this method to initiate DynamoModel shutdown sequence.
         /// See the definition of ShutdownParams structure for more details.
@@ -2066,19 +2032,12 @@
                 // 
                 return true;
             }
->>>>>>> 8c2809f1
 
             if (!AskUserToSaveWorkspacesOrCancel(shutdownParams.AllowCancellation))
                 return false;
 
-<<<<<<< HEAD
-            // Note that 'shutdownSequenceInitiated' is only marked as 'true'
-            // here when it goes past the point-of-no-return, in which case 
-            // there is no stopping of shutdown sequence.
-=======
             // 'shutdownSequenceInitiated' is marked as true here indicating 
             // that the shutdown may not be stopped.
->>>>>>> 8c2809f1
             shutdownSequenceInitiated = true;
 
             // Request the View layer to close its window (see 
@@ -2102,11 +2061,7 @@
         /// 
         private bool AskUserToSaveWorkspacesOrCancel(bool allowCancel = true)
         {
-<<<<<<< HEAD
-            if (null != automationSettings)
-=======
             if (automationSettings != null)
->>>>>>> 8c2809f1
             {
                 // In an automation run, Dynamo should not be asking user to save 
                 // the modified file. Instead it should be shutting down, leaving 
