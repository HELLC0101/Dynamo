--- conflicted
+++ resolved
@@ -468,60 +468,7 @@
             } 
         }
 
-<<<<<<< HEAD
-        /// <summary>
-        /// SubmitCommand property </summary>
-        /// <value>
-        /// A command which, when executed, submits the current package</value>
-        public ICommand SubmitCommand { get; private set; }
-
-        /// <summary>
-        /// Delegate used to submit the element</summary>
-        private void Submit(object arg)
-        {
-
-            try
-            {
-
-                var newpkg = Package == null;
-
-                Package = Package ?? new Package("", this.Name, this.FullVersion);
-
-                Package.VersionName = FullVersion;
-                Package.Description = Description;
-                Package.Group = Group;
-                Package.Keywords = KeywordList;
-
-                var files = GetAllFiles().ToList();
-                
-                Package.Contents = String.Join(", ", GetAllNodeNameDescriptionPairs().Select((pair) => pair.Item1 + " - " + pair.Item2));
-
-                Package.Dependencies.Clear();
-                GetAllDependencies().ToList().ForEach( Package.Dependencies.Add );
-
-                if (newpkg) dynSettings.PackageLoader.LocalPackages.Add( Package );
-
-                var handle = Client.Publish(Package, files, IsNewVersion);
-
-                if (handle == null)
-                    throw new Exception("Failed to authenticate.  Are you logged in?");
-
-                this.Uploading = true;
-                this.UploadHandle = handle;
-
-            }
-            catch (Exception e)
-            {
-                ErrorString = e.Message;
-                Dynamo.DynamoLogger.Instance.Log(e);
-            }
-
-        }
-
         private IEnumerable<CustomNodeDefinition> AllDependentFuncDefs()
-=======
-        private IEnumerable<FunctionDefinition> AllDependentFuncDefs()
->>>>>>> d62fc6aa
         {
             return
                 FunctionDefinitions.Select(x => x.Dependencies)
