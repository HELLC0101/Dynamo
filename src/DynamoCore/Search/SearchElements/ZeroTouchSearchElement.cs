--- conflicted
+++ resolved
@@ -26,12 +26,7 @@
             Description = functionDescriptor.Description;
             Assembly = functionDescriptor.Assembly;
 
-<<<<<<< HEAD
-            if (functionDescriptor.InputParameters != null)
-                inputParameters = new List<Tuple<string, string>>(functionDescriptor.InputParameters);
-=======
             inputParameters = new List<Tuple<string, string>>(functionDescriptor.InputParameters);
->>>>>>> ed3888c3
             outputParameters = new List<string>() { functionDescriptor.ReturnType };
 
             foreach (var tag in functionDescriptor.GetSearchTags())
