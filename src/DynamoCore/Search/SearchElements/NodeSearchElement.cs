--- conflicted
+++ resolved
@@ -129,11 +129,7 @@
             // create node
             var guid = Guid.NewGuid();
             dynSettings.Controller.DynamoViewModel.ExecuteCommand(
-<<<<<<< HEAD
-                new DynCmd.CreateNodeCommand(guid, CreatingName, 0, 0, true, true));
-=======
                 new DynCmd.CreateNodeCommand(guid, this._fullName, 0, 0, true, true));
->>>>>>> 57bdb4cd
 
             // select node
             var placedNode = dynSettings.Controller.DynamoViewModel.Model.Nodes.Find((node) => node.GUID == guid);
