--- conflicted
+++ resolved
@@ -17,11 +17,6 @@
     /// A search element representing a local node </summary>
     public partial class NodeSearchElement : SearchElementBase, IEquatable<NodeSearchElement>
     {
-<<<<<<< HEAD
-        
-=======
-        internal readonly string FullName ;
->>>>>>> ad0a11d7
 
         #region Properties
 
@@ -123,22 +118,15 @@
             this.Keywords = String.Join(" ", tags);
             this._type = "Node";
             this._description = description;
-<<<<<<< HEAD
             this._fullName = fullName;
             this._inputParametrs = inputParametrs;
             this._outputParametrs = outputParametrs;
-=======
-            this.FullName = fullName;
->>>>>>> ad0a11d7
         }
 
         public virtual NodeSearchElement Copy()
         {
-<<<<<<< HEAD
+
             var f = new NodeSearchElement(this.Name, this.Description, new List<string>(), this._fullName, this._inputParametrs, this._outputParametrs);
-=======
-            var f = new NodeSearchElement(this.Name, this.Description, new List<string>(), this.FullName);
->>>>>>> ad0a11d7
             f.FullCategoryName = this.FullCategoryName;
             return f;
         }
