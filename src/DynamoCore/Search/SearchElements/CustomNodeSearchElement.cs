﻿using System;
using System.Collections.Generic;
using System.Xml;
using System.Linq;

using Dynamo.UI.Commands;
using Dynamo.Utilities;
using DynCmd = Dynamo.ViewModels.DynamoViewModel;

namespace Dynamo.Search.SearchElements
{
    public class CustomNodeSearchElement : NodeSearchElement, IEquatable<CustomNodeSearchElement>
    {
        public Guid Guid { get; internal set; }

        private string _path;
        public string Path
        {
            get { return _path; }
            set { 
                _path = value; 
                RaisePropertyChanged("Path"); 
            }
        }

        public override string Type { get { return "Custom Node"; } }

        private XmlNode xmlNode;

        protected override List<Tuple<string, string>> GenerateInputParameters()
        {
            List<Tuple<string, string>> inputPar = new List<Tuple<string, string>>();
            List<string> inputs = new List<string>();

            if (xmlNode == null)
            {
                xmlNode = TryToLoadXmlNode();

                // If we couldn't load xml with information about node, just return none.
                if (xmlNode == null)
                {
                    inputPar.Add(Tuple.Create("", "none"));
                    return inputPar;
                }
            }

            foreach (XmlNode elNode in xmlNode.ChildNodes)
            {
                foreach (var subNode in
                    elNode.ChildNodes.Cast<XmlNode>()
                        .Where(subNode =>
                            ((subNode.Name == "Symbol") && 
                            (subNode.ParentNode.Name == "Dynamo.Nodes.Symbol")||
                            (subNode.ParentNode.Name == "Dynamo.Nodes.dynSymbol"))))
                {
                    inputs.Add(subNode.Attributes[0].Value);
                }
            }

            foreach (var parameter in inputs)
            {
                if (parameter != string.Empty)
                    inputPar.Add(Tuple.Create(parameter, ""));
            }

            return inputPar;
        }

        protected override List<string> GenerateOutputParameters()
        {
            List<string> outputPar = new List<string>();

            if (xmlNode == null)
            {
                xmlNode = TryToLoadXmlNode();

                // If we couldn't load xml with information about node, just return none.
                if (xmlNode == null)
                {
                    outputPar.Add("none");
                    return outputPar;
                }
            }

            foreach (XmlNode elNode in xmlNode.ChildNodes)
            {
                foreach (var subNode in
                    elNode.ChildNodes.Cast<XmlNode>()
                        .Where(subNode =>
                            ((subNode.Name == "Symbol") &&
                            (subNode.ParentNode.Name == "Dynamo.Nodes.Output") ||
                            (subNode.ParentNode.Name == "Dynamo.Nodes.dynOutput"))))
                {
                    if (subNode.Attributes[0].Value != string.Empty)
                        outputPar.Add(subNode.Attributes[0].Value);
                }
            }

            return outputPar;
        }

        public CustomNodeSearchElement(CustomNodeInfo info, SearchElementGroup group)
            : base(info.Name, info.Description, new List<string>(), group)
        {
            this.Node = null;
            this.FullCategoryName = info.Category;
            this.ElementType = SearchModel.ElementType.CustomNode;
            this.Guid = info.Guid;
            this._path = info.Path;
        }

        public override NodeSearchElement Copy()
        {
            var copiedNode = new CustomNodeSearchElement(new CustomNodeInfo(this.Guid, this.Name,
                this.FullCategoryName, this.Description, this.Path), Group);
            copiedNode.ElementType = this.ElementType;

            return copiedNode;
        }

        public override bool Equals(object obj)
        {
            if (obj == null || GetType() != obj.GetType())
            {
                return false;
            }

            return this.Equals(obj as NodeSearchElement);
        }

        public override int GetHashCode()
        {
            return this.Guid.GetHashCode() + this.Type.GetHashCode() + this.Name.GetHashCode() + this.Description.GetHashCode();
        }

        public bool Equals(CustomNodeSearchElement other)
        {
            return other.Guid == this.Guid;
        }

        public new bool Equals(NodeSearchElement other)
        {
            return other is CustomNodeSearchElement && this.Equals(other as CustomNodeSearchElement);
        }
<<<<<<< HEAD

        private XmlNode TryToLoadXmlNode()
        {
            try
            {
                XmlDocument xmlDoc = new XmlDocument();
                xmlDoc.Load(Path);
                XmlNodeList elNodes = xmlDoc.GetElementsByTagName("Elements");

                if (elNodes.Count == 0)
                    elNodes = xmlDoc.GetElementsByTagName("dynElements");

                XmlNode elNodesList = elNodes[0];
                return elNodesList;
            }
            catch
            {
                return null;
            }
        }
=======
>>>>>>> 80d0e6b6
    }
}<|MERGE_RESOLUTION|>--- conflicted
+++ resolved
@@ -142,7 +142,6 @@
         {
             return other is CustomNodeSearchElement && this.Equals(other as CustomNodeSearchElement);
         }
-<<<<<<< HEAD
 
         private XmlNode TryToLoadXmlNode()
         {
@@ -163,7 +162,6 @@
                 return null;
             }
         }
-=======
->>>>>>> 80d0e6b6
+
     }
 }