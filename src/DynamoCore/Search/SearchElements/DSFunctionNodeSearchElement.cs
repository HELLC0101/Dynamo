--- conflicted
+++ resolved
@@ -10,18 +10,13 @@
         internal readonly FunctionDescriptor FunctionDescriptor;
         private string _displayString;
 
-<<<<<<< HEAD
         /// <summary>
         /// The name that is used during node creation
         /// </summary>
-        public override string CreatingName { get { return this._functionItem != null ? this._functionItem.MangledName : this.Name; } }
+        public override string CreatingName { get { return FunctionDescriptor != null ? FunctionDescriptor.MangledName : this.Name; } }
 
-        public DSFunctionNodeSearchElement(string displayString, FunctionDescriptor functionItem) :
-            base(displayString, functionItem.Description, new List<string> { })
-=======
         public DSFunctionNodeSearchElement(string displayString, FunctionDescriptor functionDescriptorItem) :
             base(displayString, functionDescriptorItem.Description, new List<string> { })
->>>>>>> 2b32d921
         {
             _displayString = displayString;
             FunctionDescriptor = functionDescriptorItem;
@@ -29,11 +24,7 @@
 
         public override NodeSearchElement Copy()
         {
-<<<<<<< HEAD
-            return new DSFunctionNodeSearchElement(_displayString, _functionItem);
-=======
             return new DSFunctionNodeSearchElement(_displayString, FunctionDescriptor);
->>>>>>> 2b32d921
         }
 
         public override bool Equals(object obj)
