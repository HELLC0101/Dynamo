﻿using System;
using System.Collections.Generic;
using System.Linq;
using System.Runtime.Serialization;

using Dynamo.Models;
using Dynamo.Nodes;
using Dynamo.Nodes.Search;

namespace Dynamo.Search.SearchElements
{
    /// <summary>
    /// A base class for elements found in search </summary>
    public abstract class SearchElementBase : BrowserInternalElement
    {
        /// <summary>
        /// The name that is used during node creation
        /// </summary>
        public virtual string CreationName { get { return this.Name; } }

        /// <summary>
        /// Searchable property </summary>
        /// <value>
        /// A bool indicating if the object will appear in searches </value>
        public abstract bool Searchable { get; }

        /// <summary>
        /// Type property </summary>
        /// <value>
        /// A string describing the type of object </value>
        public abstract string Type { get; }

        /// <summary>
        /// Description property </summary>
        /// <value>
        /// A string describing what the node does</value>
        public abstract string Description { get; }

        /// <summary>
        /// Keywords property</summary>
        /// <value>
        /// A set of keywords for the object, joined by spaces</value>
        public abstract string Keywords { get; set; }

        /// <summary>
        /// Weight property </summary>
        /// <value>
        /// Number defining the relative importance of the element in search. 
        /// Higher = closer to the top of search results </value>
        public abstract double Weight { get; set; }

        public virtual void Execute()
        {
            this.OnExecuted();
        }

        public delegate void SearchElementHandler(SearchElementBase ele);
        internal event SearchElementHandler Executed;
        protected void OnExecuted()
        {
            if (Executed != null)
            {
                Executed(this);
            }
        }
    }

    /// <summary>
    /// A simple version of the SearchElementBase class needed for sending data to a web client
    /// </summary>
    public class LibraryItem
    {
        /// <summary>
        /// Full category name
        /// </summary>
        [DataMember]
        public string Category { get; private set; }

        /// <summary>
        /// A string describing the type of object
        /// </summary>
        [DataMember]
        public string Type { get; private set; }

        /// <summary>
        /// Model name in the list of all node models
        /// </summary>
        [DataMember]
        public string Name { get; private set; }

        /// <summary>
        /// Unique name that is used during node creation
        /// </summary>
        [DataMember]
        public string CreationName { get; private set; }

        /// <summary>
        /// The name that will be displayed on node itself 
        /// </summary>
        [DataMember]
        public string DisplayName { get; private set; }

        /// <summary>
        /// A string describing what the node does
        /// </summary>
        [DataMember]
        public string Description { get; private set; }

        /// <summary>
        /// A bool indicating if the object will appear in searches
        /// </summary>
        [DataMember]
        public bool Searchable { get; private set; }

        /// <summary>
        /// Number defining the relative importance of the element in search. 
        /// Higher = closer to the top of search results
        /// </summary>
        [DataMember]
        public double Weight { get; private set; }

        [DataMember]
        public IEnumerable<string> Keywords { get; private set; }

        [DataMember]
        public IEnumerable<string> Parameters { get; private set; }

        [DataMember]
        public IEnumerable<string> ReturnKeys { get; private set; }
        
        public LibraryItem(SearchElementBase node, DynamoModel dynamoModel)
        {
            Category = node.FullCategoryName;
            Type = node.Type;
            DisplayName = Name = node.Name;
<<<<<<< HEAD
            CreationName = node.CreatingName;
=======
            CreationName = node.CreationName;
>>>>>>> c444dcbb
            Description = node.Description;
            Searchable = node.Searchable;
            Weight = node.Weight;
            Keywords = dynamoModel.SearchModel.SearchDictionary.GetTags(node);
            
            PopulateKeysAndParameters(dynamoModel);
        }

        private void PopulateKeysAndParameters(DynamoModel dynamoModel)
        {
            var controller = dynamoModel.EngineController;
            var functionItem = (controller.GetFunctionDescriptor(CreationName));
            NodeModel newElement = null;
            if (functionItem != null)
            {
                DisplayName = functionItem.DisplayName;
                if (functionItem.IsVarArg)
                    newElement = new DSVarArgFunction(dynamoModel.CurrentWorkspace, functionItem);
                else
                    newElement = new DSFunction(dynamoModel.CurrentWorkspace, functionItem);
            }
            else
            {
                TypeLoadData tld = null;

                if (dynamoModel.BuiltInTypesByName.ContainsKey(CreationName))
                {
                    tld = dynamoModel.BuiltInTypesByName[CreationName];
                }
                else if (dynamoModel.BuiltInTypesByNickname.ContainsKey(CreationName))
                {
                    tld = dynamoModel.BuiltInTypesByNickname[CreationName];
                }

                if (tld != null)
                {
                    newElement = (NodeModel)Activator.CreateInstance(tld.Type, dynamoModel.CurrentWorkspace);
                }
            }

            if (newElement != null)
            {
                Parameters = newElement.InPorts.Select(elem => elem.PortName);
                ReturnKeys = newElement.OutPorts.Select(elem => elem.PortName);
            }
            else
            {
                Parameters = new[] { "Input" };
                ReturnKeys = new[] { "Output" };
            }
        }
    }
}<|MERGE_RESOLUTION|>--- conflicted
+++ resolved
@@ -133,11 +133,7 @@
             Category = node.FullCategoryName;
             Type = node.Type;
             DisplayName = Name = node.Name;
-<<<<<<< HEAD
-            CreationName = node.CreatingName;
-=======
             CreationName = node.CreationName;
->>>>>>> c444dcbb
             Description = node.Description;
             Searchable = node.Searchable;
             Weight = node.Weight;
