--- conflicted
+++ resolved
@@ -104,9 +104,6 @@
         /// A string describing what the node does
         /// </summary>
         [DataMember]
-        public string DisplayedName { get; private set; }
-
-        [DataMember]
         public string Description { get; private set; }
 
         /// <summary>
@@ -135,13 +132,8 @@
         {
             Category = node.FullCategoryName;
             Type = node.Type;
-<<<<<<< HEAD
-            DisplayedName = Name = node.Name;
-            CreatingName = node.CreatingName;
-=======
             DisplayName = Name = node.Name;
             CreationName = node.CreatingName;
->>>>>>> 7cdf4a63
             Description = node.Description;
             Searchable = node.Searchable;
             Weight = node.Weight;
@@ -153,19 +145,12 @@
         private void PopulateKeysAndParameters(DynamoModel dynamoModel)
         {
             var controller = dynamoModel.EngineController;
-<<<<<<< HEAD
-            var functionItem = (controller.GetFunctionDescriptor(CreatingName));
+            var functionItem = (controller.GetFunctionDescriptor(CreationName));
             NodeModel newElement = null;
-            if (functionItem != null)
-            {
-                DisplayedName = functionItem.DisplayName;
-=======
-            var functionItem = (controller.GetFunctionDescriptor(CreationName));
             NodeModel newElement = null;
             if (functionItem != null)
             {
                 DisplayName = functionItem.DisplayName;
->>>>>>> 7cdf4a63
                 if (functionItem.IsVarArg)
                     newElement = new DSVarArgFunction(dynamoModel.CurrentWorkspace, functionItem);
                 else
