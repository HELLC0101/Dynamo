<<<<<<< HEAD
﻿namespace Dynamo.Search.SearchElements
=======
﻿using Dynamo.Nodes.Search;

namespace Dynamo.Search.SearchElements
>>>>>>> 4e9239d0
{
    /// <summary>
    /// A base class for elements found in search </summary>
    public abstract class SearchElementBase : BrowserInternalElement
    {
        /// <summary>
        /// Searchable property </summary>
        /// <value>
        /// A bool indicating if the object will appear in searches </value>
        public abstract bool Searchable { get; }

        /// <summary>
        /// Type property </summary>
        /// <value>
        /// A string describing the type of object </value>
        public abstract string Type { get; }

        /// <summary>
        /// Description property </summary>
        /// <value>
        /// A string describing what the node does</value>
        public abstract string Description { get; }

        /// <summary>
        /// Keywords property</summary>
        /// <value>
        /// A set of keywords for the object, joined by spaces</value>
        public abstract string Keywords { get; set; }

        /// <summary>
        /// Weight property </summary>
        /// <value>
        /// Number defining the relative importance of the element in search. 
        /// Higher = closer to the top of search results </value>
        public abstract double Weight { get; set; }

        public virtual void Execute()
        {
            this.OnExecuted();
        }

        public delegate void SearchElementHandler(SearchElementBase ele);
        public event SearchElementHandler Executed;
        protected void OnExecuted()
        {
            if (Executed != null)
            {
                Executed(this);
            }
        }
    }
}<|MERGE_RESOLUTION|>--- conflicted
+++ resolved
@@ -1,10 +1,5 @@
-<<<<<<< HEAD
-﻿namespace Dynamo.Search.SearchElements
-=======
-﻿using Dynamo.Nodes.Search;
+namespace Dynamo.Search.SearchElements
 
-namespace Dynamo.Search.SearchElements
->>>>>>> 4e9239d0
 {
     /// <summary>
     /// A base class for elements found in search </summary>
