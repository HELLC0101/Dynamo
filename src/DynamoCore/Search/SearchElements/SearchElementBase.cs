--- conflicted
+++ resolved
@@ -17,14 +17,11 @@
     /// A base class for elements found in search </summary>
     public abstract class SearchElementBase : BrowserInternalElement
     {
-<<<<<<< HEAD
         /// <summary>
         /// The name that is used during node creation
         /// </summary>
         public virtual string CreatingName { get { return this.Name; } }
 
-=======
->>>>>>> 2b32d921
         /// <summary>
         /// Searchable property </summary>
         /// <value>
