﻿using System;
using System.IO;
using Dynamo.DSEngine;
using Dynamo.Interfaces;
using Dynamo.Nodes;

namespace Dynamo.Library
{
    /// <summary>
    ///     A tuple of parameter and its type.
    /// </summary>
    public class TypedParameter
    {
        private string summary = string.Empty;

        public TypedParameter(string parameter, ProtoCore.Type type, object defaultValue = null)
            : this(null, parameter, type, defaultValue) { }

        public TypedParameter(
            FunctionDescriptor function, string name, ProtoCore.Type type, object defaultValue = null)
        {
<<<<<<< HEAD
            if (parameter.ParameterName == null)
                throw new ArgumentNullException("parameter.ParameterName");
=======
            if (name == null) 
                throw new ArgumentNullException("name");
>>>>>>> 567be10f

            Name = name;
            Type = type;
            DefaultValue = defaultValue;
            Function = function;
        }

        public FunctionDescriptor Function { get; private set; }
        public string Name { get; private set; }
        public ProtoCore.Type Type { get; private set; }
        public object DefaultValue { get; private set; }
        public string Summary { get { return summary; } }

        public string Description
        {
            get
            {
                return !String.IsNullOrEmpty(Summary)
                    ? Summary + " (" + DisplayTypeName + ")"
                    : DisplayTypeName;
            }
        }

        public string DisplayTypeName
        {
            get { return Type.ToShortString(); }
        }

        public void UpdateFunctionDescriptor(FunctionDescriptor funcDesc, IPathManager pathManager)
        {
            Function = funcDesc;
            summary = ((pathManager != null) ? this.GetDescription(pathManager) : string.Empty);
        }

        public override string ToString()
        {
            string str = Name + ": " + DisplayTypeName;

            if (DefaultValue != null)
            {
                string strDefaultValue = DefaultValue.ToString();
                if (DefaultValue is bool)
                {
                    strDefaultValue = strDefaultValue.ToLower();
                }
                str = str + " = " + strDefaultValue;
            }

            return str;
        }
    }

}<|MERGE_RESOLUTION|>--- conflicted
+++ resolved
@@ -19,13 +19,8 @@
         public TypedParameter(
             FunctionDescriptor function, string name, ProtoCore.Type type, object defaultValue = null)
         {
-<<<<<<< HEAD
-            if (parameter.ParameterName == null)
-                throw new ArgumentNullException("parameter.ParameterName");
-=======
             if (name == null) 
                 throw new ArgumentNullException("name");
->>>>>>> 567be10f
 
             Name = name;
             Type = type;
