﻿#region

using System;
using System.Collections.Generic;
using System.IO;
using System.Linq;
using System.Text;

using DynamoUtilities;

using GraphToDSCompiler;
using ProtoCore.AST.AssociativeAST;
using ProtoCore.BuildData;
using ProtoCore.DSASM;
using ProtoCore.Utils;
using ProtoFFI;
using Constants = ProtoCore.DSASM.Constants;
using Operator = ProtoCore.DSASM.Operator;
using Dynamo.Utilities;

#endregion

namespace Dynamo.DSEngine
{
    /// <summary>
    ///     The type of a function.
    /// </summary>
    public enum FunctionType
    {
        GenericFunction,
        Constructor,
        StaticMethod,
        InstanceMethod,
        StaticProperty,
        InstanceProperty
    }

    /// <summary>
    ///     A tuple of parameter and its type.
    /// </summary>
    public class TypedParameter
    {
        private string summary;

        public TypedParameter(string parameter, string type, object defaultValue = null)
            : this(null, parameter, type, defaultValue) { }

        public TypedParameter(
            FunctionDescriptor function, string name, string type, object defaultValue = null)
        {
            if (string.IsNullOrEmpty(name))
                throw new ArgumentException();
            Name = name;

            if (null == type)
                throw new ArgumentNullException("type", @"Type cannot be null.");
            Type = type;
            DefaultValue = defaultValue;
            Function = function;
        }

        public FunctionDescriptor Function { get; set; }
        public string Name { get; private set; }
        public string Type { get; private set; }
        public object DefaultValue { get; private set; }

        public string Summary
        {
            get { return summary ?? (summary = this.GetXmlDocumentation()); }
        }

        public string Description
        {
            get
            {
                return !String.IsNullOrEmpty(Summary)
                    ? Summary + " (" + (string.IsNullOrEmpty(Type) ? "var" : DisplayTypeName) + ")"
                    : (string.IsNullOrEmpty(Type) ? "var" : DisplayTypeName);
            }
        }

        public string DisplayTypeName
        {
            get { return Type.Split('.').Last(); }
        }

        public override string ToString()
        {
            string str = Name;

            if (!String.IsNullOrEmpty(Type))
                str = Name + ": " + Type.Split('.').Last();

            if (DefaultValue != null)
                str = str + " = " + DefaultValue;

            return str;
        }
    }

    /// <summary>
    ///     Describe a DesignScript function in a imported library
    /// </summary>
    public class FunctionDescriptor
    {
        /// <summary>
        ///     A comment describing the Function
        /// </summary>
        private string summary;

        public FunctionDescriptor(string name, IEnumerable<TypedParameter> parameters, FunctionType type)
            : this(null, null, name, parameters, null, type) 
        { }

        public FunctionDescriptor(
            string assembly, string className, string name, IEnumerable<TypedParameter> parameters,
            string returnType, FunctionType type, bool isVisibleInLibrary = true,
            IEnumerable<string> returnKeys = null, bool isVarArg = false)
            : this(
                assembly,
                className,
                name,
                null,
                parameters,
                returnType,
                type,
                isVisibleInLibrary,
                returnKeys,
                isVarArg) { }

        public FunctionDescriptor(
            string assembly, string className, string name, string summary,
            IEnumerable<TypedParameter> parameters, string returnType, FunctionType type,
            bool isVisibleInLibrary = true, IEnumerable<string> returnKeys = null, bool isVarArg = false)
        {
            this.summary = summary;
            Assembly = assembly;
            ClassName = className;
            Name = name;

            if (parameters == null)
                Parameters = new List<TypedParameter>();
            else
            {
                Parameters = parameters.Select(
                    x =>
                    {
                        x.Function = this;
                        return x;
                    });
            }

            ReturnType = returnType ?? "var[]..[]";
            Type = type;
            ReturnKeys = returnKeys ?? new List<string>();
            IsVarArg = isVarArg;
            IsVisibleInLibrary = isVisibleInLibrary;
        }

        /// <summary>
        ///     Full path to the assembly the defined this function
        /// </summary>
        public string Assembly { get; private set; }

        /// <summary>
        ///     Class name of this function. If the functino is global function,
        ///     return String.Empty.
        /// </summary>
        public string ClassName { get; private set; }

        /// <summary>
        ///     Function name.
        /// </summary>
        public string Name { get; private set; }

        /// <summary>
        ///     Function parameters.
        /// </summary>
        public IEnumerable<TypedParameter> Parameters { get; private set; }

        /// <summary>
        ///     Function return type.
        /// </summary>
        public string ReturnType { get; private set; }

        /// <summary>
        ///     If the function returns a dictionary, ReturnKeys is the key collection
        ///     used in returned dictionary.
        /// </summary>
        public IEnumerable<string> ReturnKeys { get; private set; }

        /// <summary>
        ///     Does the function accept a variable number of arguments?
        /// </summary>
        public bool IsVarArg { get; private set; }

        /// <summary>
        ///     Function type.
        /// </summary>
        public FunctionType Type { get; private set; }

        public string Summary
        {
            get { return summary ?? (summary = this.GetXmlDocumentation()); }
        }

        /// <summary>
        ///     A comment describing the function along with the signature
        /// </summary>
        public string Description
        {
            get { return !String.IsNullOrEmpty(Summary) ? Summary + "\n\n" + Signature : Signature; }
        }

        /// <summary>
        ///     The category of this function.
        /// </summary>
        public string Category
        {
            get
            {
                var categoryBuf = new StringBuilder();
                categoryBuf.Append(GetRootCategory());
                switch (Type)
                {
                    case FunctionType.Constructor:
                        categoryBuf.Append(
                            "." + UnqualifedClassName + "." + LibraryServices.Categories.Constructors);
                        break;

                    case FunctionType.StaticMethod:
                    case FunctionType.InstanceMethod:
                        categoryBuf.Append(
                            "." + UnqualifedClassName + "." + LibraryServices.Categories.MemberFunctions);
                        break;

                    case FunctionType.StaticProperty:
                    case FunctionType.InstanceProperty:
                        categoryBuf.Append(
                            "." + UnqualifedClassName + "." + LibraryServices.Categories.Properties);
                        break;
                }
                return categoryBuf.ToString();
            }
        }

        /// <summary>
        ///     The string that is used to search for this function.
        /// </summary>
        public string QualifiedName
        {
            get
            {
                return FunctionType.GenericFunction == Type
                    ? UserFriendlyName
                    : ClassName + "." + UserFriendlyName;
            }
        }

        /// <summary>
        ///     A unique name to identify a function. It is necessary when a
        ///     function is overloaded.
        /// </summary>
        public string MangledName
        {
            get
            {
                return Parameters != null && Parameters.Any()
                    ? QualifiedName + "@" + string.Join(",", Parameters.Select(p => p.Type))
                    : QualifiedName;
            }
        }

        /// <summary>
        ///     The full signature of the function.
        /// </summary>
        public string Signature
        {
            get
            {
                var descBuf = new StringBuilder();
                descBuf.Append(DisplayName);
                
                if (Parameters != null && Parameters.Any())
                {
                    string signature = string.Join(", ", Parameters.Select(p => p.ToString()));
                    descBuf.Append(" (");
                    descBuf.Append(signature);
                    descBuf.Append(")");
                }
                else if (FunctionType.InstanceProperty != Type && FunctionType.StaticProperty != Type)
                    descBuf.Append(" ( )");

                if (!string.IsNullOrEmpty(ReturnType))
                    descBuf.Append(": " + ReturnType);

                return descBuf.ToString();
            }
        }

        /// <summary>
        ///     Return a user friendly name. E.g., for operator '+' it will return
        ///     'Add'
        /// </summary>
        public string UserFriendlyName
        {
            get
            {
                if (Name.StartsWith(Constants.kInternalNamePrefix))
                {
                    string name = Name.Substring(Constants.kInternalNamePrefix.Length);

                    Operator op;
                    if (Enum.TryParse(name, out op))
                        name = Op.GetOpSymbol(op);

                    return name;
                }
                return Name;
            }
        }

        /// <summary>
        ///     QualifiedName with leading namespaces removed.
        /// </summary>
        public string DisplayName
        {
            get
            {
                if (FunctionType.GenericFunction == Type)
                    return UserFriendlyName;

                int idx = ClassName.LastIndexOf('.');
                return idx < 0
                    ? QualifiedName
                    : string.Format("{0}.{1}", ClassName.Substring(idx + 1), UserFriendlyName);
            }
        }

        /// <summary>
        ///     This attribute sets, if this function is shown in library or not.
        /// </summary>
        public bool IsVisibleInLibrary { get; private set; }

        public string UnqualifedClassName
        {
            get
            {
                if (string.IsNullOrEmpty(ClassName))
                    return string.Empty;

                int idx = ClassName.LastIndexOf('.');
                return idx < 0 ? String.Empty : ClassName.Substring(idx + 1);
            }
        }

        public string Namespace
        {
            get
            {
                if (string.IsNullOrEmpty(ClassName))
                    return string.Empty;

                int idx = ClassName.LastIndexOf('.');
                return idx < 0 ? String.Empty : ClassName.Substring(0, idx);
            }
        }

        public override bool Equals(object obj)
        {
            if (null == obj || GetType() != obj.GetType())
                return false;

            return MangledName.Equals(obj as FunctionDescriptor);
        }

        public override int GetHashCode()
        {
            return MangledName.GetHashCode();
        }

        private string GetRootCategory()
        {
            if (string.IsNullOrEmpty(Assembly))
            {
                return CoreUtils.IsInternalMethod(Name)
                    ? LibraryServices.Categories.Operators
                    : LibraryServices.Categories.BuiltIns;
            }

            LibraryCustomization cust = LibraryCustomizationServices.GetForAssembly(Assembly);

            if (cust != null)
            {
                string f = cust.GetNamespaceCategory(Namespace);
                if (!String.IsNullOrEmpty(f))
                    return f;
            }

            string filename = Path.GetFileNameWithoutExtension(Assembly);

            return string.IsNullOrEmpty(Namespace) ? filename : filename + "." + Namespace;
        }
    }

    /// <summary>
    ///     A group of overloaded functions
    /// </summary>
    public class FunctionGroup
    {
        private readonly List<FunctionDescriptor> functions;

        public FunctionGroup(string qualifiedName)
        {
            functions = new List<FunctionDescriptor>();
            QualifiedName = qualifiedName;
        }

        public string QualifiedName { get; private set; }

        public IEnumerable<FunctionDescriptor> Functions
        {
            get { return functions; }
        }

        /// <summary>
        ///     Add a function descriptor to the group
        /// </summary>
        /// <param name="function"></param>
        /// <returns></returns>
        public bool AddFunctionDescriptor(FunctionDescriptor function)
        {
            if (!QualifiedName.Equals(function.QualifiedName) || functions.Contains(function))
                return false;

            functions.Add(function);
            return true;
        }

        /// <summary>
        ///     Get function descriptor from mangled function name
        /// </summary>
        /// <param name="managledName"></param>
        /// <returns></returns>
        public FunctionDescriptor GetFunctionDescriptor(string managledName)
        {
            if (null == managledName)
                throw new ArgumentNullException();

            if (functions.Count == 0)
                return null;

            FunctionDescriptor func = functions.FirstOrDefault(f => f.MangledName.EndsWith(managledName));
            return func ?? functions.First();
        }

        public override bool Equals(object obj)
        {
            if (null == obj || GetType() != obj.GetType())
                return false;

            return QualifiedName.Equals((obj as FunctionGroup).QualifiedName);
        }

        public override int GetHashCode()
        {
            return QualifiedName.GetHashCode();
        }
    }

    /// <summary>
    ///     LibraryServices is a singleton class which manages builtin libraries
    ///     as well as imported libraries. It is across different sessions.
    /// </summary>
    internal class LibraryServices
    {
        /// <summary>
        ///     lock object to prevent races on establishing the singleton
        /// </summary>
        private static readonly Object singletonMutex = new object();

        private static LibraryServices _libraryServices; // new LibraryServices();

        private readonly Dictionary<string, FunctionGroup> builtinFunctionGroups =
            new Dictionary<string, FunctionGroup>();

        private readonly Dictionary<string, Dictionary<string, FunctionGroup>> importedFunctionGroups =
            new Dictionary<string, Dictionary<string, FunctionGroup>>(new LibraryPathComparer());

<<<<<<< HEAD
        private readonly List<string> preloadLibraries = new List<string>
        {
            "ProtoGeometry.dll",
            @"nodes\DSCoreNodes.dll",
            "DSOffice.dll",
            "DSIronPython.dll",
            "FunctionObject.ds",
            "Optimize.ds",
            "DynamoUnits.dll",
            "Tessellation.dll"
        };

=======
>>>>>>> 4b7e3686
        private List<string> libraries;

        private LibraryServices()
        {
            PreloadLibraries();

            PopulateBuiltIns();
            PopulateOperators();
            PopulatePreloadLibraries();
        }

        /// <summary>
        ///     Get a list of imported libraries.
        /// </summary>
        public IEnumerable<string> Libraries
        {
            get { return libraries; }
        }

        /// <summary>
        ///     Get builtin function groups.
        /// </summary>
        /// <returns></returns>
        public IEnumerable<FunctionGroup> BuiltinFunctionGroups
        {
            get { return builtinFunctionGroups.Values; }
        }

        /// <summary>
        ///     Get all imported function groups.
        /// </summary>
        public IEnumerable<FunctionGroup> ImportedFunctionGroups
        {
            get { return importedFunctionGroups.SelectMany(d => d.Value).Select(p => p.Value); }
        }

        public event EventHandler<LibraryLoadingEventArgs> LibraryLoading;
        public event EventHandler<LibraryLoadFailedEventArgs> LibraryLoadFailed;
        public event EventHandler<LibraryLoadedEventArgs> LibraryLoaded;

        public static LibraryServices GetInstance()
        {
            lock (singletonMutex)
            {
                return _libraryServices ?? (_libraryServices = new LibraryServices());
            }
        }

        public static void DestroyInstance()
        {
            lock (singletonMutex)
            {
                _libraryServices = null;
            }
        }

        /// <summary>
        ///     Reset the whole library services. Note it should only be used in
        ///     testing.
        /// </summary>
        public void Reset()
        {
            importedFunctionGroups.Clear();
            builtinFunctionGroups.Clear();

            PreloadLibraries();

            PopulateBuiltIns();
            PopulateOperators();
            PopulatePreloadLibraries();
        }

        private void PreloadLibraries()
        {
            GraphUtilities.Reset();
            libraries = DynamoPaths.PreloadLibraries;
            GraphUtilities.PreloadAssembly(libraries);
        }

        /// <summary>
        ///     Get function groups from an imported library.
        /// </summary>
        /// <param name="library">Library path</param>
        /// <returns></returns>
        public IEnumerable<FunctionGroup> GetFunctionGroups(string library)
        {
            if (null == library)
                throw new ArgumentNullException();

            Dictionary<string, FunctionGroup> functionGroups;
            if (importedFunctionGroups.TryGetValue(library, out functionGroups))
                return functionGroups.Values;

            // Return an empty list instead of 'null' as some of the caller may
            // not have the opportunity to check against 'null' enumerator (for
            // example, an inner iterator in a nested LINQ statement).
            return new List<FunctionGroup>();
        }

        /// <summary>
        ///     Get function descriptor from the managled function name.
        ///     name.
        /// </summary>
        /// <param name="library">Library path</param>
        /// <param name="mangledName">Mangled function name</param>
        /// <returns></returns>
        public FunctionDescriptor GetFunctionDescriptor(string library, string mangledName)
        {
            if (null == library || null == mangledName)
                throw new ArgumentNullException();

            Dictionary<string, FunctionGroup> groups;
            if (importedFunctionGroups.TryGetValue(library, out groups))
            {
                FunctionGroup functionGroup;
                string qualifiedName = mangledName.Split(new[] { '@' })[0];

                if (TryGetFunctionGroup(groups, qualifiedName, out functionGroup))
                    return functionGroup.GetFunctionDescriptor(mangledName);
            }
            return null;
        }

        /// <summary>
        ///     Get function descriptor from the managed function name.
        /// </summary>
        /// <param name="managledName"></param>
        /// <returns></returns>
        public FunctionDescriptor GetFunctionDescriptor(string managledName)
        {
            if (string.IsNullOrEmpty(managledName))
                throw new ArgumentException("Invalid arguments");

            string qualifiedName = managledName.Split(new[] { '@' })[0];
            FunctionGroup functionGroup;

            if (builtinFunctionGroups.TryGetValue(qualifiedName, out functionGroup))
                return functionGroup.GetFunctionDescriptor(managledName);

            return
                importedFunctionGroups.Values.Any(
                    groupMap => TryGetFunctionGroup(groupMap, qualifiedName, out functionGroup))
                    ? functionGroup.GetFunctionDescriptor(managledName)
                    : null;
        }

        private static bool CanbeResolvedTo(ICollection<string> partialName, ICollection<string> fullName)
        {
            return null != partialName && null != fullName && partialName.Count <= fullName.Count
                && fullName.Reverse().Take(partialName.Count).SequenceEqual(partialName.Reverse());
        }

        private static bool TryGetFunctionGroup(
            Dictionary<string, FunctionGroup> funcGroupMap, string qualifiedName, out FunctionGroup funcGroup)
        {
            if (funcGroupMap.TryGetValue(qualifiedName, out funcGroup))
                return true;

            string[] partialName = qualifiedName.Split('.');
            string key = funcGroupMap.Keys.FirstOrDefault(k => CanbeResolvedTo(partialName, k.Split('.')));

            if (key != null)
            {
                funcGroup = funcGroupMap[key];
                return true;
            }

            return false;
        }

        /// <summary>
        ///     Import a library (if it hasn't been imported yet).
        /// </summary>
        /// <param name="library"></param>
        public void ImportLibrary(string library)
        {
            if (null == library)
                throw new ArgumentNullException();

            if (!library.EndsWith(".dll", StringComparison.InvariantCultureIgnoreCase)
                && !library.EndsWith(".ds", StringComparison.InvariantCultureIgnoreCase))
            {
                const string errorMessage = "Invalid library format.";
                OnLibraryLoadFailed(new LibraryLoadFailedEventArgs(library, errorMessage));
                return;
            }

            if (importedFunctionGroups.ContainsKey(library))
            {
                string errorMessage = string.Format("Library {0} has been loaded.", library);
                OnLibraryLoadFailed(new LibraryLoadFailedEventArgs(library, errorMessage));
                return;
            }

            if (!Nodes.Utilities.ResolveLibraryPath(ref library))
            {
                string errorMessage = string.Format("Cannot find library path: {0}.", library);
                OnLibraryLoadFailed(new LibraryLoadFailedEventArgs(library, errorMessage));
                return;
            }

            OnLibraryLoading(new LibraryLoadingEventArgs(library));

            try
            {
                int globalFunctionNumber = GraphUtilities.GetGlobalMethods(string.Empty).Count;

                DLLFFIHandler.Register(FFILanguage.CSharp, new CSModuleHelper());
                IList<ClassNode> importedClasses = GraphUtilities.GetClassesForAssembly(library);

                if (GraphUtilities.BuildStatus.ErrorCount > 0)
                {
                    string errorMessage = string.Format("Build error for library: {0}", library);
                    dynSettings.DynamoLogger.LogWarning(errorMessage, WarningLevel.Moderate);
                    foreach (ErrorEntry error in GraphUtilities.BuildStatus.Errors)
                    {
                        dynSettings.DynamoLogger.LogWarning(error.Message, WarningLevel.Moderate);
                        errorMessage += error.Message + "\n";
                    }

                    OnLibraryLoadFailed(new LibraryLoadFailedEventArgs(library, errorMessage));
                    return;
                }

                foreach (ClassNode classNode in importedClasses)
                    ImportClass(library, classNode);

                // GraphUtilities.GetGlobalMethods() ignores input and just 
                // return all global functions. The workaround is to get 
                // new global functions after importing this assembly.
                List<ProcedureNode> globalFunctions = GraphUtilities.GetGlobalMethods(string.Empty);
                for (int i = globalFunctionNumber; i < globalFunctions.Count; ++i)
                    ImportProcedure(library, null, globalFunctions[i]);
            }
            catch (Exception e)
            {
                OnLibraryLoadFailed(new LibraryLoadFailedEventArgs(library, e.Message));
                return;
            }

            OnLibraryLoaded(new LibraryLoadedEventArgs(library));
        }

        private void AddImportedFunctions(string library, IEnumerable<FunctionDescriptor> functions)
        {
            if (null == library || null == functions)
                throw new ArgumentNullException();

            Dictionary<string, FunctionGroup> fptrs;
            if (!importedFunctionGroups.TryGetValue(library, out fptrs))
            {
                fptrs = new Dictionary<string, FunctionGroup>();
                importedFunctionGroups[library] = fptrs;
            }

            foreach (FunctionDescriptor function in functions)
            {
                string qualifiedName = function.QualifiedName;
                FunctionGroup functionGroup;
                if (!fptrs.TryGetValue(qualifiedName, out functionGroup))
                {
                    functionGroup = new FunctionGroup(qualifiedName);
                    fptrs[qualifiedName] = functionGroup;
                }
                functionGroup.AddFunctionDescriptor(function);
            }
        }

        private void AddBuiltinFunctions(IEnumerable<FunctionDescriptor> functions)
        {
            if (null == functions)
                throw new ArgumentNullException();

            foreach (FunctionDescriptor function in functions)
            {
                string qualifiedName = function.QualifiedName;

                if (CoreUtils.StartsWithDoubleUnderscores(qualifiedName))
                    continue;

                FunctionGroup functionGroup;
                if (!builtinFunctionGroups.TryGetValue(qualifiedName, out functionGroup))
                {
                    functionGroup = new FunctionGroup(qualifiedName);
                    builtinFunctionGroups[qualifiedName] = functionGroup;
                }
                functionGroup.AddFunctionDescriptor(function);
            }
        }

        /// <summary>
        ///     Add DesignScript builtin functions to the library.
        /// </summary>
        private void PopulateBuiltIns()
        {
            IEnumerable<FunctionDescriptor> functions = from method in GraphUtilities.BuiltInMethods
                                                        let arguments =
                                                            method.argInfoList.Zip(
                                                                method.argTypeList,
                                                                (arg, argType) =>
                                                                    new TypedParameter(
                                                                    arg.Name,
                                                                    argType.ToString()))
                                                        let visibleInLibrary =
                                                            (method.MethodAttribute == null
                                                                || !method.MethodAttribute.HiddenInLibrary)
                                                        select
                                                            new FunctionDescriptor(
                                                                null,
                                                                null,
                                                                method.name,
                                                                arguments,
                                                                method.returntype.ToString(),
                                                                FunctionType.GenericFunction,
                                                                visibleInLibrary);

            AddBuiltinFunctions(functions);
        }

        private static List<TypedParameter> GetBinaryFuncArgs()
        {
            return new List<TypedParameter>
            {
                new TypedParameter(null, "x", string.Empty),
                new TypedParameter(null, "y", string.Empty),
            };
        }

        private static IEnumerable<TypedParameter> GetUnaryFuncArgs()
        {
            return new List<TypedParameter> { new TypedParameter(null, "x", string.Empty), };
        }

        /// <summary>
        ///     Add operators to the library.
        /// </summary>
        private void PopulateOperators()
        {
            var args = GetBinaryFuncArgs();

            var functions = new List<FunctionDescriptor>
            {
                new FunctionDescriptor(Op.GetOpFunction(Operator.add), args, FunctionType.GenericFunction),
                new FunctionDescriptor(Op.GetOpFunction(Operator.sub), args, FunctionType.GenericFunction),
                new FunctionDescriptor(Op.GetOpFunction(Operator.mul), args, FunctionType.GenericFunction),
                new FunctionDescriptor(Op.GetOpFunction(Operator.div), args, FunctionType.GenericFunction),

                //add new operators
                new FunctionDescriptor(Op.GetOpFunction(Operator.eq), args, FunctionType.GenericFunction),
                new FunctionDescriptor(Op.GetOpFunction(Operator.ge), args, FunctionType.GenericFunction),
                new FunctionDescriptor(Op.GetOpFunction(Operator.gt), args, FunctionType.GenericFunction),
                new FunctionDescriptor(Op.GetOpFunction(Operator.mod), args, FunctionType.GenericFunction),
                new FunctionDescriptor(Op.GetOpFunction(Operator.le), args, FunctionType.GenericFunction),
                new FunctionDescriptor(Op.GetOpFunction(Operator.lt), args, FunctionType.GenericFunction),
                new FunctionDescriptor(Op.GetOpFunction(Operator.and), args, FunctionType.GenericFunction),
                new FunctionDescriptor(Op.GetOpFunction(Operator.or), args, FunctionType.GenericFunction),
                new FunctionDescriptor(Op.GetOpFunction(Operator.nq), args, FunctionType.GenericFunction),
                /*
                new FunctionDescriptor(Op.GetOpFunction(Operator.assign), args, FunctionType.GenericFunction),
                new FunctionDescriptor(Op.GetOpFunction(Operator.bitwiseand), args, FunctionType.GenericFunction),
                new FunctionDescriptor(Op.GetOpFunction(Operator.bitwiseor), args, FunctionType.GenericFunction),
                new FunctionDescriptor(Op.GetOpFunction(Operator.bitwisexor), args, FunctionType.GenericFunction),
                */

                new FunctionDescriptor(
                    Op.GetUnaryOpFunction(UnaryOperator.Not),
                    GetUnaryFuncArgs(),
                    FunctionType.GenericFunction),
            };

            AddBuiltinFunctions(functions);
        }

        /// <summary>
        ///     Polulate preloaded libraries.
        /// </summary>
        private void PopulatePreloadLibraries()
        {
            foreach (ClassNode classNode in GraphUtilities.ClassTable.ClassNodes)
            {
                if (classNode.IsImportedClass && !string.IsNullOrEmpty(classNode.ExternLib))
                {
                    string library = Path.GetFileName(classNode.ExternLib);
                    ImportClass(library, classNode);
                }
            }
        }

        private void ImportProcedure(string library, ClassNode classNode, ProcedureNode proc)
        {
            if (proc.isAutoGeneratedThisProc)
                return;

            bool isVisibleInLibrary = !(null != proc.MethodAttribute && proc.MethodAttribute.HiddenInLibrary);

            //If the class is Hidden all methods are hidden. 
            if (null != classNode.ClassAttributes && classNode.ClassAttributes.HiddenInLibrary)
            {
                isVisibleInLibrary = null != proc.MethodAttribute && !proc.MethodAttribute.HiddenInLibrary;
                //But if a particular method is not hidden, then this method is visible
            }

            string procName = proc.name;
            if (CoreUtils.IsSetter(procName) || CoreUtils.IsDisposeMethod(procName)
                || CoreUtils.StartsWithDoubleUnderscores(procName))
                return;

            FunctionType type;
            if (CoreUtils.IsGetter(procName))
            {
                type = proc.isStatic ? FunctionType.StaticProperty : FunctionType.InstanceProperty;

                string property;
                if (CoreUtils.TryGetPropertyName(procName, out property))
                    procName = property;
            }
            else
            {
                if (proc.isConstructor)
                    type = FunctionType.Constructor;
                else if (proc.isStatic)
                    type = FunctionType.StaticMethod;
                else
                    type = FunctionType.InstanceMethod;
            }

            IEnumerable<TypedParameter> arguments = proc.argInfoList.Zip(
                proc.argTypeList,
                (arg, argType) =>
                {
                    object defaultValue = null;
                    if (arg.IsDefault)
                    {
                        var binaryExpr = arg.DefaultExpression as BinaryExpressionNode;
                        if (binaryExpr != null)
                        {
                            AssociativeNode vnode = binaryExpr.RightNode;
                            if (vnode is IntNode)
                                defaultValue = (vnode as IntNode).Value;
                            else if (vnode is DoubleNode)
                                defaultValue = (vnode as DoubleNode).Value;
                            else if (vnode is BooleanNode)
                                defaultValue = (vnode as BooleanNode).Value;
                            else if (vnode is StringNode)
                                defaultValue = (vnode as StringNode).value;
                        }
                    }

                    return new TypedParameter(arg.Name, argType.ToString(), defaultValue);
                });

            IEnumerable<string> returnKeys = null;
            if (proc.MethodAttribute != null && proc.MethodAttribute.ReturnKeys != null)
                returnKeys = proc.MethodAttribute.ReturnKeys;

            var function = new FunctionDescriptor(
                library,
                classNode.name,
                procName,
                arguments,
                proc.returntype.ToString(),
                type,
                isVisibleInLibrary,
                returnKeys,
                proc.isVarArg);

            AddImportedFunctions(library, new[] { function });
        }

        private void ImportClass(string library, ClassNode classNode)
        {
            foreach (ProcedureNode proc in classNode.vtable.procList)
                ImportProcedure(library, classNode, proc);
        }

        private void OnLibraryLoading(LibraryLoadingEventArgs e)
        {
            EventHandler<LibraryLoadingEventArgs> handler = LibraryLoading;
            if (handler != null)
                handler(this, e);
        }

        private void OnLibraryLoadFailed(LibraryLoadFailedEventArgs e)
        {
            EventHandler<LibraryLoadFailedEventArgs> handler = LibraryLoadFailed;
            if (handler != null)
                handler(this, e);
        }

        private void OnLibraryLoaded(LibraryLoadedEventArgs e)
        {
            libraries.Add(e.LibraryPath);

            EventHandler<LibraryLoadedEventArgs> handler = LibraryLoaded;
            if (handler != null)
                handler(this, e);
        }

        public static class Categories
        {
            public const string BuiltIns = "Builtin Functions";
            public const string Operators = "Operators";
            public const string Constructors = "Create";
            public const string MemberFunctions = "Actions";
            public const string Properties = "Query";
        }

        public class LibraryLoadFailedEventArgs : EventArgs
        {
            public LibraryLoadFailedEventArgs(string libraryPath, string reason)
            {
                LibraryPath = libraryPath;
                Reason = reason;
            }

            public string LibraryPath { get; private set; }
            public string Reason { get; private set; }
        }

        public class LibraryLoadedEventArgs : EventArgs
        {
            public LibraryLoadedEventArgs(string libraryPath)
            {
                LibraryPath = libraryPath;
            }

            public string LibraryPath { get; private set; }
        }

        public class LibraryLoadingEventArgs : EventArgs
        {
            public LibraryLoadingEventArgs(string libraryPath)
            {
                LibraryPath = libraryPath;
            }

            public string LibraryPath { get; private set; }
        }

        private class LibraryPathComparer : IEqualityComparer<string>
        {
            public bool Equals(string path1, string path2)
            {
                string file1 = Path.GetFileName(path1);
                string file2 = Path.GetFileName(path2);
                return string.Compare(file1, file2, StringComparison.InvariantCultureIgnoreCase) == 0;
            }

            public int GetHashCode(string path)
            {
                string file = Path.GetFileName(path);
                return file.ToUpper().GetHashCode();
            }
        }
    }
}<|MERGE_RESOLUTION|>--- conflicted
+++ resolved
@@ -487,21 +487,6 @@
         private readonly Dictionary<string, Dictionary<string, FunctionGroup>> importedFunctionGroups =
             new Dictionary<string, Dictionary<string, FunctionGroup>>(new LibraryPathComparer());
 
-<<<<<<< HEAD
-        private readonly List<string> preloadLibraries = new List<string>
-        {
-            "ProtoGeometry.dll",
-            @"nodes\DSCoreNodes.dll",
-            "DSOffice.dll",
-            "DSIronPython.dll",
-            "FunctionObject.ds",
-            "Optimize.ds",
-            "DynamoUnits.dll",
-            "Tessellation.dll"
-        };
-
-=======
->>>>>>> 4b7e3686
         private List<string> libraries;
 
         private LibraryServices()
