--- conflicted
+++ resolved
@@ -6,17 +6,12 @@
 using System.Net;
 using System.ComponentModel;
 using System.Reflection;
-<<<<<<< HEAD
-=======
-using System.Windows;
+
 using System.Xml.Serialization;
-
-using Dynamo.UI;
->>>>>>> d0a23ae0
 using System.Xml.Linq;
 
 using Dynamo.Core;
-using Dynamo.UI;
+
 
 namespace Dynamo.UpdateManager
 {
