--- conflicted
+++ resolved
@@ -134,11 +134,8 @@
   <ItemGroup>
     <Compile Include="Core\UndoRedoRecorder.cs" />
     <Compile Include="DSEngine\AstBuilder.cs" />
-<<<<<<< HEAD
     <Compile Include="DSEngine\DSUtil.cs" />
-=======
     <Compile Include="Models\DrawableNode.cs" />
->>>>>>> 788b3f8b
     <Compile Include="Nodes\dynDSFunction.cs" />
     <Compile Include="Models\Migration.cs" />
     <Compile Include="Nodes\Geometry.cs" />
