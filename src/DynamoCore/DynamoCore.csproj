﻿<?xml version="1.0" encoding="utf-8"?>
<!--
Copyright © Autodesk, Inc. 2012. All rights reserved.

Licensed under the Apache License, Version 2.0 (the "License");
you may not use this file except in compliance with the License.
You may obtain a copy of the License at

http://www.apache.org/licenses/LICENSE-2.0

Unless required by applicable law or agreed to in writing, software
distributed under the License is distributed on an "AS IS" BASIS,
WITHOUT WARRANTIES OR CONDITIONS OF ANY KIND, either express or implied.
See the License for the specific language governing permissions and
limitations under the License.
-->
<Project ToolsVersion="4.0" DefaultTargets="Build" xmlns="http://schemas.microsoft.com/developer/msbuild/2003">
  <ImportGroup Label="PropertySheets">
    <Import Project="$(SolutionDir)/Config/CS.props" />
  </ImportGroup>
  <PropertyGroup>
    <Configuration Condition=" '$(Configuration)' == '' ">Debug</Configuration>
    <Platform Condition=" '$(Platform)' == '' ">AnyCPU</Platform>
    <ProductVersion>9.0.21022</ProductVersion>
    <SchemaVersion>2.0</SchemaVersion>
    <ProjectGuid>{7858FA8C-475F-4B8E-B468-1F8200778CF8}</ProjectGuid>
    <OutputType>library</OutputType>
    <AppDesignerFolder>Properties</AppDesignerFolder>
    <RootNamespace>Dynamo</RootNamespace>
    <AssemblyName>DynamoCore</AssemblyName>
    <TargetFrameworkVersion>v4.0</TargetFrameworkVersion>
    <FileAlignment>512</FileAlignment>
    <ProjectTypeGuids>{60dc8134-eba5-43b8-bcc9-bb4bc16c2548};{FAE04EC0-301F-11D3-BF4B-00C04F79EFBC}</ProjectTypeGuids>
    <WarningLevel>4</WarningLevel>
    <FileUpgradeFlags>
    </FileUpgradeFlags>
    <UpgradeBackupLocation>
    </UpgradeBackupLocation>
    <OldToolsVersion>3.5</OldToolsVersion>
    <TargetFrameworkProfile />
  </PropertyGroup>
  <PropertyGroup>
    <ResolveAssemblyWarnOrErrorOnTargetArchitectureMismatch>None</ResolveAssemblyWarnOrErrorOnTargetArchitectureMismatch>
  </PropertyGroup>
  <PropertyGroup Condition=" '$(Configuration)|$(Platform)' == 'Debug|AnyCPU' ">
    <DebugSymbols>true</DebugSymbols>
    <DebugType>full</DebugType>
    <Optimize>false</Optimize>
    <OutputPath>$(OutputPath)</OutputPath>
    <DefineConstants>TRACE;DEBUG</DefineConstants>
    <ErrorReport>prompt</ErrorReport>
    <WarningLevel>4</WarningLevel>
    <PlatformTarget>AnyCPU</PlatformTarget>
    <TreatWarningsAsErrors>false</TreatWarningsAsErrors>
    <Prefer32Bit>false</Prefer32Bit>
  </PropertyGroup>
  <PropertyGroup Condition=" '$(Configuration)|$(Platform)' == 'Release|AnyCPU' ">
    <DebugType>full</DebugType>
    <Optimize>true</Optimize>
    <OutputPath>$(OutputPath)</OutputPath>
    <DefineConstants>TRACE</DefineConstants>
    <ErrorReport>prompt</ErrorReport>
    <WarningLevel>4</WarningLevel>
    <DebugSymbols>true</DebugSymbols>
    <Prefer32Bit>false</Prefer32Bit>
  </PropertyGroup>
  <PropertyGroup Condition=" '$(ExecutionEngine)' != 'FScheme' ">
    <DefineConstants>$(DefineConstants);USE_DSENGINE</DefineConstants>
  </PropertyGroup>
  <ItemGroup>
    <Reference Include="CSharpAnalytics.WinForms, Version=1.2.0.0, Culture=neutral, processorArchitecture=MSIL">
      <SpecificVersion>False</SpecificVersion>
      <HintPath>..\..\extern\CSharpAnalytics\CSharpAnalytics.WinForms.dll</HintPath>
    </Reference>
    <Reference Include="Greg, Version=1.0.0.0, Culture=neutral, processorArchitecture=MSIL">
      <SpecificVersion>False</SpecificVersion>
      <HintPath>..\..\extern\greg\Greg.dll</HintPath>
    </Reference>
    <Reference Include="HelixToolkit.Wpf, Version=2012.4.24.1, Culture=neutral, PublicKeyToken=52aa3500039caf0d, processorArchitecture=MSIL">
      <SpecificVersion>False</SpecificVersion>
      <HintPath>..\..\extern\Helix3D\NET40\HelixToolkit.Wpf.dll</HintPath>
    </Reference>
    <Reference Include="Microsoft.CSharp" />
    <Reference Include="Microsoft.Practices.Prism">
      <HintPath>..\..\extern\prism\Microsoft.Practices.Prism.dll</HintPath>
    </Reference>
    <Reference Include="NCalc">
      <HintPath>..\..\extern\NCalc\NCalc.dll</HintPath>
    </Reference>
    <Reference Include="Newtonsoft.Json, Version=4.5.0.0, Culture=neutral, PublicKeyToken=30ad4fe6b2a6aeed, processorArchitecture=MSIL">
      <SpecificVersion>False</SpecificVersion>
      <HintPath>..\..\extern\Newtonsoft.JsonBin\Newtonsoft.Json.dll</HintPath>
    </Reference>
    <Reference Include="ProtoGeometry, Version=0.1.0.0, Culture=neutral, processorArchitecture=AMD64">
      <SpecificVersion>False</SpecificVersion>
      <HintPath>..\..\extern\ProtoGeometry\ProtoGeometry.dll</HintPath>
      <Private>False</Private>
    </Reference>
    <Reference Include="ProtoInterface, Version=0.1.0.0, Culture=neutral, processorArchitecture=AMD64">
      <SpecificVersion>False</SpecificVersion>
      <HintPath>..\..\extern\ProtoGeometry\ProtoInterface.dll</HintPath>
      <Private>False</Private>
    </Reference>
    <Reference Include="RestSharp, Version=104.1.0.0, Culture=neutral, processorArchitecture=MSIL">
      <SpecificVersion>False</SpecificVersion>
      <HintPath>..\..\extern\greg\RestSharp.dll</HintPath>
    </Reference>
    <Reference Include="System" />
    <Reference Include="System.Core">
      <RequiredTargetFramework>3.5</RequiredTargetFramework>
    </Reference>
    <Reference Include="System.Data" />
    <Reference Include="System.Drawing" />
    <Reference Include="System.Reactive.Core, Version=2.2.4.0, Culture=neutral, PublicKeyToken=31bf3856ad364e35, processorArchitecture=MSIL">
      <HintPath>..\packages\Rx-Core.2.2.4\lib\net40\System.Reactive.Core.dll</HintPath>
    </Reference>
    <Reference Include="System.Reactive.Interfaces, Version=2.2.4.0, Culture=neutral, PublicKeyToken=31bf3856ad364e35, processorArchitecture=MSIL">
      <HintPath>..\packages\Rx-Interfaces.2.2.4\lib\net40\System.Reactive.Interfaces.dll</HintPath>
    </Reference>
    <Reference Include="System.Reactive.Linq, Version=2.2.4.0, Culture=neutral, PublicKeyToken=31bf3856ad364e35, processorArchitecture=MSIL">
      <HintPath>..\packages\Rx-Linq.2.2.4\lib\net40\System.Reactive.Linq.dll</HintPath>
    </Reference>
    <Reference Include="System.Reactive.PlatformServices, Version=2.2.4.0, Culture=neutral, PublicKeyToken=31bf3856ad364e35, processorArchitecture=MSIL">
      <HintPath>..\packages\Rx-PlatformServices.2.2.4\lib\net40\System.Reactive.PlatformServices.dll</HintPath>
    </Reference>
    <Reference Include="System.Runtime.Serialization" />
    <Reference Include="System.Web" />
    <Reference Include="System.Web.Extensions" />
    <Reference Include="System.Windows.Forms" />
    <Reference Include="System.Windows.Interactivity, Version=4.0.0.0, Culture=neutral, PublicKeyToken=31bf3856ad364e35, processorArchitecture=MSIL">
      <HintPath>..\..\extern\System.Windows.Interactivity\System.Windows.Interactivity.dll</HintPath>
      <SpecificVersion>False</SpecificVersion>
      <Private>True</Private>
    </Reference>
    <Reference Include="System.Xaml" />
    <Reference Include="System.Xml" />
    <Reference Include="PresentationCore">
      <RequiredTargetFramework>3.0</RequiredTargetFramework>
    </Reference>
    <Reference Include="PresentationFramework">
      <RequiredTargetFramework>3.0</RequiredTargetFramework>
    </Reference>
    <Reference Include="System.Xml.Linq" />
    <Reference Include="WindowsBase" />
  </ItemGroup>
  <ItemGroup>
    <Compile Include="Core\CrashPromptArgs.cs" />
    <Compile Include="Core\DebugSettings.cs" />
    <Compile Include="Core\DynamoRunner.cs" />
    <Compile Include="Core\Context.cs" />
    <Compile Include="Core\TimeStampOrdering.cs" />
    <Compile Include="Core\UndoRedoRecorder.cs" />
    <Compile Include="DSEngine\SyncDataManager.cs" />
    <Compile Include="Interfaces\IBlockingModel.cs" />
    <Compile Include="Interfaces\ICleanup.cs" />
    <Compile Include="Interfaces\IVisualizationManager.cs" />
    <Compile Include="Library\DocumentationServices.cs" />
    <Compile Include="Library\FunctionDescriptor.cs" />
    <Compile Include="Library\FunctionGroup.cs" />
    <Compile Include="Library\LibraryCustomization.cs" />
    <Compile Include="Library\LibraryServices.cs" />
    <Compile Include="Library\TypedParameter.cs" />
    <Compile Include="Library\XmlDocumentationExtensions.cs" />
    <Compile Include="Interfaces\ILogger.cs" />
    <Compile Include="Interfaces\IPreferences.cs" />
    <Compile Include="Interfaces\IWatchHandler.cs" />
<<<<<<< HEAD
=======
    <Compile Include="Models\DynamoModelEventArgs.cs" />
    <Compile Include="Models\DynamoModelDelegates.cs" />
    <Compile Include="Models\DynamoModelEvents.cs" />
    <Compile Include="Models\NodeFactory.cs" />
    <Compile Include="Models\TypeLoadData.cs" />
    <Compile Include="Models\WorkspaceHeader.cs" />
    <Compile Include="Models\ScopedNodeModel.cs" />
>>>>>>> 72b3eeda
    <Compile Include="Nodes\Custom Nodes\CustomNodeController.cs" />
    <Compile Include="Nodes\ZeroTouch\DSFunctionBase.cs" />
    <Compile Include="Nodes\ZeroTouch\DSVarArgFunction.cs" />
    <Compile Include="Nodes\FunctionCallNodeController.cs" />
    <Compile Include="Nodes\FunctionCallBase.cs" />
    <Compile Include="Nodes\ZeroTouch\UnresolvedFunctionException.cs" />
    <Compile Include="Nodes\VariableInputNode.cs" />
    <Compile Include="Nodes\WatchImage.cs" />
    <Compile Include="PackageManager\InstalledPackagesViewModel.cs" />
    <Compile Include="PackageManager\PackageManagerClientViewModel.cs" />
    <Compile Include="PackageManager\PackageUtilities.cs" />
    <Compile Include="PackageManager\PackageViewModel.cs" />
    <Compile Include="Search\SearchModel.cs" />
    <Compile Include="Services\StabilityTracking.cs" />
    <Compile Include="TestInfrastructure\AbstractMutator.cs" />
    <Compile Include="TestInfrastructure\DeleteNodeMutator.cs" />
    <Compile Include="TestInfrastructure\CodeBlockNodeMutator.cs" />
    <Compile Include="TestInfrastructure\MutatorDriver.cs" />
    <Compile Include="UI\Controls\GraphUpdateNotificationControl.xaml.cs">
      <DependentUpon>GraphUpdateNotificationControl.xaml</DependentUpon>
    </Compile>
    <Compile Include="UI\Controls\ImageBasedControls.cs" />
    <Compile Include="UI\Controls\StartPage.xaml.cs">
      <DependentUpon>StartPage.xaml</DependentUpon>
    </Compile>
    <Compile Include="UI\Prompts\CrashPrompt.xaml.cs">
      <SubType>Code</SubType>
      <DependentUpon>CrashPrompt.xaml</DependentUpon>
    </Compile>
    <Compile Include="UI\Prompts\GenericTaskDialog.xaml.cs">
      <SubType>Code</SubType>
      <DependentUpon>GenericTaskDialog.xaml</DependentUpon>
    </Compile>
    <Compile Include="UI\Views\AboutWindow.xaml.cs">
      <DependentUpon>AboutWindow.xaml</DependentUpon>
    </Compile>
    <Compile Include="UI\Configurations.cs" />
    <Compile Include="DSEngine\AstBuilder.cs" />
    <Compile Include="Library\FunctionType.cs" />
    <Compile Include="DSEngine\EngineController.cs" />
    <Compile Include="DSEngine\LiveRunnerServices.cs" />
    <Compile Include="DSEngine\NodeToCode.cs" />
    <Compile Include="Interfaces\IWpfNode.cs" />
    <Compile Include="Models\CustomNodeWorkspaceModel.cs" />
    <Compile Include="Models\HomeWorkspaceModel.cs" />
    <Compile Include="Nodes\CodeBlockNode.cs" />
    <Compile Include="Models\WorkspaceMigrations.cs" />
    <Compile Include="Nodes\ZeroTouch\DSFunction.cs" />
    <Compile Include="Models\Migration.cs" />
    <Compile Include="Core\CustomNodeDefinition.cs" />
    <Compile Include="Core\PreferenceSettings.cs" />
    <Compile Include="PackageManager\PackageManagerClient.cs" />
    <Compile Include="Search\SearchElements\CustomNodeSearchElement.cs" />
    <Compile Include="Search\SearchElements\DSFunctionNodeSearchElement.cs" />
    <Compile Include="Services\UsageReportingManager.cs" />
    <Compile Include="UI\Commands\AutomationSettings.cs" />
    <Compile Include="UI\Commands\BrowserItemCommands.cs" />
    <Compile Include="UI\Commands\Commands.cs" />
    <Compile Include="Core\DynamoLogger.cs" />
    <Compile Include="Core\DynamoSelection.cs" />
    <Compile Include="Services\Heartbeat.cs" />
    <Compile Include="Services\Log.cs" />
    <Compile Include="Services\Logger.cs" />
    <Compile Include="PackageManager\Package.cs" />
    <Compile Include="PackageManager\PackageUploadBuilder.cs" />
    <Compile Include="PackageManager\PackageUploadHandle.cs" />
    <Compile Include="Interfaces\IViewModelView.cs" />
    <Compile Include="Models\DynamoModel.cs" />
    <Compile Include="Models\ModelBase.cs" />
    <Compile Include="Models\NoteModel.cs" />
    <Compile Include="Models\PortModel.cs" />
    <Compile Include="UI\Commands\InfoBubbleCommand.cs" />
    <Compile Include="UI\Controls\ShortcutToolbar.xaml.cs">
      <DependentUpon>ShortcutToolbar.xaml</DependentUpon>
    </Compile>
    <Compile Include="UI\SharedResourceDictionary.cs" />
    <Compile Include="UI\HandlingEventTrigger.cs" />
    <Compile Include="UI\Prompts\UsageReportingAgreementPrompt.xaml.cs">
      <DependentUpon>UsageReportingAgreementPrompt.xaml</DependentUpon>
    </Compile>
    <Compile Include="UI\Views\InfoBubbleView.xaml.cs">
      <DependentUpon>InfoBubbleView.xaml</DependentUpon>
    </Compile>
    <Compile Include="UI\Commands\DynamoCommands.cs" />
    <Compile Include="UI\Commands\RecordableCommands.cs" />
    <Compile Include="UI\DynamoTextBox.cs" />
    <Compile Include="UI\StateMachine.cs" />
    <Compile Include="UI\Views\PreviewControl.xaml.cs">
      <DependentUpon>PreviewControl.xaml</DependentUpon>
    </Compile>
    <Compile Include="UpdateManager\BinaryVersion.cs" />
    <Compile Include="UpdateManager\UpdateManager.cs" />
    <Compile Include="Utilities\CodeBlockUtils.cs" />
    <Compile Include="Utilities\CursorLibrary.cs" />
    <Compile Include="Utilities\LinkedListOfList.cs" />
    <Compile Include="Utilities\MathUtils.cs" />
    <Compile Include="Utilities\MigrationReport.cs" />
    <Compile Include="Utilities\VersionUtilities.cs" />
    <Compile Include="Utilities\XmlHelper.cs" />
    <Compile Include="ViewModels\DynamoViewModelDelegateCommands.cs" />
    <Compile Include="ViewModels\DynamoViewModelEventArgs.cs" />
    <Compile Include="ViewModels\DynamoViewModelDelegates.cs" />
    <Compile Include="ViewModels\DynamoViewModelEvents.cs" />
    <Compile Include="ViewModels\EndlessGridViewModel.cs" />
    <Compile Include="ViewModels\InfoBubbleViewModel.cs" />
    <Compile Include="ViewModels\IWatchViewModel.cs" />
    <Compile Include="ViewModels\Watch3DFullscreenViewModel.cs" />
    <Compile Include="ViewModels\WatchViewModel.cs" />
    <Compile Include="Search\BrowserInternalElement.cs" />
    <Compile Include="UI\Commands\ConnectorCommands.cs" />
    <Compile Include="UI\Commands\NodeCommands.cs" />
    <Compile Include="UI\Commands\NodeSearchElementCommands.cs" />
    <Compile Include="UI\Commands\NoteCommands.cs" />
    <Compile Include="UI\Commands\PortCommands.cs" />
    <Compile Include="UI\Commands\WorkspaceCommands.cs" />
    <Compile Include="UI\Converters.cs">
      <SubType>Code</SubType>
    </Compile>
    <Compile Include="UI\DragCanvas.cs">
      <SubType>Code</SubType>
    </Compile>
    <Compile Include="UI\MouseClickManager.cs">
      <SubType>Code</SubType>
    </Compile>
    <Compile Include="PackageManager\PackageDownloadHandle.cs" />
    <Compile Include="PackageManager\PackageLoader.cs" />
    <Compile Include="PackageManager\PackageManagerSearchViewModel.cs" />
    <Compile Include="UI\Views\InstalledPackagesView.xaml.cs">
      <DependentUpon>InstalledPackagesView.xaml</DependentUpon>
    </Compile>
    <Compile Include="ViewModels\PackageItemInternalViewModel.cs" />
    <Compile Include="ViewModels\PackageItemViewModel.cs" />
    <Compile Include="ViewModels\PackageItemLeafViewModel.cs" />
    <Compile Include="ViewModels\PackageItemRootViewModel.cs" />
    <Compile Include="UI\Views\PackageManagerPublishView.xaml.cs">
      <DependentUpon>PackageManagerPublishView.xaml</DependentUpon>
    </Compile>
    <Compile Include="ViewModels\PublishPackageViewModel.cs" />
    <Compile Include="UI\Views\PackageManagerSearchView.xaml.cs">
      <DependentUpon>PackageManagerSearchView.xaml</DependentUpon>
    </Compile>
    <Compile Include="UI\Prompts\EditWindow.xaml.cs">
      <DependentUpon>EditWindow.xaml</DependentUpon>
      <SubType>Code</SubType>
    </Compile>
    <Compile Include="UI\Prompts\FunctionNamePrompt.xaml.cs">
      <DependentUpon>FunctionNamePrompt.xaml</DependentUpon>
      <SubType>Code</SubType>
    </Compile>
    <Compile Include="UI\Prompts\NodeHelpPrompt.xaml.cs">
      <DependentUpon>NodeHelpPrompt.xaml</DependentUpon>
      <SubType>Code</SubType>
    </Compile>
    <Compile Include="UI\UIPartials.cs">
      <SubType>Code</SubType>
    </Compile>
    <Compile Include="UI\Views\DynamoView.xaml.cs">
      <DependentUpon>DynamoView.xaml</DependentUpon>
      <SubType>Code</SubType>
    </Compile>
    <Compile Include="UI\Views\NodeView.xaml.cs">
      <DependentUpon>NodeView.xaml</DependentUpon>
      <SubType>Code</SubType>
    </Compile>
    <Compile Include="UI\Views\NoteView.xaml.cs">
      <DependentUpon>NoteView.xaml</DependentUpon>
      <SubType>Code</SubType>
    </Compile>
    <Compile Include="UI\Views\WorkspaceView.xaml.cs">
      <DependentUpon>WorkspaceView.xaml</DependentUpon>
      <SubType>Code</SubType>
    </Compile>
    <Compile Include="UI\Views\SearchView.xaml.cs">
      <DependentUpon>SearchView.xaml</DependentUpon>
      <SubType>Code</SubType>
    </Compile>
    <Compile Include="UI\Views\WatchTree.xaml.cs">
      <DependentUpon>WatchTree.xaml</DependentUpon>
      <SubType>Code</SubType>
    </Compile>
    <Compile Include="UI\Views\Watch3DView.xaml.cs">
      <DependentUpon>Watch3DView.xaml</DependentUpon>
      <SubType>Code</SubType>
    </Compile>
    <Compile Include="UI\WebBrowserUtility.cs" />
    <Compile Include="UI\WPF.cs">
      <SubType>Code</SubType>
    </Compile>
    <Compile Include="UI\ZoomBorder.cs">
      <SubType>Code</SubType>
    </Compile>
    <Compile Include="Utilities\Extensions.cs" />
    <Compile Include="Utilities\ObservableDictionary.cs" />
    <Compile Include="Utilities\TrulyObservableCollection.cs" />
    <Compile Include="ViewModels\DynamoViewModel.cs" />
    <Compile Include="ViewModels\ConnectorViewModel.cs" />
    <Compile Include="ViewModels\NodeViewModel.cs" />
    <Compile Include="ViewModels\NoteViewModel.cs" />
    <Compile Include="ViewModels\PortViewModel.cs" />
    <Compile Include="ViewModels\ViewModelBase.cs" />
    <Compile Include="ViewModels\WorkspaceViewModel.cs" />
    <Compile Include="Core\CustomNodeManager.cs" />
    <Compile Include="Core\DynamoLoader.cs" />
    <Compile Include="Core\NodeCollapser.cs" />
    <Compile Include="Utilities\Guid.cs" />
    <Compile Include="UI\Commands\SearchCommands.cs" />
    <Compile Include="Search\SearchElements\CategorySearchElement.cs" />
    <Compile Include="Search\SearchElements\NodeSearchElement.cs" />
    <Compile Include="PackageManager\UI\PackageManagerSearchElement.cs" />
    <Compile Include="Search\SearchElements\SearchElementBase.cs" />
    <Compile Include="ViewModels\SearchViewModel.cs" />
    <Compile Include="Nodes\BaseTypes.cs" />
    <Compile Include="Models\ConnectorModel.cs" />
    <Compile Include="Nodes\Files.cs" />
    <Compile Include="Nodes\Custom Nodes\Function.cs" />
    <Compile Include="Models\NodeModel.cs" />
    <Compile Include="Models\WorkspaceModel.cs" />
    <Compile Include="Nodes\Watch.cs" />
    <Compile Include="Properties\AssemblyInfo.cs">
      <SubType>Code</SubType>
    </Compile>
    <Compile Include="Properties\Resources.Designer.cs">
      <AutoGen>True</AutoGen>
      <DesignTime>True</DesignTime>
      <DependentUpon>Resources.resx</DependentUpon>
    </Compile>
    <Compile Include="Properties\Settings.Designer.cs">
      <AutoGen>True</AutoGen>
      <DependentUpon>Settings.settings</DependentUpon>
      <DesignTimeSharedInput>True</DesignTimeSharedInput>
    </Compile>
    <Compile Include="Search\SearchDictionary.cs" />
    <Compile Include="VisualizationManager\octree\FastSerialization.cs" />
    <Compile Include="VisualizationManager\octree\IOctree.cs" />
    <Compile Include="VisualizationManager\octree\Octree.cs" />
    <Compile Include="VisualizationManager\octree\OctreeBox.cs" />
    <Compile Include="VisualizationManager\octree\OctreeDistance.cs" />
    <Compile Include="VisualizationManager\octree\OctreeLeaf.cs" />
    <Compile Include="VisualizationManager\octree\OctreeNode.cs" />
    <Compile Include="VisualizationManager\octree\Point3d.cs" />
    <Compile Include="VisualizationManager\octree\Point3f.cs" />
    <Compile Include="VisualizationManager\octree\Vector3d.cs" />
    <Compile Include="VisualizationManager\octree\Vector3f.cs" />
    <Compile Include="VisualizationManager\RenderDescription.cs" />
    <Compile Include="VisualizationManager\RenderManager.cs" />
    <Compile Include="VisualizationManager\STLExport.cs" />
    <Compile Include="DSEngine\RenderPackage.cs" />
    <Compile Include="VisualizationManager\Visualization.cs" />
    <Compile Include="VisualizationManager\VisualizationManager.cs" />
    <EmbeddedResource Include="Properties\Resources.resx">
      <Generator>ResXFileCodeGenerator</Generator>
      <LastGenOutput>Resources.Designer.cs</LastGenOutput>
      <SubType>Designer</SubType>
    </EmbeddedResource>
    <None Include="packages.config" />
    <None Include="Properties\Settings.settings">
      <Generator>SettingsSingleFileGenerator</Generator>
      <LastGenOutput>Settings.Designer.cs</LastGenOutput>
    </None>
    <AppDesigner Include="Properties\" />
    <None Include="UI\Images\cursors.psd" />
    <None Include="UI\Images\cursors1.psd" />
    <None Include="UI\Fonts\OpenSans-Bold.ttf">
      <CopyToOutputDirectory>Always</CopyToOutputDirectory>
    </None>
    <None Include="UI\Fonts\OpenSans-BoldItalic.ttf">
      <CopyToOutputDirectory>Always</CopyToOutputDirectory>
    </None>
    <None Include="UI\Fonts\OpenSans-ExtraBold.ttf">
      <CopyToOutputDirectory>Always</CopyToOutputDirectory>
    </None>
    <None Include="UI\Fonts\OpenSans-ExtraBoldItalic.ttf">
      <CopyToOutputDirectory>Always</CopyToOutputDirectory>
    </None>
    <None Include="UI\Fonts\OpenSans-Italic.ttf">
      <CopyToOutputDirectory>Always</CopyToOutputDirectory>
    </None>
    <None Include="UI\Fonts\OpenSans-Light.ttf">
      <CopyToOutputDirectory>Always</CopyToOutputDirectory>
    </None>
    <None Include="UI\Fonts\OpenSans-LightItalic.ttf">
      <CopyToOutputDirectory>Always</CopyToOutputDirectory>
    </None>
    <None Include="UI\Fonts\OpenSans-Regular.ttf">
      <CopyToOutputDirectory>Always</CopyToOutputDirectory>
    </None>
    <None Include="UI\Fonts\OpenSans-Semibold.ttf">
      <CopyToOutputDirectory>Always</CopyToOutputDirectory>
    </None>
    <None Include="UI\Fonts\OpenSans-SemiboldItalic.ttf">
      <CopyToOutputDirectory>Always</CopyToOutputDirectory>
    </None>
  </ItemGroup>
  <ItemGroup>
    <ProjectReference Include="..\DynamoCrypto\DynamoCrypto.csproj">
      <Project>{96643e77-c786-498c-aaa9-80e449854ce9}</Project>
      <Name>DynamoCrypto</Name>
    </ProjectReference>
    <ProjectReference Include="..\Engine\GraphToDSCompiler\GraphToDSCompiler.csproj">
      <Project>{593be9fc-7482-4cd6-9f87-77e7ac5cdff2}</Project>
      <Name>GraphToDSCompiler</Name>
    </ProjectReference>
    <ProjectReference Include="..\Engine\ProtoCore\ProtoCore.csproj">
      <Project>{7a9e0314-966f-4584-baa3-7339cbb849d1}</Project>
      <Name>ProtoCore</Name>
    </ProjectReference>
    <ProjectReference Include="..\Engine\ProtoScript\ProtoScript.csproj">
      <Project>{a4794476-7d0e-41c0-ad83-4ab929c0a46c}</Project>
      <Name>ProtoScript</Name>
    </ProjectReference>
    <ProjectReference Include="..\DynamoUtilities\DynamoUtilities.csproj">
      <Project>{B5F435CB-0D8A-40B1-A4F7-5ECB3CE792A9}</Project>
      <Name>DynamoUtilities</Name>
      <Private>False</Private>
    </ProjectReference>
    <ProjectReference Include="..\Engine\GraphLayout\GraphLayout.csproj">
      <Project>{c2595b04-856d-40ae-8b99-4804c7a70708}</Project>
      <Name>GraphLayout</Name>
      <Private>False</Private>
    </ProjectReference>
    <ProjectReference Include="..\Libraries\DynamoUnits\Units.csproj">
      <Project>{6e0a079e-85f1-45a1-ad5b-9855e4344809}</Project>
      <Name>Units</Name>
    </ProjectReference>
    <ProjectReference Include="..\Libraries\VMDataBridge\VMDataBridge.csproj">
      <Project>{ccb6e56b-2da1-4eba-a1f9-e8510e129d12}</Project>
      <Name>VMDataBridge</Name>
      <Private>False</Private>
    </ProjectReference>
    <ProjectReference Include="..\NodeServices\NodeServices.csproj">
      <Project>{ef879a10-041d-4c68-83e7-3192685f1bae}</Project>
      <Name>NodeServices</Name>
    </ProjectReference>
  </ItemGroup>
  <ItemGroup>
    <Resource Include="UI\Images\add.png" />
    <Resource Include="UI\Images\add_32.png" />
    <Resource Include="UI\Images\add_32_white.png" />
    <Resource Include="UI\Images\Anonymous_Pencil_icon.png" />
    <Resource Include="UI\Images\Anonymous_Pencil_icon_white.png" />
    <Resource Include="UI\Images\Anonymous_Pencil_icon_white_24.png" />
    <Resource Include="UI\Images\Anonymous_Pencil_icon_white_32.png" />
    <Resource Include="UI\Images\arrow-left-black.png" />
    <Resource Include="UI\Images\arrow-left-white.png" />
    <Resource Include="UI\Images\arrow-right-black.png" />
    <Resource Include="UI\Images\arrow-right-white.png" />
    <Resource Include="UI\Images\back.png" />
    <Resource Include="UI\Images\back_24.png" />
    <Resource Include="UI\Images\back_32.png" />
    <Resource Include="UI\Images\cloud_download_arrow.png" />
    <Resource Include="UI\Images\cloud_download_arrow_gray.png" />
    <Resource Include="UI\Images\cloud_download_arrow_white.png" />
    <Resource Include="UI\Images\DocumentHS.png" />
    <Resource Include="UI\Images\HomeHS.png" />
    <Resource Include="UI\Images\openHS.png" />
    <Resource Include="UI\Images\OpenSelectedItemHS.png" />
    <Resource Include="UI\Images\padlock-closed-black.png" />
    <Resource Include="UI\Images\padlock-closed-black24x24.png" />
    <Resource Include="UI\Images\saveHS.png" />
    <Resource Include="UI\Images\search.png" />
    <Resource Include="UI\Images\search_24.png" />
  </ItemGroup>
  <ItemGroup>
    <Page Include="UI\Controls\GraphUpdateNotificationControl.xaml">
      <Generator>MSBuild:Compile</Generator>
      <SubType>Designer</SubType>
    </Page>
    <Page Include="UI\Controls\StartPage.xaml">
      <SubType>Designer</SubType>
      <Generator>MSBuild:Compile</Generator>
    </Page>
    <Page Include="UI\Prompts\CrashPrompt.xaml">
      <Generator>MSBuild:Compile</Generator>
      <SubType>Designer</SubType>
    </Page>
    <Page Include="UI\Prompts\GenericTaskDialog.xaml">
      <SubType>Designer</SubType>
      <Generator>MSBuild:Compile</Generator>
    </Page>
    <None Include="UI\Themes\Modern\Connectors.xaml">
      <Generator>MSBuild:Compile</Generator>
      <SubType>Designer</SubType>
      <CopyToOutputDirectory>Always</CopyToOutputDirectory>
    </None>
    <None Include="UI\Themes\Modern\DataTemplates.xaml">
      <Generator>MSBuild:Compile</Generator>
      <SubType>Designer</SubType>
      <CopyToOutputDirectory>Always</CopyToOutputDirectory>
    </None>
    <None Include="UI\Themes\Modern\DynamoColorsAndBrushes.xaml">
      <Generator>MSBuild:Compile</Generator>
      <SubType>Designer</SubType>
      <CopyToOutputDirectory>Always</CopyToOutputDirectory>
    </None>
    <None Include="UI\Themes\Modern\DynamoConverters.xaml">
      <Generator>MSBuild:Compile</Generator>
      <SubType>Designer</SubType>
      <CopyToOutputDirectory>Always</CopyToOutputDirectory>
    </None>
    <None Include="UI\Themes\Modern\DynamoModern.xaml">
      <Generator>MSBuild:Compile</Generator>
      <SubType>Designer</SubType>
      <CopyToOutputDirectory>Always</CopyToOutputDirectory>
    </None>
    <None Include="UI\Themes\Modern\DynamoText.xaml">
      <Generator>MSBuild:Compile</Generator>
      <SubType>Designer</SubType>
      <CopyToOutputDirectory>Always</CopyToOutputDirectory>
    </None>
    <None Include="UI\Themes\Modern\MenuStyleDictionary.xaml">
      <Generator>MSBuild:Compile</Generator>
      <SubType>Designer</SubType>
      <CopyToOutputDirectory>Always</CopyToOutputDirectory>
    </None>
    <None Include="UI\Themes\Modern\Ports.xaml">
      <SubType>
      </SubType>
      <CopyToOutputDirectory>Always</CopyToOutputDirectory>
    </None>
    <None Include="UI\Themes\Modern\ToolbarStyleDictionary.xaml">
      <Generator>MSBuild:Compile</Generator>
      <SubType>Designer</SubType>
      <CopyToOutputDirectory>Always</CopyToOutputDirectory>
    </None>
    <Page Include="UI\Views\AboutWindow.xaml">
      <Generator>MSBuild:Compile</Generator>
      <SubType>Designer</SubType>
    </Page>
    <Page Include="UI\Controls\ShortcutToolbar.xaml">
      <SubType>Designer</SubType>
      <Generator>MSBuild:Compile</Generator>
    </Page>
    <Page Include="UI\Prompts\UsageReportingAgreementPrompt.xaml">
      <SubType>Designer</SubType>
      <Generator>MSBuild:Compile</Generator>
    </Page>
    <Page Include="UI\Views\InstalledPackagesView.xaml">
      <SubType>Designer</SubType>
      <Generator>MSBuild:Compile</Generator>
    </Page>
    <Page Include="UI\Views\PackageManagerPublishView.xaml">
      <Generator>MSBuild:Compile</Generator>
      <SubType>Designer</SubType>
    </Page>
    <Page Include="UI\Views\PackageManagerSearchView.xaml">
      <SubType>Designer</SubType>
      <Generator>MSBuild:Compile</Generator>
    </Page>
    <Page Include="UI\Prompts\EditWindow.xaml">
      <SubType>Designer</SubType>
      <Generator>MSBuild:Compile</Generator>
    </Page>
    <Page Include="UI\Prompts\FunctionNamePrompt.xaml">
      <SubType>Designer</SubType>
      <Generator>MSBuild:Compile</Generator>
    </Page>
    <Page Include="UI\Prompts\NodeHelpPrompt.xaml">
      <SubType>Designer</SubType>
      <Generator>MSBuild:Compile</Generator>
    </Page>
    <Page Include="UI\Views\InfoBubbleView.xaml">
      <Generator>MSBuild:Compile</Generator>
      <SubType>Designer</SubType>
    </Page>
    <Page Include="UI\Views\PreviewControl.xaml">
      <SubType>Designer</SubType>
      <Generator>MSBuild:Compile</Generator>
    </Page>
    <Page Include="UI\Views\DynamoView.xaml">
      <SubType>Designer</SubType>
      <Generator>MSBuild:Compile</Generator>
    </Page>
    <Page Include="UI\Views\NodeView.xaml">
      <SubType>Designer</SubType>
    </Page>
    <Page Include="UI\Views\NoteView.xaml">
      <SubType>Designer</SubType>
      <Generator>MSBuild:Compile</Generator>
    </Page>
    <Page Include="UI\Views\WorkspaceView.xaml">
      <SubType>Designer</SubType>
      <Generator>MSBuild:Compile</Generator>
    </Page>
    <Page Include="UI\Views\SearchView.xaml">
      <SubType>Designer</SubType>
      <Generator>MSBuild:Compile</Generator>
    </Page>
    <Page Include="UI\Views\WatchTree.xaml">
      <SubType>Designer</SubType>
      <Generator>MSBuild:Compile</Generator>
    </Page>
    <Page Include="UI\Views\Watch3DView.xaml">
      <SubType>Designer</SubType>
      <Generator>MSBuild:Compile</Generator>
    </Page>
  </ItemGroup>
  <ItemGroup>
    <Resource Include="UI\Images\closetab_hover.png" />
    <Resource Include="UI\Images\closetab_normal.png" />
    <Resource Include="UI\Images\closewindow_hover.png" />
    <Resource Include="UI\Images\closewindow_normal.png" />
    <Resource Include="UI\Images\collapsestate_hover.png" />
    <Resource Include="UI\Images\collapsestate_normal.png" />
    <Resource Include="UI\Images\expandstate_hover.png" />
    <Resource Include="UI\Images\expandstate_normal.png" />
    <Resource Include="UI\Images\librarycollapse_hover.png" />
    <Resource Include="UI\Images\librarycollapse_normal.png" />
    <Resource Include="UI\Images\maximizewindow_hover.png" />
    <Resource Include="UI\Images\maximizewindow_normal.png" />
    <Resource Include="UI\Images\minimizewindow_hover.png" />
    <Resource Include="UI\Images\minimizewindow_normal.png" />
    <Resource Include="UI\Images\new_disabled.png" />
    <Resource Include="UI\Images\new_hover.png" />
    <Resource Include="UI\Images\new_normal.png" />
    <Resource Include="UI\Images\open_disabled.png" />
    <Resource Include="UI\Images\open_hover.png" />
    <Resource Include="UI\Images\open_normal.png" />
    <Resource Include="UI\Images\pause_disabled.png" />
    <Resource Include="UI\Images\pause_hover.png" />
    <Resource Include="UI\Images\pause_normal.png" />
    <Resource Include="UI\Images\redo_disabled.png" />
    <Resource Include="UI\Images\redo_hover.png" />
    <Resource Include="UI\Images\redo_normal.png" />
    <Resource Include="UI\Images\restorewindow_hover.png" />
    <Resource Include="UI\Images\restorewindow_normal.png" />
    <Resource Include="UI\Images\run_disabled.png" />
    <Resource Include="UI\Images\run_hover.png" />
    <Resource Include="UI\Images\run_normal.png" />
    <Resource Include="UI\Images\save_disabled.png" />
    <Resource Include="UI\Images\save_hover.png" />
    <Resource Include="UI\Images\save_normal.png" />
    <Resource Include="UI\Images\searchcancel_hover.png" />
    <Resource Include="UI\Images\searchcancel_normal.png" />
    <Resource Include="UI\Images\search_hover.png" />
    <Resource Include="UI\Images\search_normal.png" />
    <Resource Include="UI\Images\sendfeedback_disabled.png" />
    <Resource Include="UI\Images\sendfeedback_hover.png" />
    <Resource Include="UI\Images\sendfeedback_normal.png" />
    <Resource Include="UI\Images\undo_disabled.png" />
    <Resource Include="UI\Images\undo_hover.png" />
    <Resource Include="UI\Images\undo_normal.png" />
  </ItemGroup>
  <ItemGroup>
    <Resource Include="UI\Images\tick_selected.png" />
    <Resource Include="UI\Images\click_background.png" />
  </ItemGroup>
  <ItemGroup>
    <Resource Include="UI\Images\hand_drag.cur" />
    <Resource Include="UI\Images\hand_pan.cur" />
    <Resource Include="UI\Images\hand_pan_active.cur" />
  </ItemGroup>
  <ItemGroup>
    <Resource Include="UI\Images\collapse_hover.png" />
    <Resource Include="UI\Images\collapse_normal.png" />
    <Resource Include="UI\Images\expand_hover.png" />
    <Resource Include="UI\Images\expand_normal.png" />
  </ItemGroup>
  <ItemGroup>
    <Resource Include="UI\Images\tabs_button_hover.png" />
    <Resource Include="UI\Images\tabs_button_normal.png" />
    <Resource Include="UI\Images\screenshot_disabled.png" />
    <Resource Include="UI\Images\screenshot_hover.png" />
    <Resource Include="UI\Images\screenshot_normal.png" />
  </ItemGroup>
  <ItemGroup>
    <Resource Include="UI\Images\arc_add.cur" />
    <Resource Include="UI\Images\arc_add.png" />
    <Resource Include="UI\Images\arc_remove.cur" />
    <Resource Include="UI\Images\arc_remove.png" />
    <Resource Include="UI\Images\arc_select.cur" />
    <Resource Include="UI\Images\arc_select.png" />
    <Resource Include="UI\Images\condense.cur" />
    <Resource Include="UI\Images\condense.png" />
    <Resource Include="UI\Images\expand.cur" />
    <Resource Include="UI\Images\expand.png" />
    <Resource Include="UI\Images\hand.cur" />
    <Resource Include="UI\Images\hand.png" />
    <Resource Include="UI\Images\hand_drag.png" />
    <Resource Include="UI\Images\hand_pan.png" />
    <Resource Include="UI\Images\hand_pan_active.png" />
    <Resource Include="UI\Images\move.png" />
    <Resource Include="UI\Images\pointer.cur" />
    <Resource Include="UI\Images\pointer.png" />
    <Resource Include="UI\Images\pointer_add.cur" />
    <Resource Include="UI\Images\pointer_add.png" />
    <Resource Include="UI\Images\rectangular_selection.cur" />
    <Resource Include="UI\Images\rectangular_selection.png" />
    <Resource Include="UI\Images\resize_diagonal.cur" />
    <Resource Include="UI\Images\resize_diagonal.png" />
    <Resource Include="UI\Images\resize_horizontal.cur" />
    <Resource Include="UI\Images\resize_horizontal.png" />
    <Resource Include="UI\Images\resize_vertical.cur" />
    <Resource Include="UI\Images\resize_vertical.png" />
    <Resource Include="UI\Images\consent_form_image.png" />
  </ItemGroup>
  <ItemGroup>
    <Resource Include="UI\Images\task_dialog_crash.png" />
    <Resource Include="UI\Images\task_dialog_obsolete_file.png" />
  </ItemGroup>
  <ItemGroup>
    <Service Include="{508349B6-6B84-4DF5-91F0-309BEEBAD82D}" />
  </ItemGroup>
  <ItemGroup>
    <Resource Include="UI\Images\AboutWindow\dynamo_logo_dark.png" />
  </ItemGroup>
  <ItemGroup>
    <Resource Include="UI\Images\AboutWindow\aboutback.png" />
    <Resource Include="UI\Images\AboutWindow\autodeskLogo.png" />
    <Resource Include="UI\Images\AboutWindow\background_texture.png" />
    <Resource Include="UI\Images\Update\clickbox.png" />
    <Resource Include="UI\Images\AboutWindow\close_hover.png" />
    <Resource Include="UI\Images\AboutWindow\close_inactive.png" />
    <Resource Include="UI\Images\AboutWindow\collectinfo_titlebar.png" />
    <Resource Include="UI\Images\AboutWindow\DesignScriptLogo.png" />
    <Resource Include="UI\Images\Update\DownloadAnimation.png" />
    <Resource Include="UI\Images\Update\DownloadIcon.png" />
    <Resource Include="UI\Images\Update\download_ani.png" />
    <Resource Include="UI\Images\Update\update.png" />
    <Resource Include="UI\Images\Update\update_static.png" />
  </ItemGroup>
  <ItemGroup>
    <Resource Include="UI\Images\AboutWindow\logo_about.png" />
  </ItemGroup>
  <ItemGroup>
    <Resource Include="UI\Images\Canvas\canvas-button-geom-check.png" />
    <Resource Include="UI\Images\Canvas\canvas-button-geom-states.png" />
    <Resource Include="UI\Images\Canvas\canvas-button-node-check.png" />
    <Resource Include="UI\Images\Canvas\canvas-button-node-states.png" />
  </ItemGroup>
  <ItemGroup>
    <Resource Include="UI\Images\Canvas\canvas-button-fit-view-states.png" />
  </ItemGroup>
  <ItemGroup>
    <Resource Include="UI\Images\Canvas\canvas-button-orbit-check.png" />
    <Resource Include="UI\Images\Canvas\canvas-button-orbit-states.png" />
    <Resource Include="UI\Images\Canvas\canvas-button-pan-check.png" />
    <Resource Include="UI\Images\Canvas\canvas-button-pan-states.png" />
    <Resource Include="UI\Images\Canvas\canvas-button-zoom-in-states.png" />
    <Resource Include="UI\Images\Canvas\canvas-button-zoom-out-states.png" />
    <Resource Include="UI\Images\StartPage\dynamo-logo.png" />
  </ItemGroup>
  <ItemGroup>
    <Resource Include="UI\Images\StartPage\icon-discussion.png" />
    <Resource Include="UI\Images\StartPage\icon-dynamobim.png" />
    <Resource Include="UI\Images\StartPage\icon-email.png" />
    <Resource Include="UI\Images\StartPage\icon-github.png" />
    <Resource Include="UI\Images\StartPage\icon-issues.png" />
    <Resource Include="UI\Images\StartPage\icon-new.png" />
    <Resource Include="UI\Images\StartPage\icon-open.png" />
    <Resource Include="UI\Images\StartPage\icon-reference.png" />
    <Resource Include="UI\Images\StartPage\icon-video.png" />
  </ItemGroup>
  <ItemGroup>
    <Resource Include="UI\Images\task_dialog_future_file.png" />
  </ItemGroup>
  <ItemGroup>
    <Resource Include="UI\Images\StartPage\icons-more-samples.png" />
  </ItemGroup>
  <Import Project="$(MSBuildToolsPath)\Microsoft.CSharp.targets" />
  <PropertyGroup>
    <PostBuildEvent>copy /Y "$(SolutionDir)..\extern\DesignScript\*" "$(OutputPath)"
copy "$(SolutionDir)..\doc\distrib\License.rtf" "$(OutputPath).\License.rtf"
copy "$(SolutionDir)..\tools\install\extra\InstallASMForDynamo.exe" "$(OutputPath)\InstallASMForDynamo.exe"
IF NOT EXIST "$(OutputPath)\dll" "$(OutputPath)\InstallASMForDynamo.exe" /SILENT /SUPPRESSMSGBOXES</PostBuildEvent>
  </PropertyGroup>
  <PropertyGroup>
    <PreBuildEvent>
    </PreBuildEvent>
    <PostBuildEvent>mkdir "$(OutputPath)\dll"
copy /Y "$(SolutionDir)..\extern\LibG\x64\Release\*" "$(OutputPath)\dll"
</PostBuildEvent>
    <PostBuildEvent>xcopy /Y "$(SolutionDir)..\extern\ProtoGeometry\*" "$(OutputPath)"
xcopy  /Y "$(SolutionDir)..\doc\distrib\License.rtf" "$(OutputPath)"
xcopy  /Y "$(SolutionDir)..\extern\LibG_219\*" "$(OutputPath)libg_219\"
xcopy  /Y "$(SolutionDir)..\extern\LibG_220\*" "$(OutputPath)libg_220\"
xcopy /Y "$(SolutionDir)..\extern\SimplexNoise\*" "$(OutputPath)"
</PostBuildEvent>
  </PropertyGroup>
  <!-- To modify your build process, add your task inside one of the targets below and uncomment it. 
       Other similar extension points exist, see Microsoft.Common.targets.
  <Target Name="BeforeBuild">
  </Target>
  <Target Name="AfterBuild">
  </Target>
  -->
</Project><|MERGE_RESOLUTION|>--- conflicted
+++ resolved
@@ -164,8 +164,6 @@
     <Compile Include="Interfaces\ILogger.cs" />
     <Compile Include="Interfaces\IPreferences.cs" />
     <Compile Include="Interfaces\IWatchHandler.cs" />
-<<<<<<< HEAD
-=======
     <Compile Include="Models\DynamoModelEventArgs.cs" />
     <Compile Include="Models\DynamoModelDelegates.cs" />
     <Compile Include="Models\DynamoModelEvents.cs" />
@@ -173,7 +171,6 @@
     <Compile Include="Models\TypeLoadData.cs" />
     <Compile Include="Models\WorkspaceHeader.cs" />
     <Compile Include="Models\ScopedNodeModel.cs" />
->>>>>>> 72b3eeda
     <Compile Include="Nodes\Custom Nodes\CustomNodeController.cs" />
     <Compile Include="Nodes\ZeroTouch\DSFunctionBase.cs" />
     <Compile Include="Nodes\ZeroTouch\DSVarArgFunction.cs" />
