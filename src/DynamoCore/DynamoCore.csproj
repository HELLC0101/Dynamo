--- conflicted
+++ resolved
@@ -120,11 +120,8 @@
     <Compile Include="Core\NodeGraph.cs" />
     <Compile Include="Extensions\ExtensionLoader.cs" />
     <Compile Include="Extensions\ExtensionManager.cs" />
-<<<<<<< HEAD
     <Compile Include="Interfaces\IDynamoModel.cs" />
-=======
     <Compile Include="Interfaces\IWorkspaceModel.cs" />
->>>>>>> f5f094aa
     <Compile Include="Rendering\DefaultRenderPackageFactory.cs" />
     <Compile Include="Extensions\ExtensionDefinition.cs" />
     <Compile Include="Extensions\IExtensionLoader.cs" />
