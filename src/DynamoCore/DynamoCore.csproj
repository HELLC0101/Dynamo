--- conflicted
+++ resolved
@@ -283,11 +283,8 @@
       <DesignTimeSharedInput>True</DesignTimeSharedInput>
     </Compile>
     <Compile Include="Search\SearchDictionary.cs" />
-<<<<<<< HEAD
     <Compile Include="DSEngine\RenderPackage.cs" />
     <EmbeddedResource Include="DynamoCoreImages.resx" />
-=======
->>>>>>> 043fe77e
     <EmbeddedResource Include="Properties\Resources.resx">
       <Generator>PublicResXFileCodeGenerator</Generator>
       <LastGenOutput>Resources.Designer.cs</LastGenOutput>
