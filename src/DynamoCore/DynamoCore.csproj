--- conflicted
+++ resolved
@@ -263,15 +263,12 @@
       <LastGenOutput>Resources.Designer.cs</LastGenOutput>
       <SubType>Designer</SubType>
     </EmbeddedResource>
-<<<<<<< HEAD
     <EmbeddedResource Include="Properties\Resources.en-US.resx">
       <Generator>PublicResXFileCodeGenerator</Generator>
       <LastGenOutput>Resources.en-US.Designer.cs</LastGenOutput>
     </EmbeddedResource>
     <None Include="packages.config" />
-=======
     <None Include="App.config" />
->>>>>>> 37bb1d6f
     <None Include="Properties\Settings.settings">
       <Generator>SettingsSingleFileGenerator</Generator>
       <LastGenOutput>Settings.Designer.cs</LastGenOutput>
