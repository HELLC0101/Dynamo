--- conflicted
+++ resolved
@@ -436,16 +436,13 @@
       <Name>DynamoUtilities</Name>
       <Private>False</Private>
     </ProjectReference>
-<<<<<<< HEAD
     <ProjectReference Include="..\Extensions\Dynamorph\Dynamorph.Net\Dynamorph.Net.csproj">
       <Project>{54c12d23-b989-45f4-9681-3a8716f30050}</Project>
       <Name>Dynamorph.Net</Name>
-=======
     <ProjectReference Include="..\Engine\GraphLayout\GraphLayout.csproj">
       <Project>{c2595b04-856d-40ae-8b99-4804c7a70708}</Project>
       <Name>GraphLayout</Name>
       <Private>False</Private>
->>>>>>> 07b97b87
     </ProjectReference>
     <ProjectReference Include="..\Libraries\DynamoUnits\Units.csproj">
       <Project>{6e0a079e-85f1-45a1-ad5b-9855e4344809}</Project>
