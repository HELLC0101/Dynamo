﻿<?xml version="1.0" encoding="utf-8"?>
<!--
Copyright © Autodesk, Inc. 2012. All rights reserved.

Licensed under the Apache License, Version 2.0 (the "License");
you may not use this file except in compliance with the License.
You may obtain a copy of the License at

http://www.apache.org/licenses/LICENSE-2.0

Unless required by applicable law or agreed to in writing, software
distributed under the License is distributed on an "AS IS" BASIS,
WITHOUT WARRANTIES OR CONDITIONS OF ANY KIND, either express or implied.
See the License for the specific language governing permissions and
limitations under the License.
-->
<Project ToolsVersion="4.0" DefaultTargets="Build" xmlns="http://schemas.microsoft.com/developer/msbuild/2003">
  <ImportGroup Label="PropertySheets">
    <Import Project="$(SolutionDir)/Config/CS.props" />
  </ImportGroup>
  <PropertyGroup>
    <Configuration Condition=" '$(Configuration)' == '' ">Debug</Configuration>
    <Platform Condition=" '$(Platform)' == '' ">AnyCPU</Platform>
    <ProductVersion>9.0.21022</ProductVersion>
    <SchemaVersion>2.0</SchemaVersion>
    <ProjectGuid>{7858FA8C-475F-4B8E-B468-1F8200778CF8}</ProjectGuid>
    <OutputType>library</OutputType>
    <AppDesignerFolder>Properties</AppDesignerFolder>
    <RootNamespace>Dynamo</RootNamespace>
    <AssemblyName>DynamoCore</AssemblyName>
    <TargetFrameworkVersion>v4.0</TargetFrameworkVersion>
    <FileAlignment>512</FileAlignment>
    <ProjectTypeGuids>{60dc8134-eba5-43b8-bcc9-bb4bc16c2548};{FAE04EC0-301F-11D3-BF4B-00C04F79EFBC}</ProjectTypeGuids>
    <WarningLevel>4</WarningLevel>
    <FileUpgradeFlags>
    </FileUpgradeFlags>
    <UpgradeBackupLocation>
    </UpgradeBackupLocation>
    <OldToolsVersion>3.5</OldToolsVersion>
    <TargetFrameworkProfile />
  </PropertyGroup>
  <PropertyGroup>
    <ResolveAssemblyWarnOrErrorOnTargetArchitectureMismatch>None</ResolveAssemblyWarnOrErrorOnTargetArchitectureMismatch>
  </PropertyGroup>
  <PropertyGroup Condition=" '$(Configuration)|$(Platform)' == 'Debug|AnyCPU' ">
    <DebugSymbols>true</DebugSymbols>
    <DebugType>full</DebugType>
    <Optimize>false</Optimize>
    <OutputPath>$(OutputPath)</OutputPath>
    <DefineConstants>TRACE;DEBUG;USE_DSENGINE</DefineConstants>
    <ErrorReport>prompt</ErrorReport>
    <WarningLevel>4</WarningLevel>
    <PlatformTarget>AnyCPU</PlatformTarget>
    <TreatWarningsAsErrors>false</TreatWarningsAsErrors>
    <Prefer32Bit>false</Prefer32Bit>
  </PropertyGroup>
  <PropertyGroup Condition=" '$(Configuration)|$(Platform)' == 'Release|AnyCPU' ">
    <DebugType>full</DebugType>
    <Optimize>true</Optimize>
    <OutputPath>$(OutputPath)</OutputPath>
    <DefineConstants>TRACE;USE_DSENGINE</DefineConstants>
    <ErrorReport>prompt</ErrorReport>
    <WarningLevel>4</WarningLevel>
    <DebugSymbols>true</DebugSymbols>
    <Prefer32Bit>false</Prefer32Bit>
  </PropertyGroup>
  <PropertyGroup Condition=" '$(ExecutionEngine)' != 'FScheme' ">
    <DefineConstants>$(DefineConstants);USE_DSENGINE</DefineConstants>
  </PropertyGroup>
  <ItemGroup>
    <Reference Include="CSharpAnalytics.WinForms, Version=1.2.0.0, Culture=neutral, processorArchitecture=MSIL">
      <SpecificVersion>False</SpecificVersion>
      <HintPath>..\..\extern\CSharpAnalytics\CSharpAnalytics.WinForms.dll</HintPath>
    </Reference>
    <Reference Include="Greg, Version=1.0.0.0, Culture=neutral, processorArchitecture=MSIL">
      <SpecificVersion>False</SpecificVersion>
      <HintPath>..\..\extern\greg\Greg.dll</HintPath>
    </Reference>
    <Reference Include="HelixToolkit.Wpf, Version=2012.4.24.1, Culture=neutral, PublicKeyToken=52aa3500039caf0d, processorArchitecture=MSIL">
      <SpecificVersion>False</SpecificVersion>
      <HintPath>..\..\extern\Helix3D\NET40\HelixToolkit.Wpf.dll</HintPath>
    </Reference>
    <Reference Include="ICSharpCode.AvalonEdit, Version=4.1.0.7916, Culture=neutral, PublicKeyToken=9cc39be672370310, processorArchitecture=MSIL">
      <SpecificVersion>False</SpecificVersion>
      <HintPath>..\..\extern\avalonEdit\ICSharpCode.AvalonEdit.dll</HintPath>
      <Private>True</Private>
    </Reference>
    <Reference Include="Microsoft.CSharp" />
    <Reference Include="Microsoft.Practices.Prism">
      <HintPath>..\..\extern\prism\Microsoft.Practices.Prism.dll</HintPath>
    </Reference>
    <Reference Include="NCalc">
      <HintPath>..\..\extern\NCalc\NCalc.dll</HintPath>
    </Reference>
    <Reference Include="Newtonsoft.Json">
      <HintPath>..\..\extern\Newtonsoft.json\Newtonsoft.Json.dll</HintPath>
      <HintPath>..\..\extern\Newtonsoft.JsonBin\Newtonsoft.Json.dll</HintPath>
    </Reference>
    <Reference Include="ProtoGeometry, Version=0.1.0.0, Culture=neutral, processorArchitecture=AMD64">
      <SpecificVersion>False</SpecificVersion>
      <HintPath>..\..\extern\ProtoGeometry\ProtoGeometry.dll</HintPath>
      <Private>False</Private>
    </Reference>
    <Reference Include="ProtoInterface, Version=0.1.0.0, Culture=neutral, processorArchitecture=AMD64">
      <SpecificVersion>False</SpecificVersion>
      <HintPath>..\..\extern\ProtoGeometry\ProtoInterface.dll</HintPath>
      <Private>False</Private>
    </Reference>
    <Reference Include="RestSharp, Version=104.1.0.0, Culture=neutral, processorArchitecture=MSIL">
      <SpecificVersion>False</SpecificVersion>
      <HintPath>..\..\extern\greg\RestSharp.dll</HintPath>
    </Reference>
    <Reference Include="System" />
    <Reference Include="System.Core">
      <RequiredTargetFramework>3.5</RequiredTargetFramework>
    </Reference>
    <Reference Include="System.Data" />
    <Reference Include="System.Drawing" />
    <Reference Include="System.Web" />
    <Reference Include="System.Windows.Forms" />
    <Reference Include="System.Windows.Interactivity, Version=4.0.0.0, Culture=neutral, PublicKeyToken=31bf3856ad364e35, processorArchitecture=MSIL">
      <HintPath>..\..\extern\System.Windows.Interactivity\System.Windows.Interactivity.dll</HintPath>
      <SpecificVersion>False</SpecificVersion>
      <Private>True</Private>
    </Reference>
    <Reference Include="System.Xaml" />
    <Reference Include="System.Xml" />
    <Reference Include="PresentationCore">
      <RequiredTargetFramework>3.0</RequiredTargetFramework>
    </Reference>
    <Reference Include="PresentationFramework">
      <RequiredTargetFramework>3.0</RequiredTargetFramework>
    </Reference>
    <Reference Include="System.Xml.Linq" />
    <Reference Include="WindowsBase" />
  </ItemGroup>
  <ItemGroup>
    <Compile Include="Core\CrashPromptArgs.cs" />
    <Compile Include="Core\DebugSettings.cs" />
    <Compile Include="Core\DynamoRunner.cs" />
    <Compile Include="Core\Context.cs" />
    <Compile Include="Core\Threading\AsyncTask.cs" />
    <Compile Include="Core\Threading\CompileCustomNodeAsyncTask.cs" />
    <Compile Include="Core\Threading\DelegateBasedAsyncTask.cs" />
    <Compile Include="Core\Threading\DynamoScheduler.cs" />
    <Compile Include="Core\Threading\DynamoSchedulerInternals.cs" />
    <Compile Include="Core\Threading\SchedulerThread.cs" />
    <Compile Include="Core\Threading\SetTraceDataAsyncTask.cs" />
    <Compile Include="Core\Threading\TimeStampGenerator.cs" />
    <Compile Include="Core\Threading\UpdateGraphAsyncTask.cs" />
    <Compile Include="Core\UndoRedoRecorder.cs" />
    <Compile Include="DSEngine\SyncDataManager.cs" />
    <Compile Include="Interfaces\IBlockingModel.cs" />
    <Compile Include="Interfaces\ICleanup.cs" />
    <Compile Include="Interfaces\ISchedulerThread.cs" />
    <Compile Include="Interfaces\IVisualizationManager.cs" />
    <Compile Include="Library\DocumentationServices.cs" />
    <Compile Include="Library\FunctionDescriptor.cs" />
    <Compile Include="Library\FunctionGroup.cs" />
    <Compile Include="Library\LibraryCustomization.cs" />
    <Compile Include="Library\LibraryServices.cs" />
    <Compile Include="Library\TypedParameter.cs" />
    <Compile Include="Library\XmlDocumentationExtensions.cs" />
    <Compile Include="Interfaces\ILogger.cs" />
    <Compile Include="Interfaces\IPreferences.cs" />
    <Compile Include="Interfaces\IWatchHandler.cs" />
    <Compile Include="Models\DynamoModelEventArgs.cs" />
    <Compile Include="Models\DynamoModelDelegates.cs" />
    <Compile Include="Models\DynamoModelEvents.cs" />
    <Compile Include="Models\NodeFactory.cs" />
    <Compile Include="Models\TypeLoadData.cs" />
    <Compile Include="Models\WorkspaceHeader.cs" />
    <Compile Include="Models\ScopedNodeModel.cs" />
    <Compile Include="Nodes\Custom Nodes\CustomNodeController.cs" />
    <Compile Include="Nodes\ZeroTouch\DSFunctionBase.cs" />
    <Compile Include="Nodes\ZeroTouch\DSVarArgFunction.cs" />
    <Compile Include="Nodes\FunctionCallNodeController.cs" />
    <Compile Include="Nodes\FunctionCallBase.cs" />
    <Compile Include="Nodes\ZeroTouch\UnresolvedFunctionException.cs" />
    <Compile Include="Nodes\VariableInputNode.cs" />
    <Compile Include="Nodes\WatchImage.cs" />
    <Compile Include="PackageManager\InstalledPackagesViewModel.cs" />
    <Compile Include="PackageManager\PackageManagerClientViewModel.cs" />
    <Compile Include="PackageManager\PackageUtilities.cs" />
    <Compile Include="Search\SearchElementGroup.cs" />
    <Compile Include="PackageManager\PackageViewModel.cs" />
    <Compile Include="Search\SearchModel.cs" />
    <Compile Include="Services\StabilityTracking.cs" />
    <Compile Include="TestInfrastructure\AbstractMutator.cs" />
    <Compile Include="TestInfrastructure\CopyNodeMutator.cs" />
    <Compile Include="TestInfrastructure\CustomNodeCompatibilityMutator.cs" />
    <Compile Include="TestInfrastructure\CustomNodeMutator.cs" />
    <Compile Include="TestInfrastructure\DeleteNodeMutator.cs" />
    <Compile Include="TestInfrastructure\CodeBlockNodeMutator.cs" />
    <Compile Include="TestInfrastructure\DirectoryPathMutator.cs" />
    <Compile Include="TestInfrastructure\DoubleSliderMutator.cs" />
    <Compile Include="TestInfrastructure\FilePathMutator.cs" />
    <Compile Include="TestInfrastructure\IntegerSliderMutator.cs" />
    <Compile Include="TestInfrastructure\ListMutator.cs" />
    <Compile Include="TestInfrastructure\MutationTestAttribute.cs" />
    <Compile Include="TestInfrastructure\MutatorDriver.cs" />
    <Compile Include="UI\ClassObjectTemplateSelector.cs" />
    <Compile Include="TestInfrastructure\NumberInputMutator.cs" />
    <Compile Include="TestInfrastructure\NumberRangeMutator.cs" />
    <Compile Include="TestInfrastructure\NumberSequenceMutator.cs" />
    <Compile Include="TestInfrastructure\StringInputMutator.cs" />
    <Compile Include="UI\Controls\CodeBlockEditor.xaml.cs">
      <DependentUpon>CodeBlockEditor.xaml</DependentUpon>
    </Compile>
    <Compile Include="UI\Controls\GraphUpdateNotificationControl.xaml.cs">
      <DependentUpon>GraphUpdateNotificationControl.xaml</DependentUpon>
    </Compile>
    <Compile Include="UI\Controls\ImageBasedControls.cs" />
    <Compile Include="UI\Controls\StandardPanel.xaml.cs">
      <DependentUpon>StandardPanel.xaml</DependentUpon>
    </Compile>
    <Compile Include="UI\Controls\StartPage.xaml.cs">
      <DependentUpon>StartPage.xaml</DependentUpon>
    </Compile>
    <Compile Include="UI\SubclassesTemplateSelector.cs" />
    <Compile Include="UI\LibraryWrapPanel.cs" />
    <Compile Include="UI\Prompts\CrashPrompt.xaml.cs">
      <SubType>Code</SubType>
      <DependentUpon>CrashPrompt.xaml</DependentUpon>
    </Compile>
    <Compile Include="UI\Prompts\GenericTaskDialog.xaml.cs">
      <SubType>Code</SubType>
      <DependentUpon>GenericTaskDialog.xaml</DependentUpon>
    </Compile>
    <Compile Include="UI\Views\AboutWindow.xaml.cs">
      <DependentUpon>AboutWindow.xaml</DependentUpon>
    </Compile>
    <Compile Include="UI\Configurations.cs" />
    <Compile Include="DSEngine\AstBuilder.cs" />
    <Compile Include="Library\FunctionType.cs" />
    <Compile Include="DSEngine\EngineController.cs" />
    <Compile Include="DSEngine\LiveRunnerServices.cs" />
    <Compile Include="DSEngine\NodeToCode.cs" />
    <Compile Include="Interfaces\IWpfNode.cs" />
    <Compile Include="Models\CustomNodeWorkspaceModel.cs" />
    <Compile Include="Models\HomeWorkspaceModel.cs" />
    <Compile Include="Nodes\CodeBlockNode.cs" />
    <Compile Include="Models\WorkspaceMigrations.cs" />
    <Compile Include="Nodes\ZeroTouch\DSFunction.cs" />
    <Compile Include="Models\Migration.cs" />
    <Compile Include="Core\CustomNodeDefinition.cs" />
    <Compile Include="Core\PreferenceSettings.cs" />
    <Compile Include="PackageManager\PackageManagerClient.cs" />
    <Compile Include="Search\SearchElements\CustomNodeSearchElement.cs" />
    <Compile Include="Search\SearchElements\DSFunctionNodeSearchElement.cs" />
    <Compile Include="Services\UsageReportingManager.cs" />
    <Compile Include="UI\Commands\AutomationSettings.cs" />
    <Compile Include="UI\Commands\BrowserItemCommands.cs" />
    <Compile Include="UI\Commands\Commands.cs" />
    <Compile Include="Core\DynamoLogger.cs" />
    <Compile Include="Core\DynamoSelection.cs" />
    <Compile Include="Services\Heartbeat.cs" />
    <Compile Include="Services\Log.cs" />
    <Compile Include="Services\Logger.cs" />
    <Compile Include="PackageManager\Package.cs" />
    <Compile Include="PackageManager\PackageUploadBuilder.cs" />
    <Compile Include="PackageManager\PackageUploadHandle.cs" />
    <Compile Include="Interfaces\IViewModelView.cs" />
    <Compile Include="Models\DynamoModel.cs" />
    <Compile Include="Models\ModelBase.cs" />
    <Compile Include="Models\NoteModel.cs" />
    <Compile Include="Models\PortModel.cs" />
    <Compile Include="UI\Commands\InfoBubbleCommand.cs" />
    <Compile Include="UI\Controls\ShortcutToolbar.xaml.cs">
      <DependentUpon>ShortcutToolbar.xaml</DependentUpon>
    </Compile>
    <Compile Include="UI\SharedResourceDictionary.cs" />
    <Compile Include="UI\HandlingEventTrigger.cs" />
    <Compile Include="UI\Prompts\UsageReportingAgreementPrompt.xaml.cs">
      <DependentUpon>UsageReportingAgreementPrompt.xaml</DependentUpon>
    </Compile>
    <Compile Include="UI\Views\InfoBubbleView.xaml.cs">
      <DependentUpon>InfoBubbleView.xaml</DependentUpon>
    </Compile>
    <Compile Include="UI\Commands\DynamoCommands.cs" />
    <Compile Include="UI\Commands\RecordableCommands.cs" />
    <Compile Include="UI\DynamoTextBox.cs" />
    <Compile Include="UI\StateMachine.cs" />
    <Compile Include="UI\Views\LibrarySearchView.xaml.cs">
      <DependentUpon>LibrarySearchView.xaml</DependentUpon>
    </Compile>
    <Compile Include="UI\Views\LibraryView.xaml.cs">
      <DependentUpon>LibraryView.xaml</DependentUpon>
    </Compile>
    <Compile Include="UI\Views\PreviewControl.xaml.cs">
      <DependentUpon>PreviewControl.xaml</DependentUpon>
    </Compile>
    <Compile Include="UI\Views\ToolTipWindow.xaml.cs">
      <DependentUpon>ToolTipWindow.xaml</DependentUpon>
    </Compile>
    <Compile Include="UpdateManager\BinaryVersion.cs" />
    <Compile Include="UpdateManager\UpdateManager.cs" />
    <Compile Include="Utilities\CodeBlockUtils.cs" />
    <Compile Include="Utilities\CursorLibrary.cs" />
    <Compile Include="Utilities\LinkedListOfList.cs" />
    <Compile Include="Utilities\MathUtils.cs" />
    <Compile Include="Utilities\MigrationReport.cs" />
    <Compile Include="Utilities\VersionUtilities.cs" />
    <Compile Include="Utilities\XmlHelper.cs" />
    <Compile Include="ViewModels\DynamoViewModelDelegateCommands.cs" />
    <Compile Include="ViewModels\DynamoViewModelEventArgs.cs" />
    <Compile Include="ViewModels\DynamoViewModelDelegates.cs" />
    <Compile Include="ViewModels\DynamoViewModelEvents.cs" />
    <Compile Include="ViewModels\EndlessGridViewModel.cs" />
    <Compile Include="ViewModels\InfoBubbleViewModel.cs" />
    <Compile Include="ViewModels\IWatchViewModel.cs" />
    <Compile Include="ViewModels\Watch3DFullscreenViewModel.cs" />
    <Compile Include="ViewModels\WatchViewModel.cs" />
    <Compile Include="Search\BrowserInternalElement.cs" />
    <Compile Include="UI\Commands\ConnectorCommands.cs" />
    <Compile Include="UI\Commands\NodeCommands.cs" />
    <Compile Include="UI\Commands\NodeSearchElementCommands.cs" />
    <Compile Include="UI\Commands\NoteCommands.cs" />
    <Compile Include="UI\Commands\PortCommands.cs" />
    <Compile Include="UI\Commands\WorkspaceCommands.cs" />
    <Compile Include="UI\Converters.cs">
      <SubType>Code</SubType>
    </Compile>
    <Compile Include="UI\DragCanvas.cs">
      <SubType>Code</SubType>
    </Compile>
    <Compile Include="UI\MouseClickManager.cs">
      <SubType>Code</SubType>
    </Compile>
    <Compile Include="PackageManager\PackageDownloadHandle.cs" />
    <Compile Include="PackageManager\PackageLoader.cs" />
    <Compile Include="PackageManager\PackageManagerSearchViewModel.cs" />
    <Compile Include="UI\Views\InstalledPackagesView.xaml.cs">
      <DependentUpon>InstalledPackagesView.xaml</DependentUpon>
    </Compile>
    <Compile Include="PackageManager\PackageItemInternalViewModel.cs" />
    <Compile Include="PackageManager\PackageItemViewModel.cs" />
    <Compile Include="PackageManager\PackageItemLeafViewModel.cs" />
    <Compile Include="PackageManager\PackageItemRootViewModel.cs" />
    <Compile Include="UI\Views\PublishPackageView.xaml.cs">
      <DependentUpon>PublishPackageView.xaml</DependentUpon>
    </Compile>
    <Compile Include="PackageManager\PublishPackageViewModel.cs" />
    <Compile Include="UI\Views\PackageManagerSearchView.xaml.cs">
      <DependentUpon>PackageManagerSearchView.xaml</DependentUpon>
    </Compile>
    <Compile Include="UI\Prompts\EditWindow.xaml.cs">
      <DependentUpon>EditWindow.xaml</DependentUpon>
      <SubType>Code</SubType>
    </Compile>
    <Compile Include="UI\Prompts\FunctionNamePrompt.xaml.cs">
      <DependentUpon>FunctionNamePrompt.xaml</DependentUpon>
      <SubType>Code</SubType>
    </Compile>
    <Compile Include="UI\Prompts\NodeHelpPrompt.xaml.cs">
      <DependentUpon>NodeHelpPrompt.xaml</DependentUpon>
      <SubType>Code</SubType>
    </Compile>
    <Compile Include="UI\UIPartials.cs">
      <SubType>Code</SubType>
    </Compile>
    <Compile Include="UI\Views\DynamoView.xaml.cs">
      <DependentUpon>DynamoView.xaml</DependentUpon>
      <SubType>Code</SubType>
    </Compile>
    <Compile Include="UI\Views\NodeView.xaml.cs">
      <DependentUpon>NodeView.xaml</DependentUpon>
      <SubType>Code</SubType>
    </Compile>
    <Compile Include="UI\Views\NoteView.xaml.cs">
      <DependentUpon>NoteView.xaml</DependentUpon>
      <SubType>Code</SubType>
    </Compile>
    <Compile Include="UI\Views\WorkspaceView.xaml.cs">
      <DependentUpon>WorkspaceView.xaml</DependentUpon>
      <SubType>Code</SubType>
    </Compile>
    <Compile Include="UI\Views\LibraryContainerView.xaml.cs">
      <DependentUpon>LibraryContainerView.xaml</DependentUpon>
      <SubType>Code</SubType>
    </Compile>
    <Compile Include="UI\Views\WatchTree.xaml.cs">
      <DependentUpon>WatchTree.xaml</DependentUpon>
      <SubType>Code</SubType>
    </Compile>
    <Compile Include="UI\Views\Watch3DView.xaml.cs">
      <DependentUpon>Watch3DView.xaml</DependentUpon>
      <SubType>Code</SubType>
    </Compile>
    <Compile Include="UI\WebBrowserUtility.cs" />
    <Compile Include="UI\WPF.cs">
      <SubType>Code</SubType>
    </Compile>
    <Compile Include="UI\ZoomBorder.cs">
      <SubType>Code</SubType>
    </Compile>
    <Compile Include="Utilities\Extensions.cs" />
    <Compile Include="Utilities\ObservableDictionary.cs" />
    <Compile Include="Utilities\TrulyObservableCollection.cs" />
    <Compile Include="ViewModels\DynamoViewModel.cs" />
    <Compile Include="ViewModels\ConnectorViewModel.cs" />
    <Compile Include="ViewModels\NodeViewModel.cs" />
    <Compile Include="ViewModels\NoteViewModel.cs" />
    <Compile Include="ViewModels\PortViewModel.cs" />
    <Compile Include="ViewModels\ViewModelBase.cs" />
    <Compile Include="ViewModels\WorkspaceViewModel.cs" />
    <Compile Include="Core\CustomNodeManager.cs" />
    <Compile Include="Core\DynamoLoader.cs" />
    <Compile Include="Core\NodeCollapser.cs" />
    <Compile Include="Utilities\Guid.cs" />
    <Compile Include="UI\Commands\SearchCommands.cs" />
    <Compile Include="Search\SearchElements\CategorySearchElement.cs" />
    <Compile Include="Search\SearchElements\NodeSearchElement.cs" />
    <Compile Include="PackageManager\UI\PackageManagerSearchElement.cs" />
    <Compile Include="Search\SearchElements\SearchElementBase.cs" />
    <Compile Include="ViewModels\SearchViewModel.cs" />
    <Compile Include="Nodes\BaseTypes.cs" />
    <Compile Include="Models\ConnectorModel.cs" />
    <Compile Include="Nodes\Files.cs" />
    <Compile Include="Nodes\Custom Nodes\Function.cs" />
    <Compile Include="Models\NodeModel.cs" />
    <Compile Include="Models\WorkspaceModel.cs" />
    <Compile Include="Nodes\Watch.cs" />
    <Compile Include="Properties\AssemblyInfo.cs">
      <SubType>Code</SubType>
    </Compile>
    <Compile Include="Properties\Resources.Designer.cs">
      <AutoGen>True</AutoGen>
      <DesignTime>True</DesignTime>
      <DependentUpon>Resources.resx</DependentUpon>
    </Compile>
    <Compile Include="Properties\Settings.Designer.cs">
      <AutoGen>True</AutoGen>
      <DependentUpon>Settings.settings</DependentUpon>
      <DesignTimeSharedInput>True</DesignTimeSharedInput>
    </Compile>
    <Compile Include="Search\SearchDictionary.cs" />
    <Compile Include="VisualizationManager\octree\FastSerialization.cs" />
    <Compile Include="VisualizationManager\octree\IOctree.cs" />
    <Compile Include="VisualizationManager\octree\Octree.cs" />
    <Compile Include="VisualizationManager\octree\OctreeBox.cs" />
    <Compile Include="VisualizationManager\octree\OctreeDistance.cs" />
    <Compile Include="VisualizationManager\octree\OctreeLeaf.cs" />
    <Compile Include="VisualizationManager\octree\OctreeNode.cs" />
    <Compile Include="VisualizationManager\octree\Point3d.cs" />
    <Compile Include="VisualizationManager\octree\Point3f.cs" />
    <Compile Include="VisualizationManager\octree\Vector3d.cs" />
    <Compile Include="VisualizationManager\octree\Vector3f.cs" />
    <Compile Include="VisualizationManager\RenderDescription.cs" />
    <Compile Include="VisualizationManager\RenderManager.cs" />
    <Compile Include="VisualizationManager\STLExport.cs" />
    <Compile Include="DSEngine\RenderPackage.cs" />
    <Compile Include="VisualizationManager\Visualization.cs" />
    <Compile Include="VisualizationManager\VisualizationManager.cs" />
    <EmbeddedResource Include="Properties\Resources.resx">
      <Generator>ResXFileCodeGenerator</Generator>
      <LastGenOutput>Resources.Designer.cs</LastGenOutput>
      <SubType>Designer</SubType>
    </EmbeddedResource>
    <None Include="packages.config" />
    <None Include="Properties\Settings.settings">
      <Generator>SettingsSingleFileGenerator</Generator>
      <LastGenOutput>Settings.Designer.cs</LastGenOutput>
    </None>
    <AppDesigner Include="Properties\" />
    <None Include="UI\Images\cursors.psd" />
    <None Include="UI\Images\cursors1.psd" />
    <None Include="UI\Fonts\OpenSans-Bold.ttf">
      <CopyToOutputDirectory>Always</CopyToOutputDirectory>
    </None>
    <None Include="UI\Fonts\OpenSans-BoldItalic.ttf">
      <CopyToOutputDirectory>Always</CopyToOutputDirectory>
    </None>
    <None Include="UI\Fonts\OpenSans-ExtraBold.ttf">
      <CopyToOutputDirectory>Always</CopyToOutputDirectory>
    </None>
    <None Include="UI\Fonts\OpenSans-ExtraBoldItalic.ttf">
      <CopyToOutputDirectory>Always</CopyToOutputDirectory>
    </None>
    <None Include="UI\Fonts\OpenSans-Italic.ttf">
      <CopyToOutputDirectory>Always</CopyToOutputDirectory>
    </None>
    <None Include="UI\Fonts\OpenSans-Light.ttf">
      <CopyToOutputDirectory>Always</CopyToOutputDirectory>
    </None>
    <None Include="UI\Fonts\OpenSans-LightItalic.ttf">
      <CopyToOutputDirectory>Always</CopyToOutputDirectory>
    </None>
    <None Include="UI\Fonts\OpenSans-Regular.ttf">
      <CopyToOutputDirectory>Always</CopyToOutputDirectory>
    </None>
    <None Include="UI\Fonts\OpenSans-Semibold.ttf">
      <CopyToOutputDirectory>Always</CopyToOutputDirectory>
    </None>
    <None Include="UI\Fonts\OpenSans-SemiboldItalic.ttf">
      <CopyToOutputDirectory>Always</CopyToOutputDirectory>
    </None>
  </ItemGroup>
  <ItemGroup>
    <ProjectReference Include="..\DynamoCrypto\DynamoCrypto.csproj">
      <Project>{96643e77-c786-498c-aaa9-80e449854ce9}</Project>
      <Name>DynamoCrypto</Name>
    </ProjectReference>
    <ProjectReference Include="..\Engine\GraphToDSCompiler\GraphToDSCompiler.csproj">
      <Project>{593be9fc-7482-4cd6-9f87-77e7ac5cdff2}</Project>
      <Name>GraphToDSCompiler</Name>
    </ProjectReference>
    <ProjectReference Include="..\Engine\ProtoCore\ProtoCore.csproj">
      <Project>{7a9e0314-966f-4584-baa3-7339cbb849d1}</Project>
      <Name>ProtoCore</Name>
    </ProjectReference>
    <ProjectReference Include="..\Engine\ProtoScript\ProtoScript.csproj">
      <Project>{a4794476-7d0e-41c0-ad83-4ab929c0a46c}</Project>
      <Name>ProtoScript</Name>
    </ProjectReference>
    <ProjectReference Include="..\DynamoUtilities\DynamoUtilities.csproj">
      <Project>{B5F435CB-0D8A-40B1-A4F7-5ECB3CE792A9}</Project>
      <Name>DynamoUtilities</Name>
      <Private>False</Private>
    </ProjectReference>
    <ProjectReference Include="..\Engine\GraphLayout\GraphLayout.csproj">
      <Project>{c2595b04-856d-40ae-8b99-4804c7a70708}</Project>
      <Name>GraphLayout</Name>
      <Private>False</Private>
    </ProjectReference>
    <ProjectReference Include="..\Libraries\DynamoUnits\Units.csproj">
      <Project>{6e0a079e-85f1-45a1-ad5b-9855e4344809}</Project>
      <Name>Units</Name>
    </ProjectReference>
    <ProjectReference Include="..\Libraries\VMDataBridge\VMDataBridge.csproj">
      <Project>{ccb6e56b-2da1-4eba-a1f9-e8510e129d12}</Project>
      <Name>VMDataBridge</Name>
      <Private>False</Private>
    </ProjectReference>
    <ProjectReference Include="..\NodeServices\NodeServices.csproj">
      <Project>{ef879a10-041d-4c68-83e7-3192685f1bae}</Project>
      <Name>NodeServices</Name>
    </ProjectReference>
  </ItemGroup>
  <ItemGroup>
    <Resource Include="UI\Fonts\Inconsolata.otf" />
    <Resource Include="UI\Images\add.png" />
    <Resource Include="UI\Images\add_32.png" />
    <Resource Include="UI\Images\add_32_white.png" />
    <Resource Include="UI\Images\Anonymous_Pencil_icon.png" />
    <Resource Include="UI\Images\Anonymous_Pencil_icon_white.png" />
    <Resource Include="UI\Images\Anonymous_Pencil_icon_white_24.png" />
    <Resource Include="UI\Images\Anonymous_Pencil_icon_white_32.png" />
    <Resource Include="UI\Images\arrow-left-black.png" />
    <Resource Include="UI\Images\arrow-left-white.png" />
    <Resource Include="UI\Images\arrow-right-black.png" />
    <Resource Include="UI\Images\arrow-right-white.png" />
    <Resource Include="UI\Images\back.png" />
    <Resource Include="UI\Images\back_24.png" />
    <Resource Include="UI\Images\back_32.png" />
    <Resource Include="UI\Images\cloud_download_arrow.png" />
    <Resource Include="UI\Images\cloud_download_arrow_gray.png" />
    <Resource Include="UI\Images\cloud_download_arrow_white.png" />
    <Resource Include="UI\Images\DocumentHS.png" />
    <Resource Include="UI\Images\HomeHS.png" />
    <Resource Include="UI\Images\openHS.png" />
    <Resource Include="UI\Images\OpenSelectedItemHS.png" />
    <Resource Include="UI\Images\padlock-closed-black.png" />
    <Resource Include="UI\Images\padlock-closed-black24x24.png" />
    <Resource Include="UI\Images\saveHS.png" />
    <Resource Include="UI\Images\search.png" />
    <Resource Include="UI\Images\search_24.png" />
  </ItemGroup>
  <ItemGroup>
    <Page Include="UI\Controls\CodeBlockEditor.xaml">
      <SubType>Designer</SubType>
      <Generator>MSBuild:Compile</Generator>
    </Page>
    <Page Include="UI\Controls\GraphUpdateNotificationControl.xaml">
      <Generator>MSBuild:Compile</Generator>
      <SubType>Designer</SubType>
    </Page>
    <Page Include="UI\Controls\StandardPanel.xaml">
      <SubType>Designer</SubType>
      <Generator>MSBuild:Compile</Generator>
    </Page>
    <Page Include="UI\Controls\StartPage.xaml">
      <SubType>Designer</SubType>
      <Generator>MSBuild:Compile</Generator>
    </Page>
    <Page Include="UI\Prompts\CrashPrompt.xaml">
      <Generator>MSBuild:Compile</Generator>
      <SubType>Designer</SubType>
    </Page>
    <Page Include="UI\Prompts\GenericTaskDialog.xaml">
      <SubType>Designer</SubType>
      <Generator>MSBuild:Compile</Generator>
    </Page>
    <EmbeddedResource Include="UI\Resources\DesignScript.Resources.SyntaxHighlighting.xshd" />
    <None Include="UI\Themes\Modern\Connectors.xaml">
      <Generator>MSBuild:Compile</Generator>
      <SubType>Designer</SubType>
      <CopyToOutputDirectory>Always</CopyToOutputDirectory>
    </None>
    <None Include="UI\Themes\Modern\DataTemplates.xaml">
      <Generator>MSBuild:Compile</Generator>
      <SubType>Designer</SubType>
      <CopyToOutputDirectory>Always</CopyToOutputDirectory>
    </None>
    <None Include="UI\Themes\Modern\DynamoColorsAndBrushes.xaml">
      <Generator>MSBuild:Compile</Generator>
      <SubType>Designer</SubType>
      <CopyToOutputDirectory>Always</CopyToOutputDirectory>
    </None>
    <None Include="UI\Themes\Modern\DynamoConverters.xaml">
      <Generator>MSBuild:Compile</Generator>
      <SubType>Designer</SubType>
      <CopyToOutputDirectory>Always</CopyToOutputDirectory>
    </None>
    <None Include="UI\Themes\Modern\DynamoModern.xaml">
      <Generator>MSBuild:Compile</Generator>
      <SubType>Designer</SubType>
      <CopyToOutputDirectory>Always</CopyToOutputDirectory>
    </None>
    <None Include="UI\Themes\Modern\DynamoText.xaml">
      <Generator>MSBuild:Compile</Generator>
      <SubType>Designer</SubType>
      <CopyToOutputDirectory>Always</CopyToOutputDirectory>
    </None>
    <None Include="UI\Themes\Modern\MenuStyleDictionary.xaml">
      <Generator>MSBuild:Compile</Generator>
      <SubType>Designer</SubType>
      <CopyToOutputDirectory>Always</CopyToOutputDirectory>
    </None>
    <None Include="UI\Themes\Modern\Ports.xaml">
      <SubType>
      </SubType>
      <CopyToOutputDirectory>Always</CopyToOutputDirectory>
    </None>
    <None Include="UI\Themes\Modern\ToolbarStyleDictionary.xaml">
      <Generator>MSBuild:Compile</Generator>
      <SubType>Designer</SubType>
      <CopyToOutputDirectory>Always</CopyToOutputDirectory>
    </None>
    <Page Include="UI\Views\AboutWindow.xaml">
      <Generator>MSBuild:Compile</Generator>
      <SubType>Designer</SubType>
    </Page>
    <Page Include="UI\Controls\ShortcutToolbar.xaml">
      <SubType>Designer</SubType>
      <Generator>MSBuild:Compile</Generator>
    </Page>
    <Page Include="UI\Prompts\UsageReportingAgreementPrompt.xaml">
      <SubType>Designer</SubType>
      <Generator>MSBuild:Compile</Generator>
    </Page>
    <Page Include="UI\Views\InstalledPackagesView.xaml">
      <SubType>Designer</SubType>
      <Generator>MSBuild:Compile</Generator>
    </Page>
<<<<<<< HEAD
    <Page Include="UI\Views\LibrarySearchView.xaml">
      <Generator>MSBuild:Compile</Generator>
      <SubType>Designer</SubType>
    </Page>
    <Page Include="UI\Views\LibraryView.xaml">
      <SubType>Designer</SubType>
      <Generator>MSBuild:Compile</Generator>
    </Page>
    <Page Include="UI\Views\PackageManagerPublishView.xaml">
=======
    <Page Include="UI\Views\PublishPackageView.xaml">
>>>>>>> 7f62904f
      <Generator>MSBuild:Compile</Generator>
      <SubType>Designer</SubType>
    </Page>
    <Page Include="UI\Views\PackageManagerSearchView.xaml">
      <SubType>Designer</SubType>
      <Generator>MSBuild:Compile</Generator>
    </Page>
    <Page Include="UI\Prompts\EditWindow.xaml">
      <SubType>Designer</SubType>
      <Generator>MSBuild:Compile</Generator>
    </Page>
    <Page Include="UI\Prompts\FunctionNamePrompt.xaml">
      <SubType>Designer</SubType>
      <Generator>MSBuild:Compile</Generator>
    </Page>
    <Page Include="UI\Prompts\NodeHelpPrompt.xaml">
      <SubType>Designer</SubType>
      <Generator>MSBuild:Compile</Generator>
    </Page>
    <Page Include="UI\Views\InfoBubbleView.xaml">
      <Generator>MSBuild:Compile</Generator>
      <SubType>Designer</SubType>
    </Page>
    <Page Include="UI\Views\PreviewControl.xaml">
      <SubType>Designer</SubType>
      <Generator>MSBuild:Compile</Generator>
    </Page>
    <Page Include="UI\Views\DynamoView.xaml">
      <SubType>Designer</SubType>
      <Generator>MSBuild:Compile</Generator>
    </Page>
    <Page Include="UI\Views\NodeView.xaml">
      <SubType>Designer</SubType>
    </Page>
    <Page Include="UI\Views\NoteView.xaml">
      <SubType>Designer</SubType>
      <Generator>MSBuild:Compile</Generator>
    </Page>
    <Page Include="UI\Views\ToolTipWindow.xaml">
      <Generator>MSBuild:Compile</Generator>
      <SubType>Designer</SubType>
    </Page>
    <Page Include="UI\Views\WorkspaceView.xaml">
      <SubType>Designer</SubType>
      <Generator>MSBuild:Compile</Generator>
    </Page>
    <Page Include="UI\Views\LibraryContainerView.xaml">
      <SubType>Designer</SubType>
      <Generator>MSBuild:Compile</Generator>
    </Page>
    <Page Include="UI\Views\WatchTree.xaml">
      <SubType>Designer</SubType>
      <Generator>MSBuild:Compile</Generator>
    </Page>
    <Page Include="UI\Views\Watch3DView.xaml">
      <SubType>Designer</SubType>
      <Generator>MSBuild:Compile</Generator>
    </Page>
  </ItemGroup>
  <ItemGroup>
    <Resource Include="UI\Images\closetab_hover.png" />
    <Resource Include="UI\Images\closetab_normal.png" />
    <Resource Include="UI\Images\closewindow_hover.png" />
    <Resource Include="UI\Images\closewindow_normal.png" />
    <Resource Include="UI\Images\collapsestate_hover.png" />
    <Resource Include="UI\Images\collapsestate_normal.png" />
    <Resource Include="UI\Images\expandstate_hover.png" />
    <Resource Include="UI\Images\expandstate_normal.png" />
    <Resource Include="UI\Images\librarycollapse_hover.png" />
    <Resource Include="UI\Images\librarycollapse_normal.png" />
    <Resource Include="UI\Images\maximizewindow_hover.png" />
    <Resource Include="UI\Images\maximizewindow_normal.png" />
    <Resource Include="UI\Images\minimizewindow_hover.png" />
    <Resource Include="UI\Images\minimizewindow_normal.png" />
    <Resource Include="UI\Images\new_disabled.png" />
    <Resource Include="UI\Images\new_hover.png" />
    <Resource Include="UI\Images\new_normal.png" />
    <Resource Include="UI\Images\open_disabled.png" />
    <Resource Include="UI\Images\open_hover.png" />
    <Resource Include="UI\Images\open_normal.png" />
    <Resource Include="UI\Images\pause_disabled.png" />
    <Resource Include="UI\Images\pause_hover.png" />
    <Resource Include="UI\Images\pause_normal.png" />
    <Resource Include="UI\Images\redo_disabled.png" />
    <Resource Include="UI\Images\redo_hover.png" />
    <Resource Include="UI\Images\redo_normal.png" />
    <Resource Include="UI\Images\restorewindow_hover.png" />
    <Resource Include="UI\Images\restorewindow_normal.png" />
    <Resource Include="UI\Images\run_disabled.png" />
    <Resource Include="UI\Images\run_hover.png" />
    <Resource Include="UI\Images\run_normal.png" />
    <Resource Include="UI\Images\save_disabled.png" />
    <Resource Include="UI\Images\save_hover.png" />
    <Resource Include="UI\Images\save_normal.png" />
    <Resource Include="UI\Images\searchcancel_hover.png" />
    <Resource Include="UI\Images\searchcancel_normal.png" />
    <Resource Include="UI\Images\search_hover.png" />
    <Resource Include="UI\Images\search_normal.png" />
    <Resource Include="UI\Images\sendfeedback_disabled.png" />
    <Resource Include="UI\Images\sendfeedback_hover.png" />
    <Resource Include="UI\Images\sendfeedback_normal.png" />
    <Resource Include="UI\Images\undo_disabled.png" />
    <Resource Include="UI\Images\undo_hover.png" />
    <Resource Include="UI\Images\undo_normal.png" />
  </ItemGroup>
  <ItemGroup>
    <Resource Include="UI\Images\tick_selected.png" />
    <Resource Include="UI\Images\click_background.png" />
  </ItemGroup>
  <ItemGroup>
    <Resource Include="UI\Images\hand_drag.cur" />
    <Resource Include="UI\Images\hand_pan.cur" />
    <Resource Include="UI\Images\hand_pan_active.cur" />
  </ItemGroup>
  <ItemGroup>
    <Resource Include="UI\Images\collapse_hover.png" />
    <Resource Include="UI\Images\collapse_normal.png" />
    <Resource Include="UI\Images\expand_hover.png" />
    <Resource Include="UI\Images\expand_normal.png" />
  </ItemGroup>
  <ItemGroup>
    <Resource Include="UI\Images\tabs_button_hover.png" />
    <Resource Include="UI\Images\tabs_button_normal.png" />
    <Resource Include="UI\Images\screenshot_disabled.png" />
    <Resource Include="UI\Images\screenshot_hover.png" />
    <Resource Include="UI\Images\screenshot_normal.png" />
  </ItemGroup>
  <ItemGroup>
    <Resource Include="UI\Images\arc_add.cur" />
    <Resource Include="UI\Images\arc_add.png" />
    <Resource Include="UI\Images\arc_remove.cur" />
    <Resource Include="UI\Images\arc_remove.png" />
    <Resource Include="UI\Images\arc_select.cur" />
    <Resource Include="UI\Images\arc_select.png" />
    <Resource Include="UI\Images\condense.cur" />
    <Resource Include="UI\Images\condense.png" />
    <Resource Include="UI\Images\expand.cur" />
    <Resource Include="UI\Images\expand.png" />
    <Resource Include="UI\Images\hand.cur" />
    <Resource Include="UI\Images\hand.png" />
    <Resource Include="UI\Images\hand_drag.png" />
    <Resource Include="UI\Images\hand_pan.png" />
    <Resource Include="UI\Images\hand_pan_active.png" />
    <Resource Include="UI\Images\move.png" />
    <Resource Include="UI\Images\pointer.cur" />
    <Resource Include="UI\Images\pointer.png" />
    <Resource Include="UI\Images\pointer_add.cur" />
    <Resource Include="UI\Images\pointer_add.png" />
    <Resource Include="UI\Images\rectangular_selection.cur" />
    <Resource Include="UI\Images\rectangular_selection.png" />
    <Resource Include="UI\Images\resize_diagonal.cur" />
    <Resource Include="UI\Images\resize_diagonal.png" />
    <Resource Include="UI\Images\resize_horizontal.cur" />
    <Resource Include="UI\Images\resize_horizontal.png" />
    <Resource Include="UI\Images\resize_vertical.cur" />
    <Resource Include="UI\Images\resize_vertical.png" />
    <Resource Include="UI\Images\consent_form_image.png" />
  </ItemGroup>
  <ItemGroup>
    <Resource Include="UI\Images\task_dialog_crash.png" />
    <Resource Include="UI\Images\task_dialog_obsolete_file.png" />
  </ItemGroup>
  <ItemGroup>
    <Service Include="{508349B6-6B84-4DF5-91F0-309BEEBAD82D}" />
  </ItemGroup>
  <ItemGroup>
    <Resource Include="UI\Images\AboutWindow\dynamo_logo_dark.png" />
  </ItemGroup>
  <ItemGroup>
    <Resource Include="UI\Images\AboutWindow\aboutback.png" />
    <Resource Include="UI\Images\AboutWindow\autodeskLogo.png" />
    <Resource Include="UI\Images\AboutWindow\background_texture.png" />
    <Resource Include="UI\Images\Update\clickbox.png" />
    <Resource Include="UI\Images\AboutWindow\close_hover.png" />
    <Resource Include="UI\Images\AboutWindow\close_inactive.png" />
    <Resource Include="UI\Images\AboutWindow\collectinfo_titlebar.png" />
    <Resource Include="UI\Images\AboutWindow\DesignScriptLogo.png" />
    <Resource Include="UI\Images\Update\DownloadAnimation.png" />
    <Resource Include="UI\Images\Update\DownloadIcon.png" />
    <Resource Include="UI\Images\Update\download_ani.png" />
    <Resource Include="UI\Images\Update\update.png" />
    <Resource Include="UI\Images\Update\update_static.png" />
  </ItemGroup>
  <ItemGroup>
    <Resource Include="UI\Images\AboutWindow\logo_about.png" />
  </ItemGroup>
  <ItemGroup>
    <Resource Include="UI\Images\Canvas\canvas-button-geom-check.png" />
    <Resource Include="UI\Images\Canvas\canvas-button-geom-states.png" />
    <Resource Include="UI\Images\Canvas\canvas-button-node-check.png" />
    <Resource Include="UI\Images\Canvas\canvas-button-node-states.png" />
  </ItemGroup>
  <ItemGroup>
    <Resource Include="UI\Images\Canvas\canvas-button-fit-view-states.png" />
  </ItemGroup>
  <ItemGroup>
    <Resource Include="UI\Images\Canvas\canvas-button-orbit-check.png" />
    <Resource Include="UI\Images\Canvas\canvas-button-orbit-states.png" />
    <Resource Include="UI\Images\Canvas\canvas-button-pan-check.png" />
    <Resource Include="UI\Images\Canvas\canvas-button-pan-states.png" />
    <Resource Include="UI\Images\Canvas\canvas-button-zoom-in-states.png" />
    <Resource Include="UI\Images\Canvas\canvas-button-zoom-out-states.png" />
    <Resource Include="UI\Images\StartPage\dynamo-logo.png" />
  </ItemGroup>
  <ItemGroup>
    <Resource Include="UI\Images\StartPage\icon-discussion.png" />
    <Resource Include="UI\Images\StartPage\icon-dynamobim.png" />
    <Resource Include="UI\Images\StartPage\icon-email.png" />
    <Resource Include="UI\Images\StartPage\icon-github.png" />
    <Resource Include="UI\Images\StartPage\icon-issues.png" />
    <Resource Include="UI\Images\StartPage\icon-new.png" />
    <Resource Include="UI\Images\StartPage\icon-open.png" />
    <Resource Include="UI\Images\StartPage\icon-reference.png" />
    <Resource Include="UI\Images\StartPage\icon-video.png" />
  </ItemGroup>
  <ItemGroup>
    <Resource Include="UI\Images\task_dialog_future_file.png" />
  </ItemGroup>
  <ItemGroup>
    <Resource Include="UI\Images\StartPage\icons-more-samples.png" />
  </ItemGroup>
  <ItemGroup>
    <Resource Include="UI\Images\Tooltip\copy.png" />
    <Resource Include="UI\Images\Tooltip\copy_hover.png" />
  </ItemGroup>
  <ItemGroup>
    <Resource Include="Resources\Icons\Saturation.png" />
  </ItemGroup>
  <ItemGroup>
    <Resource Include="Resources\Icons\Hue.png" />
  </ItemGroup>
  <ItemGroup>
    <Resource Include="UI\Images\Tooltip\code.png" />
  </ItemGroup>
  <Import Project="$(MSBuildToolsPath)\Microsoft.CSharp.targets" />
  <PropertyGroup>
    <PostBuildEvent>copy /Y "$(SolutionDir)..\extern\DesignScript\*" "$(OutputPath)"
copy "$(SolutionDir)..\doc\distrib\License.rtf" "$(OutputPath).\License.rtf"
copy "$(SolutionDir)..\tools\install\extra\InstallASMForDynamo.exe" "$(OutputPath)\InstallASMForDynamo.exe"
IF NOT EXIST "$(OutputPath)\dll" "$(OutputPath)\InstallASMForDynamo.exe" /SILENT /SUPPRESSMSGBOXES</PostBuildEvent>
  </PropertyGroup>
  <PropertyGroup>
    <PostBuildEvent>mkdir "$(OutputPath)\dll"
copy /Y "$(SolutionDir)..\extern\LibG\x64\Release\*" "$(OutputPath)\dll"</PostBuildEvent>
    <PostBuildEvent>xcopy /Y "$(SolutionDir)..\extern\ProtoGeometry\*" "$(OutputPath)"
xcopy  /Y "$(SolutionDir)..\doc\distrib\License.rtf" "$(OutputPath)"
xcopy  /Y "$(SolutionDir)..\extern\LibG_219\*" "$(OutputPath)libg_219\"
xcopy  /Y "$(SolutionDir)..\extern\LibG_220\*" "$(OutputPath)libg_220\"
xcopy  /Y "$(SolutionDir)..\extern\SimplexNoise\*" "$(OutputPath)"</PostBuildEvent>
  </PropertyGroup>
  <!-- To modify your build process, add your task inside one of the targets below and uncomment it. 
       Other similar extension points exist, see Microsoft.Common.targets.
  <Target Name="BeforeBuild">
  </Target>  
  <Target Name="AfterBuild">    
  </Target>
  -->
</Project><|MERGE_RESOLUTION|>--- conflicted
+++ resolved
@@ -653,7 +653,6 @@
       <SubType>Designer</SubType>
       <Generator>MSBuild:Compile</Generator>
     </Page>
-<<<<<<< HEAD
     <Page Include="UI\Views\LibrarySearchView.xaml">
       <Generator>MSBuild:Compile</Generator>
       <SubType>Designer</SubType>
@@ -663,9 +662,7 @@
       <Generator>MSBuild:Compile</Generator>
     </Page>
     <Page Include="UI\Views\PackageManagerPublishView.xaml">
-=======
     <Page Include="UI\Views\PublishPackageView.xaml">
->>>>>>> 7f62904f
       <Generator>MSBuild:Compile</Generator>
       <SubType>Designer</SubType>
     </Page>
