﻿<?xml version="1.0" encoding="utf-8"?>
<!--
Copyright © Autodesk, Inc. 2012. All rights reserved.

Licensed under the Apache License, Version 2.0 (the "License");
you may not use this file except in compliance with the License.
You may obtain a copy of the License at

http://www.apache.org/licenses/LICENSE-2.0

Unless required by applicable law or agreed to in writing, software
distributed under the License is distributed on an "AS IS" BASIS,
WITHOUT WARRANTIES OR CONDITIONS OF ANY KIND, either express or implied.
See the License for the specific language governing permissions and
limitations under the License.
-->
<Project ToolsVersion="4.0" DefaultTargets="Build" xmlns="http://schemas.microsoft.com/developer/msbuild/2003">
  <ImportGroup Label="PropertySheets">
    <Import Project="$(SolutionDir)/Config/CS.props" />
  </ImportGroup>
  <PropertyGroup>
    <Configuration Condition=" '$(Configuration)' == '' ">Debug</Configuration>
    <Platform Condition=" '$(Platform)' == '' ">AnyCPU</Platform>
    <ProductVersion>9.0.21022</ProductVersion>
    <SchemaVersion>2.0</SchemaVersion>
    <ProjectGuid>{7858FA8C-475F-4B8E-B468-1F8200778CF8}</ProjectGuid>
    <OutputType>library</OutputType>
    <AppDesignerFolder>Properties</AppDesignerFolder>
    <RootNamespace>Dynamo</RootNamespace>
    <AssemblyName>DynamoCore</AssemblyName>
    <TargetFrameworkVersion>v4.0</TargetFrameworkVersion>
    <FileAlignment>512</FileAlignment>
    <ProjectTypeGuids>{60dc8134-eba5-43b8-bcc9-bb4bc16c2548};{FAE04EC0-301F-11D3-BF4B-00C04F79EFBC}</ProjectTypeGuids>
    <WarningLevel>4</WarningLevel>
    <FileUpgradeFlags>
    </FileUpgradeFlags>
    <UpgradeBackupLocation>
    </UpgradeBackupLocation>
    <OldToolsVersion>3.5</OldToolsVersion>
    <TargetFrameworkProfile />
  </PropertyGroup>
  <PropertyGroup>
    <ResolveAssemblyWarnOrErrorOnTargetArchitectureMismatch>None</ResolveAssemblyWarnOrErrorOnTargetArchitectureMismatch>
  </PropertyGroup>
  <PropertyGroup Condition=" '$(Configuration)|$(Platform)' == 'Debug|AnyCPU' ">
    <DebugSymbols>true</DebugSymbols>
    <DebugType>full</DebugType>
    <Optimize>false</Optimize>
    <OutputPath>$(OutputPath)</OutputPath>
    <DefineConstants>TRACE;DEBUG</DefineConstants>
    <ErrorReport>prompt</ErrorReport>
    <WarningLevel>4</WarningLevel>
    <PlatformTarget>AnyCPU</PlatformTarget>
    <TreatWarningsAsErrors>false</TreatWarningsAsErrors>
    <Prefer32Bit>false</Prefer32Bit>
  </PropertyGroup>
  <PropertyGroup Condition=" '$(Configuration)|$(Platform)' == 'Release|AnyCPU' ">
    <DebugType>full</DebugType>
    <Optimize>true</Optimize>
    <OutputPath>$(OutputPath)</OutputPath>
    <DefineConstants>TRACE</DefineConstants>
    <ErrorReport>prompt</ErrorReport>
    <WarningLevel>4</WarningLevel>
    <DebugSymbols>true</DebugSymbols>
    <Prefer32Bit>false</Prefer32Bit>
  </PropertyGroup>
  <PropertyGroup Condition=" '$(ExecutionEngine)' != 'FScheme' ">
    <DefineConstants>$(DefineConstants);USE_DSENGINE</DefineConstants>
  </PropertyGroup>
  <ItemGroup>
    <Reference Include="CSharpAnalytics.WinForms, Version=1.2.0.0, Culture=neutral, processorArchitecture=MSIL">
      <SpecificVersion>False</SpecificVersion>
      <HintPath>..\..\extern\CSharpAnalytics\CSharpAnalytics.WinForms.dll</HintPath>
    </Reference>
    <Reference Include="Greg, Version=1.0.0.0, Culture=neutral, processorArchitecture=MSIL">
      <SpecificVersion>False</SpecificVersion>
      <HintPath>..\..\extern\greg\Greg.dll</HintPath>
    </Reference>
    <Reference Include="HelixToolkit.Wpf, Version=2012.4.24.1, Culture=neutral, PublicKeyToken=52aa3500039caf0d, processorArchitecture=MSIL">
      <SpecificVersion>False</SpecificVersion>
      <HintPath>..\..\extern\Helix3D\NET40\HelixToolkit.Wpf.dll</HintPath>
    </Reference>
    <Reference Include="Microsoft.CSharp" />
    <Reference Include="Microsoft.Practices.Prism">
      <HintPath>..\..\extern\prism\Microsoft.Practices.Prism.dll</HintPath>
    </Reference>
    <Reference Include="NCalc">
      <HintPath>..\..\extern\NCalc\NCalc.dll</HintPath>
    </Reference>
    <Reference Include="Newtonsoft.Json">
      <HintPath>..\..\extern\Newtonsoft.json\Newtonsoft.Json.dll</HintPath>
      <HintPath>..\..\extern\Newtonsoft.JsonBin\Newtonsoft.Json.dll</HintPath>
    </Reference>
    <Reference Include="ProtoGeometry, Version=0.1.0.0, Culture=neutral, processorArchitecture=AMD64">
      <SpecificVersion>False</SpecificVersion>
      <HintPath>..\..\extern\ProtoGeometry\ProtoGeometry.dll</HintPath>
      <Private>False</Private>
    </Reference>
    <Reference Include="ProtoInterface, Version=0.1.0.0, Culture=neutral, processorArchitecture=AMD64">
      <SpecificVersion>False</SpecificVersion>
      <HintPath>..\..\extern\ProtoGeometry\ProtoInterface.dll</HintPath>
      <Private>False</Private>
    </Reference>
    <Reference Include="RestSharp, Version=104.1.0.0, Culture=neutral, processorArchitecture=MSIL">
      <SpecificVersion>False</SpecificVersion>
      <HintPath>..\..\extern\greg\RestSharp.dll</HintPath>
    </Reference>
    <Reference Include="System" />
    <Reference Include="System.Core">
      <RequiredTargetFramework>3.5</RequiredTargetFramework>
    </Reference>
    <Reference Include="System.Data" />
    <Reference Include="System.Drawing" />
    <Reference Include="System.Web" />
    <Reference Include="System.Windows.Forms" />
    <Reference Include="System.Windows.Interactivity, Version=4.0.0.0, Culture=neutral, PublicKeyToken=31bf3856ad364e35, processorArchitecture=MSIL">
      <HintPath>..\..\extern\System.Windows.Interactivity\System.Windows.Interactivity.dll</HintPath>
      <SpecificVersion>False</SpecificVersion>
      <Private>True</Private>
    </Reference>
    <Reference Include="System.Xaml" />
    <Reference Include="System.Xml" />
    <Reference Include="PresentationCore">
      <RequiredTargetFramework>3.0</RequiredTargetFramework>
    </Reference>
    <Reference Include="PresentationFramework">
      <RequiredTargetFramework>3.0</RequiredTargetFramework>
    </Reference>
    <Reference Include="System.Xml.Linq" />
    <Reference Include="WindowsBase" />
  </ItemGroup>
  <ItemGroup>
    <Compile Include="Core\CrashPromptArgs.cs" />
    <Compile Include="Core\DebugSettings.cs" />
    <Compile Include="Core\DynamoRunner.cs" />
    <Compile Include="Core\TimeStampOrdering.cs" />
    <Compile Include="Core\UndoRedoRecorder.cs" />
    <Compile Include="DSEngine\SyncDataManager.cs" />
    <Compile Include="Interfaces\IBlockingModel.cs" />
    <Compile Include="Interfaces\ICleanup.cs" />
    <Compile Include="Interfaces\IVisualizationManager.cs" />
    <Compile Include="Library\DocumentationServices.cs" />
    <Compile Include="Library\LibraryCustomization.cs" />
    <Compile Include="Library\XmlDocumentationExtensions.cs" />
    <Compile Include="Interfaces\ILogger.cs" />
    <Compile Include="Interfaces\IPreferences.cs" />
    <Compile Include="Interfaces\IWatchHandler.cs" />
<<<<<<< HEAD
    <Compile Include="Models\ScopedNodeModel.cs" />
=======
    <Compile Include="Nodes\Custom Nodes\CustomNodeController.cs" />
    <Compile Include="Nodes\ZeroTouch\DSFunctionBase.cs" />
    <Compile Include="Nodes\ZeroTouch\DSVarArgFunction.cs" />
    <Compile Include="Nodes\FunctionCallNodeController.cs" />
    <Compile Include="Nodes\FunctionCallBase.cs" />
    <Compile Include="Nodes\ZeroTouch\UnresolvedFunctionException.cs" />
>>>>>>> 558ceedd
    <Compile Include="Nodes\VariableInputNode.cs" />
    <Compile Include="Nodes\WatchImage.cs" />
    <Compile Include="PackageManager\PackageUtilities.cs" />
    <Compile Include="Services\StabilityTracking.cs" />
    <Compile Include="TestInfrastructure\AbstractMutator.cs" />
    <Compile Include="TestInfrastructure\DeleteNodeMutator.cs" />
    <Compile Include="TestInfrastructure\CodeBlockNodeMutator.cs" />
    <Compile Include="TestInfrastructure\MutatorDriver.cs" />
    <Compile Include="UI\Controls\GraphUpdateNotificationControl.xaml.cs">
      <DependentUpon>GraphUpdateNotificationControl.xaml</DependentUpon>
    </Compile>
    <Compile Include="UI\Controls\ImageBasedControls.cs" />
    <Compile Include="UI\Controls\StartPage.xaml.cs">
      <DependentUpon>StartPage.xaml</DependentUpon>
    </Compile>
    <Compile Include="UI\Prompts\CrashPrompt.xaml.cs">
      <SubType>Code</SubType>
      <DependentUpon>CrashPrompt.xaml</DependentUpon>
    </Compile>
    <Compile Include="UI\Prompts\GenericTaskDialog.xaml.cs">
      <SubType>Code</SubType>
      <DependentUpon>GenericTaskDialog.xaml</DependentUpon>
    </Compile>
    <Compile Include="UI\Views\AboutWindow.xaml.cs">
      <DependentUpon>AboutWindow.xaml</DependentUpon>
    </Compile>
    <Compile Include="UI\Configurations.cs" />
    <Compile Include="DSEngine\AstBuilder.cs" />
    <Compile Include="Library\Library.cs" />
    <Compile Include="DSEngine\EngineController.cs" />
    <Compile Include="DSEngine\LiveRunnerServices.cs" />
    <Compile Include="DSEngine\NodeToCode.cs" />
    <Compile Include="Interfaces\IWpfNode.cs" />
    <Compile Include="Models\CustomNodeWorkspaceModel.cs" />
    <Compile Include="Models\HomeWorkspaceModel.cs" />
    <Compile Include="Nodes\CodeBlockNode.cs" />
    <Compile Include="Models\WorkspaceMigrations.cs" />
    <Compile Include="Nodes\ZeroTouch\DSFunction.cs" />
    <Compile Include="Models\Migration.cs" />
    <Compile Include="Core\CustomNodeDefinition.cs" />
    <Compile Include="Core\PreferenceSettings.cs" />
    <Compile Include="PackageManager\PackageManagerClient.cs" />
    <Compile Include="Search\SearchElements\CustomNodeSearchElement.cs" />
    <Compile Include="Search\SearchElements\DSFunctionNodeSearchElement.cs" />
    <Compile Include="Services\UsageReportingManager.cs" />
    <Compile Include="UI\Commands\AutomationSettings.cs" />
    <Compile Include="UI\Commands\BrowserItemCommands.cs" />
    <Compile Include="UI\Commands\Commands.cs" />
    <Compile Include="Core\DynamoLogger.cs" />
    <Compile Include="Core\DynamoSelection.cs" />
    <Compile Include="Services\Heartbeat.cs" />
    <Compile Include="Services\Log.cs" />
    <Compile Include="Services\Logger.cs" />
    <Compile Include="PackageManager\Package.cs" />
    <Compile Include="PackageManager\PackageUploadBuilder.cs" />
    <Compile Include="PackageManager\PackageUploadHandle.cs" />
    <Compile Include="Interfaces\IViewModelView.cs" />
    <Compile Include="Models\DynamoModel.cs" />
    <Compile Include="Models\ModelBase.cs" />
    <Compile Include="Models\NoteModel.cs" />
    <Compile Include="Models\PortModel.cs" />
    <Compile Include="UI\Commands\InfoBubbleCommand.cs" />
    <Compile Include="UI\Controls\ShortcutToolbar.xaml.cs">
      <DependentUpon>ShortcutToolbar.xaml</DependentUpon>
    </Compile>
    <Compile Include="UI\SharedResourceDictionary.cs" />
    <Compile Include="UI\HandlingEventTrigger.cs" />
    <Compile Include="UI\Prompts\UsageReportingAgreementPrompt.xaml.cs">
      <DependentUpon>UsageReportingAgreementPrompt.xaml</DependentUpon>
    </Compile>
    <Compile Include="UI\Views\InfoBubbleView.xaml.cs">
      <DependentUpon>InfoBubbleView.xaml</DependentUpon>
    </Compile>
    <Compile Include="UI\Commands\DynamoCommands.cs" />
    <Compile Include="UI\Commands\RecordableCommands.cs" />
    <Compile Include="UI\DynamoTextBox.cs" />
    <Compile Include="UI\StateMachine.cs" />
    <Compile Include="UI\Views\PreviewControl.xaml.cs">
      <DependentUpon>PreviewControl.xaml</DependentUpon>
    </Compile>
    <Compile Include="UpdateManager\BinaryVersion.cs" />
    <Compile Include="UpdateManager\UpdateManager.cs" />
    <Compile Include="Utilities\CodeBlockUtils.cs" />
    <Compile Include="Utilities\CursorLibrary.cs" />
    <Compile Include="Utilities\LinkedListOfList.cs" />
    <Compile Include="Utilities\MathUtils.cs" />
    <Compile Include="Utilities\MigrationReport.cs" />
    <Compile Include="Utilities\VersionUtilities.cs" />
    <Compile Include="Utilities\XmlHelper.cs" />
    <Compile Include="ViewModels\EndlessGridViewModel.cs" />
    <Compile Include="ViewModels\InfoBubbleViewModel.cs" />
    <Compile Include="ViewModels\Watch3DFullscreenViewModel.cs" />
    <Compile Include="ViewModels\WatchViewModel.cs" />
    <Compile Include="Search\BrowserInternalElement.cs" />
    <Compile Include="UI\Commands\ConnectorCommands.cs" />
    <Compile Include="UI\Commands\NodeCommands.cs" />
    <Compile Include="UI\Commands\NodeSearchElementCommands.cs" />
    <Compile Include="UI\Commands\NoteCommands.cs" />
    <Compile Include="UI\Commands\PortCommands.cs" />
    <Compile Include="UI\Commands\WorkspaceCommands.cs" />
    <Compile Include="UI\Converters.cs">
      <SubType>Code</SubType>
    </Compile>
    <Compile Include="UI\DragCanvas.cs">
      <SubType>Code</SubType>
    </Compile>
    <Compile Include="UI\MouseClickManager.cs">
      <SubType>Code</SubType>
    </Compile>
    <Compile Include="PackageManager\PackageDownloadHandle.cs" />
    <Compile Include="PackageManager\PackageLoader.cs" />
    <Compile Include="PackageManager\PackageManagerSearchViewModel.cs" />
    <Compile Include="UI\Views\InstalledPackagesView.xaml.cs">
      <DependentUpon>InstalledPackagesView.xaml</DependentUpon>
    </Compile>
    <Compile Include="ViewModels\PackageItemInternalViewModel.cs" />
    <Compile Include="ViewModels\PackageItemViewModel.cs" />
    <Compile Include="ViewModels\PackageItemLeafViewModel.cs" />
    <Compile Include="ViewModels\PackageItemRootViewModel.cs" />
    <Compile Include="UI\Views\PackageManagerPublishView.xaml.cs">
      <DependentUpon>PackageManagerPublishView.xaml</DependentUpon>
    </Compile>
    <Compile Include="ViewModels\PublishPackageViewModel.cs" />
    <Compile Include="UI\Views\PackageManagerSearchView.xaml.cs">
      <DependentUpon>PackageManagerSearchView.xaml</DependentUpon>
    </Compile>
    <Compile Include="UI\Prompts\EditWindow.xaml.cs">
      <DependentUpon>EditWindow.xaml</DependentUpon>
      <SubType>Code</SubType>
    </Compile>
    <Compile Include="UI\Prompts\FunctionNamePrompt.xaml.cs">
      <DependentUpon>FunctionNamePrompt.xaml</DependentUpon>
      <SubType>Code</SubType>
    </Compile>
    <Compile Include="UI\Prompts\NodeHelpPrompt.xaml.cs">
      <DependentUpon>NodeHelpPrompt.xaml</DependentUpon>
      <SubType>Code</SubType>
    </Compile>
    <Compile Include="UI\UIPartials.cs">
      <SubType>Code</SubType>
    </Compile>
    <Compile Include="UI\Views\DynamoView.xaml.cs">
      <DependentUpon>DynamoView.xaml</DependentUpon>
      <SubType>Code</SubType>
    </Compile>
    <Compile Include="UI\Views\NodeView.xaml.cs">
      <DependentUpon>NodeView.xaml</DependentUpon>
      <SubType>Code</SubType>
    </Compile>
    <Compile Include="UI\Views\NoteView.xaml.cs">
      <DependentUpon>NoteView.xaml</DependentUpon>
      <SubType>Code</SubType>
    </Compile>
    <Compile Include="UI\Views\WorkspaceView.xaml.cs">
      <DependentUpon>WorkspaceView.xaml</DependentUpon>
      <SubType>Code</SubType>
    </Compile>
    <Compile Include="UI\Views\SearchView.xaml.cs">
      <DependentUpon>SearchView.xaml</DependentUpon>
      <SubType>Code</SubType>
    </Compile>
    <Compile Include="UI\Views\WatchTree.xaml.cs">
      <DependentUpon>WatchTree.xaml</DependentUpon>
      <SubType>Code</SubType>
    </Compile>
    <Compile Include="UI\Views\Watch3DView.xaml.cs">
      <DependentUpon>Watch3DView.xaml</DependentUpon>
      <SubType>Code</SubType>
    </Compile>
    <Compile Include="UI\WebBrowserUtility.cs" />
    <Compile Include="UI\WPF.cs">
      <SubType>Code</SubType>
    </Compile>
    <Compile Include="UI\ZoomBorder.cs">
      <SubType>Code</SubType>
    </Compile>
    <Compile Include="Utilities\Extensions.cs" />
    <Compile Include="Utilities\ObservableDictionary.cs" />
    <Compile Include="Utilities\TrulyObservableCollection.cs" />
    <Compile Include="ViewModels\DynamoViewModel.cs" />
    <Compile Include="ViewModels\ConnectorViewModel.cs" />
    <Compile Include="ViewModels\NodeViewModel.cs" />
    <Compile Include="ViewModels\NoteViewModel.cs" />
    <Compile Include="ViewModels\PortViewModel.cs" />
    <Compile Include="ViewModels\ViewModelBase.cs" />
    <Compile Include="ViewModels\WorkspaceViewModel.cs" />
    <Compile Include="Core\CustomNodeManager.cs" />
    <Compile Include="Core\DynamoLoader.cs" />
    <Compile Include="Core\NodeCollapser.cs" />
    <Compile Include="Core\DynamoController.cs" />
    <Compile Include="Utilities\Guid.cs" />
    <Compile Include="UI\Commands\SearchCommands.cs" />
    <Compile Include="Search\SearchElements\CategorySearchElement.cs" />
    <Compile Include="Search\SearchElements\NodeSearchElement.cs" />
    <Compile Include="PackageManager\UI\PackageManagerSearchElement.cs" />
    <Compile Include="Search\SearchElements\SearchElementBase.cs" />
    <Compile Include="Search\SearchElements\WorkspaceSearchElement.cs" />
    <Compile Include="ViewModels\SearchViewModel.cs" />
    <Compile Include="Nodes\BaseTypes.cs" />
    <Compile Include="Models\ConnectorModel.cs" />
    <Compile Include="Nodes\Files.cs" />
    <Compile Include="Nodes\Custom Nodes\Function.cs" />
    <Compile Include="Models\NodeModel.cs" />
    <Compile Include="Core\dynSettings.cs" />
    <Compile Include="Models\WorkspaceModel.cs" />
    <Compile Include="Nodes\Watch.cs" />
    <Compile Include="Properties\AssemblyInfo.cs">
      <SubType>Code</SubType>
    </Compile>
    <Compile Include="Properties\Resources.Designer.cs">
      <AutoGen>True</AutoGen>
      <DesignTime>True</DesignTime>
      <DependentUpon>Resources.resx</DependentUpon>
    </Compile>
    <Compile Include="Properties\Settings.Designer.cs">
      <AutoGen>True</AutoGen>
      <DependentUpon>Settings.settings</DependentUpon>
      <DesignTimeSharedInput>True</DesignTimeSharedInput>
    </Compile>
    <Compile Include="Search\SearchDictionary.cs" />
    <Compile Include="VisualizationManager\octree\FastSerialization.cs" />
    <Compile Include="VisualizationManager\octree\IOctree.cs" />
    <Compile Include="VisualizationManager\octree\Octree.cs" />
    <Compile Include="VisualizationManager\octree\OctreeBox.cs" />
    <Compile Include="VisualizationManager\octree\OctreeDistance.cs" />
    <Compile Include="VisualizationManager\octree\OctreeLeaf.cs" />
    <Compile Include="VisualizationManager\octree\OctreeNode.cs" />
    <Compile Include="VisualizationManager\octree\Point3d.cs" />
    <Compile Include="VisualizationManager\octree\Point3f.cs" />
    <Compile Include="VisualizationManager\octree\Vector3d.cs" />
    <Compile Include="VisualizationManager\octree\Vector3f.cs" />
    <Compile Include="VisualizationManager\RenderDescription.cs" />
    <Compile Include="VisualizationManager\RenderManager.cs" />
    <Compile Include="VisualizationManager\STLExport.cs" />
    <Compile Include="DSEngine\RenderPackage.cs" />
    <Compile Include="VisualizationManager\Visualization.cs" />
    <Compile Include="VisualizationManager\VisualizationManager.cs" />
    <EmbeddedResource Include="Properties\Resources.resx">
      <Generator>ResXFileCodeGenerator</Generator>
      <LastGenOutput>Resources.Designer.cs</LastGenOutput>
      <SubType>Designer</SubType>
    </EmbeddedResource>
    <None Include="packages.config" />
    <None Include="Properties\Settings.settings">
      <Generator>SettingsSingleFileGenerator</Generator>
      <LastGenOutput>Settings.Designer.cs</LastGenOutput>
    </None>
    <AppDesigner Include="Properties\" />
    <None Include="UI\Images\cursors.psd" />
    <None Include="UI\Images\cursors1.psd" />
    <None Include="UI\Fonts\OpenSans-Bold.ttf">
      <CopyToOutputDirectory>Always</CopyToOutputDirectory>
    </None>
    <None Include="UI\Fonts\OpenSans-BoldItalic.ttf">
      <CopyToOutputDirectory>Always</CopyToOutputDirectory>
    </None>
    <None Include="UI\Fonts\OpenSans-ExtraBold.ttf">
      <CopyToOutputDirectory>Always</CopyToOutputDirectory>
    </None>
    <None Include="UI\Fonts\OpenSans-ExtraBoldItalic.ttf">
      <CopyToOutputDirectory>Always</CopyToOutputDirectory>
    </None>
    <None Include="UI\Fonts\OpenSans-Italic.ttf">
      <CopyToOutputDirectory>Always</CopyToOutputDirectory>
    </None>
    <None Include="UI\Fonts\OpenSans-Light.ttf">
      <CopyToOutputDirectory>Always</CopyToOutputDirectory>
    </None>
    <None Include="UI\Fonts\OpenSans-LightItalic.ttf">
      <CopyToOutputDirectory>Always</CopyToOutputDirectory>
    </None>
    <None Include="UI\Fonts\OpenSans-Regular.ttf">
      <CopyToOutputDirectory>Always</CopyToOutputDirectory>
    </None>
    <None Include="UI\Fonts\OpenSans-Semibold.ttf">
      <CopyToOutputDirectory>Always</CopyToOutputDirectory>
    </None>
    <None Include="UI\Fonts\OpenSans-SemiboldItalic.ttf">
      <CopyToOutputDirectory>Always</CopyToOutputDirectory>
    </None>
  </ItemGroup>
  <ItemGroup>
    <ProjectReference Include="..\DynamoCrypto\DynamoCrypto.csproj">
      <Project>{96643e77-c786-498c-aaa9-80e449854ce9}</Project>
      <Name>DynamoCrypto</Name>
    </ProjectReference>
    <ProjectReference Include="..\Engine\GraphToDSCompiler\GraphToDSCompiler.csproj">
      <Project>{593be9fc-7482-4cd6-9f87-77e7ac5cdff2}</Project>
      <Name>GraphToDSCompiler</Name>
    </ProjectReference>
    <ProjectReference Include="..\Engine\ProtoCore\ProtoCore.csproj">
      <Project>{7a9e0314-966f-4584-baa3-7339cbb849d1}</Project>
      <Name>ProtoCore</Name>
    </ProjectReference>
    <ProjectReference Include="..\Engine\ProtoScript\ProtoScript.csproj">
      <Project>{a4794476-7d0e-41c0-ad83-4ab929c0a46c}</Project>
      <Name>ProtoScript</Name>
    </ProjectReference>
    <ProjectReference Include="..\DynamoUtilities\DynamoUtilities.csproj">
      <Project>{B5F435CB-0D8A-40B1-A4F7-5ECB3CE792A9}</Project>
      <Name>DynamoUtilities</Name>
      <Private>False</Private>
    </ProjectReference>
    <ProjectReference Include="..\Engine\GraphLayout\GraphLayout.csproj">
      <Project>{c2595b04-856d-40ae-8b99-4804c7a70708}</Project>
      <Name>GraphLayout</Name>
      <Private>False</Private>
    </ProjectReference>
    <ProjectReference Include="..\Libraries\DynamoUnits\Units.csproj">
      <Project>{6e0a079e-85f1-45a1-ad5b-9855e4344809}</Project>
      <Name>Units</Name>
    </ProjectReference>
    <ProjectReference Include="..\Libraries\VMDataBridge\VMDataBridge.csproj">
      <Project>{ccb6e56b-2da1-4eba-a1f9-e8510e129d12}</Project>
      <Name>VMDataBridge</Name>
      <Private>False</Private>
    </ProjectReference>
    <ProjectReference Include="..\NodeServices\NodeServices.csproj">
      <Project>{ef879a10-041d-4c68-83e7-3192685f1bae}</Project>
      <Name>NodeServices</Name>
    </ProjectReference>
  </ItemGroup>
  <ItemGroup>
    <Resource Include="UI\Images\add.png" />
    <Resource Include="UI\Images\add_32.png" />
    <Resource Include="UI\Images\add_32_white.png" />
    <Resource Include="UI\Images\Anonymous_Pencil_icon.png" />
    <Resource Include="UI\Images\Anonymous_Pencil_icon_white.png" />
    <Resource Include="UI\Images\Anonymous_Pencil_icon_white_24.png" />
    <Resource Include="UI\Images\Anonymous_Pencil_icon_white_32.png" />
    <Resource Include="UI\Images\arrow-left-black.png" />
    <Resource Include="UI\Images\arrow-left-white.png" />
    <Resource Include="UI\Images\arrow-right-black.png" />
    <Resource Include="UI\Images\arrow-right-white.png" />
    <Resource Include="UI\Images\back.png" />
    <Resource Include="UI\Images\back_24.png" />
    <Resource Include="UI\Images\back_32.png" />
    <Resource Include="UI\Images\cloud_download_arrow.png" />
    <Resource Include="UI\Images\cloud_download_arrow_gray.png" />
    <Resource Include="UI\Images\cloud_download_arrow_white.png" />
    <Resource Include="UI\Images\DocumentHS.png" />
    <Resource Include="UI\Images\HomeHS.png" />
    <Resource Include="UI\Images\openHS.png" />
    <Resource Include="UI\Images\OpenSelectedItemHS.png" />
    <Resource Include="UI\Images\padlock-closed-black.png" />
    <Resource Include="UI\Images\padlock-closed-black24x24.png" />
    <Resource Include="UI\Images\saveHS.png" />
    <Resource Include="UI\Images\search.png" />
    <Resource Include="UI\Images\search_24.png" />
  </ItemGroup>
  <ItemGroup>
    <Page Include="UI\Controls\GraphUpdateNotificationControl.xaml">
      <Generator>MSBuild:Compile</Generator>
      <SubType>Designer</SubType>
    </Page>
    <Page Include="UI\Controls\StartPage.xaml">
      <SubType>Designer</SubType>
      <Generator>MSBuild:Compile</Generator>
    </Page>
    <Page Include="UI\Prompts\CrashPrompt.xaml">
      <Generator>MSBuild:Compile</Generator>
      <SubType>Designer</SubType>
    </Page>
    <Page Include="UI\Prompts\GenericTaskDialog.xaml">
      <SubType>Designer</SubType>
      <Generator>MSBuild:Compile</Generator>
    </Page>
    <None Include="UI\Themes\Modern\Connectors.xaml">
      <Generator>MSBuild:Compile</Generator>
      <SubType>Designer</SubType>
      <CopyToOutputDirectory>Always</CopyToOutputDirectory>
    </None>
    <None Include="UI\Themes\Modern\DataTemplates.xaml">
      <Generator>MSBuild:Compile</Generator>
      <SubType>Designer</SubType>
      <CopyToOutputDirectory>Always</CopyToOutputDirectory>
    </None>
    <None Include="UI\Themes\Modern\DynamoColorsAndBrushes.xaml">
      <Generator>MSBuild:Compile</Generator>
      <SubType>Designer</SubType>
      <CopyToOutputDirectory>Always</CopyToOutputDirectory>
    </None>
    <None Include="UI\Themes\Modern\DynamoConverters.xaml">
      <Generator>MSBuild:Compile</Generator>
      <SubType>Designer</SubType>
      <CopyToOutputDirectory>Always</CopyToOutputDirectory>
    </None>
    <None Include="UI\Themes\Modern\DynamoModern.xaml">
      <Generator>MSBuild:Compile</Generator>
      <SubType>Designer</SubType>
      <CopyToOutputDirectory>Always</CopyToOutputDirectory>
    </None>
    <None Include="UI\Themes\Modern\DynamoText.xaml">
      <Generator>MSBuild:Compile</Generator>
      <SubType>Designer</SubType>
      <CopyToOutputDirectory>Always</CopyToOutputDirectory>
    </None>
    <None Include="UI\Themes\Modern\MenuStyleDictionary.xaml">
      <Generator>MSBuild:Compile</Generator>
      <SubType>Designer</SubType>
      <CopyToOutputDirectory>Always</CopyToOutputDirectory>
    </None>
    <None Include="UI\Themes\Modern\Ports.xaml">
      <SubType>
      </SubType>
      <CopyToOutputDirectory>Always</CopyToOutputDirectory>
    </None>
    <None Include="UI\Themes\Modern\ToolbarStyleDictionary.xaml">
      <Generator>MSBuild:Compile</Generator>
      <SubType>Designer</SubType>
      <CopyToOutputDirectory>Always</CopyToOutputDirectory>
    </None>
    <Page Include="UI\Views\AboutWindow.xaml">
      <Generator>MSBuild:Compile</Generator>
      <SubType>Designer</SubType>
    </Page>
    <Page Include="UI\Controls\ShortcutToolbar.xaml">
      <SubType>Designer</SubType>
      <Generator>MSBuild:Compile</Generator>
    </Page>
    <Page Include="UI\Prompts\UsageReportingAgreementPrompt.xaml">
      <SubType>Designer</SubType>
      <Generator>MSBuild:Compile</Generator>
    </Page>
    <Page Include="UI\Views\InstalledPackagesView.xaml">
      <SubType>Designer</SubType>
      <Generator>MSBuild:Compile</Generator>
    </Page>
    <Page Include="UI\Views\PackageManagerPublishView.xaml">
      <Generator>MSBuild:Compile</Generator>
      <SubType>Designer</SubType>
    </Page>
    <Page Include="UI\Views\PackageManagerSearchView.xaml">
      <SubType>Designer</SubType>
      <Generator>MSBuild:Compile</Generator>
    </Page>
    <Page Include="UI\Prompts\EditWindow.xaml">
      <SubType>Designer</SubType>
      <Generator>MSBuild:Compile</Generator>
    </Page>
    <Page Include="UI\Prompts\FunctionNamePrompt.xaml">
      <SubType>Designer</SubType>
      <Generator>MSBuild:Compile</Generator>
    </Page>
    <Page Include="UI\Prompts\NodeHelpPrompt.xaml">
      <SubType>Designer</SubType>
      <Generator>MSBuild:Compile</Generator>
    </Page>
    <Page Include="UI\Views\InfoBubbleView.xaml">
      <Generator>MSBuild:Compile</Generator>
      <SubType>Designer</SubType>
    </Page>
    <Page Include="UI\Views\PreviewControl.xaml">
      <SubType>Designer</SubType>
      <Generator>MSBuild:Compile</Generator>
    </Page>
    <Page Include="UI\Views\DynamoView.xaml">
      <SubType>Designer</SubType>
      <Generator>MSBuild:Compile</Generator>
    </Page>
    <Page Include="UI\Views\NodeView.xaml">
      <SubType>Designer</SubType>
    </Page>
    <Page Include="UI\Views\NoteView.xaml">
      <SubType>Designer</SubType>
      <Generator>MSBuild:Compile</Generator>
    </Page>
    <Page Include="UI\Views\WorkspaceView.xaml">
      <SubType>Designer</SubType>
      <Generator>MSBuild:Compile</Generator>
    </Page>
    <Page Include="UI\Views\SearchView.xaml">
      <SubType>Designer</SubType>
      <Generator>MSBuild:Compile</Generator>
    </Page>
    <Page Include="UI\Views\WatchTree.xaml">
      <SubType>Designer</SubType>
      <Generator>MSBuild:Compile</Generator>
    </Page>
    <Page Include="UI\Views\Watch3DView.xaml">
      <SubType>Designer</SubType>
      <Generator>MSBuild:Compile</Generator>
    </Page>
  </ItemGroup>
  <ItemGroup>
    <Resource Include="UI\Images\closetab_hover.png" />
    <Resource Include="UI\Images\closetab_normal.png" />
    <Resource Include="UI\Images\closewindow_hover.png" />
    <Resource Include="UI\Images\closewindow_normal.png" />
    <Resource Include="UI\Images\collapsestate_hover.png" />
    <Resource Include="UI\Images\collapsestate_normal.png" />
    <Resource Include="UI\Images\expandstate_hover.png" />
    <Resource Include="UI\Images\expandstate_normal.png" />
    <Resource Include="UI\Images\librarycollapse_hover.png" />
    <Resource Include="UI\Images\librarycollapse_normal.png" />
    <Resource Include="UI\Images\maximizewindow_hover.png" />
    <Resource Include="UI\Images\maximizewindow_normal.png" />
    <Resource Include="UI\Images\minimizewindow_hover.png" />
    <Resource Include="UI\Images\minimizewindow_normal.png" />
    <Resource Include="UI\Images\new_disabled.png" />
    <Resource Include="UI\Images\new_hover.png" />
    <Resource Include="UI\Images\new_normal.png" />
    <Resource Include="UI\Images\open_disabled.png" />
    <Resource Include="UI\Images\open_hover.png" />
    <Resource Include="UI\Images\open_normal.png" />
    <Resource Include="UI\Images\pause_disabled.png" />
    <Resource Include="UI\Images\pause_hover.png" />
    <Resource Include="UI\Images\pause_normal.png" />
    <Resource Include="UI\Images\redo_disabled.png" />
    <Resource Include="UI\Images\redo_hover.png" />
    <Resource Include="UI\Images\redo_normal.png" />
    <Resource Include="UI\Images\restorewindow_hover.png" />
    <Resource Include="UI\Images\restorewindow_normal.png" />
    <Resource Include="UI\Images\run_disabled.png" />
    <Resource Include="UI\Images\run_hover.png" />
    <Resource Include="UI\Images\run_normal.png" />
    <Resource Include="UI\Images\save_disabled.png" />
    <Resource Include="UI\Images\save_hover.png" />
    <Resource Include="UI\Images\save_normal.png" />
    <Resource Include="UI\Images\searchcancel_hover.png" />
    <Resource Include="UI\Images\searchcancel_normal.png" />
    <Resource Include="UI\Images\search_hover.png" />
    <Resource Include="UI\Images\search_normal.png" />
    <Resource Include="UI\Images\sendfeedback_disabled.png" />
    <Resource Include="UI\Images\sendfeedback_hover.png" />
    <Resource Include="UI\Images\sendfeedback_normal.png" />
    <Resource Include="UI\Images\undo_disabled.png" />
    <Resource Include="UI\Images\undo_hover.png" />
    <Resource Include="UI\Images\undo_normal.png" />
  </ItemGroup>
  <ItemGroup>
    <Resource Include="UI\Images\tick_selected.png" />
    <Resource Include="UI\Images\click_background.png" />
  </ItemGroup>
  <ItemGroup>
    <Resource Include="UI\Images\hand_drag.cur" />
    <Resource Include="UI\Images\hand_pan.cur" />
    <Resource Include="UI\Images\hand_pan_active.cur" />
  </ItemGroup>
  <ItemGroup>
    <Resource Include="UI\Images\collapse_hover.png" />
    <Resource Include="UI\Images\collapse_normal.png" />
    <Resource Include="UI\Images\expand_hover.png" />
    <Resource Include="UI\Images\expand_normal.png" />
  </ItemGroup>
  <ItemGroup>
    <Resource Include="UI\Images\tabs_button_hover.png" />
    <Resource Include="UI\Images\tabs_button_normal.png" />
    <Resource Include="UI\Images\screenshot_disabled.png" />
    <Resource Include="UI\Images\screenshot_hover.png" />
    <Resource Include="UI\Images\screenshot_normal.png" />
  </ItemGroup>
  <ItemGroup>
    <Resource Include="UI\Images\arc_add.cur" />
    <Resource Include="UI\Images\arc_add.png" />
    <Resource Include="UI\Images\arc_remove.cur" />
    <Resource Include="UI\Images\arc_remove.png" />
    <Resource Include="UI\Images\arc_select.cur" />
    <Resource Include="UI\Images\arc_select.png" />
    <Resource Include="UI\Images\condense.cur" />
    <Resource Include="UI\Images\condense.png" />
    <Resource Include="UI\Images\expand.cur" />
    <Resource Include="UI\Images\expand.png" />
    <Resource Include="UI\Images\hand.cur" />
    <Resource Include="UI\Images\hand.png" />
    <Resource Include="UI\Images\hand_drag.png" />
    <Resource Include="UI\Images\hand_pan.png" />
    <Resource Include="UI\Images\hand_pan_active.png" />
    <Resource Include="UI\Images\move.png" />
    <Resource Include="UI\Images\pointer.cur" />
    <Resource Include="UI\Images\pointer.png" />
    <Resource Include="UI\Images\pointer_add.cur" />
    <Resource Include="UI\Images\pointer_add.png" />
    <Resource Include="UI\Images\rectangular_selection.cur" />
    <Resource Include="UI\Images\rectangular_selection.png" />
    <Resource Include="UI\Images\resize_diagonal.cur" />
    <Resource Include="UI\Images\resize_diagonal.png" />
    <Resource Include="UI\Images\resize_horizontal.cur" />
    <Resource Include="UI\Images\resize_horizontal.png" />
    <Resource Include="UI\Images\resize_vertical.cur" />
    <Resource Include="UI\Images\resize_vertical.png" />
    <Resource Include="UI\Images\consent_form_image.png" />
  </ItemGroup>
  <ItemGroup>
    <Resource Include="UI\Images\task_dialog_crash.png" />
    <Resource Include="UI\Images\task_dialog_obsolete_file.png" />
  </ItemGroup>
  <ItemGroup>
    <Service Include="{508349B6-6B84-4DF5-91F0-309BEEBAD82D}" />
  </ItemGroup>
  <ItemGroup>
    <Resource Include="UI\Images\AboutWindow\dynamo_logo_dark.png" />
  </ItemGroup>
  <ItemGroup>
    <Resource Include="UI\Images\AboutWindow\aboutback.png" />
    <Resource Include="UI\Images\AboutWindow\autodeskLogo.png" />
    <Resource Include="UI\Images\AboutWindow\background_texture.png" />
    <Resource Include="UI\Images\Update\clickbox.png" />
    <Resource Include="UI\Images\AboutWindow\close_hover.png" />
    <Resource Include="UI\Images\AboutWindow\close_inactive.png" />
    <Resource Include="UI\Images\AboutWindow\collectinfo_titlebar.png" />
    <Resource Include="UI\Images\AboutWindow\DesignScriptLogo.png" />
    <Resource Include="UI\Images\Update\DownloadAnimation.png" />
    <Resource Include="UI\Images\Update\DownloadIcon.png" />
    <Resource Include="UI\Images\Update\download_ani.png" />
    <Resource Include="UI\Images\Update\update.png" />
    <Resource Include="UI\Images\Update\update_static.png" />
  </ItemGroup>
  <ItemGroup>
    <Resource Include="UI\Images\AboutWindow\logo_about.png" />
  </ItemGroup>
  <ItemGroup>
    <Resource Include="UI\Images\Canvas\canvas-button-geom-check.png" />
    <Resource Include="UI\Images\Canvas\canvas-button-geom-states.png" />
    <Resource Include="UI\Images\Canvas\canvas-button-node-check.png" />
    <Resource Include="UI\Images\Canvas\canvas-button-node-states.png" />
  </ItemGroup>
  <ItemGroup>
    <Resource Include="UI\Images\Canvas\canvas-button-fit-view-states.png" />
  </ItemGroup>
  <ItemGroup>
    <Resource Include="UI\Images\Canvas\canvas-button-orbit-check.png" />
    <Resource Include="UI\Images\Canvas\canvas-button-orbit-states.png" />
    <Resource Include="UI\Images\Canvas\canvas-button-pan-check.png" />
    <Resource Include="UI\Images\Canvas\canvas-button-pan-states.png" />
    <Resource Include="UI\Images\Canvas\canvas-button-zoom-in-states.png" />
    <Resource Include="UI\Images\Canvas\canvas-button-zoom-out-states.png" />
    <Resource Include="UI\Images\StartPage\dynamo-logo.png" />
  </ItemGroup>
  <ItemGroup>
    <Resource Include="UI\Images\StartPage\icon-discussion.png" />
    <Resource Include="UI\Images\StartPage\icon-dynamobim.png" />
    <Resource Include="UI\Images\StartPage\icon-email.png" />
    <Resource Include="UI\Images\StartPage\icon-github.png" />
    <Resource Include="UI\Images\StartPage\icon-issues.png" />
    <Resource Include="UI\Images\StartPage\icon-new.png" />
    <Resource Include="UI\Images\StartPage\icon-open.png" />
    <Resource Include="UI\Images\StartPage\icon-reference.png" />
    <Resource Include="UI\Images\StartPage\icon-video.png" />
  </ItemGroup>
  <ItemGroup>
    <Resource Include="UI\Images\task_dialog_future_file.png" />
  </ItemGroup>
  <ItemGroup>
    <Resource Include="UI\Images\StartPage\icons-more-samples.png" />
  </ItemGroup>
  <Import Project="$(MSBuildToolsPath)\Microsoft.CSharp.targets" />
  <PropertyGroup>
    <PostBuildEvent>copy /Y "$(SolutionDir)..\extern\DesignScript\*" "$(OutputPath)"
copy "$(SolutionDir)..\doc\distrib\License.rtf" "$(OutputPath).\License.rtf"
copy "$(SolutionDir)..\tools\install\extra\InstallASMForDynamo.exe" "$(OutputPath)\InstallASMForDynamo.exe"
IF NOT EXIST "$(OutputPath)\dll" "$(OutputPath)\InstallASMForDynamo.exe" /SILENT /SUPPRESSMSGBOXES</PostBuildEvent>
  </PropertyGroup>
  <PropertyGroup>
    <PreBuildEvent>
    </PreBuildEvent>
    <PostBuildEvent>mkdir "$(OutputPath)\dll"
copy /Y "$(SolutionDir)..\extern\LibG\x64\Release\*" "$(OutputPath)\dll"
</PostBuildEvent>
    <PostBuildEvent>xcopy /Y "$(SolutionDir)..\extern\ProtoGeometry\*" "$(OutputPath)"
xcopy  /Y "$(SolutionDir)..\doc\distrib\License.rtf" "$(OutputPath)"
xcopy  /Y "$(SolutionDir)..\tools\install\extra\InstallASMForDynamo.exe" "$(OutputPath)"
IF NOT EXIST "$(OutputPath)dll" "$(OutputPath)InstallASMForDynamo.exe" /SILENT /SUPPRESSMSGBOXES
xcopy  /Y "$(SolutionDir)..\extern\LibG\*" "$(OutputPath)dll\"
xcopy /Y "$(SolutionDir)..\extern\SimplexNoise\*" "$(OutputPath)"
</PostBuildEvent>
  </PropertyGroup>
  <!-- To modify your build process, add your task inside one of the targets below and uncomment it. 
       Other similar extension points exist, see Microsoft.Common.targets.
  <Target Name="BeforeBuild">
  </Target>
  <Target Name="AfterBuild">
  </Target>
  -->
</Project><|MERGE_RESOLUTION|>--- conflicted
+++ resolved
@@ -145,16 +145,13 @@
     <Compile Include="Interfaces\ILogger.cs" />
     <Compile Include="Interfaces\IPreferences.cs" />
     <Compile Include="Interfaces\IWatchHandler.cs" />
-<<<<<<< HEAD
     <Compile Include="Models\ScopedNodeModel.cs" />
-=======
     <Compile Include="Nodes\Custom Nodes\CustomNodeController.cs" />
     <Compile Include="Nodes\ZeroTouch\DSFunctionBase.cs" />
     <Compile Include="Nodes\ZeroTouch\DSVarArgFunction.cs" />
     <Compile Include="Nodes\FunctionCallNodeController.cs" />
     <Compile Include="Nodes\FunctionCallBase.cs" />
     <Compile Include="Nodes\ZeroTouch\UnresolvedFunctionException.cs" />
->>>>>>> 558ceedd
     <Compile Include="Nodes\VariableInputNode.cs" />
     <Compile Include="Nodes\WatchImage.cs" />
     <Compile Include="PackageManager\PackageUtilities.cs" />
