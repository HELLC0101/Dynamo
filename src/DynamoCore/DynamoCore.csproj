﻿<?xml version="1.0" encoding="utf-8"?>
<!--
Copyright © Autodesk, Inc. 2012. All rights reserved.

Licensed under the Apache License, Version 2.0 (the "License");
you may not use this file except in compliance with the License.
You may obtain a copy of the License at

http://www.apache.org/licenses/LICENSE-2.0

Unless required by applicable law or agreed to in writing, software
distributed under the License is distributed on an "AS IS" BASIS,
WITHOUT WARRANTIES OR CONDITIONS OF ANY KIND, either express or implied.
See the License for the specific language governing permissions and
limitations under the License.
-->
<Project ToolsVersion="4.0" DefaultTargets="Build" xmlns="http://schemas.microsoft.com/developer/msbuild/2003">
  <ImportGroup Label="PropertySheets">
    <Import Project="$(SolutionDir)Dynamo.CS.props" />
  </ImportGroup>
  <PropertyGroup>
    <Configuration Condition=" '$(Configuration)' == '' ">Debug</Configuration>
    <Platform Condition=" '$(Platform)' == '' ">AnyCPU</Platform>
    <ProductVersion>9.0.21022</ProductVersion>
    <SchemaVersion>2.0</SchemaVersion>
    <ProjectGuid>{7858FA8C-475F-4B8E-B468-1F8200778CF8}</ProjectGuid>
    <OutputType>library</OutputType>
    <AppDesignerFolder>Properties</AppDesignerFolder>
    <RootNamespace>Dynamo</RootNamespace>
    <AssemblyName>DynamoCore</AssemblyName>
    <TargetFrameworkVersion>v4.0</TargetFrameworkVersion>
    <FileAlignment>512</FileAlignment>
    <ProjectTypeGuids>{60dc8134-eba5-43b8-bcc9-bb4bc16c2548};{FAE04EC0-301F-11D3-BF4B-00C04F79EFBC}</ProjectTypeGuids>
    <WarningLevel>4</WarningLevel>
    <FileUpgradeFlags>
    </FileUpgradeFlags>
    <UpgradeBackupLocation>
    </UpgradeBackupLocation>
    <OldToolsVersion>3.5</OldToolsVersion>
    <TargetFrameworkProfile />
  </PropertyGroup>
  <PropertyGroup>
    <ResolveAssemblyWarnOrErrorOnTargetArchitectureMismatch>None</ResolveAssemblyWarnOrErrorOnTargetArchitectureMismatch>
  </PropertyGroup>
  <PropertyGroup Condition=" '$(Configuration)|$(Platform)' == 'Debug|AnyCPU' ">
    <DebugSymbols>true</DebugSymbols>
    <DebugType>full</DebugType>
    <Optimize>false</Optimize>
    <OutputPath>$(OutputPath)</OutputPath>
    <DefineConstants>TRACE;DEBUG</DefineConstants>
    <ErrorReport>prompt</ErrorReport>
    <WarningLevel>4</WarningLevel>
    <PlatformTarget>AnyCPU</PlatformTarget>
    <TreatWarningsAsErrors>false</TreatWarningsAsErrors>
  </PropertyGroup>
  <PropertyGroup Condition=" '$(Configuration)|$(Platform)' == 'Release|AnyCPU' ">
    <DebugType>full</DebugType>
    <Optimize>true</Optimize>
    <OutputPath>$(OutputPath)</OutputPath>
    <DefineConstants>TRACE</DefineConstants>
    <ErrorReport>prompt</ErrorReport>
    <WarningLevel>4</WarningLevel>
    <DebugSymbols>true</DebugSymbols>
  </PropertyGroup>
  <PropertyGroup Condition=" '$(ExecutionEngine)' != 'FScheme' ">
    <DefineConstants>$(DefineConstants);USE_DSENGINE</DefineConstants>
  </PropertyGroup>
  <ItemGroup>
    <Reference Include="FScheme, Version=0.0.0.0, Culture=neutral, processorArchitecture=MSIL">
      <SpecificVersion>False</SpecificVersion>
      <HintPath>..\..\bin\AnyCPU\Debug\FScheme.dll</HintPath>
      <Private>False</Private>
    </Reference>
    <Reference Include="FSchemeInterop, Version=0.5.3.42660, Culture=neutral, processorArchitecture=MSIL">
      <SpecificVersion>False</SpecificVersion>
      <HintPath>..\..\bin\AnyCPU\Debug\FSchemeInterop.dll</HintPath>
      <Private>False</Private>
    </Reference>
    <Reference Include="FSharp.Core"/>
    <Reference Include="Greg, Version=1.0.0.0, Culture=neutral, processorArchitecture=MSIL">
      <SpecificVersion>False</SpecificVersion>
      <HintPath>..\..\extern\greg\Greg.dll</HintPath>
    </Reference>
    <Reference Include="HelixToolkit.Wpf, Version=2012.4.24.1, Culture=neutral, PublicKeyToken=52aa3500039caf0d, processorArchitecture=MSIL">
      <SpecificVersion>False</SpecificVersion>
      <HintPath>..\..\extern\Helix3D\NET40\HelixToolkit.Wpf.dll</HintPath>
    </Reference>
    <Reference Include="LibGNet">
      <HintPath>..\..\extern\DynamoAsm\LibGNet.dll</HintPath>
      <Private>False</Private>
    </Reference>
    <Reference Include="Microsoft.Practices.Prism">
      <HintPath>..\..\extern\prism\Microsoft.Practices.Prism.dll</HintPath>
    </Reference>
    <Reference Include="NCalc">
      <HintPath>..\..\extern\NCalc\NCalc.dll</HintPath>
    </Reference>
    <Reference Include="Newtonsoft.Json">
      <HintPath>..\..\extern\Newtonsoft.json\Newtonsoft.Json.dll</HintPath>
      <HintPath>..\..\extern\Newtonsoft.JsonBin\Newtonsoft.Json.dll</HintPath>
    </Reference>
    <Reference Include="nunit.framework, Version=2.6.2.12296, Culture=neutral, PublicKeyToken=96d09a1eb7f44a77, processorArchitecture=MSIL">
      <SpecificVersion>False</SpecificVersion>
      <HintPath>$(NunitPath)\nunit.framework.dll</HintPath>
    </Reference>
    <Reference Include="RestSharp, Version=104.1.0.0, Culture=neutral, processorArchitecture=MSIL">
      <SpecificVersion>False</SpecificVersion>
      <HintPath>..\..\extern\greg\RestSharp.dll</HintPath>
    </Reference>
    <Reference Include="ProtoInterface">
      <SpecificVersion>False</SpecificVersion>
      <HintPath>..\..\extern\DesignScript\ProtoInterface.dll</HintPath>
    </Reference>
    <Reference Include="ProtoCore">
      <SpecificVersion>False</SpecificVersion>
      <HintPath>..\..\extern\DesignScript\ProtoCore.dll</HintPath>
    </Reference>
    <Reference Include="ProtoImperative">
      <SpecificVersion>False</SpecificVersion>
      <HintPath>..\..\extern\DesignScript\ProtoImperative.dll</HintPath>
    </Reference>
    <Reference Include="ProtoAssociative">
      <SpecificVersion>False</SpecificVersion>
      <HintPath>..\..\extern\DesignScript\ProtoAssociative.dll</HintPath>
    </Reference>
    <Reference Include="ProtoScript">
      <SpecificVersion>False</SpecificVersion>
      <HintPath>..\..\extern\DesignScript\ProtoScript.dll</HintPath>
    </Reference>
    <Reference Include="GraphToDSCompiler">
      <SpecificVersion>False</SpecificVersion>
      <HintPath>..\..\extern\DesignScript\GraphToDSCompiler.dll</HintPath>
    </Reference>
    <Reference Include="DesignScriptStudio.Renderer">
      <SpecificVersion>False</SpecificVersion>
      <HintPath>..\..\extern\DesignScript\DesignScriptStudio.Renderer.dll</HintPath>
    </Reference>
    <Reference Include="System" />
    <Reference Include="System.Core">
      <RequiredTargetFramework>3.5</RequiredTargetFramework>
    </Reference>
    <Reference Include="System.Drawing" />
    <Reference Include="System.Web" />
    <Reference Include="System.Windows.Forms" />
    <Reference Include="System.Windows.Interactivity, Version=4.0.0.0, Culture=neutral, PublicKeyToken=31bf3856ad364e35, processorArchitecture=MSIL">
      <HintPath>..\..\extern\System.Windows.Interactivity\System.Windows.Interactivity.dll</HintPath>
      <SpecificVersion>False</SpecificVersion>
      <Private>True</Private>
    </Reference>
    <Reference Include="System.Xaml" />
    <Reference Include="System.Xml" />
    <Reference Include="PresentationCore">
      <RequiredTargetFramework>3.0</RequiredTargetFramework>
    </Reference>
    <Reference Include="PresentationFramework">
      <RequiredTargetFramework>3.0</RequiredTargetFramework>
    </Reference>
    <Reference Include="WindowsBase" />
  </ItemGroup>
  <ItemGroup>
    <Compile Include="Core\UndoRedoRecorder.cs" />
    <Compile Include="Core\Configurations.cs" />
    <Compile Include="DSEngine\AstBuilder.cs" />
    <Compile Include="DSEngine\DSLibrary.cs" />
<<<<<<< HEAD
=======
    <Compile Include="DSEngine\EngineController.cs" />
>>>>>>> 2c9bde09
    <Compile Include="DSEngine\LiveRunnerServices.cs" />
    <Compile Include="Models\CustomNodeWorkspaceModel.cs" />
    <Compile Include="Models\HomeWorkspaceModel.cs" />
    <Compile Include="Nodes\CodeBlockNode.cs" />
    <Compile Include="Nodes\dynDSFunction.cs" />
    <Compile Include="Models\Migration.cs" />
    <Compile Include="Core\FunctionDefinition.cs" />
    <Compile Include="Nodes\Geometry.cs" />
    <Compile Include="Nodes\New Node Examples\SampleNodeWithUI.cs" />
    <Compile Include="PackageManager\PackageManagerClient.cs" />
    <Compile Include="Search\SearchElements\CustomNodeSearchElement.cs" />
    <Compile Include="UI\Commands\AutomationSettings.cs" />
    <Compile Include="UI\Commands\BrowserItemCommands.cs" />
    <Compile Include="UI\Commands\Commands.cs" />
    <Compile Include="Core\DynamoLogger.cs" />
    <Compile Include="Core\DynamoSelection.cs" />
    <Compile Include="Nodes\dynMultithreading.cs" />
    <Compile Include="Nodes\dynOptimize.cs" />
    <Compile Include="Services\Heartbeat.cs" />
    <Compile Include="Services\Log.cs" />
    <Compile Include="Services\Logger.cs" />
    <Compile Include="PackageManager\Package.cs" />
    <Compile Include="PackageManager\PackageUploadBuilder.cs" />
    <Compile Include="PackageManager\PackageUploadHandle.cs" />
    <Compile Include="Interfaces\IViewModelView.cs" />
    <Compile Include="Models\DynamoModel.cs" />
    <Compile Include="Models\ModelBase.cs" />
    <Compile Include="Models\NoteModel.cs" />
    <Compile Include="Models\PortModel.cs" />
    <Compile Include="UI\Commands\InfoBubbleCommand.cs" />
    <Compile Include="UI\Controls\ShortcutToolbar.xaml.cs">
      <DependentUpon>ShortcutToolbar.xaml</DependentUpon>
    </Compile>
    <Compile Include="UI\SharedResourceDictionary.cs" />
    <Compile Include="UI\HandlingEventTrigger.cs" />
    <Compile Include="UI\Views\InfoBubbleView.xaml.cs">
      <DependentUpon>InfoBubbleView.xaml</DependentUpon>
    </Compile>
    <Compile Include="UI\Commands\DynamoCommands.cs" />
    <Compile Include="UI\Commands\RecordableCommands.cs" />
    <Compile Include="UI\DynamoTextBox.cs" />
    <Compile Include="UI\StateMachine.cs" />
    <Compile Include="UI\Views\ZoomAndPanControl.xaml.cs">
      <DependentUpon>ZoomAndPanControl.xaml</DependentUpon>
    </Compile>
    <Compile Include="Utilities\CursorLibrary.cs" />
    <Compile Include="Utilities\XmlHelper.cs" />
    <Compile Include="ViewModels\InfoBubbleViewModel.cs" />
    <Compile Include="ViewModels\Watch3DFullscreenViewModel.cs" />
    <Compile Include="ViewModels\WatchViewModel.cs" />
    <Compile Include="Search\BrowserInternalElement.cs" />
    <Compile Include="UI\Commands\ConnectorCommands.cs" />
    <Compile Include="UI\Commands\NodeCommands.cs" />
    <Compile Include="UI\Commands\NodeSearchElementCommands.cs" />
    <Compile Include="UI\Commands\NoteCommands.cs" />
    <Compile Include="UI\Commands\PortCommands.cs" />
    <Compile Include="UI\Commands\WorkspaceCommands.cs" />
    <Compile Include="UI\Converters.cs">
      <SubType>Code</SubType>
    </Compile>
    <Compile Include="UI\DragCanvas.cs">
      <SubType>Code</SubType>
    </Compile>
    <Compile Include="UI\MouseClickManager.cs">
      <SubType>Code</SubType>
    </Compile>
    <Compile Include="PackageManager\PackageDownloadHandle.cs" />
    <Compile Include="PackageManager\PackageLoader.cs" />
    <Compile Include="PackageManager\PackageManagerSearchViewModel.cs" />
    <Compile Include="UI\Views\InstalledPackagesView.xaml.cs">
      <DependentUpon>InstalledPackagesView.xaml</DependentUpon>
    </Compile>
    <Compile Include="ViewModels\PackageItemInternalViewModel.cs" />
    <Compile Include="ViewModels\PackageItemViewModel.cs" />
    <Compile Include="ViewModels\PackageItemLeafViewModel.cs" />
    <Compile Include="ViewModels\PackageItemRootViewModel.cs" />
    <Compile Include="UI\Views\PackageManagerPublishView.xaml.cs">
      <DependentUpon>PackageManagerPublishView.xaml</DependentUpon>
    </Compile>
    <Compile Include="ViewModels\PublishPackageViewModel.cs" />
    <Compile Include="UI\Views\PackageManagerSearchView.xaml.cs">
      <DependentUpon>PackageManagerSearchView.xaml</DependentUpon>
    </Compile>
    <Compile Include="UI\Prompts\CrashPrompt.xaml.cs" />
    <Compile Include="UI\Prompts\EditWindow.xaml.cs">
      <DependentUpon>EditWindow.xaml</DependentUpon>
      <SubType>Code</SubType>
    </Compile>
    <Compile Include="UI\Prompts\FunctionNamePrompt.xaml.cs">
      <DependentUpon>FunctionNamePrompt.xaml</DependentUpon>
      <SubType>Code</SubType>
    </Compile>
    <Compile Include="UI\Prompts\NodeHelpPrompt.xaml.cs">
      <DependentUpon>NodeHelpPrompt.xaml</DependentUpon>
      <SubType>Code</SubType>
    </Compile>
    <Compile Include="UI\UIPartials.cs">
      <SubType>Code</SubType>
    </Compile>
    <Compile Include="UI\Views\DynamoView.xaml.cs">
      <DependentUpon>DynamoView.xaml</DependentUpon>
      <SubType>Code</SubType>
    </Compile>
    <Compile Include="UI\Views\dynNodeView.xaml.cs">
      <DependentUpon>dynNodeView.xaml</DependentUpon>
      <SubType>Code</SubType>
    </Compile>
    <Compile Include="UI\Views\dynNoteView.xaml.cs">
      <DependentUpon>dynNoteView.xaml</DependentUpon>
      <SubType>Code</SubType>
    </Compile>
    <Compile Include="UI\Views\dynWorkspaceView.xaml.cs">
      <DependentUpon>dynWorkspaceView.xaml</DependentUpon>
      <SubType>Code</SubType>
    </Compile>
    <Compile Include="UI\Views\SearchView.xaml.cs">
      <DependentUpon>SearchView.xaml</DependentUpon>
      <SubType>Code</SubType>
    </Compile>
    <Compile Include="UI\Views\WatchTree.xaml.cs">
      <DependentUpon>WatchTree.xaml</DependentUpon>
      <SubType>Code</SubType>
    </Compile>
    <Compile Include="UI\Views\Watch3DView.xaml.cs">
      <DependentUpon>Watch3DView.xaml</DependentUpon>
      <SubType>Code</SubType>
    </Compile>
    <Compile Include="UI\WebBrowserUtility.cs" />
    <Compile Include="UI\WPF.cs">
      <SubType>Code</SubType>
    </Compile>
    <Compile Include="UI\ZoomBorder.cs">
      <SubType>Code</SubType>
    </Compile>
    <Compile Include="Nodes\dynFormula.cs" />
    <Compile Include="Core\Units.cs" />
    <Compile Include="Utilities\Extensions.cs" />
    <Compile Include="Utilities\ObservableDictionary.cs" />
    <Compile Include="Utilities\TrulyObservableCollection.cs" />
    <Compile Include="ViewModels\DynamoViewModel.cs" />
    <Compile Include="ViewModels\ConnectorViewModel.cs" />
    <Compile Include="ViewModels\NodeViewModel.cs" />
    <Compile Include="ViewModels\NoteViewModel.cs" />
    <Compile Include="ViewModels\PortViewModel.cs" />
    <Compile Include="ViewModels\ViewModelBase.cs" />
    <Compile Include="ViewModels\WorkspaceViewModel.cs" />
    <Compile Include="Core\CustomNodeManager.cs" />
    <Compile Include="Core\DynamoLoader.cs" />
    <Compile Include="Core\NodeCollapser.cs" />
    <Compile Include="Search\SearchElements\CommandElement.cs" />
    <Compile Include="Core\DynamoController.cs" />
    <Compile Include="Utilities\Guid.cs" />
    <Compile Include="Nodes\dynEnum.cs" />
    <Compile Include="UI\Commands\SearchCommands.cs" />
    <Compile Include="Search\SearchElements\CategorySearchElement.cs" />
    <Compile Include="Search\SearchElements\NodeSearchElement.cs" />
    <Compile Include="PackageManager\UI\PackageManagerSearchElement.cs" />
    <Compile Include="Search\SearchElements\SearchElementBase.cs" />
    <Compile Include="Search\SearchElements\WorkspaceSearchElement.cs" />
    <Compile Include="ViewModels\SearchViewModel.cs" />
    <Compile Include="Nodes\dynColors.cs" />
    <Compile Include="Nodes\dynTimer.cs" />
    <Compile Include="Nodes\dynBaseTypes.cs" />
    <Compile Include="Nodes\dynCommunication.cs" />
    <Compile Include="Models\ConnectorModel.cs" />
    <Compile Include="Nodes\dynFiles.cs" />
    <Compile Include="Nodes\dynFunction.cs" />
    <Compile Include="Models\NodeModel.cs" />
    <Compile Include="Core\dynSettings.cs" />
    <Compile Include="Models\WorkspaceModel.cs" />
    <Compile Include="Nodes\dynWatch.cs" />
    <Compile Include="Properties\AssemblyInfo.cs">
      <SubType>Code</SubType>
    </Compile>
    <Compile Include="Properties\Resources.Designer.cs">
      <AutoGen>True</AutoGen>
      <DesignTime>True</DesignTime>
      <DependentUpon>Resources.resx</DependentUpon>
    </Compile>
    <Compile Include="Properties\Settings.Designer.cs">
      <AutoGen>True</AutoGen>
      <DependentUpon>Settings.settings</DependentUpon>
      <DesignTimeSharedInput>True</DesignTimeSharedInput>
    </Compile>
    <Compile Include="Search\SearchDictionary.cs" />
    <Compile Include="VisualizationManager\octree\FastSerialization.cs" />
    <Compile Include="VisualizationManager\octree\IOctree.cs" />
    <Compile Include="VisualizationManager\octree\Octree.cs" />
    <Compile Include="VisualizationManager\octree\OctreeBox.cs" />
    <Compile Include="VisualizationManager\octree\OctreeDistance.cs" />
    <Compile Include="VisualizationManager\octree\OctreeLeaf.cs" />
    <Compile Include="VisualizationManager\octree\OctreeNode.cs" />
    <Compile Include="VisualizationManager\octree\Point3d.cs" />
    <Compile Include="VisualizationManager\octree\Point3f.cs" />
    <Compile Include="VisualizationManager\octree\Vector3d.cs" />
    <Compile Include="VisualizationManager\octree\Vector3f.cs" />
    <Compile Include="VisualizationManager\RenderDescription.cs" />
    <Compile Include="DSEngine\RenderPackage.cs" />
    <Compile Include="VisualizationManager\Visualization.cs" />
    <Compile Include="VisualizationManager\VisualizationManager.cs" />
    <Compile Include="VisualizationManager\VisualizationManagerASM.cs" />
    <Compile Include="DSEngine\VisualizationManagerDSGeometry.cs" />
    <EmbeddedResource Include="Properties\Resources.resx">
      <Generator>ResXFileCodeGenerator</Generator>
      <LastGenOutput>Resources.Designer.cs</LastGenOutput>
      <SubType>Designer</SubType>
    </EmbeddedResource>
    <None Include="packages.config" />
    <None Include="Properties\Settings.settings">
      <Generator>SettingsSingleFileGenerator</Generator>
      <LastGenOutput>Settings.Designer.cs</LastGenOutput>
    </None>
    <AppDesigner Include="Properties\" />
    <None Include="UI\Images\cursors.psd" />
    <None Include="UI\Images\cursors1.psd" />
  </ItemGroup>
  <ItemGroup>
    <ProjectReference Include="..\DSCoreNodes\DSCoreNodes.csproj">
      <Project>{87550B2B-6CB8-461E-8965-DFAFE3AAFB5C}</Project>
      <Name>DSCoreNodes</Name>
    </ProjectReference>
    <ProjectReference Include="..\DynamoUtilities\DynamoUtilities.csproj">
      <Project>{B5F435CB-0D8A-40B1-A4F7-5ECB3CE792A9}</Project>
      <Name>DynamoUtilities</Name>
      <Private>False</Private>
    </ProjectReference>
  </ItemGroup>
  <ItemGroup>
    <Resource Include="UI\Images\add.png" />
    <Resource Include="UI\Images\add_32.png" />
    <Resource Include="UI\Images\add_32_white.png" />
    <Resource Include="UI\Images\Anonymous_Pencil_icon.png" />
    <Resource Include="UI\Images\Anonymous_Pencil_icon_white.png" />
    <Resource Include="UI\Images\Anonymous_Pencil_icon_white_24.png" />
    <Resource Include="UI\Images\Anonymous_Pencil_icon_white_32.png" />
    <Resource Include="UI\Images\arrow-left-black.png" />
    <Resource Include="UI\Images\arrow-left-white.png" />
    <Resource Include="UI\Images\arrow-right-black.png" />
    <Resource Include="UI\Images\arrow-right-white.png" />
    <Resource Include="UI\Images\back.png" />
    <Resource Include="UI\Images\back_24.png" />
    <Resource Include="UI\Images\back_32.png" />
    <Resource Include="UI\Images\cloud_download_arrow.png" />
    <Resource Include="UI\Images\cloud_download_arrow_gray.png" />
    <Resource Include="UI\Images\cloud_download_arrow_white.png" />
    <Resource Include="UI\Images\DocumentHS.png" />
    <Resource Include="UI\Images\HomeHS.png" />
    <Resource Include="UI\Images\openHS.png" />
    <Resource Include="UI\Images\OpenSelectedItemHS.png" />
    <Resource Include="UI\Images\padlock-closed-black.png" />
    <Resource Include="UI\Images\padlock-closed-black24x24.png" />
    <Resource Include="UI\Images\saveHS.png" />
    <Resource Include="UI\Images\search.png" />
    <Resource Include="UI\Images\search_24.png" />
  </ItemGroup>
  <ItemGroup>
    <Page Include="UI\Controls\ShortcutToolbar.xaml">
      <SubType>Designer</SubType>
      <Generator>MSBuild:Compile</Generator>
    </Page>
    <Page Include="UI\Themes\MenuStyleDictionary.xaml">
      <Generator>MSBuild:Compile</Generator>
      <SubType>Designer</SubType>
    </Page>
    <Page Include="UI\Themes\Connectors.xaml">
      <SubType>Designer</SubType>
      <Generator>MSBuild:Compile</Generator>
    </Page>
    <Page Include="UI\Themes\DataTemplates.xaml">
      <SubType>Designer</SubType>
      <Generator>MSBuild:Compile</Generator>
    </Page>
    <Page Include="UI\Themes\Ports.xaml">
      <SubType>Designer</SubType>
      <Generator>MSBuild:Compile</Generator>
    </Page>
    <Page Include="UI\Themes\ToolbarStyleDictionary.xaml">
      <SubType>Designer</SubType>
      <Generator>MSBuild:Compile</Generator>
    </Page>
    <Page Include="UI\Prompts\CrashPrompt.xaml">
    </Page>
    <Page Include="UI\Views\InstalledPackagesView.xaml">
      <SubType>Designer</SubType>
      <Generator>MSBuild:Compile</Generator>
    </Page>
    <Page Include="UI\Views\PackageManagerPublishView.xaml">
      <Generator>MSBuild:Compile</Generator>
      <SubType>Designer</SubType>
    </Page>
    <Page Include="UI\Views\PackageManagerSearchView.xaml">
      <SubType>Designer</SubType>
      <Generator>MSBuild:Compile</Generator>
    </Page>
    <Page Include="UI\Prompts\EditWindow.xaml">
      <SubType>Designer</SubType>
      <Generator>MSBuild:Compile</Generator>
    </Page>
    <Page Include="UI\Prompts\FunctionNamePrompt.xaml">
      <SubType>Designer</SubType>
      <Generator>MSBuild:Compile</Generator>
    </Page>
    <Page Include="UI\Prompts\NodeHelpPrompt.xaml">
      <SubType>Designer</SubType>
      <Generator>MSBuild:Compile</Generator>
    </Page>
    <Page Include="UI\Views\InfoBubbleView.xaml">
      <Generator>MSBuild:Compile</Generator>
      <SubType>Designer</SubType>
    </Page>
    <Page Include="UI\Views\ZoomAndPanControl.xaml">
      <Generator>MSBuild:Compile</Generator>
      <SubType>Designer</SubType>
    </Page>
    <Page Include="UI\Themes\DynamoColorsAndBrushes.xaml">
      <SubType>Designer</SubType>
      <Generator>MSBuild:Compile</Generator>
    </Page>
    <Page Include="UI\Themes\DynamoConverters.xaml">
      <SubType>Designer</SubType>
      <Generator>MSBuild:Compile</Generator>
    </Page>
    <Page Include="UI\Themes\DynamoModern.xaml">
      <SubType>Designer</SubType>
      <Generator>MSBuild:Compile</Generator>
    </Page>
    <Page Include="UI\Themes\DynamoText.xaml">
      <SubType>Designer</SubType>
      <Generator>MSBuild:Compile</Generator>
    </Page>
    <Page Include="UI\Views\DynamoView.xaml">
      <SubType>Designer</SubType>
      <Generator>MSBuild:Compile</Generator>
    </Page>
    <Page Include="UI\Views\dynNodeView.xaml">
    </Page>
    <Page Include="UI\Views\dynNoteView.xaml">
      <SubType>Designer</SubType>
      <Generator>MSBuild:Compile</Generator>
    </Page>
    <Page Include="UI\Views\dynWorkspaceView.xaml">
      <SubType>Designer</SubType>
      <Generator>MSBuild:Compile</Generator>
    </Page>
    <Page Include="UI\Views\SearchView.xaml">
      <SubType>Designer</SubType>
      <Generator>MSBuild:Compile</Generator>
    </Page>
    <Page Include="UI\Views\WatchTree.xaml">
      <SubType>Designer</SubType>
      <Generator>MSBuild:Compile</Generator>
    </Page>
    <Page Include="UI\Views\Watch3DView.xaml">
      <SubType>Designer</SubType>
      <Generator>MSBuild:Compile</Generator>
    </Page>
  </ItemGroup>
  <ItemGroup>
    <Resource Include="UI\Images\closetab_hover.png" />
    <Resource Include="UI\Images\closetab_normal.png" />
    <Resource Include="UI\Images\closewindow_hover.png" />
    <Resource Include="UI\Images\closewindow_normal.png" />
    <Resource Include="UI\Images\collapsestate_hover.png" />
    <Resource Include="UI\Images\collapsestate_normal.png" />
    <Resource Include="UI\Images\expandstate_hover.png" />
    <Resource Include="UI\Images\expandstate_normal.png" />
    <Resource Include="UI\Images\fitview_disabled.png" />
    <Resource Include="UI\Images\fitview_hover.png" />
    <Resource Include="UI\Images\fitview_normal.png" />
    <Resource Include="UI\Images\librarycollapse_hover.png" />
    <Resource Include="UI\Images\librarycollapse_normal.png" />
    <Resource Include="UI\Images\maximizewindow_hover.png" />
    <Resource Include="UI\Images\maximizewindow_normal.png" />
    <Resource Include="UI\Images\minimizewindow_hover.png" />
    <Resource Include="UI\Images\minimizewindow_normal.png" />
    <Resource Include="UI\Images\new_disabled.png" />
    <Resource Include="UI\Images\new_hover.png" />
    <Resource Include="UI\Images\new_normal.png" />
    <Resource Include="UI\Images\open_disabled.png" />
    <Resource Include="UI\Images\open_hover.png" />
    <Resource Include="UI\Images\open_normal.png" />
    <Resource Include="UI\Images\pause_disabled.png" />
    <Resource Include="UI\Images\pause_hover.png" />
    <Resource Include="UI\Images\pause_normal.png" />
    <Resource Include="UI\Images\redo_disabled.png" />
    <Resource Include="UI\Images\redo_hover.png" />
    <Resource Include="UI\Images\redo_normal.png" />
    <Resource Include="UI\Images\restorewindow_hover.png" />
    <Resource Include="UI\Images\restorewindow_normal.png" />
    <Resource Include="UI\Images\run_disabled.png" />
    <Resource Include="UI\Images\run_hover.png" />
    <Resource Include="UI\Images\run_normal.png" />
    <Resource Include="UI\Images\save_disabled.png" />
    <Resource Include="UI\Images\save_hover.png" />
    <Resource Include="UI\Images\save_normal.png" />
    <Resource Include="UI\Images\searchcancel_hover.png" />
    <Resource Include="UI\Images\searchcancel_normal.png" />
    <Resource Include="UI\Images\search_hover.png" />
    <Resource Include="UI\Images\search_normal.png" />
    <Resource Include="UI\Images\sendfeedback_disabled.png" />
    <Resource Include="UI\Images\sendfeedback_hover.png" />
    <Resource Include="UI\Images\sendfeedback_normal.png" />
    <Resource Include="UI\Images\undo_disabled.png" />
    <Resource Include="UI\Images\undo_hover.png" />
    <Resource Include="UI\Images\undo_normal.png" />
    <Resource Include="UI\Images\zoomin_disabled.png" />
    <Resource Include="UI\Images\zoomin_hover.png" />
    <Resource Include="UI\Images\zoomin_normal.png" />
    <Resource Include="UI\Images\zoomout_disabled.png" />
    <Resource Include="UI\Images\zoomout_hover.png" />
    <Resource Include="UI\Images\zoomout_normal.png" />
  </ItemGroup>
  <ItemGroup>
    <Resource Include="UI\Images\tick_selected.png" />
    <Resource Include="UI\Images\click_background.png" />
  </ItemGroup>
  <ItemGroup>
    <Resource Include="UI\Images\pan_disabled.png" />
    <Resource Include="UI\Images\pan_hover.png" />
    <Resource Include="UI\Images\pan_normal.png" />
  </ItemGroup>
  <ItemGroup>
    <Resource Include="UI\Images\hand_drag.cur" />
    <Resource Include="UI\Images\hand_pan.cur" />
    <Resource Include="UI\Images\hand_pan_active.cur" />
  </ItemGroup>
  <ItemGroup>
    <Resource Include="UI\Images\collapse_hover.png" />
    <Resource Include="UI\Images\collapse_normal.png" />
    <Resource Include="UI\Images\expand_hover.png" />
    <Resource Include="UI\Images\expand_normal.png" />
  </ItemGroup>
  <ItemGroup>
    <Resource Include="UI\Images\tabs_button_hover.png" />
    <Resource Include="UI\Images\tabs_button_normal.png" />
    <Resource Include="UI\Images\screenshot_disabled.png" />
    <Resource Include="UI\Images\screenshot_hover.png" />
    <Resource Include="UI\Images\screenshot_normal.png" />
  </ItemGroup>
  <ItemGroup>
    <Resource Include="UI\Images\arc_add.cur" />
    <Resource Include="UI\Images\arc_add.png" />
    <Resource Include="UI\Images\arc_remove.cur" />
    <Resource Include="UI\Images\arc_remove.png" />
    <Resource Include="UI\Images\arc_select.cur" />
    <Resource Include="UI\Images\arc_select.png" />
    <Resource Include="UI\Images\condense.cur" />
    <Resource Include="UI\Images\condense.png" />
    <Resource Include="UI\Images\expand.cur" />
    <Resource Include="UI\Images\expand.png" />
    <Resource Include="UI\Images\hand.cur" />
    <Resource Include="UI\Images\hand.png" />
    <Resource Include="UI\Images\hand_drag.png" />
    <Resource Include="UI\Images\hand_pan.png" />
    <Resource Include="UI\Images\hand_pan_active.png" />
    <Resource Include="UI\Images\move.png" />
    <Resource Include="UI\Images\pointer.cur" />
    <Resource Include="UI\Images\pointer.png" />
    <Resource Include="UI\Images\pointer_add.cur" />
    <Resource Include="UI\Images\pointer_add.png" />
    <Resource Include="UI\Images\rectangular_selection.cur" />
    <Resource Include="UI\Images\rectangular_selection.png" />
    <Resource Include="UI\Images\resize_diagonal.cur" />
    <Resource Include="UI\Images\resize_diagonal.png" />
    <Resource Include="UI\Images\resize_horizontal.cur" />
    <Resource Include="UI\Images\resize_horizontal.png" />
    <Resource Include="UI\Images\resize_vertical.cur" />
    <Resource Include="UI\Images\resize_vertical.png" />
  </ItemGroup>
  <Import Project="$(MSBuildToolsPath)\Microsoft.CSharp.targets" />
  <PropertyGroup>
    <PostBuildEvent>copy /Y "$(SolutionDir)..\extern\DesignScript\*" "$(OutputPath)"</PostBuildEvent>
  </PropertyGroup>
  <!-- To modify your build process, add your task inside one of the targets below and uncomment it. 
       Other similar extension points exist, see Microsoft.Common.targets.
  <Target Name="BeforeBuild">
  </Target>
  <Target Name="AfterBuild">
  </Target>
  -->
</Project><|MERGE_RESOLUTION|>--- conflicted
+++ resolved
@@ -162,10 +162,7 @@
     <Compile Include="Core\Configurations.cs" />
     <Compile Include="DSEngine\AstBuilder.cs" />
     <Compile Include="DSEngine\DSLibrary.cs" />
-<<<<<<< HEAD
-=======
     <Compile Include="DSEngine\EngineController.cs" />
->>>>>>> 2c9bde09
     <Compile Include="DSEngine\LiveRunnerServices.cs" />
     <Compile Include="Models\CustomNodeWorkspaceModel.cs" />
     <Compile Include="Models\HomeWorkspaceModel.cs" />
