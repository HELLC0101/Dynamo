﻿<?xml version="1.0" encoding="utf-8"?>
<!--
Copyright © Autodesk, Inc. 2012. All rights reserved.

Licensed under the Apache License, Version 2.0 (the "License");
you may not use this file except in compliance with the License.
You may obtain a copy of the License at

http://www.apache.org/licenses/LICENSE-2.0

Unless required by applicable law or agreed to in writing, software
distributed under the License is distributed on an "AS IS" BASIS,
WITHOUT WARRANTIES OR CONDITIONS OF ANY KIND, either express or implied.
See the License for the specific language governing permissions and
limitations under the License.
-->
<Project ToolsVersion="4.0" DefaultTargets="Build" xmlns="http://schemas.microsoft.com/developer/msbuild/2003">
  <ImportGroup Label="PropertySheets">
    <Import Project="$(SolutionDir)Dynamo.CS.props" />
  </ImportGroup>
  <PropertyGroup>
    <Configuration Condition=" '$(Configuration)' == '' ">Debug</Configuration>
    <Platform Condition=" '$(Platform)' == '' ">AnyCPU</Platform>
    <ProductVersion>9.0.21022</ProductVersion>
    <SchemaVersion>2.0</SchemaVersion>
    <ProjectGuid>{7858FA8C-475F-4B8E-B468-1F8200778CF8}</ProjectGuid>
    <OutputType>library</OutputType>
    <AppDesignerFolder>Properties</AppDesignerFolder>
    <RootNamespace>Dynamo</RootNamespace>
    <AssemblyName>DynamoCore</AssemblyName>
    <TargetFrameworkVersion>v4.0</TargetFrameworkVersion>
    <FileAlignment>512</FileAlignment>
    <ProjectTypeGuids>{60dc8134-eba5-43b8-bcc9-bb4bc16c2548};{FAE04EC0-301F-11D3-BF4B-00C04F79EFBC}</ProjectTypeGuids>
    <WarningLevel>4</WarningLevel>
    <FileUpgradeFlags>
    </FileUpgradeFlags>
    <UpgradeBackupLocation>
    </UpgradeBackupLocation>
    <OldToolsVersion>3.5</OldToolsVersion>
    <TargetFrameworkProfile />
  </PropertyGroup>
  <PropertyGroup>
    <ResolveAssemblyWarnOrErrorOnTargetArchitectureMismatch>None</ResolveAssemblyWarnOrErrorOnTargetArchitectureMismatch>
  </PropertyGroup>
  <PropertyGroup Condition=" '$(Configuration)|$(Platform)' == 'Debug|AnyCPU' ">
    <DebugSymbols>true</DebugSymbols>
    <DebugType>full</DebugType>
    <Optimize>false</Optimize>
    <OutputPath>$(OutputPath)</OutputPath>
    <DefineConstants>TRACE;DEBUG</DefineConstants>
    <ErrorReport>prompt</ErrorReport>
    <WarningLevel>4</WarningLevel>
    <PlatformTarget>AnyCPU</PlatformTarget>
    <TreatWarningsAsErrors>false</TreatWarningsAsErrors>
  </PropertyGroup>
  <PropertyGroup Condition=" '$(Configuration)|$(Platform)' == 'Release|AnyCPU' ">
    <DebugType>full</DebugType>
    <Optimize>true</Optimize>
    <OutputPath>$(OutputPath)</OutputPath>
    <DefineConstants>TRACE</DefineConstants>
    <ErrorReport>prompt</ErrorReport>
    <WarningLevel>4</WarningLevel>
    <DebugSymbols>true</DebugSymbols>
  </PropertyGroup>
  <ItemGroup>
    <Reference Include="FSharp.Core, Version=4.0.0.0, Culture=neutral, PublicKeyToken=b03f5f7f11d50a3a, processorArchitecture=MSIL" />
    <Reference Include="Greg, Version=1.0.0.0, Culture=neutral, processorArchitecture=MSIL">
      <SpecificVersion>False</SpecificVersion>
      <HintPath>..\..\extern\greg\Greg.dll</HintPath>
    </Reference>
    <Reference Include="HelixToolkit.Wpf, Version=2012.4.24.1, Culture=neutral, PublicKeyToken=52aa3500039caf0d, processorArchitecture=MSIL">
      <SpecificVersion>False</SpecificVersion>
      <HintPath>..\..\extern\Helix3D\NET40\HelixToolkit.Wpf.dll</HintPath>
    </Reference>
    <Reference Include="Microsoft.Practices.Prism">
      <HintPath>..\..\extern\prism\Microsoft.Practices.Prism.dll</HintPath>
    </Reference>
    <Reference Include="NCalc">
      <HintPath>..\..\extern\NCalc\NCalc.dll</HintPath>
    </Reference>
    <Reference Include="Newtonsoft.Json">
      <HintPath>..\..\extern\Newtonsoft.json\Newtonsoft.Json.dll</HintPath>
      <HintPath>..\..\extern\Newtonsoft.JsonBin\Newtonsoft.Json.dll</HintPath>
    </Reference>
    <Reference Include="nunit.framework, Version=2.6.2.12296, Culture=neutral, PublicKeyToken=96d09a1eb7f44a77, processorArchitecture=MSIL">
      <SpecificVersion>False</SpecificVersion>
      <HintPath>$(NunitPath)\nunit.framework.dll</HintPath>
    </Reference>
    <Reference Include="RestSharp, Version=104.1.0.0, Culture=neutral, processorArchitecture=MSIL">
      <SpecificVersion>False</SpecificVersion>
      <HintPath>..\..\extern\greg\RestSharp.dll</HintPath>
    </Reference>
    <Reference Include="ProtoCore">
      <SpecificVersion>False</SpecificVersion>
      <HintPath>..\..\extern\DesignScript\ProtoCore.dll</HintPath>
    </Reference>
    <Reference Include="ProtoImperative">
      <SpecificVersion>False</SpecificVersion>
      <HintPath>..\..\extern\DesignScript\ProtoImperative.dll</HintPath>
    </Reference>
    <Reference Include="ProtoAssociative">
      <SpecificVersion>False</SpecificVersion>
      <HintPath>..\..\extern\DesignScript\ProtoAssociative.dll</HintPath>
    </Reference>
    <Reference Include="ProtoScript">
      <SpecificVersion>False</SpecificVersion>
      <HintPath>..\..\extern\DesignScript\ProtoScript.dll</HintPath>
    </Reference>
    <Reference Include="GraphToDSCompiler">
      <SpecificVersion>False</SpecificVersion>
      <HintPath>..\..\extern\DesignScript\GraphToDSCompiler.dll</HintPath>
    </Reference>
    <Reference Include="System" />
    <Reference Include="System.Core">
      <RequiredTargetFramework>3.5</RequiredTargetFramework>
    </Reference>
    <Reference Include="System.Drawing" />
    <Reference Include="System.Web" />
    <Reference Include="System.Windows.Forms" />
    <Reference Include="System.Xaml" />
    <Reference Include="System.Xml" />
    <Reference Include="PresentationCore">
      <RequiredTargetFramework>3.0</RequiredTargetFramework>
    </Reference>
    <Reference Include="PresentationFramework">
      <RequiredTargetFramework>3.0</RequiredTargetFramework>
    </Reference>
    <Reference Include="WindowsBase" />
  </ItemGroup>
  <ItemGroup>
    <Compile Include="Core\UndoRedoRecorder.cs" />
    <Compile Include="DSEngine\AstBuilder.cs" />
<<<<<<< HEAD
    <Compile Include="Nodes\dynDSFunction.cs" />
=======
    <Compile Include="Models\Migration.cs" />
>>>>>>> 06fd3437
    <Compile Include="Nodes\Geometry.cs" />
    <Compile Include="PackageManager\PackageManagerClient.cs" />
    <Compile Include="UI\Commands\BrowserItemCommands.cs" />
    <Compile Include="UI\Commands\Commands.cs" />
    <Compile Include="Core\DynamoLogger.cs" />
    <Compile Include="Core\DynamoSelection.cs" />
    <Compile Include="Nodes\dynMultithreading.cs" />
    <Compile Include="Nodes\dynOptimize.cs" />
    <Compile Include="Services\Heartbeat.cs" />
    <Compile Include="Services\Log.cs" />
    <Compile Include="Services\Logger.cs" />
    <Compile Include="PackageManager\Package.cs" />
    <Compile Include="PackageManager\PackageUploadBuilder.cs" />
    <Compile Include="PackageManager\PackageUploadHandle.cs" />
    <Compile Include="Interfaces\IViewModelView.cs" />
    <Compile Include="Models\DynamoModel.cs" />
    <Compile Include="Models\ModelBase.cs" />
    <Compile Include="Models\NoteModel.cs" />
    <Compile Include="Models\PortModel.cs" />
    <Compile Include="UI\dynTextBox.cs" />
    <Compile Include="UI\Views\ZoomAndPanControl.xaml.cs">
      <DependentUpon>ZoomAndPanControl.xaml</DependentUpon>
    </Compile>
    <Compile Include="Utilities\XmlHelper.cs" />
    <Compile Include="ViewModels\Watch3DFullscreenViewModel.cs" />
    <Compile Include="ViewModels\WatchViewModel.cs" />
    <Compile Include="Search\BrowserInternalElement.cs" />
    <Compile Include="UI\Commands\ConnectorCommands.cs" />
    <Compile Include="UI\Commands\NodeCommands.cs" />
    <Compile Include="UI\Commands\NodeSearchElementCommands.cs" />
    <Compile Include="UI\Commands\NoteCommands.cs" />
    <Compile Include="UI\Commands\PortCommands.cs" />
    <Compile Include="UI\Commands\WorkspaceCommands.cs" />
    <Compile Include="UI\Converters.cs">
      <SubType>Code</SubType>
    </Compile>
    <Compile Include="UI\DragCanvas.cs">
      <SubType>Code</SubType>
    </Compile>
    <Compile Include="UI\MouseClickManager.cs">
      <SubType>Code</SubType>
    </Compile>
    <Compile Include="PackageManager\PackageDownloadHandle.cs" />
    <Compile Include="PackageManager\PackageLoader.cs" />
    <Compile Include="PackageManager\PackageManagerSearchViewModel.cs" />
    <Compile Include="UI\Views\InstalledPackagesView.xaml.cs">
      <DependentUpon>InstalledPackagesView.xaml</DependentUpon>
    </Compile>
    <Compile Include="ViewModels\PackageItemInternalViewModel.cs" />
    <Compile Include="ViewModels\PackageItemViewModel.cs" />
    <Compile Include="ViewModels\PackageItemLeafViewModel.cs" />
    <Compile Include="ViewModels\PackageItemRootViewModel.cs" />
    <Compile Include="UI\Views\PackageManagerPublishView.xaml.cs">
      <DependentUpon>PackageManagerPublishView.xaml</DependentUpon>
    </Compile>
    <Compile Include="ViewModels\PublishPackageViewModel.cs" />
    <Compile Include="UI\Views\PackageManagerSearchView.xaml.cs">
      <DependentUpon>PackageManagerSearchView.xaml</DependentUpon>
    </Compile>
    <Compile Include="UI\Prompts\CrashPrompt.xaml.cs" />
    <Compile Include="UI\Prompts\dynEditWindow.xaml.cs">
      <DependentUpon>dynEditWindow.xaml</DependentUpon>
      <SubType>Code</SubType>
    </Compile>
    <Compile Include="UI\Prompts\FunctionNamePrompt.xaml.cs">
      <DependentUpon>FunctionNamePrompt.xaml</DependentUpon>
      <SubType>Code</SubType>
    </Compile>
    <Compile Include="UI\Prompts\NodeHelpPrompt.xaml.cs">
      <DependentUpon>NodeHelpPrompt.xaml</DependentUpon>
      <SubType>Code</SubType>
    </Compile>
    <Compile Include="UI\UIPartials.cs">
      <SubType>Code</SubType>
    </Compile>
    <Compile Include="UI\Views\DynamoView.xaml.cs">
      <DependentUpon>DynamoView.xaml</DependentUpon>
      <SubType>Code</SubType>
    </Compile>
    <Compile Include="UI\Views\dynConnectorView.xaml.cs">
      <DependentUpon>dynConnectorView.xaml</DependentUpon>
      <SubType>Code</SubType>
    </Compile>
    <Compile Include="UI\Views\dynNodeView.xaml.cs">
      <DependentUpon>dynNodeView.xaml</DependentUpon>
      <SubType>Code</SubType>
    </Compile>
    <Compile Include="UI\Views\dynNoteView.xaml.cs">
      <DependentUpon>dynNoteView.xaml</DependentUpon>
      <SubType>Code</SubType>
    </Compile>
    <Compile Include="UI\Views\dynPortView.xaml.cs">
      <DependentUpon>dynPortView.xaml</DependentUpon>
      <SubType>Code</SubType>
    </Compile>
    <Compile Include="UI\Views\dynWorkspaceView.xaml.cs">
      <DependentUpon>dynWorkspaceView.xaml</DependentUpon>
      <SubType>Code</SubType>
    </Compile>
    <Compile Include="UI\Views\SearchView.xaml.cs">
      <DependentUpon>SearchView.xaml</DependentUpon>
      <SubType>Code</SubType>
    </Compile>
    <Compile Include="UI\Views\WatchTree.xaml.cs">
      <DependentUpon>WatchTree.xaml</DependentUpon>
      <SubType>Code</SubType>
    </Compile>
    <Compile Include="UI\Views\WatchViewFullscreen.xaml.cs">
      <DependentUpon>WatchViewFullscreen.xaml</DependentUpon>
      <SubType>Code</SubType>
    </Compile>
    <Compile Include="UI\WebBrowserUtility.cs" />
    <Compile Include="UI\WPF.cs">
      <SubType>Code</SubType>
    </Compile>
    <Compile Include="UI\ZoomBorder.cs">
      <SubType>Code</SubType>
    </Compile>
    <Compile Include="Search\SearchElements\TopSearchElement.cs" />
    <Compile Include="Nodes\dynFormula.cs" />
    <Compile Include="Core\Units.cs" />
    <Compile Include="Utilities\Extensions.cs" />
    <Compile Include="Utilities\ObservableDictionary.cs" />
    <Compile Include="Utilities\TrulyObservableCollection.cs" />
    <Compile Include="ViewModels\DynamoViewModel.cs" />
    <Compile Include="ViewModels\ConnectorViewModel.cs" />
    <Compile Include="ViewModels\NodeViewModel.cs" />
    <Compile Include="ViewModels\NoteViewModel.cs" />
    <Compile Include="ViewModels\PortViewModel.cs" />
    <Compile Include="ViewModels\ViewModelBase.cs" />
    <Compile Include="ViewModels\WorkspaceViewModel.cs" />
    <Compile Include="Core\CustomNodeManager.cs" />
    <Compile Include="Core\DynamoLoader.cs" />
    <Compile Include="Core\NodeCollapser.cs" />
    <Compile Include="Search\SearchElements\CommandElement.cs" />
    <Compile Include="Core\DynamoController.cs" />
    <Compile Include="Utilities\Guid.cs" />
    <Compile Include="Nodes\dynEnum.cs" />
    <Compile Include="Interfaces\dynIDrawable.cs" />
    <Compile Include="UI\Commands\Regions\RegionBase.cs" />
    <Compile Include="UI\Commands\Regions\RevitAPIRegion.cs" />
    <Compile Include="UI\Commands\SearchCommands.cs" />
    <Compile Include="UI\Commands\Regions\PackageManagerRegion.cs" />
    <Compile Include="Search\SearchElements\CategorySearchElement.cs" />
    <Compile Include="Search\SearchElements\NodeSearchElement.cs" />
    <Compile Include="PackageManager\UI\PackageManagerSearchElement.cs" />
    <Compile Include="Search\SearchElements\SearchElementBase.cs" />
    <Compile Include="Search\SearchElements\WorkspaceSearchElement.cs" />
    <Compile Include="ViewModels\SearchViewModel.cs" />
    <Compile Include="Nodes\dynColors.cs" />
    <Compile Include="Nodes\dynTimer.cs" />
    <Compile Include="Nodes\dynBaseTypes.cs" />
    <Compile Include="Nodes\dynCommunication.cs" />
    <Compile Include="Models\ConnectorModel.cs" />
    <Compile Include="Nodes\dynFiles.cs" />
    <Compile Include="Nodes\dynFunction.cs" />
    <Compile Include="Models\NodeModel.cs" />
    <Compile Include="Core\dynSettings.cs" />
    <Compile Include="Models\WorkspaceModel.cs" />
    <Compile Include="Nodes\dynWatch.cs" />
    <Compile Include="Properties\AssemblyInfo.cs">
      <SubType>Code</SubType>
    </Compile>
    <Compile Include="Properties\Resources.Designer.cs">
      <AutoGen>True</AutoGen>
      <DesignTime>True</DesignTime>
      <DependentUpon>Resources.resx</DependentUpon>
    </Compile>
    <Compile Include="Properties\Settings.Designer.cs">
      <AutoGen>True</AutoGen>
      <DependentUpon>Settings.settings</DependentUpon>
      <DesignTimeSharedInput>True</DesignTimeSharedInput>
    </Compile>
    <Compile Include="Search\SearchDictionary.cs" />
    <EmbeddedResource Include="Properties\Resources.resx">
      <Generator>ResXFileCodeGenerator</Generator>
      <LastGenOutput>Resources.Designer.cs</LastGenOutput>
      <SubType>Designer</SubType>
    </EmbeddedResource>
    <None Include="packages.config" />
    <None Include="Properties\Settings.settings">
      <Generator>SettingsSingleFileGenerator</Generator>
      <LastGenOutput>Settings.Designer.cs</LastGenOutput>
    </None>
    <AppDesigner Include="Properties\" />
  </ItemGroup>
  <ItemGroup>
    <ProjectReference Include="..\DSCoreNodes\DSCoreNodes.csproj">
      <Project>{87550B2B-6CB8-461E-8965-DFAFE3AAFB5C}</Project>
      <Name>DSCoreNodes</Name>
    </ProjectReference>
    <ProjectReference Include="..\DynamoUtilities\DynamoUtilities.csproj">
      <Project>{B5F435CB-0D8A-40B1-A4F7-5ECB3CE792A9}</Project>
      <Name>DynamoUtilities</Name>
      <Private>False</Private>
    </ProjectReference>
    <ProjectReference Include="..\FSchemeInterop\FSchemeInterop.csproj">
      <Project>{F25808D6-DF62-4732-9453-D4978079864C}</Project>
      <Name>FSchemeInterop</Name>
      <Private>True</Private>
    </ProjectReference>
    <ProjectReference Include="..\FScheme\FScheme.fsproj">
      <Project>{F0E5A3E5-BDD0-41AE-848E-DED9EFC5FA7F}</Project>
      <Name>FScheme</Name>
    </ProjectReference>
  </ItemGroup>
  <ItemGroup>
    <Resource Include="UI\Images\add.png" />
    <Resource Include="UI\Images\add_32.png" />
    <Resource Include="UI\Images\add_32_white.png" />
    <Resource Include="UI\Images\Anonymous_Pencil_icon.png" />
    <Resource Include="UI\Images\Anonymous_Pencil_icon_white.png" />
    <Resource Include="UI\Images\Anonymous_Pencil_icon_white_24.png" />
    <Resource Include="UI\Images\Anonymous_Pencil_icon_white_32.png" />
    <Resource Include="UI\Images\arrow-left-black.png" />
    <Resource Include="UI\Images\arrow-left-white.png" />
    <Resource Include="UI\Images\arrow-right-black.png" />
    <Resource Include="UI\Images\arrow-right-white.png" />
    <Resource Include="UI\Images\back.png" />
    <Resource Include="UI\Images\back_24.png" />
    <Resource Include="UI\Images\back_32.png" />
    <Resource Include="UI\Images\cloud_download_arrow.png" />
    <Resource Include="UI\Images\cloud_download_arrow_gray.png" />
    <Resource Include="UI\Images\cloud_download_arrow_white.png" />
    <Resource Include="UI\Images\DocumentHS.png" />
    <Resource Include="UI\Images\HomeHS.png" />
    <Resource Include="UI\Images\openHS.png" />
    <Resource Include="UI\Images\OpenSelectedItemHS.png" />
    <Resource Include="UI\Images\padlock-closed-black.png" />
    <Resource Include="UI\Images\padlock-closed-black24x24.png" />
    <Resource Include="UI\Images\saveHS.png" />
    <Resource Include="UI\Images\search.png" />
    <Resource Include="UI\Images\search_24.png" />
  </ItemGroup>
  <ItemGroup>
    <Page Include="UI\Prompts\CrashPrompt.xaml">
    </Page>
    <Page Include="UI\Themes\MenuStyleDictionary.xaml">
      <Generator>MSBuild:Compile</Generator>
      <SubType>Designer</SubType>
    </Page>
    <Page Include="UI\Views\InstalledPackagesView.xaml">
      <SubType>Designer</SubType>
      <Generator>MSBuild:Compile</Generator>
    </Page>
    <Page Include="UI\Views\PackageManagerPublishView.xaml">
      <Generator>MSBuild:Compile</Generator>
      <SubType>Designer</SubType>
    </Page>
    <Page Include="UI\Views\PackageManagerSearchView.xaml">
      <SubType>Designer</SubType>
      <Generator>MSBuild:Compile</Generator>
    </Page>
    <Page Include="UI\Prompts\dynEditWindow.xaml">
      <SubType>Designer</SubType>
      <Generator>MSBuild:Compile</Generator>
    </Page>
    <Page Include="UI\Prompts\FunctionNamePrompt.xaml">
      <SubType>Designer</SubType>
      <Generator>MSBuild:Compile</Generator>
    </Page>
    <Page Include="UI\Prompts\NodeHelpPrompt.xaml">
      <SubType>Designer</SubType>
      <Generator>MSBuild:Compile</Generator>
    </Page>
    <Page Include="UI\Views\ZoomAndPanControl.xaml">
      <Generator>MSBuild:Compile</Generator>
      <SubType>Designer</SubType>
    </Page>
    <Resource Include="UI\Themes\DynamoColorsAndBrushes.xaml">
      <SubType>Designer</SubType>
      <Generator>MSBuild:Compile</Generator>
    </Resource>
    <Resource Include="UI\Themes\DynamoConverters.xaml">
      <SubType>Designer</SubType>
      <Generator>MSBuild:Compile</Generator>
    </Resource>
    <Resource Include="UI\Themes\DynamoModern.xaml">
      <SubType>Designer</SubType>
      <Generator>MSBuild:Compile</Generator>
    </Resource>
    <Resource Include="UI\Themes\DynamoText.xaml">
      <SubType>Designer</SubType>
      <Generator>MSBuild:Compile</Generator>
    </Resource>
    <Page Include="UI\Views\DynamoView.xaml">
      <SubType>Designer</SubType>
      <Generator>MSBuild:Compile</Generator>
    </Page>
    <Page Include="UI\Views\dynConnectorView.xaml">
      <SubType>Designer</SubType>
      <Generator>MSBuild:Compile</Generator>
    </Page>
    <Page Include="UI\Views\dynNodeView.xaml">
    </Page>
    <Page Include="UI\Views\dynNoteView.xaml">
      <SubType>Designer</SubType>
      <Generator>MSBuild:Compile</Generator>
    </Page>
    <Page Include="UI\Views\dynPortView.xaml">
      <SubType>Designer</SubType>
      <Generator>MSBuild:Compile</Generator>
    </Page>
    <Page Include="UI\Views\dynWorkspaceView.xaml">
      <SubType>Designer</SubType>
      <Generator>MSBuild:Compile</Generator>
    </Page>
    <Page Include="UI\Views\SearchView.xaml">
      <SubType>Designer</SubType>
      <Generator>MSBuild:Compile</Generator>
    </Page>
    <Page Include="UI\Views\WatchTree.xaml">
      <SubType>Designer</SubType>
      <Generator>MSBuild:Compile</Generator>
    </Page>
    <Page Include="UI\Views\WatchViewFullscreen.xaml">
      <SubType>Designer</SubType>
      <Generator>MSBuild:Compile</Generator>
    </Page>
  </ItemGroup>
  <ItemGroup>
    <Resource Include="UI\Images\closetab_hover.png" />
    <Resource Include="UI\Images\closetab_normal.png" />
    <Resource Include="UI\Images\closewindow_hover.png" />
    <Resource Include="UI\Images\closewindow_normal.png" />
    <Resource Include="UI\Images\collapsestate_hover.png" />
    <Resource Include="UI\Images\collapsestate_normal.png" />
    <Resource Include="UI\Images\expandstate_hover.png" />
    <Resource Include="UI\Images\expandstate_normal.png" />
    <Resource Include="UI\Images\fitview_disabled.png" />
    <Resource Include="UI\Images\fitview_hover.png" />
    <Resource Include="UI\Images\fitview_normal.png" />
    <Resource Include="UI\Images\librarycollapse_hover.png" />
    <Resource Include="UI\Images\librarycollapse_normal.png" />
    <Resource Include="UI\Images\maximizewindow_hover.png" />
    <Resource Include="UI\Images\maximizewindow_normal.png" />
    <Resource Include="UI\Images\minimizewindow_hover.png" />
    <Resource Include="UI\Images\minimizewindow_normal.png" />
    <Resource Include="UI\Images\new_disabled.png" />
    <Resource Include="UI\Images\new_hover.png" />
    <Resource Include="UI\Images\new_normal.png" />
    <Resource Include="UI\Images\open_disabled.png" />
    <Resource Include="UI\Images\open_hover.png" />
    <Resource Include="UI\Images\open_normal.png" />
    <Resource Include="UI\Images\pause_disabled.png" />
    <Resource Include="UI\Images\pause_hover.png" />
    <Resource Include="UI\Images\pause_normal.png" />
    <Resource Include="UI\Images\redo_disabled.png" />
    <Resource Include="UI\Images\redo_hover.png" />
    <Resource Include="UI\Images\redo_normal.png" />
    <Resource Include="UI\Images\restorewindow_hover.png" />
    <Resource Include="UI\Images\restorewindow_normal.png" />
    <Resource Include="UI\Images\run_disabled.png" />
    <Resource Include="UI\Images\run_hover.png" />
    <Resource Include="UI\Images\run_normal.png" />
    <Resource Include="UI\Images\save_disabled.png" />
    <Resource Include="UI\Images\save_hover.png" />
    <Resource Include="UI\Images\save_normal.png" />
    <Resource Include="UI\Images\searchcancel_hover.png" />
    <Resource Include="UI\Images\searchcancel_normal.png" />
    <Resource Include="UI\Images\search_hover.png" />
    <Resource Include="UI\Images\search_normal.png" />
    <Resource Include="UI\Images\sendfeedback_disabled.png" />
    <Resource Include="UI\Images\sendfeedback_hover.png" />
    <Resource Include="UI\Images\sendfeedback_normal.png" />
    <Resource Include="UI\Images\undo_disabled.png" />
    <Resource Include="UI\Images\undo_hover.png" />
    <Resource Include="UI\Images\undo_normal.png" />
    <Resource Include="UI\Images\zoomin_disabled.png" />
    <Resource Include="UI\Images\zoomin_hover.png" />
    <Resource Include="UI\Images\zoomin_normal.png" />
    <Resource Include="UI\Images\zoomout_disabled.png" />
    <Resource Include="UI\Images\zoomout_hover.png" />
    <Resource Include="UI\Images\zoomout_normal.png" />
  </ItemGroup>
  <ItemGroup>
    <Resource Include="UI\Images\tick_selected.png" />
  </ItemGroup>
  <Import Project="$(MSBuildToolsPath)\Microsoft.CSharp.targets" />
  <PropertyGroup>
    <PostBuildEvent>copy /Y "$(SolutionDir)..\extern\DesignScript\*" "$(OutputPath)"</PostBuildEvent>
  </PropertyGroup>
  <!-- To modify your build process, add your task inside one of the targets below and uncomment it. 
       Other similar extension points exist, see Microsoft.Common.targets.
  <Target Name="BeforeBuild">
  </Target>
  <Target Name="AfterBuild">
  </Target>
  -->
</Project><|MERGE_RESOLUTION|>--- conflicted
+++ resolved
@@ -130,11 +130,8 @@
   <ItemGroup>
     <Compile Include="Core\UndoRedoRecorder.cs" />
     <Compile Include="DSEngine\AstBuilder.cs" />
-<<<<<<< HEAD
     <Compile Include="Nodes\dynDSFunction.cs" />
-=======
     <Compile Include="Models\Migration.cs" />
->>>>>>> 06fd3437
     <Compile Include="Nodes\Geometry.cs" />
     <Compile Include="PackageManager\PackageManagerClient.cs" />
     <Compile Include="UI\Commands\BrowserItemCommands.cs" />
