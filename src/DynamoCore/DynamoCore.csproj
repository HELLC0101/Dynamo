--- conflicted
+++ resolved
@@ -106,15 +106,12 @@
     <Compile Include="Core\DebugSettings.cs" />
     <Compile Include="Core\DynamoRunner.cs" />
     <Compile Include="Core\Context.cs" />
-<<<<<<< HEAD
     <Compile Include="Core\PulseMaker.cs" />
-=======
     <Compile Include="Models\RecordableCommands.cs" />
     <Compile Include="Search\BrowserRootElement.cs" />
     <Compile Include="Utilities\CodeBlockUtils.cs" />
     <Compile Include="Utilities\ModifierKeys.cs" />
     <Compile Include="Utilities\NotificationObject.cs" />
->>>>>>> bb31df4c
     <Compile Include="Core\Threading\AggregateRenderPackageAsyncTask.cs" />
     <Compile Include="Core\Threading\NotifyRenderPackagesReadyAsyncTask.cs" />
     <Compile Include="Core\Threading\QueryMirrorDataAsyncTask.cs" />
