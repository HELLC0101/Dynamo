--- conflicted
+++ resolved
@@ -47,11 +47,8 @@
     <DebugType>full</DebugType>
     <Optimize>false</Optimize>
     <OutputPath>$(OutputPath)</OutputPath>
-<<<<<<< HEAD
     <DefineConstants>TRACE;DEBUG;USE_DSENGINE</DefineConstants>
-=======
     <DefineConstants>TRACE;DEBUG;ENABLE_DYNAMO_SCHEDULER</DefineConstants>
->>>>>>> 8e803cd0
     <ErrorReport>prompt</ErrorReport>
     <WarningLevel>4</WarningLevel>
     <PlatformTarget>AnyCPU</PlatformTarget>
@@ -62,11 +59,8 @@
     <DebugType>full</DebugType>
     <Optimize>true</Optimize>
     <OutputPath>$(OutputPath)</OutputPath>
-<<<<<<< HEAD
     <DefineConstants>TRACE;USE_DSENGINE</DefineConstants>
-=======
     <DefineConstants>TRACE;ENABLE_DYNAMO_SCHEDULER</DefineConstants>
->>>>>>> 8e803cd0
     <ErrorReport>prompt</ErrorReport>
     <WarningLevel>4</WarningLevel>
     <DebugSymbols>true</DebugSymbols>
@@ -898,7 +892,6 @@
     <Resource Include="UI\Images\StartPage\icons-more-samples.png" />
   </ItemGroup>
   <ItemGroup>
-<<<<<<< HEAD
     <Resource Include="UI\Images\Tooltip\copy.png" />
     <Resource Include="UI\Images\Tooltip\copy_hover.png" />
   </ItemGroup>
@@ -910,13 +903,11 @@
   </ItemGroup>
   <ItemGroup>
     <Resource Include="UI\Images\Tooltip\code.png" />
-=======
     <EmbeddedResource Include="UI\Images\CodeBlock\class.png" />
     <EmbeddedResource Include="UI\Images\CodeBlock\constructor.png" />
     <EmbeddedResource Include="UI\Images\CodeBlock\method.png" />
     <EmbeddedResource Include="UI\Images\CodeBlock\property.png" />
     <EmbeddedResource Include="UI\Images\CodeBlock\variable.png" />
->>>>>>> 8e803cd0
   </ItemGroup>
   <Import Project="$(MSBuildToolsPath)\Microsoft.CSharp.targets" />
   <PropertyGroup>
