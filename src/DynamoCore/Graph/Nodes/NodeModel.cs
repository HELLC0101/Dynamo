﻿using System;
using System.Collections.Generic;
using System.Collections.ObjectModel;
using System.ComponentModel;
using System.Globalization;
using System.Linq;
using System.Reflection;
using System.Xml;
using Autodesk.DesignScript.Interfaces;
using Dynamo.Engine;
using Dynamo.Engine.CodeGeneration;
using Dynamo.Graph.Connectors;
using Dynamo.Graph.Nodes.CustomNodes;
using Dynamo.Graph.Nodes.ZeroTouch;
using Dynamo.Migration;
using Dynamo.Scheduler;
using Dynamo.Selection;
using Dynamo.Utilities;
using Dynamo.Visualization;
using ProtoCore.AST.AssociativeAST;
using ProtoCore.DSASM;
using ProtoCore.Mirror;
using String = System.String;
using StringNode = ProtoCore.AST.AssociativeAST.StringNode;

namespace Dynamo.Graph.Nodes
{
    public abstract class NodeModel : ModelBase, IRenderPackageSource<NodeModel>, IDisposable
    {
        #region private members

        private bool overrideNameWithNickName;
        private LacingStrategy argumentLacing = LacingStrategy.First;
        private bool displayLabels;
        private bool isUpstreamVisible;
        private bool isVisible;
        private bool canUpdatePeriodically;
        private string nickName;
        private ElementState state;
        private string toolTipText = "";
        private string description;
        private string persistentWarning = "";
        private bool areInputPortsRegistered;
        private bool areOutputPortsRegistered;

        ///A flag indicating whether the node has been explicitly frozen.
        internal bool isFrozenExplicitly;
      
        /// <summary>
        /// The cached value of this node. The cachedValue object is protected by the cachedValueMutex
        /// as it may be accessed from multiple threads concurrently. 
        /// 
        /// However, generally access to the cachedValue property should be protected by usage
        /// of the Scheduler. 
        /// </summary>
        private MirrorData cachedValue;
        private readonly object cachedValueMutex = new object();

        // Input and output port related data members.
        private ObservableCollection<PortModel> inPorts = new ObservableCollection<PortModel>();
        private ObservableCollection<PortModel> outPorts = new ObservableCollection<PortModel>();
        private readonly Dictionary<PortModel, PortData> portDataDict = new Dictionary<PortModel, PortData>();

        #endregion

        #region public members

        private readonly Dictionary<int, Tuple<int, NodeModel>> inputNodes;
        private readonly Dictionary<int, HashSet<Tuple<int, NodeModel>>> outputNodes;

        /// <summary>
        /// The unique name that was created the node by
        /// </summary>
        public virtual string CreationName { get { return this.Name; } }

        #endregion

        #region events

        //TODO(Steve): Model should not have to worry about UI thread synchronization -- MAGN-5709

        /// <summary>
        ///     Called by nodes for behavior that they want to dispatch on the UI thread
        ///     Triggers event to be received by the UI. If no UI exists, behavior will not be executed.
        /// </summary>
        /// <param name="a"></param>
        public void DispatchOnUIThread(Action a)
        {
            OnDispatchedToUI(this, new UIDispatcherEventArgs(a));
        }

        private void OnDispatchedToUI(object sender, UIDispatcherEventArgs e)
        {
            if (DispatchedToUI != null)
                DispatchedToUI(sender, e);
        }

        internal event DispatchedToUIThreadHandler DispatchedToUI;
      
        #endregion

        #region public properties

        /// <summary>
        ///     Definitions for the Input Ports of this NodeModel.
        /// </summary>
        [Obsolete("InPortData is deprecated, please use the InPortNamesAttribute, InPortDescriptionsAttribute, and InPortTypesAttribute instead.")]
        public ObservableCollection<PortData> InPortData { get; private set; }
        
        /// <summary>
        ///     Definitions for the Output Ports of this NodeModel.
        /// </summary>
        [Obsolete("OutPortData is deprecated, please use the OutPortNamesAttribute, OutPortDescriptionsAttribute, and OutPortTypesAttribute instead.")]
        public ObservableCollection<PortData> OutPortData { get; private set; }

        /// <summary>
        ///     All of the connectors entering and exiting the NodeModel.
        /// </summary>
        public IEnumerable<ConnectorModel> AllConnectors
        {
            get
            {
                return inPorts.Concat(outPorts).SelectMany(port => port.Connectors);
            }
        }

        /// <summary>
        ///     Returns whether this node represents a built-in or custom function.
        /// </summary>
        public bool IsCustomFunction
        {
            get { return this is Function; }
        }

        /// <summary>
        ///     Returns whether the node is to be included in visualizations.
        /// </summary>
        public bool IsVisible
        {
            get
            {
                return isVisible;
            }

            private set // Private setter, see "ArgumentLacing" for details.
            {
                if (isVisible != value)
                {
                    isVisible = value;
                    RaisePropertyChanged("IsVisible");
                }
            }
        }

        /// <summary>
        ///     Returns whether the node aggregates its upstream connections
        ///     for visualizations.
        /// </summary>
        public bool IsUpstreamVisible
        {
            get
            {
                return isUpstreamVisible;
            }

            private set // Private setter, see "ArgumentLacing" for details.
            {
                if (isUpstreamVisible != value)
                {
                    isUpstreamVisible = value;
                    RaisePropertyChanged("IsUpstreamVisible");
                }
            }
        }

        protected bool? isInputNode = null;
        /// <summary>
        /// A flag indicating whether this is an input node.
        /// 
        /// By default an input node is any node which does not have any input ports.
        /// </summary>
        public virtual bool? IsInputNode
        {
            get
            {
                if (isInputNode.HasValue)
                {
                    return isInputNode;
                }
                return !inPorts.Any();
            }
            internal set
            {
                isInputNode = value;
            }
        }

        /// <summary>
        ///     The Node's state, which determines the coloring of the Node in the canvas.
        /// </summary>
        public ElementState State
        {
            get { return state; }
            set
            {
                if (value != ElementState.Error && value != ElementState.AstBuildBroken)
                    ClearTooltipText();

                // Check before settings and raising 
                // a notification.
                if (state == value) return;

                state = value;
                RaisePropertyChanged("State");
            }
        }

        /// <summary>
        ///   If the state of node is Error or AstBuildBroken
        /// </summary>
        public bool IsInErrorState
        {
            get
            {
                return state == ElementState.AstBuildBroken || state == ElementState.Error;
            }
        }

        /// <summary>
        ///     Text that is displayed as this Node's tooltip.
        /// </summary>
        public string ToolTipText
        {
            get { return toolTipText; }
            set
            {
                toolTipText = value;
                RaisePropertyChanged("ToolTipText");
            }
        }

        /// <summary>
        ///     Should we override the displayed name with this Node's NickName property?
        /// </summary>
        public bool OverrideNameWithNickName
        {
            get { return overrideNameWithNickName; }
            set
            {
                overrideNameWithNickName = value;
                RaisePropertyChanged("OverrideNameWithNickName");
            }
        }

        /// <summary>
        ///     The name that is displayed in the UI for this NodeModel.
        /// </summary>
        public string NickName
        {
            get { return nickName; }
            set
            {
                nickName = value;
                RaisePropertyChanged("NickName");
            }
        }

        /// <summary>
        ///     Collection of PortModels representing all Input ports.
        /// </summary>
        public ObservableCollection<PortModel> InPorts
        {
            get { return inPorts; }
            set
            {
                inPorts = value;
                RaisePropertyChanged("InPorts");
            }
        }

        /// <summary>
        ///     Collection of PortModels representing all Output ports.
        /// </summary>
        public ObservableCollection<PortModel> OutPorts
        {
            get { return outPorts; }
            set
            {
                outPorts = value;
                RaisePropertyChanged("OutPorts");
            }
        }

        public IDictionary<int, Tuple<int, NodeModel>> InputNodes
        {
            get { return inputNodes; }
        }

        public IDictionary<int, HashSet<Tuple<int, NodeModel>>> OutputNodes
        {
            get { return outputNodes; }
        }

        /// <summary>
        ///     Control how arguments lists of various sizes are laced.
        /// </summary>
        public LacingStrategy ArgumentLacing
        {
            get
            {
                return argumentLacing;
            }

            // The property setter is marked as private/protected because it 
            // should not be set from an external component directly. The ability
            // to directly set the property value causes a NodeModel to be altered 
            // without careful consideration of undo/redo recording. If changing 
            // this property value should be undo-able, then the caller should use 
            // "DynamoModel.UpdateModelValueCommand" to set the property value. 
            // The command ensures changes to the NodeModel is recorded for undo.
            // 
            // In some cases being able to set the property value directly is 
            // desirable, for example, some unit test scenarios require the given 
            // NodeModel property to be of certain value. In such cases the 
            // easiest workaround is to use "NodeModel.UpdateValue" method:
            // 
            //      someNode.UpdateValue("ArgumentLacing", "CrossProduct");
            // 
            protected set
            {
                if (argumentLacing != value)
                {
                    argumentLacing = value;
                    RaisePropertyChanged("ArgumentLacing");

                    // Mark node for update
                    OnNodeModified();
                }
            }
        }

        /// <summary>
        ///     Name property
        /// </summary>
        /// <value>
        ///     If the node has a name attribute, return it.  Otherwise return empty string.
        /// </value>
        public string Name
        {
            get
            {
                Type type = GetType();
                object[] attribs = type.GetCustomAttributes(typeof(NodeNameAttribute), false);
                if (type.Namespace == "Dynamo.Graph.Nodes" && !type.IsAbstract && attribs.Length > 0
                    && type.IsSubclassOf(typeof(NodeModel)))
                {
                    var elCatAttrib = attribs[0] as NodeNameAttribute;
                    return elCatAttrib.Name;
                }
                return "";
            }
        }

        /// <summary>
        ///     Category property
        /// </summary>
        /// <value>
        ///     If the node has a category, return it.  Other wise return empty string.
        /// </value>
        public string Category
        {
            get
            {
                category = category ?? GetCategoryStringFromAttributes();
                return category;
            }
            set
            {
                category = value;
                RaisePropertyChanged("Category");
            }
        }

        private string category;

        private string GetCategoryStringFromAttributes()
        {
            Type type = GetType();
            object[] attribs = type.GetCustomAttributes(typeof(NodeCategoryAttribute), false);
            
            if (type.Namespace != "Dynamo.Graph.Nodes" || type.IsAbstract || attribs.Length <= 0
                || !type.IsSubclassOf(typeof(NodeModel))) 
                return "";

            var elCatAttrib = attribs[0] as NodeCategoryAttribute;
            return elCatAttrib.ElementCategory;
        }

        /// <summary>
        /// The value of this node after the most recent computation
        /// 
        /// As this property could be modified by the virtual machine, it's dangerous 
        /// to access this value without using the active Scheduler. Use the Scheduler to 
        /// remove the possibility of race conditions.
        /// </summary>
        public MirrorData CachedValue
        {
            get
            {
                lock (cachedValueMutex)
                {
                    return cachedValue;
                }
            }
            private set
            {
                lock (cachedValueMutex)
                {
                    cachedValue = value;
                }

                RaisePropertyChanged("CachedValue");
            }
        }

        /// <summary>
        /// WARNING: This method is meant for unit test only. It directly accesses
        /// the EngineController for the mirror data without waiting for any 
        /// possible execution to complete (which, in single-threaded nature of 
        /// unit test, is an okay thing to do). The right way to get the cached 
        /// value for a NodeModel is by going through its RequestValueUpdateAsync
        /// method).
        /// </summary>
        /// <param name="engine">Instance of EngineController from which the node
        /// value is to be retrieved.</param>
        /// <returns>Returns the MirrorData if the node's value is computed, or 
        /// null otherwise.</returns>
        /// 
        internal MirrorData GetCachedValueFromEngine(EngineController engine)
        {
            if (cachedValue != null)
                return cachedValue;

            // Do not have an identifier for preview right now. For an example,
            // this can be happening at the beginning of a code block node creation.
            if (AstIdentifierForPreview.Value == null)
                return null;

            cachedValue = null;

            var runtimeMirror = engine.GetMirror(AstIdentifierForPreview.Value);

            if (runtimeMirror != null)
                cachedValue = runtimeMirror.GetData();

            return cachedValue;
        }

        /// <summary>
        /// Use to indicated if a node was involved in the most recent graph evaluation.
        /// </summary>
        internal bool WasInvolvedInExecution { get; set; }

        /// <summary>
        ///     Search tags for this Node.
        /// </summary>
        public List<string> Tags
        {
            get
            {
                return
                    GetType()
                        .GetCustomAttributes(typeof(NodeSearchTagsAttribute), true)
                        .Cast<NodeSearchTagsAttribute>()
                        .SelectMany(x => x.Tags)
                        .ToList();
            }
        }

        /// <summary>
        ///     Description of this Node.
        /// </summary>
        public string Description
        {
            get
            {
                description = description ?? GetDescriptionStringFromAttributes();
                return description;
            }
            set
            {
                description = value;
                RaisePropertyChanged("Description");
            }
        }

        public bool CanUpdatePeriodically
        {
            get { return canUpdatePeriodically; }
            set
            {
                canUpdatePeriodically = value;
                RaisePropertyChanged("CanUpdatePeriodically");
            }
        }

        /// <summary>
        ///     ProtoAST Identifier for result of the node before any output unpacking has taken place.
        ///     If there is only one output for the node, this is equivalent to GetAstIdentifierForOutputIndex(0).
        /// </summary>
        public IdentifierNode AstIdentifierForPreview
        {
            get { return AstFactory.BuildIdentifier(AstIdentifierBase); }
        }

        /// <summary>
        ///     If this node is allowed to be converted to AST node in nodes to code conversion.
        /// </summary>
        public virtual bool IsConvertible
        {
            get
            {
                return false;
            }
        }

        /// <summary>
        ///     Return a variable whose value will be displayed in preview window.
        ///     Derived nodes may overwrite this function to display default value
        ///     of this node. E.g., code block node may want to display the value
        ///     of the left hand side variable of last statement.
        /// </summary>
        public virtual string AstIdentifierBase
        {
            get
            {
                return AstBuilder.StringConstants.VarPrefix
                    + GUID.ToString().Replace("-", string.Empty);
            }
        }

        /// <summary>
        ///     Enable or disable label display. Default is false.
        /// </summary>
        public bool DisplayLabels
        {
            get { return displayLabels; }
            set
            {
                if (displayLabels == value) 
                    return;

                displayLabels = value;
                RaisePropertyChanged("DisplayLabels");
            }
        }

        /// <summary>
        ///     Is this node being applied partially, resulting in a partial function?
        /// </summary>
        public bool IsPartiallyApplied //TODO(Steve): Move to Graph level -- MAGN-5710
        {
            get { return !Enumerable.Range(0, InPorts.Count).All(HasInput); }
        }

        /// <summary>
        ///     Get the description from type information
        /// </summary>
        /// <returns>The value or "No description provided"</returns>
        public string GetDescriptionStringFromAttributes()
        {
            Type t = GetType();
            object[] rtAttribs = t.GetCustomAttributes(typeof(NodeDescriptionAttribute), true);
            return rtAttribs.Length > 0
                ? ((NodeDescriptionAttribute)rtAttribs[0]).ElementDescription
                : Properties.Resources.NoDescriptionAvailable;
        }

        /// <summary>
        ///     Fetches the ProtoAST Identifier for a given output port.
        /// </summary>
        /// <param name="outputIndex">Index of the output port.</param>
        /// <returns>Identifier corresponding to the given output port.</returns>
        public virtual IdentifierNode GetAstIdentifierForOutputIndex(int outputIndex)
        {
            if (outputIndex < 0 || outputIndex > OutPorts.Count)
                throw new ArgumentOutOfRangeException("outputIndex", @"Index must correspond to an OutPortData index.");

            if (OutPorts.Count <= 1)
                return AstIdentifierForPreview;
            else
            {
                string id = AstIdentifierBase + "_out" + outputIndex;
               return AstFactory.BuildIdentifier(id);
            }
        }

        /// <summary>
        ///      The possible type of output at specified port. This 
        ///      type information is not necessary to be accurate.
        /// </summary>
        /// <returns></returns>
        public virtual ProtoCore.Type GetTypeHintForOutput(int index)
        {
             return ProtoCore.TypeSystem.BuildPrimitiveTypeObject(ProtoCore.PrimitiveType.kTypeVar);
        }

      
        /// <summary>
        /// A flag indicating whether the node is frozen.
        /// When a node is frozen, the node, and all nodes downstream will not participate in execution.
        /// This will return true if any upstream node is frozen or if the node was explicitly frozen.        
        /// </summary>
        /// <value>
        ///   <c>true</c> if this node is frozen; otherwise, <c>false</c>.
        /// </value>
        public bool IsFrozen
        {
            get
            {
                return IsAnyUpstreamFrozen() || isFrozenExplicitly;               
            }
            set
            {
                isFrozenExplicitly = value;                                 
                OnNodeModified();
            }
        }
       
        #endregion   
  
        #region freeze execution
        /// <summary>
        /// Determines whether any of the upstream node is frozen.
        /// </summary>
        /// <returns></returns>
        internal bool IsAnyUpstreamFrozen()
        {
            bool ret = false;
            return CheckIfAnyUpstreamNodeIsFrozen(this, ref ret);
        }

        private bool CheckIfAnyUpstreamNodeIsFrozen(NodeModel node, ref bool ret)
        {             
            var sets = node.InputNodes.Values;
            var inpNodes = sets.Where(x => x != null).Select(z => z.Item2).Distinct();
            foreach (var inode in inpNodes)
            {
                if (inode.isFrozenExplicitly)
                {
                    ret = true;
                    break;
                }

                CheckIfAnyUpstreamNodeIsFrozen(inode, ref ret);
            }

            return ret;
        }
        #endregion  

        protected NodeModel()
        {
            InPortData = new ObservableCollection<PortData>();
            OutPortData = new ObservableCollection<PortData>();

            inputNodes = new Dictionary<int, Tuple<int, NodeModel>>();
            outputNodes = new Dictionary<int, HashSet<Tuple<int, NodeModel>>>();

            IsVisible = true;
            IsUpstreamVisible = true;
            ShouldDisplayPreviewCore = true;
            executionHint = ExecutionHints.Modified;

            PropertyChanged += delegate(object sender, PropertyChangedEventArgs args)
            {
                switch (args.PropertyName)
                {
                    case ("OverrideName"):
                        RaisePropertyChanged("NickName");
                        break;
                }
            };

            //Fetch the element name from the custom attribute.
            SetNickNameFromAttribute();

            IsSelected = false;
            State = ElementState.Dead;
            ArgumentLacing = LacingStrategy.Disabled;

            RaisesModificationEvents = true;
        }
     
        /// <summary>
        ///     Gets the most recent value of this node stored in an EngineController that has evaluated it.
        /// </summary>
        /// <param name="outPortIndex"></param>
        /// <param name="engine"></param>
        /// <returns></returns>
        public MirrorData GetValue(int outPortIndex, EngineController engine)
        {
            return engine.GetMirror(GetAstIdentifierForOutputIndex(outPortIndex).Value).GetData();
        }

        /// <summary>
        ///     Sets the nickname of this node from the attributes on the class definining it.
        /// </summary>
        public void SetNickNameFromAttribute()
        {
            var elNameAttrib = GetType().GetCustomAttributes<NodeNameAttribute>(false).FirstOrDefault();
            if (elNameAttrib != null)
                NickName = elNameAttrib.Name;

        }

        #region Modification Reporting

        /// <summary>
        ///     Indicate if the node should respond to NodeModified event. It
        ///     always should be true, unless is temporarily set to false to 
        ///     avoid flood of Modified event. 
        /// </summary>
        public bool RaisesModificationEvents { get; set; }

        /// <summary>
        ///     Event fired when the node's DesignScript AST should be recompiled
        /// </summary>
        public event Action<NodeModel> Modified;
        public virtual void OnNodeModified(bool forceExecute = false)
        {
            if (!RaisesModificationEvents)
                return;

            MarkNodeAsModified(forceExecute);           
            var handler = Modified;
            if (handler != null) handler(this);
        }

        /// <summary>
        /// Called when a node is requesting that the workspace's node modified events be
        /// silenced. This is particularly critical for code block nodes, whose modification can 
        /// mutate the workspace.
        /// 
        /// As opposed to RaisesModificationEvents, this modifies the entire parent workspace
        /// </summary>
        internal event Action<NodeModel, bool> RequestSilenceNodeModifiedEvents;

        internal void OnRequestSilenceModifiedEvents(bool silence)
        {
            if (RequestSilenceNodeModifiedEvents != null)
            {
                RequestSilenceNodeModifiedEvents(this, silence);
            }
        }

        #endregion

        #region ProtoAST Compilation

        /// <summary>
        /// Override this to declare the outputs for each of this Node's output ports.
        /// </summary>
        /// <param name="inputAstNodes">Ast for inputs indexed by input port index.</param>
        /// <returns>Sequence of AssociativeNodes representing this Node's code output.</returns>
        public virtual IEnumerable<AssociativeNode> BuildOutputAst(List<AssociativeNode> inputAstNodes)
        {
            return
                OutPortData.Enumerate()
                           .Select(
                               output => AstFactory.BuildAssignment(
                                   GetAstIdentifierForOutputIndex(output.Index),
                                   new NullNode()));
        }

        /// <summary>
        /// Wraps the publically overrideable `BuildOutputAst` method so that it works with Preview.
        /// </summary>
        /// <param name="inputAstNodes"></param>
        /// <param name="context">Compilation context</param>
        internal virtual IEnumerable<AssociativeNode> BuildAst(List<AssociativeNode> inputAstNodes, CompilationContext context)
        {
            OnBuilt();

            IEnumerable<AssociativeNode> result = null;

            try
            {
                result = BuildOutputAst(inputAstNodes);
            }
            catch (Exception e)
            {
                // If any exception from BuildOutputAst(), we emit
                // a function call "var_guid = %nodeAstFailed(full.node.name)"
                // for this node, set the state of node to AstBuildBroken and
                // disply the corresponding error message. 
                // 
                // The return value of function %nodeAstFailed() is always 
                // null.
                var errorMsg = Properties.Resources.NodeProblemEncountered;
                var fullMsg = errorMsg + "\n\n" + e.Message;
                this.NotifyAstBuildBroken(fullMsg);

                var fullName = this.GetType().ToString();
                var astNodeFullName = AstFactory.BuildStringNode(fullName);
                var arguments = new List<AssociativeNode> { astNodeFullName };
                var func = AstFactory.BuildFunctionCall(Constants.kNodeAstFailed, arguments); 

                return new []
                {
                    AstFactory.BuildAssignment(AstIdentifierForPreview, func)
                };
            }

            if (OutPorts.Count == 1)
            {
                var firstOuputIdent = GetAstIdentifierForOutputIndex(0);
                if (!AstIdentifierForPreview.Equals(firstOuputIdent))
                {
                    result = result.Concat(
                    new[]
                    {
                        AstFactory.BuildAssignment(AstIdentifierForPreview, firstOuputIdent)
                    });
                }
                return result;
            }

            var emptyList = AstFactory.BuildExprList(new List<AssociativeNode>());
            var previewIdInit = AstFactory.BuildAssignment(AstIdentifierForPreview, emptyList);

            return
                result.Concat(new[] { previewIdInit })
                      .Concat(
                          OutPortData.Select(
                              (outNode, index) =>
                                  AstFactory.BuildAssignment(
                                      new IdentifierNode(AstIdentifierForPreview)
                                      {
                                          ArrayDimensions =
                                              new ArrayNode
                                              {
                                                  Expr = new StringNode { value = outNode.NickName }
                                              }
                                      },
                                      GetAstIdentifierForOutputIndex(index))));
        }

        /// <summary>
        ///     Callback for when this NodeModel has been compiled.
        /// </summary>
        protected virtual void OnBuilt()
        {
        }

        /// <summary>
        /// Apppend replication guide to the input parameter based on lacing
        /// strategy.
        /// </summary>
        /// <param name="inputs"></param>
        /// <returns></returns>
        public void AppendReplicationGuides(List<AssociativeNode> inputs)
        {
            if (inputs == null || !inputs.Any())
                return;

            switch (ArgumentLacing)
            {
                case LacingStrategy.Longest:

                    for (int i = 0; i < inputs.Count(); ++i)
                    {
                        inputs[i] = AstFactory.AddReplicationGuide(
                                                inputs[i],
                                                new List<int> { 1 },
                                                true);
                    }
                    break;

                case LacingStrategy.CrossProduct:

                    int guide = 1;
                    for (int i = 0; i < inputs.Count(); ++i)
                    {
                        inputs[i] = AstFactory.AddReplicationGuide(
                                                inputs[i],
                                                new List<int> { guide },
                                                false);
                        guide++;
                    }
                    break;
            }
        }
        #endregion

        #region Input and Output Connections

        /// <summary>
        ///     Event fired when a new ConnectorModel has been attached to one of this node's inputs.
        /// </summary>
        public event Action<ConnectorModel> ConnectorAdded;
        protected virtual void OnConnectorAdded(ConnectorModel obj)
        {
            var handler = ConnectorAdded;
            if (handler != null) handler(obj);
        }

        /// <summary>
        /// If node is connected to some other node(other than Output) then it is not a 'top' node
        /// </summary>
        public bool IsTopMostNode
        {
            get
            {
                if (OutPortData.Count < 1)
                    return false;

                foreach (var port in OutPorts.Where(port => port.Connectors.Count != 0))
                {
                    return port.Connectors.Any(connector => connector.End.Owner is Output);
                }

                return true;
            }
        }
        
        internal void ConnectInput(int inputData, int outputData, NodeModel node)
        {
            inputNodes[inputData] = Tuple.Create(outputData, node);
        }

        internal void ConnectOutput(int portData, int inputData, NodeModel nodeLogic)
        {
            if (!outputNodes.ContainsKey(portData))
                outputNodes[portData] = new HashSet<Tuple<int, NodeModel>>();
            outputNodes[portData].Add(Tuple.Create(inputData, nodeLogic));
        }

        internal void DisconnectInput(int data)
        {
            inputNodes[data] = null;
        }

        /// <summary>
        ///     Attempts to get the input for a certain port.
        /// </summary>
        /// <param name="data">PortData to look for an input for.</param>
        /// <param name="input">If an input is found, it will be assigned.</param>
        /// <returns>True if there is an input, false otherwise.</returns>
        public bool TryGetInput(int data, out Tuple<int, NodeModel> input)
        {
            return inputNodes.TryGetValue(data, out input) && input != null;
        }

        /// <summary>
        ///     Attempts to get the output for a certain port.
        /// </summary>
        /// <param name="output">Index to look for an output for.</param>
        /// <param name="newOutputs">If an output is found, it will be assigned.</param>
        /// <returns>True if there is an output, false otherwise.</returns>
        public bool TryGetOutput(int output, out HashSet<Tuple<int, NodeModel>> newOutputs)
        {
            return outputNodes.TryGetValue(output, out newOutputs);
        }

        /// <summary>
        ///     Checks if there is an input for a certain port.
        /// </summary>
        /// <param name="data">Index of the port to look for an input for.</param>
        /// <returns>True if there is an input, false otherwise.</returns>
        public bool HasInput(int data)
        {
            return HasConnectedInput(data) || (InPorts.Count > data && InPorts[data].UsingDefaultValue);
        }

        /// <summary>
        ///     Checks if there is a connected input for a certain port. This does
        ///     not count default values as an input.
        /// </summary>
        /// <param name="data">Index of the port to look for an input for.</param>
        /// <returns>True if there is an input, false otherwise.</returns>
        public bool HasConnectedInput(int data)
        {
            return inputNodes.ContainsKey(data) && inputNodes[data] != null;
        }

        /// <summary>
        ///     Checks if there is an output for a certain port.
        /// </summary>
        /// <param name="portData">Index of the port to look for an output for.</param>
        /// <returns>True if there is an output, false otherwise.</returns>
        public bool HasOutput(int portData)
        {
            return outputNodes.ContainsKey(portData) && outputNodes[portData].Any();
        }

        internal void DisconnectOutput(int portData, int inPortData, NodeModel nodeModel)
        {
            HashSet<Tuple<int, NodeModel>> output;
            if (outputNodes.TryGetValue(portData, out output))
                output.RemoveWhere(x => x.Item2 == nodeModel && x.Item1 == inPortData);
        }

        #endregion

        #region UI Framework

        private void ClearTooltipText()
        {
            ToolTipText = "";
        }

        /// <summary>
        /// Clears the errors/warnings that are generated when running the graph.
        /// If the node has a value supplied for the persistentWarning, then the
        /// node's State will be set to ElementState.Persistent and the ToolTipText will
        /// be set to the persistent warning. Otherwise, the State will be 
        /// set to ElementState.Dead
        /// </summary>
        public virtual void ClearRuntimeError()
        {
            if (!string.IsNullOrEmpty(persistentWarning))
            {
                State = ElementState.PersistentWarning;
                ToolTipText = persistentWarning;
            }
            else
            {
                State = ElementState.Dead;
                ClearTooltipText();
            }

            ValidateConnections();
        }

        public void SelectNeighbors()
        {
            IEnumerable<ConnectorModel> outConnectors = outPorts.SelectMany(x => x.Connectors);
            IEnumerable<ConnectorModel> inConnectors = inPorts.SelectMany(x => x.Connectors);

            foreach (var c in outConnectors.Where(c => !DynamoSelection.Instance.Selection.Contains(c.End.Owner)))
                DynamoSelection.Instance.Selection.Add(c.End.Owner);

            foreach (var c in inConnectors.Where(c => !DynamoSelection.Instance.Selection.Contains(c.Start.Owner)))
                DynamoSelection.Instance.Selection.Add(c.Start.Owner);
        }

        #region Node State

        public void ValidateConnections()
        {
            // if there are inputs without connections
            // mark as dead; otherwise, if the original state is dead,
            // update it as active.
            if (inPorts.Any(x => !x.Connectors.Any() && !(x.UsingDefaultValue && x.DefaultValueEnabled)))
            {
                if (State == ElementState.Active)
                {
                    State = string.IsNullOrEmpty(persistentWarning)
                        ? ElementState.Dead
                        : ElementState.PersistentWarning;
                }
            }
            else
            {
                if (State == ElementState.Dead)
                {
                    State = string.IsNullOrEmpty(persistentWarning)
                        ? ElementState.Active
                        : ElementState.PersistentWarning;
                }
            }
        }

        public void Error(string p)
        {
            State = ElementState.Error;
            ToolTipText = p;
        }
        
        /// <summary>
        /// Set a warning on a node. 
        /// </summary>
        /// <param name="p">The warning text.</param>
        /// <param name="isPersistent">Is the warning persistent? If true, the warning will not be
        /// cleared when the node is next evaluated and any additional warning messages will be concatenated
        /// to the persistent error message. If false, the warning will be cleared on the next evaluation.</param>
        public void Warning(string p, bool isPersistent = false)
        {
            if (isPersistent)
            {
                State = ElementState.PersistentWarning;
                ToolTipText = string.Format("{0}\n{1}", persistentWarning, p);
            }
            else
            {
                State = ElementState.Warning;
                ToolTipText = p;
            }
        }

        /// <summary>
        /// Change the state of node to ElementState.AstBuildBroken and display
        /// "p" in tooltip window. 
        /// </summary>
        /// <param name="p"></param>
        public void NotifyAstBuildBroken(string p)
        {
            State = ElementState.AstBuildBroken;
            ToolTipText = p;
        }

        #endregion

        #region Port Management

        internal int GetPortModelIndex(PortModel portModel)
        {
            if (portModel.PortType == PortType.Input)
                return InPorts.IndexOf(portModel);
            else
                return OutPorts.IndexOf(portModel);
        }

        /// <summary>
        /// If a "PortModel.LineIndex" property isn't "-1", then it is a PortModel
        /// meant to match up with a line in code block node. A code block node may 
        /// contain empty lines in it, resulting in one PortModel being spaced out 
        /// from another one. In such cases, the vertical position of PortModel is 
        /// dependent of its "LineIndex".
        /// 
        /// If a "PortModel.LineIndex" property is "-1", then it is a regular 
        /// PortModel. Regular PortModel stacks up on one another with equal spacing,
        /// so their positions are based solely on "PortModel.Index".
        /// </summary>
        /// <param name="portModel">The portModel whose vertical offset is to be computed.</param>
        /// <returns>Returns the offset of the given port from the top of the ports</returns>
        //TODO(Steve): This kind of UI calculation should probably live on the VM. -- MAGN-5711
        internal double GetPortVerticalOffset(PortModel portModel)
        {
            double verticalOffset = 2.9;
            int index = portModel.LineIndex == -1 ? portModel.Index : portModel.LineIndex;

            //If the port was not found, then it should have just been deleted. Return from function
            if (index == -1)
                return verticalOffset;

            double portHeight = portModel.Height;
            return verticalOffset + index * portModel.Height;
        }

        /// <summary>
        ///     Reads inputs list and adds ports for each input.
        /// </summary>
        [Obsolete("RegisterInputPorts is deprecated, please use the InPortNamesAttribute, InPortDescriptionsAttribute, and InPortTypesAttribute instead.")]
        public void RegisterInputPorts()
        {
            RaisesModificationEvents = false;

            var inputs = new List<PortData>();

            // Old version of input ports registration.
            // Used InPortData.
            if (InPortData.Count > 0)
            {
                inputs.AddRange(InPortData);
            }

            // New version of input ports registration.
            // Used port Attributes.
            if (!areInputPortsRegistered)
            {
                inputs.AddRange(GetPortDataFromAttributes(PortType.Input));
            }

            //read the inputs list and create a number of
            //input ports
            int count = 0;
            foreach (PortData pd in inputs)
            {
                //add a port for each input
                //distribute the ports along the 
                //edges of the icon
                PortModel port = AddPort(PortType.Input, pd, count);
                //MVVM: AddPort now returns a port model. You can't set the data context here.
                //port.DataContext = this;

                portDataDict[port] = pd;
                count++;
            }

            if (inPorts.Count > count)
            {
                foreach (PortModel inport in inPorts.Skip(count))
                {
                    inport.DestroyConnectors();
                    portDataDict.Remove(inport);
                }

                for (int i = inPorts.Count - 1; i >= count; i--)
                    inPorts.RemoveAt(i);
            }

            //Configure Snap Edges
            ConfigureSnapEdges(inPorts);
            areInputPortsRegistered = true;

            RaisesModificationEvents = true;
            OnNodeModified();
        }

        /// <summary>
        ///     Reads outputs list and adds ports for each output
        /// </summary>
        [Obsolete("RegisterOutputPorts is deprecated, please use the OutPortNamesAttribute, OutPortDescriptionsAttribute, and OutPortTypesAttribute instead.")]
        public void RegisterOutputPorts()
        {
            RaisesModificationEvents = false;

            var outputs = new List<PortData>();

            // Old version of output ports registration.
            // Used OutPortData.
            if (OutPortData.Count > 0)
            {
                outputs.AddRange(OutPortData);
            }

            // New version of output ports registration.
            // Used port Attributes.
            if (!areOutputPortsRegistered)
            {
                outputs.AddRange(GetPortDataFromAttributes(PortType.Output));
            }

            //read the inputs list and create a number of
            //input ports
            int count = 0;
            foreach (PortData pd in outputs)
            {
                //add a port for each input
                //distribute the ports along the 
                //edges of the icon
                PortModel port = AddPort(PortType.Output, pd, count);

                //MVVM : don't set the data context in the model
                //port.DataContext = this;

                portDataDict[port] = pd;
                count++;
            }

            if (outPorts.Count > count)
            {
                foreach (PortModel outport in outPorts.Skip(count))
                    outport.DestroyConnectors();

                for (int i = outPorts.Count - 1; i >= count; i--)
                    outPorts.RemoveAt(i);

                //OutPorts.RemoveRange(count, outPorts.Count - count);
            }

            //configure snap edges
            ConfigureSnapEdges(outPorts);
            areOutputPortsRegistered = true;

            RaisesModificationEvents = true;
            OnNodeModified();
        }

        /// <summary>
        /// Tries to load ports names and descriptions from attributes.
        /// </summary>
        /// <param name="portType">Input or Output port type</param>
        private IEnumerable<PortData> GetPortDataFromAttributes(PortType portType)
        {
            var type = GetType();
            List<string> names = null;
            List<string> descriptions = null;

            switch (portType)
            {
                case PortType.Input:
                    {
                        names = type.GetCustomAttributes<InPortNamesAttribute>(false)
                                .SelectMany(x => x.PortNames)
                                .ToList();
                        descriptions = type.GetCustomAttributes<InPortDescriptionsAttribute>(false)
                            .SelectMany(x => x.PortDescriptions)
                            .ToList();
                        break;
                    }
                case PortType.Output:
                    {
                        names = type.GetCustomAttributes<OutPortNamesAttribute>(false)
                                .SelectMany(x => x.PortNames)
                                .ToList();
                        descriptions = type.GetCustomAttributes<OutPortDescriptionsAttribute>(false)
                            .SelectMany(x => x.PortDescriptions)
                            .ToList();
                        break;
                    }
            }

            if (names == null)
            {
                return new List<PortData>();
            }

            if (names.Count != descriptions.Count)
            {
                Log(String.Concat(
                        Name,
                        ": ",
                        Properties.Resources.PortsNameDescriptionDoNotEqualWarningMessage));

                // Take the same number of descriptions as number of names.
                descriptions = new List<string>(descriptions.Take(names.Count));
            }

            var ports = new List<PortData>();
            for (int i = 0; i < names.Count; i++)
            {
                string descr = i < descriptions.Count ? descriptions[i] : String.Empty;
                var pd = new PortData(names[i], descr);
                ports.Add(pd);
            }

            return ports;
        }

        /// <summary>
        /// Configures the snap edges.
        /// </summary>
        /// <param name="ports">The ports.</param>
        private static void ConfigureSnapEdges(IList<PortModel> ports)
        {
            switch (ports.Count)
            {
                case 0:
                    break;
                case 1:
                    ports[0].extensionEdges = SnapExtensionEdges.Top | SnapExtensionEdges.Bottom;
                    break;
                case 2:
                    ports[0].extensionEdges = SnapExtensionEdges.Top;
                    ports[1].extensionEdges = SnapExtensionEdges.Bottom;
                    break;
                default:
                    ports[0].extensionEdges = SnapExtensionEdges.Top;
                    ports[ports.Count - 1].extensionEdges = SnapExtensionEdges.Bottom;
                    var query =
                        ports.Where(
                            port => !port.extensionEdges.HasFlag(SnapExtensionEdges.Top | SnapExtensionEdges.Bottom)
                                && !port.extensionEdges.HasFlag(SnapExtensionEdges.Top)
                                && !port.extensionEdges.HasFlag(SnapExtensionEdges.Bottom));
                    foreach (var port in query)
                        port.extensionEdges = SnapExtensionEdges.None;
                    break;
            }
        }

        /// <summary>
        ///     Updates UI so that all ports reflect current state of node ports.
        /// </summary>
        public void RegisterAllPorts()
        {
            RegisterInputPorts();
            RegisterOutputPorts();
            ValidateConnections();
        }

        /// <summary>
        ///     Add a port to this node. If the port already exists, return that port.
        /// </summary>
        /// <param name="portType"></param>
        /// <param name="data"></param>
        /// <param name="index"></param>
        /// <returns></returns>
        public PortModel AddPort(PortType portType, PortData data, int index)
        {
            PortModel p;
            switch (portType)
            {
                case PortType.Input:
                    if (inPorts.Count > index)
                    {
                        p = inPorts[index];
                        p.SetPortData(data);
                    }
                    else
                    {
                        p = new PortModel(portType, this, data);

                        p.PropertyChanged += delegate(object sender, PropertyChangedEventArgs args)
                        {
                            if (args.PropertyName == "UsingDefaultValue")
                            {
                                OnNodeModified();
                            }
                        };

                        //register listeners on the port
                        p.PortConnected += PortConnected;
                        p.PortDisconnected += PortDisconnected;

                        InPorts.Add(p);
                    }
                    
                    return p;

                case PortType.Output:
                    if (outPorts.Count > index)
                    {
                        p = outPorts[index];
                        p.SetPortData(data);
                    }
                    else
                    {
                        p = new PortModel(portType, this, data);
                        OutPorts.Add(p);

                        //register listeners on the port
                        p.PortConnected += PortConnected;
                        p.PortDisconnected += PortDisconnected;
                    }

                    return p;
            }

            return null;
        }

        private void PortConnected(PortModel port, ConnectorModel connector)
        {
            ValidateConnections();

            if (port.PortType != PortType.Input) return;

            var data = InPorts.IndexOf(port);
            var startPort = connector.Start;
            var outData = startPort.Owner.OutPorts.IndexOf(startPort);
            ConnectInput(data, outData, startPort.Owner);
            startPort.Owner.ConnectOutput(outData, data, this);
            OnConnectorAdded(connector);

            OnNodeModified();
        }

        private void PortDisconnected(PortModel port)
        {
            ValidateConnections();

            if (port.PortType != PortType.Input) return;

            var data = InPorts.IndexOf(port);
            var startPort = port.Connectors[0].Start;
            DisconnectInput(data);
            startPort.Owner.DisconnectOutput(startPort.Owner.OutPorts.IndexOf(startPort), data, this);

            OnNodeModified();
        }

        #endregion

        #endregion

        #region Code Serialization

        /// <summary>
        ///     Creates a Scheme representation of this dynNode and all connected dynNodes.
        /// </summary>
        /// <returns>S-Expression</returns>
        public virtual string PrintExpression()
        {
            string nick = NickName.Replace(' ', '_');

            if (!Enumerable.Range(0, InPorts.Count).Any(HasInput))
                return nick;

            string s = "";

            if (Enumerable.Range(0, InPorts.Count).All(HasInput))
            {
                s += "(" + nick;                
                foreach (int data in Enumerable.Range(0, InPorts.Count))
                {
                    Tuple<int, NodeModel> input;
                    TryGetInput(data, out input);
                    s += " " + input.Item2.PrintExpression();
                }
                s += ")";
            }
            else
            {
                s += "(lambda (" + string.Join(" ", InPorts.Where((_, i) => !HasInput(i)).Select(x => x.PortName))
                     + ") (" + nick;                
                foreach (int data in Enumerable.Range(0, InPorts.Count))
                {
                    s += " ";
                    Tuple<int, NodeModel> input;
                    if (TryGetInput(data, out input))
                        s += input.Item2.PrintExpression();
                    else
                        s += InPorts[data].PortName;
                }
                s += "))";
            }

            return s;
        }

        #endregion

        #region ISelectable Interface

        public override void Deselect()
        {
            ValidateConnections();
            IsSelected = false;
        }

        #endregion

        #region Command Framework Supporting Methods

        protected override bool UpdateValueCore(UpdateValueParams updateValueParams)
        {
            string name = updateValueParams.PropertyName;
            string value = updateValueParams.PropertyValue;

            switch(name)
            {
                case "NickName":
                    NickName = value;
                    return true;

                case "UsingDefaultValue":
                    if (string.IsNullOrWhiteSpace(value))
                        return true;

                    // Here we expect a string that represents an array of Boolean values which are separated by ";"
                    var arr = value.Split(';');
                    for (int i = 0; i < arr.Length; i++)
                    {
                        var useDef = !bool.Parse(arr[i]); 
                        // do not set true, if default value is disabled
                        if (!useDef || InPorts[i].DefaultValueEnabled)
                        {
                            InPorts[i].UsingDefaultValue = useDef;
                        }
                    }
                    return true;

                case "ArgumentLacing":
                    LacingStrategy strategy;
                    if (!Enum.TryParse(value, out strategy))
                        strategy = LacingStrategy.Disabled;
                    ArgumentLacing = strategy;
                    return true;

                case "IsVisible":
                    bool newVisibilityValue;
                    if (bool.TryParse(value, out newVisibilityValue))
                        IsVisible = newVisibilityValue;
                    return true;

                case "IsUpstreamVisible":
                    bool newUpstreamVisibilityValue;
                    if (bool.TryParse(value, out newUpstreamVisibilityValue))
                        IsUpstreamVisible = newUpstreamVisibilityValue;
                    return true;

                case "IsFrozen":
                    bool newIsFrozen;
                    if (bool.TryParse(value, out newIsFrozen))
                    {
                        IsFrozen = newIsFrozen;
                    }                   
                    return true;               
            }

            return base.UpdateValueCore(updateValueParams);
        }

        #endregion

        #region Serialization/Deserialization Methods

        /// <summary>
        ///     Called when the node's Workspace has been saved.
        /// </summary>
        protected internal virtual void OnSave() { }

        protected override void SerializeCore(XmlElement element, SaveContext context)
        {
            var helper = new XmlElementHelper(element);

            if (context != SaveContext.Copy)
                helper.SetAttribute("guid", GUID);

            // Set the type attribute
            helper.SetAttribute("type", GetType());
            helper.SetAttribute("nickname", NickName);
            helper.SetAttribute("x", X);
            helper.SetAttribute("y", Y);
            helper.SetAttribute("isVisible", IsVisible);
            helper.SetAttribute("isUpstreamVisible", IsUpstreamVisible);
            helper.SetAttribute("lacing", ArgumentLacing.ToString());
<<<<<<< HEAD
            helper.SetAttribute("isSelectedInput", IsInputNode.ToString());

=======
            helper.SetAttribute("isSelectedInput", IsSelectedInput.ToString());
            helper.SetAttribute("IsFrozen", isFrozenExplicitly);
           
>>>>>>> 22927dd2
            var portsWithDefaultValues =
                inPorts.Select((port, index) => new { port, index })
                   .Where(x => x.port.UsingDefaultValue);

            //write port information
            foreach (var port in portsWithDefaultValues)
            {
                XmlElement portInfo = element.OwnerDocument.CreateElement("PortInfo");
                portInfo.SetAttribute("index", port.index.ToString(CultureInfo.InvariantCulture));
                portInfo.SetAttribute("default", true.ToString());
                element.AppendChild(portInfo);
            }

            // Fix: MAGN-159 (nodes are not editable after undo/redo).
            if (context == SaveContext.Undo)
            {
                //helper.SetAttribute("interactionEnabled", interactionEnabled);
                helper.SetAttribute("nodeState", state.ToString());
            }

            if (context == SaveContext.File)
                OnSave();
        }

        protected override void DeserializeCore(XmlElement nodeElement, SaveContext context)
        {
            var helper = new XmlElementHelper(nodeElement); 
            
            if (context != SaveContext.Copy)
                GUID = helper.ReadGuid("guid", GUID);

            // Resolve node nick name.
            string name = helper.ReadString("nickname", string.Empty);
            if (!string.IsNullOrEmpty(name))
                nickName = name;
            else
            {
                Type type = GetType();
                object[] attribs = type.GetCustomAttributes(typeof(NodeNameAttribute), true);
                var attrib = attribs[0] as NodeNameAttribute;
                if (null != attrib)
                    nickName = attrib.Name;
            }

            X = helper.ReadDouble("x", 0.0);
            Y = helper.ReadDouble("y", 0.0);
            isVisible = helper.ReadBoolean("isVisible", true);
            isUpstreamVisible = helper.ReadBoolean("isUpstreamVisible", true);
            argumentLacing = helper.ReadEnum("lacing", LacingStrategy.Disabled);
<<<<<<< HEAD
            IsInputNode = helper.ReadBoolean("isSelectedInput", true);

=======
            IsSelectedInput = helper.ReadBoolean("isSelectedInput", true);
            isFrozenExplicitly = helper.ReadBoolean("IsFrozen", false);            
           
>>>>>>> 22927dd2
            var portInfoProcessed = new HashSet<int>();

            //read port information
            foreach (XmlNode subNode in nodeElement.ChildNodes)
            {
                if (subNode.Name == "PortInfo")
                {
                    int index = int.Parse(subNode.Attributes["index"].Value);
                    if (index < InPorts.Count)
                    {
                        portInfoProcessed.Add(index);
                        bool def = bool.Parse(subNode.Attributes["default"].Value);
                        inPorts[index].UsingDefaultValue = def;
                    }
                }
            }

            //set defaults
            foreach (
                var port in
                    inPorts.Select((x, i) => new { x, i }).Where(x => !portInfoProcessed.Contains(x.i)))
                port.x.UsingDefaultValue = false;

            if (context == SaveContext.Undo)
            {
                // Fix: MAGN-159 (nodes are not editable after undo/redo).
                //interactionEnabled = helper.ReadBoolean("interactionEnabled", true);
                state = helper.ReadEnum("nodeState", ElementState.Active);

                // We only notify property changes in an undo/redo operation. Normal
                // operations like file loading or copy-paste have the models created
                // in different ways and their views will always be up-to-date with 
                // respect to their models.
                RaisePropertyChanged("InteractionEnabled");
                RaisePropertyChanged("State");
                RaisePropertyChanged("NickName");
                RaisePropertyChanged("ArgumentLacing");
                RaisePropertyChanged("IsVisible");
                RaisePropertyChanged("IsUpstreamVisible");

                // Notify listeners that the position of the node has changed,
                // then all connected connectors will also redraw themselves.
                ReportPosition();
                
            }
        }

        #endregion

        #region Dirty Management
        //TODO: Refactor Property into Automatic with private(?) setter
        //TODO: Add RequestRecalc() method to replace setter --steve
       
        /// <summary>
        /// Execution scenarios for a Node to be re-executed
        /// </summary>
        [Flags]
        protected enum ExecutionHints
        {
            None = 0,
            Modified = 1,       // Marks as modified, but execution is optional if AST is unchanged.
            ForceExecute = 3    // Marks as modified, force execution even if AST is unchanged.
        }

        private ExecutionHints executionHint;

        public bool IsModified
        {
            get { return GetExecutionHintsCore().HasFlag(ExecutionHints.Modified); }
        }

        public bool NeedsForceExecution
        {
            get { return GetExecutionHintsCore().HasFlag(ExecutionHints.ForceExecute); }
        }

        public void MarkNodeAsModified(bool forceExecute = false)
        {
            executionHint = ExecutionHints.Modified;

            if(forceExecute)
                executionHint |= ExecutionHints.ForceExecute;
        }

        public void ClearDirtyFlag()
        {
            executionHint = ExecutionHints.None;
        }

        protected virtual ExecutionHints GetExecutionHintsCore()
        {
            return executionHint;
        }
        #endregion

        #region Visualization Related Methods
        
        /// <summary>
        /// Call this method to asynchronously update the cached MirrorData for 
        /// this NodeModel through DynamoScheduler. AstIdentifierForPreview is 
        /// being accessed within this method, therefore the method is typically
        /// called from the main/UI thread.
        /// </summary>
        /// 
        internal void RequestValueUpdateAsync(IScheduler scheduler, EngineController engine)
        {
            // A NodeModel should have its cachedMirrorData reset when it is 
            // requested to update its value. When the QueryMirrorDataAsyncTask 
            // returns, it will update cachedMirrorData with the latest value.
            // 
            lock (cachedValueMutex)
            {
                cachedValue = null;
            }

            // Do not have an identifier for preview right now. For an example,
            // this can be happening at the beginning of a code block node creation.
            var variableName = AstIdentifierForPreview.Value;
            if (string.IsNullOrEmpty(variableName))
                return;

            var task = new QueryMirrorDataAsyncTask(new QueryMirrorDataParams
            {
                Scheduler = scheduler,
                EngineController = engine,
                VariableName = variableName
            });

            task.Completed += QueryMirrorDataAsyncTaskCompleted;
            scheduler.ScheduleForExecution(task);
        }

        private void QueryMirrorDataAsyncTaskCompleted(AsyncTask asyncTask)
        {
            asyncTask.Completed -= QueryMirrorDataAsyncTaskCompleted;

            var task = asyncTask as QueryMirrorDataAsyncTask;
            if (task == null)
            {
                throw new InvalidOperationException("Expected a " + typeof(QueryMirrorDataAsyncTask).Name 
                    + ", but got a " + asyncTask.GetType().Name );
            }

            this.CachedValue = task.MirrorData;
        }

        /// <summary>
        /// Call this method to asynchronously regenerate render package for 
        /// this node. This method accesses core properties of a NodeModel and 
        /// therefore is typically called on the main/UI thread.
        /// </summary>
        /// <param name="scheduler">An IScheduler on which the task will be scheduled.</param>
        /// <param name="engine">The EngineController which will be used to get MirrorData for the node.</param>
        /// <param name="factory">An IRenderPackageFactory which will be used to generate IRenderPackage objects.</param>
        /// <param name="forceUpdate">Normally, render packages are only generated when the node's IsUpdated parameter is true.
        /// By setting forceUpdate to true, the render packages will be updated.</param>
        public virtual void
            RequestVisualUpdateAsync(IScheduler scheduler, EngineController engine, IRenderPackageFactory factory, bool forceUpdate = false)
        {
            var initParams = new UpdateRenderPackageParams()
            {
                Node = this,
                RenderPackageFactory = factory,
                EngineController = engine,
                DrawableIds = GetDrawableIds(),
                PreviewIdentifierName = AstIdentifierForPreview.Name,
                ForceUpdate = forceUpdate
            };

            var task = new UpdateRenderPackageAsyncTask(scheduler);
            if (!task.Initialize(initParams)) return;

            task.Completed += OnRenderPackageUpdateCompleted;
            scheduler.ScheduleForExecution(task);
        }

        /// <summary>
        /// This event handler is invoked when UpdateRenderPackageAsyncTask is 
        /// completed, at which point the render packages (specific to this node) 
        /// become available. 
        /// </summary>
        /// <param name="asyncTask">The instance of UpdateRenderPackageAsyncTask
        /// that was responsible of generating the render packages.</param>
        /// 
        private void OnRenderPackageUpdateCompleted(AsyncTask asyncTask)
        {
            var task = asyncTask as UpdateRenderPackageAsyncTask;
            if (task.RenderPackages.Any())
            {
                var packages = new List<IRenderPackage>();
                
                packages.AddRange(task.RenderPackages);
                packages.AddRange(OnRequestRenderPackages());

                OnRenderPackagesUpdated(packages);
            }
        }

        /// <summary>
        /// 
        /// </summary>
        public event Func<IEnumerable<IRenderPackage>> RequestRenderPackages;

        /// <summary>
        /// This event handler is invoked when the render packages (specific to this node)  
        /// become available and in addition the node requests for associated render packages 
        /// if any for example, packages used for associated node manipulators
        /// </summary>
        private IEnumerable<IRenderPackage> OnRequestRenderPackages()
        {
            if (RequestRenderPackages != null)
            {
                return RequestRenderPackages();
            }
            return new List<IRenderPackage>();
        }

        /// <summary>
        /// Gets list of drawable Ids as registered with visualization manager 
        /// for all the output port of the given node.
        /// </summary>
        /// <returns>List of Drawable Ids</returns>
        private IEnumerable<string> GetDrawableIds()
        {
            var drawables = new List<String>();
            for (int i = 0; i < OutPortData.Count; ++i)
            {
                string id = GetDrawableId(i);
                if (!string.IsNullOrEmpty(id))
                    drawables.Add(id);
            }

            return drawables;
        }

        /// <summary>
        /// Gets the drawable Id as registered with visualization manager for
        /// the given output port on the given node.
        /// </summary>
        /// <param name="outPortIndex">Output port index</param>
        /// <returns>Drawable Id</returns>
        private string GetDrawableId(int outPortIndex)
        {
            var output = GetAstIdentifierForOutputIndex(outPortIndex);
            return output == null ? null : output.Value;
        }

        #endregion

        #region Node Migration Helper Methods

        protected static NodeMigrationData MigrateToDsFunction(
            NodeMigrationData data, string nickname, string funcName)
        {
            return MigrateToDsFunction(data, "", nickname, funcName);
        }

        protected static NodeMigrationData MigrateToDsFunction(
            NodeMigrationData data, string assembly, string nickname, string funcName)
        {
            XmlElement xmlNode = data.MigratedNodes.ElementAt(0);
            var element = MigrationManager.CreateFunctionNodeFrom(xmlNode);
            element.SetAttribute("assembly", assembly);
            element.SetAttribute("nickname", nickname);
            element.SetAttribute("function", funcName);

            var migrationData = new NodeMigrationData(data.Document);
            migrationData.AppendNode(element);
            return migrationData;
        }

        protected static NodeMigrationData MigrateToDsVarArgFunction(
            NodeMigrationData data, string assembly, string nickname, string funcName)
        {
            XmlElement xmlNode = data.MigratedNodes.ElementAt(0);
            var element = MigrationManager.CreateVarArgFunctionNodeFrom(xmlNode);
            element.SetAttribute("assembly", assembly);
            element.SetAttribute("nickname", nickname);
            element.SetAttribute("function", funcName);

            var migrationData = new NodeMigrationData(data.Document);
            migrationData.AppendNode(element);
            return migrationData;
        }

        #endregion

        public bool ShouldDisplayPreview
        {
            get
            {
                return ShouldDisplayPreviewCore;
            }
        }

        protected bool ShouldDisplayPreviewCore { get; set; }
        
        public event Action<NodeModel, IEnumerable<IRenderPackage>> RenderPackagesUpdated;

        private void OnRenderPackagesUpdated(IEnumerable<IRenderPackage> packages)
        {
            if(RenderPackagesUpdated != null)
            {
                RenderPackagesUpdated(this, packages);
            }
        }
    }

    public enum ElementState
    {
        Dead,
        Active,
        Warning,
        PersistentWarning,
        Error,
        AstBuildBroken
    };

    public enum LacingStrategy
    {
        Disabled,
        First,
        Shortest,
        Longest,
        CrossProduct
    };

    public enum PortEventType
    {
        MouseEnter,
        MouseLeave,
        MouseLeftButtonDown
    };

    public enum PortPosition
    {
        First,
        Top,
        Middle,
        Last
    }
    
    [Flags]
    public enum SnapExtensionEdges
    {
        None,
        Top = 0x1,
        Bottom = 0x2
    }

    public delegate void PortsChangedHandler(object sender, EventArgs e);

    internal delegate void DispatchedToUIThreadHandler(object sender, UIDispatcherEventArgs e);
    
    public class UIDispatcherEventArgs : EventArgs
    {
        public UIDispatcherEventArgs(Action a)
        {
            ActionToDispatch = a;
        }

        public Action ActionToDispatch { get; set; }
        public List<object> Parameters { get; set; }
    }
}<|MERGE_RESOLUTION|>--- conflicted
+++ resolved
@@ -1608,14 +1608,9 @@
             helper.SetAttribute("isVisible", IsVisible);
             helper.SetAttribute("isUpstreamVisible", IsUpstreamVisible);
             helper.SetAttribute("lacing", ArgumentLacing.ToString());
-<<<<<<< HEAD
             helper.SetAttribute("isSelectedInput", IsInputNode.ToString());
-
-=======
-            helper.SetAttribute("isSelectedInput", IsSelectedInput.ToString());
             helper.SetAttribute("IsFrozen", isFrozenExplicitly);
            
->>>>>>> 22927dd2
             var portsWithDefaultValues =
                 inPorts.Select((port, index) => new { port, index })
                    .Where(x => x.port.UsingDefaultValue);
@@ -1665,14 +1660,9 @@
             isVisible = helper.ReadBoolean("isVisible", true);
             isUpstreamVisible = helper.ReadBoolean("isUpstreamVisible", true);
             argumentLacing = helper.ReadEnum("lacing", LacingStrategy.Disabled);
-<<<<<<< HEAD
             IsInputNode = helper.ReadBoolean("isSelectedInput", true);
-
-=======
-            IsSelectedInput = helper.ReadBoolean("isSelectedInput", true);
             isFrozenExplicitly = helper.ReadBoolean("IsFrozen", false);            
            
->>>>>>> 22927dd2
             var portInfoProcessed = new HashSet<int>();
 
             //read port information
