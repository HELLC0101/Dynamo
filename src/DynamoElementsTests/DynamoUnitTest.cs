﻿using System;
using System.Collections.Generic;
using System.Linq;
using Dynamo.FSchemeInterop;
using Dynamo.Interfaces;
using Dynamo.Nodes;
using Dynamo.Units;
using Dynamo.UpdateManager;
using Dynamo.Utilities;
using Dynamo.ViewModels;
using DynamoUnits;
using NUnit.Framework;

namespace Dynamo.Tests
{
    public class DynamoUnitTest : UnitTestBase
    {
        protected DynamoController Controller;

        [SetUp]
        public override void Init()
        {
            base.Init();
            StartDynamo();
        }

        [TearDown]
        public override void Cleanup()
        {
            try
            {
                Controller.ShutDown(false);
            }
            catch (Exception ex)
            {
                Console.WriteLine(ex.StackTrace);
            }

            base.Cleanup();
        }

        protected void VerifyModelExistence(Dictionary<string, bool> modelExistenceMap)
        {
            var nodes = Controller.DynamoModel.CurrentWorkspace.Nodes;
            foreach (var pair in modelExistenceMap)
            {
                Guid guid = Guid.Parse(pair.Key);
                var node = nodes.FirstOrDefault((x) => (x.GUID == guid));
                bool nodeExists = (null != node);
                Assert.AreEqual(nodeExists, pair.Value);
            }
        }

        protected void StartDynamo()
        {
            //create a new instance of the ViewModel
            Controller = new DynamoController(new ExecutionEnvironment(), typeof (DynamoViewModel), Context.NONE, new UpdateManager.UpdateManager(), new UnitsManager(), new DefaultWatchHandler(), new PreferenceSettings())
            {
                Testing = true
            };
        }

        /// <summary>
        /// Enables starting Dynamo with a mock IUpdateManager
        /// </summary>
        /// <param name="updateManager"></param>
<<<<<<< HEAD
        protected void StartDynamo(IUpdateManager updateManager)
        {
            //create a new instance of the ViewModel
            Controller = new DynamoController(new ExecutionEnvironment(), typeof(DynamoViewModel), Context.NONE, updateManager, new UnitsManager())
            {
                Testing = true
            };
        }

        /// <summary>
        /// Enables starting Dynamo with a mock IUpdateManager
        /// </summary>
        /// <param name="updateManager"></param>
        protected void StartDynamo(IUpdateManager updateManager, IUnitsManager unitsManager)
=======
        protected void StartDynamo(IUpdateManager updateManager, IUnitsManager unitsManager, IWatchHandler watchHandler, IPreferences preferences)
>>>>>>> 68d389c2
        {
            //create a new instance of the ViewModel
            Controller = new DynamoController(new ExecutionEnvironment(), typeof(DynamoViewModel), Context.NONE, updateManager, unitsManager, watchHandler, preferences)
            {
                Testing = true
            };
        }

        /// <summary>
        ///     Runs a basic unit tests that loads a file, runs it, and confirms that
        ///     nodes corresponding to given guids have OldValues that match the given
        ///     expected values.
        /// </summary>
        /// <param name="exampleFilePath">Path to DYN to run.</param>
        /// <param name="tests">
        ///     Key/Value pairs where the Key is a node Guid and the Value is the
        ///     expected OldValue for the node.
        /// </param>
        protected void RunExampleTest(
            string exampleFilePath, IEnumerable<KeyValuePair<Guid, object>> tests)
        {
            var model = dynSettings.Controller.DynamoModel;
            model.Open(exampleFilePath);

            dynSettings.Controller.RunExpression(null);

            foreach (var test in tests)
            {
                var runResult = model.CurrentWorkspace.NodeFromWorkspace(test.Key).OldValue.UnwrapFSchemeValue();
                Assert.AreEqual(test.Value, runResult);
            }
        }
    }
}<|MERGE_RESOLUTION|>--- conflicted
+++ resolved
@@ -64,24 +64,7 @@
         /// Enables starting Dynamo with a mock IUpdateManager
         /// </summary>
         /// <param name="updateManager"></param>
-<<<<<<< HEAD
-        protected void StartDynamo(IUpdateManager updateManager)
-        {
-            //create a new instance of the ViewModel
-            Controller = new DynamoController(new ExecutionEnvironment(), typeof(DynamoViewModel), Context.NONE, updateManager, new UnitsManager())
-            {
-                Testing = true
-            };
-        }
-
-        /// <summary>
-        /// Enables starting Dynamo with a mock IUpdateManager
-        /// </summary>
-        /// <param name="updateManager"></param>
-        protected void StartDynamo(IUpdateManager updateManager, IUnitsManager unitsManager)
-=======
         protected void StartDynamo(IUpdateManager updateManager, IUnitsManager unitsManager, IWatchHandler watchHandler, IPreferences preferences)
->>>>>>> 68d389c2
         {
             //create a new instance of the ViewModel
             Controller = new DynamoController(new ExecutionEnvironment(), typeof(DynamoViewModel), Context.NONE, updateManager, unitsManager, watchHandler, preferences)
