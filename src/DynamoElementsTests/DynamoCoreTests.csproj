--- conflicted
+++ resolved
@@ -48,11 +48,7 @@
       <HintPath>..\..\bin\AnyCPU\Debug\FSchemeInterop.dll</HintPath>
       <Private>False</Private>
     </Reference>
-<<<<<<< HEAD
-    <Reference Include="FSharp.Core, Version=4.0.0.0, Culture=neutral, PublicKeyToken=b03f5f7f11d50a3a, processorArchitecture=MSIL" />
-=======
     <Reference Include="FSharp.Core" />
->>>>>>> 2c9bde09
     <Reference Include="GraphToDSCompiler, Version=0.1.0.0, Culture=neutral, processorArchitecture=AMD64">
       <SpecificVersion>False</SpecificVersion>
       <HintPath>..\..\extern\DesignScript\GraphToDSCompiler.dll</HintPath>
@@ -93,10 +89,7 @@
   </ItemGroup>
   <ItemGroup>
     <Compile Include="CodeBlockNodeTests.cs" />
-<<<<<<< HEAD
-=======
     <Compile Include="CustomNodeManagerTests.cs" />
->>>>>>> 2c9bde09
     <Compile Include="CustomNodeWorkspaceOpening.cs" />
     <Compile Include="DSFunctionNodeTest.cs" />
     <Compile Include="DSLibraryTest.cs" />
