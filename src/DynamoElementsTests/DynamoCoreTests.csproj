--- conflicted
+++ resolved
@@ -67,18 +67,11 @@
     <Reference Include="WindowsBase" />
   </ItemGroup>
   <ItemGroup>
-<<<<<<< HEAD
+    <Compile Include="CustomNodeWorkspaceOpening.cs" />
     <Compile Include="UnitTestBase.cs" />
     <Compile Include="WorkspaceHeaderTests.cs" />
-    <Compile Include="CustomNodeWorkspaceOpening.cs" />
     <Compile Include="WorkspaceSaving.cs" />
     <Compile Include="PrintValue.cs" />
-=======
-    <Compile Include="PrintValueTests.cs" />
-    <Compile Include="UnitTestBase.cs" />
-    <Compile Include="WorkspaceHeaderTests.cs" />
-    <Compile Include="CustomNodeWorkspaceOpening.cs" />
->>>>>>> e0f07ab6
     <Compile Include="CoreTests.cs" />
     <Compile Include="CoreDynTests.cs" />
     <Compile Include="CustomNodes.cs" />
