--- conflicted
+++ resolved
@@ -599,30 +599,18 @@
             Assert.AreEqual(5, listWatchVal.Length);
 
             //change the value of the list
-<<<<<<< HEAD
-            var numNode = (dynDoubleInput)dynSettings.Controller.DynamoModel.Nodes.Last(x => x is dynDoubleInput);
-            numNode.Value = 3;
-            //DynamoCommands.RunCommand(DynamoCommands.RunExpressionCommand);
-            //Thread.Sleep(300);
-            vm.RunExpression(null);
-=======
             var numNode = (dynDoubleInput) controller.DynamoModel.Nodes.Last(x => x is dynDoubleInput);
             numNode.Value = "3";
-            controller.RunCommand(vm.RunExpressionCommand);
+            //controller.RunCommand(vm.RunExpressionCommand);
+            dynSettings.Controller.DynamoViewModel.RunExpression(null);
             Thread.Sleep(300);
->>>>>>> 3b667737
 
             listWatchVal = GetListFromFSchemeValue(watch.GetValue(0));
             Assert.AreEqual(3, listWatchVal.Length);
 
             //test the negative case to make sure it throws an error
-<<<<<<< HEAD
-            numNode.Value = -1;
-            Assert.Throws<NUnit.Framework.AssertionException>(() => DynamoCommands.RunCommand(DynamoCommands.RunExpressionCommand));
-=======
             numNode.Value = "-1";
-            Assert.Throws<NUnit.Framework.AssertionException>(() => controller.RunCommand(vm.RunExpressionCommand));
->>>>>>> 3b667737
+            Assert.Throws<NUnit.Framework.AssertionException>(() => vm.RunExpression(null));
 
         }
 
