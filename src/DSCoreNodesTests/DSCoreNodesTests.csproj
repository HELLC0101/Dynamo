--- conflicted
+++ resolved
@@ -65,11 +65,8 @@
   </ItemGroup>
   <ItemGroup>
     <Compile Include="GeometryTests.cs" />
-<<<<<<< HEAD
     <Compile Include="ListTests.cs" />
-=======
     <Compile Include="NodeWithUITests.cs" />
->>>>>>> 7f45e5f3
     <Compile Include="Properties\AssemblyInfo.cs" />
     <Compile Include="Setup.cs" />
   </ItemGroup>
