--- conflicted
+++ resolved
@@ -18,12 +18,10 @@
         private InviteViewModel inviteViewModel;
         private InviteModel inviteModel;
         private Menu dynamoMenu;
-        private MenuItem extensionMenuItem;
-<<<<<<< HEAD
-        private MenuItem inviteMenuItem;
-=======
+        private MenuItem extensionMenuItem; 
+        private MenuItem inviteMenuItem; 
         private MenuItem manageCustomizersMenuItem;
->>>>>>> 704fd1d0
+ 
 
         #region IViewExtension implementation
 
@@ -57,16 +55,17 @@
 
             dynamoMenu = p.dynamoMenu;
             extensionMenuItem = GenerateMenuItem();
+            p.AddMenuItem(MenuBarType.File, extensionMenuItem, 11);
+            
             manageCustomizersMenuItem = GenerateManageCustomizersMenuItem();
+            p.AddMenuItem(MenuBarType.File, manageCustomizersMenuItem, 12);
 
-            p.AddMenuItem(MenuBarType.File, extensionMenuItem, 11);
-<<<<<<< HEAD
-
+            
             inviteMenuItem = GenerateInviteMenuItem();
             p.AddMenuItem(MenuBarType.File, inviteMenuItem, 11);            
-=======
-            p.AddMenuItem(MenuBarType.File, manageCustomizersMenuItem, 12);
->>>>>>> 704fd1d0
+ 
+            
+ 
         }
 
         public void Shutdown()
@@ -76,12 +75,9 @@
 
         public void Dispose()
         {
-<<<<<<< HEAD
             ClearMenuItem(extensionMenuItem,inviteMenuItem);             
-=======
             ClearMenuItem(extensionMenuItem);
             ClearMenuItem(manageCustomizersMenuItem);
->>>>>>> 704fd1d0
         }
 
         #endregion
@@ -120,8 +116,6 @@
             return item;
         }
 
-<<<<<<< HEAD
-
         /// <summary>
         /// Generates the invite menu item.
         /// </summary>
@@ -139,7 +133,12 @@
             {
                 InviteView inviteWindow = new InviteView(inviteViewModel);
                 inviteWindow.ShowDialog();
-=======
+            };
+
+            return item;
+
+        }
+
         private MenuItem GenerateManageCustomizersMenuItem()
         {
             MenuItem item = new MenuItem();
@@ -148,7 +147,6 @@
             item.Click += (sender, args) =>
             {
                 System.Diagnostics.Process.Start(publishViewModel.ManagerURL);
->>>>>>> 704fd1d0
             };
 
             return item;
