--- conflicted
+++ resolved
@@ -200,13 +200,9 @@
                        Height="28" Grid.ColumnSpan="2" Margin="0,0,19.4,2.4" />
             <TextBox Name="textBoxShareLink"
                      Grid.Row="1"
-<<<<<<< HEAD
                      Text="{Binding ShareLink, Mode=TwoWay}"
-                     Style="{StaticResource SDarkTextBox}" Grid.ColumnSpan="2" Margin="0,0.6,19.4,-1" Grid.RowSpan="2" />
-=======
-                     Text="{Binding ShareLink, Mode=OneWay}"
-                     Style="{StaticResource SDarkTextBox}" />
->>>>>>> 9cfb3b06
+                     Style="{StaticResource SDarkTextBox}" Grid.ColumnSpan="2" Margin="0,0.6,19.4,-1" Grid.RowSpan="2" />                    
+
             <Button Name="buttonCopyLink"
                     Content="{x:Static resx:Resources.CopyLinkButtonTitle}"
                     Grid.Row="1"
