--- conflicted
+++ resolved
@@ -244,20 +244,16 @@
                     CustomNodeWorkspaces.Add(customNodeWs);
             }
 
-<<<<<<< HEAD
-            return reachClient.Send(HomeWorkspace, CustomNodeWorkspaces.OfType<CustomNodeWorkspaceModel>());
-=======
             string result;
             try
             {
-                result = reachClient.Send(HomeWorkspace, CustomNodeWorkspaces);
+                result = reachClient.Send(HomeWorkspace, CustomNodeWorkspaces.OfType<CustomNodeWorkspaceModel>());
             }
             catch
             {
                 result = Resource.FailedMessage;
             }
             return result;
->>>>>>> 16cdbc28
         }
     }
 
