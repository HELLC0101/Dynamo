--- conflicted
+++ resolved
@@ -45,13 +45,8 @@
 // to distinguish one build from another. AssemblyFileVersion is specified
 // in AssemblyVersionInfo.cs so that it can be easily incremented by the
 // automated build process.
-<<<<<<< HEAD
-[assembly: AssemblyVersion("0.8.3.2667")]
+[assembly: AssemblyVersion("0.8.3.2682")]
 
-=======
-[assembly: AssemblyVersion("0.8.3.2656")]
- 
->>>>>>> ec248309
 
 // By default, the "Product version" shown in the file properties window is
 // the same as the value specified for AssemblyFileVersionAttribute.
@@ -69,10 +64,4 @@
 // You can specify all the values or you can default the Build and Revision Numbers 
 // by using the '*' as shown below:
 // [assembly: AssemblyVersion("1.0.*")]
-<<<<<<< HEAD
-[assembly: AssemblyFileVersion("0.8.3.2667")]
-=======
- 
-[assembly: AssemblyFileVersion("0.8.3.2656")]
- 
->>>>>>> ec248309
+[assembly: AssemblyFileVersion("0.8.3.2682")]