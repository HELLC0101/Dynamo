﻿using System;
using System.Reflection;
using System.Resources;
using System.Runtime.InteropServices;

// General Information about an assembly is controlled through the following 
// set of attributes. Change these attribute values to modify the information
// associated with an assembly.
[assembly: AssemblyCompany("Autodesk, Inc")]
[assembly: AssemblyProduct("Dynamo")]
[assembly: AssemblyCopyright("Copyright © Autodesk, Inc 2015")]
[assembly: AssemblyTrademark("")]

//In order to begin building localizable applications, set 
//<UICulture>CultureYouAreCodingWith</UICulture> in your .csproj file
//inside a <PropertyGroup>.  For example, if you are using US english
//in your source files, set the <UICulture> to en-US.  Then uncomment
//the NeutralResourceLanguage attribute below.  Update the "en-US" in
//the line below to match the UICulture setting in the project file.

[assembly: NeutralResourcesLanguage("en-US", UltimateResourceFallbackLocation.Satellite)]

// Make it easy to distinguish Debug and Release (i.e. Retail) builds;
// for example, through the file properties window.
#if DEBUG
[assembly: AssemblyConfiguration("Debug")]
[assembly: AssemblyDescription("Flavor=Debug")] // a.k.a. "Comments"
#else
[assembly: AssemblyConfiguration("Release")]
[assembly: AssemblyDescription("Flavor=Release")] // a.k.a. "Comments"
#endif

[assembly: CLSCompliant(true)]

// Setting ComVisible to false makes the types in this assembly not visible 
// to COM components.  If you need to access a type in this assembly from 
// COM, set the ComVisible attribute to true on that type.
[assembly: ComVisible(false)]

// Note that the assembly version does not get incremented for every build
// to avoid problems with assembly binding (or requiring a policy or
// <bindingRedirect> in the config file).
//
// The AssemblyFileVersionAttribute is incremented with every build in order
// to distinguish one build from another. AssemblyFileVersion is specified
// in AssemblyVersionInfo.cs so that it can be easily incremented by the
// automated build process.
<<<<<<< HEAD

[assembly: AssemblyVersion("0.8.2.2104")]

=======
[assembly: AssemblyVersion("0.8.3.2327")]
>>>>>>> 20db0dc2


// By default, the "Product version" shown in the file properties window is
// the same as the value specified for AssemblyFileVersionAttribute.
// Set AssemblyInformationalVersionAttribute to be the same as
// AssemblyVersionAttribute so that the "Product version" in the file
// properties window matches the version displayed in the GAC shell extension.
//[assembly: AssemblyInformationalVersion("1.0.0.0")] // a.k.a. "Product version"
// Version information for an assembly consists of the following four values:
//
//      Major Version
//      Minor Version 
//      Build Number
//      Revision
//
// You can specify all the values or you can default the Build and Revision Numbers 
// by using the '*' as shown below:
// [assembly: AssemblyVersion("1.0.*")]
<<<<<<< HEAD
<<<<<<< HEAD
[assembly: AssemblyFileVersion("0.8.2.2104")]
=======
[assembly: AssemblyFileVersion("0.8.2.2096")]
>>>>>>> cb68ea66ead500c9f64383b421cf01fc297f323b
=======
[assembly: AssemblyFileVersion("0.8.3.2327")]
>>>>>>> 20db0dc2
<|MERGE_RESOLUTION|>--- conflicted
+++ resolved
@@ -45,13 +45,7 @@
 // to distinguish one build from another. AssemblyFileVersion is specified
 // in AssemblyVersionInfo.cs so that it can be easily incremented by the
 // automated build process.
-<<<<<<< HEAD
-
-[assembly: AssemblyVersion("0.8.2.2104")]
-
-=======
-[assembly: AssemblyVersion("0.8.3.2327")]
->>>>>>> 20db0dc2
+[assembly: AssemblyVersion("0.8.3.2355")]
 
 
 // By default, the "Product version" shown in the file properties window is
@@ -70,12 +64,4 @@
 // You can specify all the values or you can default the Build and Revision Numbers 
 // by using the '*' as shown below:
 // [assembly: AssemblyVersion("1.0.*")]
-<<<<<<< HEAD
-<<<<<<< HEAD
-[assembly: AssemblyFileVersion("0.8.2.2104")]
-=======
-[assembly: AssemblyFileVersion("0.8.2.2096")]
->>>>>>> cb68ea66ead500c9f64383b421cf01fc297f323b
-=======
-[assembly: AssemblyFileVersion("0.8.3.2327")]
->>>>>>> 20db0dc2
+[assembly: AssemblyFileVersion("0.8.3.2355")]