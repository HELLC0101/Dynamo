--- conflicted
+++ resolved
@@ -159,23 +159,19 @@
 
             #region Reference List
 
-<<<<<<< HEAD
-            references.Add(new StartPageListItem(Resources.StartPageWrittenTutorials, "icon-reference.png")
-=======
-            references.Add(new StartPageListItem("Advanced Tutorials", "icon-reference.png")
->>>>>>> 27854c68
+            references.Add(new StartPageListItem(Resources.StartPageAdvancedTutorials, /*NXLT*/"icon-reference.png")
             {
                 ContextData = Configurations.DynamoAdvancedTutorials,
                 ClickAction = StartPageListItem.Action.ExternalUrl
             });
 
-            references.Add(new StartPageListItem(Resources.StartPageVideoTutorials, "icon-video.png")
+            references.Add(new StartPageListItem(Resources.StartPageVideoTutorials, /*NXLT*/"icon-video.png")
             {
                 ContextData = Configurations.DynamoVideoTutorials,
                 ClickAction = StartPageListItem.Action.ExternalUrl
             });
 
-            references.Add(new StartPageListItem(Resources.StartPageMoreSamples, "icons-more-samples.png")
+            references.Add(new StartPageListItem(Resources.StartPageMoreSamples, /*NXLT*/"icons-more-samples.png")
             {
                 ContextData = Configurations.DynamoMoreSamples,
                 ClickAction = StartPageListItem.Action.ExternalUrl
