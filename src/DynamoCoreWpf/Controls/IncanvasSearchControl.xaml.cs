﻿using Dynamo.ViewModels;
using Dynamo.Wpf.ViewModels;
using System;
using System.Collections.Generic;
using System.Linq;
using System.Text;
using System.Windows;
using System.Windows.Controls;
using System.Windows.Controls.Primitives;
using System.Windows.Data;
using System.Windows.Documents;
using System.Windows.Input;
using System.Windows.Media;
using System.Windows.Media.Imaging;
using System.Windows.Navigation;
using System.Windows.Shapes;
using System.Windows.Threading;
using Dynamo.Models;
using Dynamo.Controls;
using Dynamo.Utilities;
using Dynamo.Views;

namespace Dynamo.UI.Controls
{
    /// <summary>
    /// Interaction logic for IncanvasLibrarySearchControl.xaml
    /// </summary>
    public partial class InCanvasSearchControl : UserControl
    {
        ListBoxItem HighlightedItem;

        internal event Action<ShowHideFlags> RequestShowInCanvasSearch;

        private SearchViewModel ViewModel
        {
            get { return DataContext as SearchViewModel; }
        }

        private WorkspaceView workspaceView;
<<<<<<< HEAD
        private DynamoView dynamoView;
=======
>>>>>>> 15d0f084

        public InCanvasSearchControl()
        {
            InitializeComponent();

            this.Loaded += (sender, e) =>
            {
                if (workspaceView == null)
                    workspaceView = WpfUtilities.FindUpVisualTree<WorkspaceView>(this.Parent);
<<<<<<< HEAD
                if (dynamoView == null)
                {
                    dynamoView = WpfUtilities.FindUpVisualTree<DynamoView>(this.Parent);
                    if (dynamoView != null)
                        dynamoView.Deactivated += (s, args) => { OnRequestShowInCanvasSearch(ShowHideFlags.Hide); };
                }
=======
>>>>>>> 15d0f084
            };
        }

        private void OnRequestShowInCanvasSearch(ShowHideFlags flags)
        {
            if (RequestShowInCanvasSearch != null)
            {
                RequestShowInCanvasSearch(flags);
            }
        }

        private void OnSearchTextBoxTextChanged(object sender, TextChangedEventArgs e)
        {
            BindingExpression binding = ((TextBox)sender).GetBindingExpression(TextBox.TextProperty);
            if (binding != null)
                binding.UpdateSource();

            if (ViewModel != null)
                ViewModel.SearchCommand.Execute(null);
        }

        private void OnMouseLeftButtonUp(object sender, MouseButtonEventArgs e)
        {
            var listBoxItem = sender as ListBoxItem;
            if (listBoxItem == null || e.OriginalSource is Thumb) return;

            ExecuteSearchElement(listBoxItem);
            OnRequestShowInCanvasSearch(ShowHideFlags.Hide);
            e.Handled = true;
        }

        private void ExecuteSearchElement(ListBoxItem listBoxItem)
        {
            var searchElement = listBoxItem.DataContext as NodeSearchElementViewModel;
            if (searchElement != null)
            {
                searchElement.Position = TranslatePoint(new Point(), workspaceView);
                searchElement.ClickedCommand.Execute(null);
            }
        }

        private void OnInCanvasSearchControlVisibilityChanged(object sender, DependencyPropertyChangedEventArgs e)
        {
            // If visibility  is false, then stop processing it.
            if (!(bool)e.NewValue)
                return;

            // Select text in text box.
            SearchTextBox.SelectAll();

            // Visibility of textbox changed, but text box has not been initialized(rendered) yet.
            // Call asynchronously focus, when textbox will be ready.
            Dispatcher.BeginInvoke(new Action(() =>
            {
                SearchTextBox.Focus();
            }), DispatcherPriority.Loaded);
        }

        private void OnMembersListBoxUpdated(object sender, DataTransferEventArgs e)
        {
            var membersListBox = sender as ListBox;
            // As soon as listbox renders, select first member.
            membersListBox.ItemContainerGenerator.StatusChanged += OnMembersListBoxIcgStatusChanged;
        }

        private void OnMembersListBoxIcgStatusChanged(object sender, EventArgs e)
        {
            if (MembersListBox.ItemContainerGenerator.Status == GeneratorStatus.ContainersGenerated)
            {
                MembersListBox.ItemContainerGenerator.StatusChanged -= OnMembersListBoxIcgStatusChanged;
                Dispatcher.BeginInvoke(new Action(() =>
                {
                    UpdateHighlightedItem(GetListItemByIndex(MembersListBox, 0));
                }),
                    DispatcherPriority.Loaded);
            }
        }

        private void UpdateHighlightedItem(ListBoxItem newItem)
        {
            if (HighlightedItem == newItem)
                return;

            // Unselect old value.
            if (HighlightedItem != null)
                HighlightedItem.IsSelected = false;

            HighlightedItem = newItem;

            // Select new value.
            if (HighlightedItem != null)
                HighlightedItem.IsSelected = true;
        }

        private ListBoxItem GetListItemByIndex(ListBox parent, int index)
        {
            if (parent.Equals(null)) return null;

            var generator = parent.ItemContainerGenerator;
            if ((index >= 0) && (index < parent.Items.Count))
                return generator.ContainerFromIndex(index) as ListBoxItem;

            return null;
        }

        private void OnSearchTextBoxKeyDown(object sender, KeyEventArgs e)
        {
            var key = e.Key;

            if (key == Key.Escape)
                OnRequestShowInCanvasSearch(ShowHideFlags.Hide);

            if (key != Key.Enter)
                return;

            if (HighlightedItem != null && ViewModel.CurrentMode != SearchViewModel.ViewMode.LibraryView)
            {
                ExecuteSearchElement(HighlightedItem);
                OnRequestShowInCanvasSearch(ShowHideFlags.Hide);
            }
        }
    }
}<|MERGE_RESOLUTION|>--- conflicted
+++ resolved
@@ -37,10 +37,7 @@
         }
 
         private WorkspaceView workspaceView;
-<<<<<<< HEAD
         private DynamoView dynamoView;
-=======
->>>>>>> 15d0f084
 
         public InCanvasSearchControl()
         {
@@ -50,15 +47,12 @@
             {
                 if (workspaceView == null)
                     workspaceView = WpfUtilities.FindUpVisualTree<WorkspaceView>(this.Parent);
-<<<<<<< HEAD
                 if (dynamoView == null)
                 {
                     dynamoView = WpfUtilities.FindUpVisualTree<DynamoView>(this.Parent);
                     if (dynamoView != null)
                         dynamoView.Deactivated += (s, args) => { OnRequestShowInCanvasSearch(ShowHideFlags.Hide); };
                 }
-=======
->>>>>>> 15d0f084
             };
         }
 
