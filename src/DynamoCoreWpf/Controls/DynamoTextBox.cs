--- conflicted
+++ resolved
@@ -266,43 +266,6 @@
 
         #endregion
     }
-
-<<<<<<< HEAD
-=======
-    public class DynamoSlider : Slider
-    {
-        readonly NodeModel nodeModel;
-        private readonly UndoRedoRecorder recorder;
-
-        public DynamoSlider(NodeModel model, UndoRedoRecorder undoRecorder)
-        {
-            nodeModel = model;
-            recorder = undoRecorder;
-        }
-
-        #region Event Handlers
-        protected override void OnThumbDragStarted(DragStartedEventArgs e)
-        {
-            base.OnThumbDragStarted(e);
-            WorkspaceModel.RecordModelForModification(nodeModel, recorder);
-        }
-
-        protected override void OnThumbDragCompleted(DragCompletedEventArgs e)
-        {
-            base.OnThumbDragCompleted(e);
-            nodeModel.OnNodeModified();
-        }
-
-        protected override void OnPreviewMouseLeftButtonDown(MouseButtonEventArgs e)
-        {
-            base.OnPreviewMouseLeftButtonDown(e);
-            if (e.OriginalSource is Rectangle)
-                WorkspaceModel.RecordModelForModification(nodeModel, recorder);
-        }
-        #endregion
-    }
-
->>>>>>> fd5a4a33
 }
 
 namespace Dynamo.UI.Controls
