--- conflicted
+++ resolved
@@ -2055,22 +2055,13 @@
             var textBlock = values[0] as TextBlock;
             var viewModel = values[1] as SearchViewModel;
 
-<<<<<<< HEAD
             // This converter is used in Library view and in ClassInformation view.
             // In Library view ViewModel is SearchViewModel, that's why it can't be null.
             // But in ClassInformation view ViewModel is ClassInformationViewModel.
             // So, if viewModel is null, that means we are in ClassInformationView
             // and there is no need to create additional margin.
-            if(viewModel == null)
+            if (viewModel == null)
                 return new Thickness(0, 0, textBlock.ActualWidth, textBlock.ActualHeight);
-=======
-            // In some cases viewModel can be null. Mostly it's because workspace has not loaded yet.
-            // But converter has been already called.
-            if (viewModel == null)
-            {
-                return new Thickness(0, 0, textBlock.ActualWidth, textBlock.ActualHeight);
-            }
->>>>>>> 3508ab2c
 
             var searchText = viewModel.SearchText;
             var typeface = viewModel.RegularTypeface;
