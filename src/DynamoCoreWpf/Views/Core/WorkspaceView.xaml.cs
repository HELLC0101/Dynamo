﻿using System;
using System.Collections.Generic;
using System.Diagnostics;
using System.Windows;
using System.Windows.Controls;
using System.Windows.Input;
using System.Windows.Media;
using Dynamo.Models;
using Dynamo.Selection;
using Dynamo.Utilities;
using Dynamo.ViewModels;
using Dynamo.UI;
using System.Collections.Specialized;
using System.Threading;

using Dynamo.Wpf.Utilities;
using Dynamo.Search.SearchElements;
using Dynamo.UI.Controls;


namespace Dynamo.Views
{
    /// <summary>
    /// Interaction logic for WorkspaceView.xaml
    /// </summary>
    /// 
    public partial class WorkspaceView : UserControl
    {
        public enum CursorState
        {
            ArcAdding,
            ArcRemoving,
            ArcSelecting,
            NodeCondensation,
            NodeExpansion,
            LibraryClick,
            Drag,
            Move,
            Pan,
            ActivePan,
            UsualPointer,
            RectangularSelection,
            ResizeDiagonal,
            ResizeVertical,
            ResizeHorizontal
        }

        private Dynamo.Controls.DragCanvas WorkBench = null;

        private PortViewModel snappedPort = null;
        private List<DependencyObject> hitResultsList = new List<DependencyObject>();
        Dictionary<CursorState, String> cursorSet = new Dictionary<CursorState, string>();

        public WorkspaceViewModel ViewModel
        {
            get
            {
                if (this.DataContext is WorkspaceViewModel)
                    return this.DataContext as WorkspaceViewModel;
                else
                    return null;
            }
        }

        internal bool IsSnappedToPort
        {
            get
            {
                return (this.snappedPort != null);
            }
        }

        public WorkspaceView()
        {
            this.Resources.MergedDictionaries.Add(SharedDictionaryManager.DynamoModernDictionary);
            this.Resources.MergedDictionaries.Add(SharedDictionaryManager.DynamoColorsAndBrushesDictionary);
            this.Resources.MergedDictionaries.Add(SharedDictionaryManager.DataTemplatesDictionary);
            this.Resources.MergedDictionaries.Add(SharedDictionaryManager.DynamoConvertersDictionary);
            this.Resources.MergedDictionaries.Add(SharedDictionaryManager.ConnectorsDictionary);

            InitializeComponent();

            selectionCanvas.Loaded += OnSelectionCanvasLoaded;
            DataContextChanged += OnWorkspaceViewDataContextChanged;

            Loaded += OnWorkspaceViewLoaded;
            Unloaded += OnWorkspaceViewUnloaded;
        }

        void OnWorkspaceViewLoaded(object sender, RoutedEventArgs e)
        {
            DynamoSelection.Instance.Selection.CollectionChanged += new NotifyCollectionChangedEventHandler(OnSelectionCollectionChanged);

            ViewModel.RequestShowInCanvasSearch += ShowHideInCanvasControl;

            var searchViewModel = new SearchViewModel(this.ViewModel.DynamoViewModel, this.ViewModel.DynamoViewModel.Model.SearchModel);
            searchViewModel.Visible = true;

            InCanvasSearchBar.DataContext = searchViewModel;

<<<<<<< HEAD
=======
            var ctrl = InCanvasSearchBar.Child as InCanvasSearchControl;
            if (ctrl != null)
            {
                ctrl.RequestShowInCanvasSearch += ShowHideInCanvasControl;
            }
>>>>>>> 4e241b9c
        }

        void OnWorkspaceViewUnloaded(object sender, RoutedEventArgs e)
        {
            DynamoSelection.Instance.Selection.CollectionChanged -= new NotifyCollectionChangedEventHandler(OnSelectionCollectionChanged);
            
            if (ViewModel != null)
                ViewModel.RequestShowInCanvasSearch -= ShowHideInCanvasControl;

            var ctrl = InCanvasSearchBar.Child as InCanvasSearchControl;
            if (ctrl != null)
            {
                ctrl.RequestShowInCanvasSearch -= ShowHideInCanvasControl;
            }
        }

        /// <summary>
        /// Handler for the state machine's drag start event.
        /// Instructs the visualization manager to bypass updating the visualization.
        /// </summary>
        /// <param name="sender"></param>
        /// <param name="e"></param>
        void OnViewModelDragSelectionEnded(object sender, EventArgs e)
        {
            if (ViewModel.UnPauseVisualizationManagerCommand.CanExecute(true))
            {
                ViewModel.UnPauseVisualizationManagerCommand.Execute(true);
            }
        }

        /// <summary>
        /// Handler for the state machine's drag end event.
        /// Instructs the visualization manager to update visualizations and begin tracking selections again.
        /// </summary>
        /// <param name="sender"></param>
        /// <param name="e"></param>
        void OnViewModelDragSelectionStarted(object sender, EventArgs e)
        {
            if (ViewModel.PauseVisualizationManagerCommand.CanExecute(true))
            {
                ViewModel.PauseVisualizationManagerCommand.Execute(true);
            }
        }

        private void LoadCursorState()
        {
            cursorSet = new Dictionary<CursorState, string>
            {
                { CursorState.ArcAdding, "arc_add.cur" },
                { CursorState.ArcRemoving, "arc_remove.cur" },
                { CursorState.UsualPointer, "pointer.cur" },
                { CursorState.RectangularSelection, "rectangular_selection.cur" },
                { CursorState.ResizeDiagonal, "resize_diagonal.cur" },
                { CursorState.ResizeHorizontal, "resize_horizontal.cur" },
                { CursorState.ResizeVertical, "resize_vertical.cur" },
                { CursorState.Pan, "hand_pan.cur" },
                { CursorState.ActivePan, "hand_pan_active.cur" },
                { CursorState.NodeExpansion, "expand.cur" },
                { CursorState.NodeCondensation, "condense.cur" },
                { CursorState.ArcRemoving, "arc_remove.cur" },
                { CursorState.LibraryClick, "hand.cur" }
            };
        }

        void OnSelectionCollectionChanged(object sender, System.Collections.Specialized.NotifyCollectionChangedEventArgs e)
        {
            if (ViewModel == null) return;
            ViewModel.NodeFromSelectionCommand.RaiseCanExecuteChanged();
            ViewModel.DynamoViewModel.AddAnnotationCommand.RaiseCanExecuteChanged();
            ViewModel.DynamoViewModel.UngroupAnnotationCommand.RaiseCanExecuteChanged();
            ViewModel.DynamoViewModel.UngroupModelCommand.RaiseCanExecuteChanged();
            ViewModel.DynamoViewModel.AddModelsToGroupModelCommand.RaiseCanExecuteChanged();
        }

        /// <summary>
        /// This WorkspaceView will be supporting multiple WorkspaceViewModel
        /// E.g. Home Workspace, Custom Workspaces
        /// 
        /// Handler for the DataContextChangedEvent. Handles registration of event listeners.
        /// Called during switching of workspace. 
        /// </summary>
        /// <param name="sender"></param>
        /// <param name="e"></param>
        void OnWorkspaceViewDataContextChanged(object sender, DependencyPropertyChangedEventArgs e)
        {
            // Remove before adding registration of event listener to prevent multiple registration 
            // to the same WorkspaceViewModel

            // Remove registration of event listener
            if (e.OldValue != null)
            {
                WorkspaceViewModel oldViewModel = (WorkspaceViewModel)e.OldValue;

                oldViewModel.Model.CurrentOffsetChanged -= vm_CurrentOffsetChanged;
                oldViewModel.Model.ZoomChanged -= vm_ZoomChanged;
                oldViewModel.RequestZoomToViewportCenter -= vm_ZoomAtViewportCenter;
                oldViewModel.RequestZoomToViewportPoint -= vm_ZoomAtViewportPoint;
                oldViewModel.RequestZoomToFitView -= vm_ZoomToFitView;
                oldViewModel.RequestCenterViewOnElement -= CenterViewOnElement;
                oldViewModel.Model.RequestNodeCentered -= vm_RequestNodeCentered;
                oldViewModel.RequestAddViewToOuterCanvas -= vm_RequestAddViewToOuterCanvas;
                oldViewModel.WorkspacePropertyEditRequested -= VmOnWorkspacePropertyEditRequested;
                oldViewModel.RequestSelectionBoxUpdate -= VmOnRequestSelectionBoxUpdate;
                oldViewModel.DragSelectionStarted -= OnViewModelDragSelectionStarted;
                oldViewModel.DragSelectionEnded -= OnViewModelDragSelectionEnded;
            }

            if (ViewModel != null)
            {
                // Adding registration of event listener
                ViewModel.Model.CurrentOffsetChanged += vm_CurrentOffsetChanged;
                ViewModel.Model.ZoomChanged +=vm_ZoomChanged;
                ViewModel.RequestZoomToViewportCenter += vm_ZoomAtViewportCenter;
                ViewModel.RequestZoomToViewportPoint += vm_ZoomAtViewportPoint;
                ViewModel.RequestZoomToFitView += vm_ZoomToFitView;
                ViewModel.RequestCenterViewOnElement += CenterViewOnElement;
                ViewModel.Model.RequestNodeCentered += vm_RequestNodeCentered;
                ViewModel.RequestAddViewToOuterCanvas += vm_RequestAddViewToOuterCanvas;
                ViewModel.WorkspacePropertyEditRequested += VmOnWorkspacePropertyEditRequested;
                ViewModel.RequestSelectionBoxUpdate += VmOnRequestSelectionBoxUpdate;
                ViewModel.DragSelectionStarted += OnViewModelDragSelectionStarted;
                ViewModel.DragSelectionEnded += OnViewModelDragSelectionEnded;

                ViewModel.Loaded();
            }
        }

        private void VmOnWorkspacePropertyEditRequested(WorkspaceModel workspace)
        {
            var customNodeWs = workspace as CustomNodeWorkspaceModel;
            if (customNodeWs != null)
            {
                // copy these strings
                var newName = customNodeWs.Name.Substring(0);
                var newCategory = customNodeWs.Category.Substring(0);
                var newDescription = customNodeWs.Description.Substring(0);

                var args = new FunctionNamePromptEventArgs
                {
                    Name = newName,
                    Description = newDescription,
                    Category = newCategory,
                    CanEditName = false
                };

                this.ViewModel.DynamoViewModel.Model.OnRequestsFunctionNamePrompt(this, args);

                if (args.Success)
                {
                    customNodeWs.SetInfo(
                        args.CanEditName ? args.Name : workspace.Name,
                        args.Category,
                        args.Description);
                }
            }
        }

        private void VmOnRequestSelectionBoxUpdate(object sender, SelectionBoxUpdateArgs e)
        {
            if (e.UpdatedProps.HasFlag(SelectionBoxUpdateArgs.UpdateFlags.Position))
            {
                Canvas.SetLeft(this.selectionBox, e.X);
                Canvas.SetTop(this.selectionBox, e.Y);
            }

            if (e.UpdatedProps.HasFlag(SelectionBoxUpdateArgs.UpdateFlags.Dimension))
            {
                selectionBox.Width = e.Width;
                selectionBox.Height = e.Height;
            }

            if (e.UpdatedProps.HasFlag(SelectionBoxUpdateArgs.UpdateFlags.Visibility))
                selectionBox.Visibility = e.Visibility;

            if (e.UpdatedProps.HasFlag(SelectionBoxUpdateArgs.UpdateFlags.Mode))
            {
                if (e.IsCrossSelection && (null == selectionBox.StrokeDashArray))
                    selectionBox.StrokeDashArray = new DoubleCollection { 4 };
                else if (!e.IsCrossSelection && (null != selectionBox.StrokeDashArray))
                    selectionBox.StrokeDashArray = null;
            }
        }

        public void WorkspacePropertyEditClick(object sender, RoutedEventArgs routedEventArgs)
        {
            var vm = DataContext as WorkspaceViewModel;
            if (vm != null)
            {
                vm.OnWorkspacePropertyEditRequested();
            }
        }

        void OnSelectionCanvasLoaded(object sender, RoutedEventArgs e)
        {
            //Stopwatch sw = new Stopwatch();
            //sw.Start();
            //DrawGrid();
            //sw.Stop();
            //dynamoModel.Logger.Log(string.Format("{0} elapsed for drawing grid.", sw.Elapsed));
        }

        void vm_RequestAddViewToOuterCanvas(object sender, EventArgs e)
        {
            UserControl view = (UserControl)((e as ViewEventArgs).View);
            outerCanvas.Children.Add(view);
            Canvas.SetBottom(view, 0);
            Canvas.SetRight(view, 0);
        }

        private double currentNodeCascadeOffset = 0.0;

        void vm_RequestNodeCentered(object sender, EventArgs e)
        {
            ModelEventArgs args = e as ModelEventArgs;
            ModelBase node = args.Model;

            double x = outerCanvas.ActualWidth / 2.0;
            double y = outerCanvas.ActualHeight / 2.0;

            // apply small perturbation
            // so node isn't right on top of last placed node
            if (currentNodeCascadeOffset > 96.0)
                currentNodeCascadeOffset = 0.0;

            x += currentNodeCascadeOffset;
            y += currentNodeCascadeOffset;

            currentNodeCascadeOffset += 24.0;

            if (args.PositionSpecified)
            {
                x = args.X;
                y = args.Y;
            }

            Point dropPt = new Point(x, y);

            // Transform dropPt from outerCanvas space into zoomCanvas space
            if (args.TransformCoordinates)
            {
                if (WorkBench != null)
                {
                    var a = outerCanvas.TransformToDescendant(WorkBench);
                    dropPt = a.Transform(dropPt);
                }
            }

            // center the node at the drop point
            if (!Double.IsNaN(node.Width))
                dropPt.X -= (node.Width / 2.0);

            if (!Double.IsNaN(node.Height))
                dropPt.Y -= (node.Height / 2.0);

            if (!Double.IsNaN(node.Width))
                dropPt.X -= (node.Height / 2.0);

            if (!Double.IsNaN(node.Height))
                dropPt.Y -= (node.Height / 2.0);

            node.X = dropPt.X;
            node.Y = dropPt.Y;
            node.ReportPosition();
        }

        void vm_CurrentOffsetChanged(object sender, EventArgs e)
        {
            zoomBorder.SetTranslateTransformOrigin((e as PointEventArgs).Point);
        }

        void vm_ZoomChanged(object sender, EventArgs e)
        {
            zoomBorder.SetZoom((e as ZoomEventArgs).Zoom);
        }

        void vm_ZoomAtViewportCenter(object sender, EventArgs e)
        {
            double zoom = AdjustZoomForCurrentZoomAmount((e as ZoomEventArgs).Zoom);

            // Limit Zoom
            double resultZoom = ViewModel.Model.Zoom + zoom;
            if (resultZoom < WorkspaceModel.ZOOM_MINIMUM)
                resultZoom = WorkspaceModel.ZOOM_MINIMUM;
            else if (resultZoom > WorkspaceModel.ZOOM_MAXIMUM)
                resultZoom = WorkspaceModel.ZOOM_MAXIMUM;

            // Get Viewpoint Center point
            var centerPoint = new Point2D();
            centerPoint.X = outerCanvas.ActualWidth / 2;
            centerPoint.Y = outerCanvas.ActualHeight / 2;

            // Get relative point of ZoomBorder child in relates to viewpoint center point
            var relativePoint = new Point2D();
            relativePoint.X = (centerPoint.X - ViewModel.Model.X) / ViewModel.Model.Zoom;
            relativePoint.Y = (centerPoint.Y - ViewModel.Model.Y) / ViewModel.Model.Zoom;

            ZoomAtViewportPoint(zoom, relativePoint);
        }

        private double AdjustZoomForCurrentZoomAmount(double zoom)
        {
            const double upperLimit = .6;
            const double lowerLimit = .01;

            //quadratic adjustment
            //var adjustedZoom = (lowerLimit + Math.Pow((ViewModel.Model.Zoom / WorkspaceModel.ZOOM_MAXIMUM), 2) * (upperLimit - lowerLimit)) * zoom;

            //linear adjustment
            var adjustedZoom = (lowerLimit + (ViewModel.Model.Zoom / WorkspaceModel.ZOOM_MAXIMUM) * (upperLimit - lowerLimit)) * zoom;

            return adjustedZoom;
        }

        void vm_ZoomAtViewportPoint(object sender, EventArgs e)
        {
            double zoom = AdjustZoomForCurrentZoomAmount((e as ZoomEventArgs).Zoom);
            Point2D point = (e as ZoomEventArgs).Point;

            ZoomAtViewportPoint(zoom, point);
        }

        private void ZoomAtViewportPoint(double zoom, Point2D relative)
        {
            // Limit zoom
            double resultZoom = ViewModel.Model.Zoom + zoom;
            if (resultZoom < WorkspaceModel.ZOOM_MINIMUM)
                resultZoom = WorkspaceModel.ZOOM_MINIMUM;
            else if (resultZoom > WorkspaceModel.ZOOM_MAXIMUM)
                resultZoom = WorkspaceModel.ZOOM_MAXIMUM;

            double absoluteX, absoluteY;
            absoluteX = relative.X * ViewModel.Model.Zoom + ViewModel.Model.X;
            absoluteY = relative.Y * ViewModel.Model.Zoom + ViewModel.Model.Y;
            var resultOffset = new Point2D();
            resultOffset.X = absoluteX - (relative.X * resultZoom);
            resultOffset.Y = absoluteY - (relative.Y * resultZoom);

            ViewModel.Model.Zoom = resultZoom;
            ViewModel.Model.X = resultOffset.X;
            ViewModel.Model.Y = resultOffset.Y;

            vm_CurrentOffsetChanged(this, new PointEventArgs(resultOffset));
            vm_ZoomChanged(this, new ZoomEventArgs(resultZoom));
        }

        void vm_ZoomToFitView(object sender, EventArgs e)
        {
            ZoomEventArgs zoomArgs = (e as ZoomEventArgs);

            double viewportPadding = 30;
            double fitWidth = outerCanvas.ActualWidth - 2 * viewportPadding;
            double fitHeight = outerCanvas.ActualHeight - 2 * viewportPadding;

            // Find the zoom required for fitview
            double scaleRequired = 1; // 100% zoom
            if (zoomArgs.hasZoom()) // FitView
                scaleRequired = zoomArgs.Zoom;
            else
            {
                double scaleX = fitWidth / zoomArgs.FocusWidth;
                double scaleY = fitHeight / zoomArgs.FocusHeight;
                scaleRequired = scaleX > scaleY ? scaleY : scaleX; // get least zoom required
            }

            // Limit Zoom
            if (scaleRequired > WorkspaceModel.ZOOM_MAXIMUM)
                scaleRequired = WorkspaceModel.ZOOM_MAXIMUM;
            else if (scaleRequired < WorkspaceModel.ZOOM_MINIMUM)
                scaleRequired = WorkspaceModel.ZOOM_MINIMUM;

            // Center position
            double centerOffsetX = viewportPadding + (fitWidth - (zoomArgs.FocusWidth * scaleRequired)) / 2;
            double centerOffsetY = viewportPadding + (fitHeight - (zoomArgs.FocusHeight * scaleRequired)) / 2;

            var resultOffset = new Point2D();
            resultOffset.X = -(zoomArgs.Offset.X * scaleRequired) + centerOffsetX;
            resultOffset.Y = -(zoomArgs.Offset.Y * scaleRequired) + centerOffsetY;

            // Apply on model
            ViewModel.Model.Zoom = scaleRequired;
            ViewModel.Model.X = resultOffset.X;
            ViewModel.Model.Y = resultOffset.Y;

            vm_CurrentOffsetChanged(this, new PointEventArgs(resultOffset));
            vm_ZoomChanged(this, new ZoomEventArgs(scaleRequired));
        }

        private void WorkspaceView_KeyDown(object sender, KeyEventArgs e)
        {
            Button source = e.Source as Button;

            if (source == null)
                return;

            if (e.Key != Key.LeftCtrl && e.Key != Key.RightCtrl)
                return;

        }

        private void WorkspaceView_KeyUp(object sender, KeyEventArgs e)
        {

        }

        private void OnMouseLeftButtonDown(object sender, MouseButtonEventArgs e)
        {
            WorkspaceViewModel wvm = (DataContext as WorkspaceViewModel);

            if (this.snappedPort != null)
                wvm.HandlePortClicked(this.snappedPort);
            else
            {
                wvm.HandleLeftButtonDown(this.WorkBench, e);
            }

            InCanvasSearchBar.IsOpen = false;
        }

        private void OnMouseRelease(object sender, MouseButtonEventArgs e)
        {
            this.snappedPort = null;
            WorkspaceViewModel wvm = (DataContext as WorkspaceViewModel);
            wvm.HandleMouseRelease(this.WorkBench, e);
        }

       
        private void OnMouseMove(object sender, MouseEventArgs e)
        {
            this.snappedPort = null;

            bool mouseMessageHandled = false;
            WorkspaceViewModel wvm = (DataContext as WorkspaceViewModel);
            
            // If we are currently connecting and there is an active 
            // connector, redraw it to match the new mouse coordinates.
            if (wvm.IsSnapping)
            {              
                if (wvm.portViewModel != null)
                {
                    if (wvm.CheckActiveConnectorCompatibility(wvm.portViewModel))
                    {
                        mouseMessageHandled = true;
                        wvm.HandleMouseMove(this.WorkBench, wvm.portViewModel.Center);
                    }
                }
                else
                    wvm.CurrentCursor = CursorLibrary.GetCursor(CursorSet.ArcSelect);
            }

            if (wvm.IsInIdleState)
            {
                // Find the dependency object directly under the mouse 
                // cursor, then see if it represents a port. If it does,
                // then determine its type, we would like to show the 
                // "ArcRemoving" cursor when the mouse is over an out port.
                Point mouse = e.GetPosition((UIElement)sender);
                var dependencyObject = ElementUnderMouseCursor(mouse);
                PortViewModel pvm = PortFromHitTestResult(dependencyObject);

                if (null != pvm && (pvm.PortType == PortType.Input))
                    this.Cursor = CursorLibrary.GetCursor(CursorSet.ArcSelect);
                else
                    this.Cursor = null;
            }

            if (false == mouseMessageHandled)
                wvm.HandleMouseMove(this.WorkBench, e);
        }

        private PortViewModel GetSnappedPort(Point mouseCursor)
        {
            if (this.FindNearestPorts(mouseCursor).Count <= 0)
                return null;

            double curDistance = 1000000;
            PortViewModel nearestPort = null;

            for (int i = 0; i < this.hitResultsList.Count; i++)
            {
                try
                {
                    DependencyObject depObject = this.hitResultsList[i];
                    PortViewModel pvm = PortFromHitTestResult(depObject);

                    if (pvm == null)
                        continue;

                    double distance = Distance(mouseCursor, pvm.Center);
                    if (distance < curDistance)
                    {
                        curDistance = distance;
                        nearestPort = pvm;
                    }
                }
                catch
                {
                    continue;
                }
            }

            return nearestPort;
        }

        private double Distance(Point mouse, Point point)
        {
            return Math.Sqrt(Math.Pow(mouse.X - point.X, 2) + Math.Pow(mouse.Y - point.Y, 2));
        }

        private void WorkBench_ContextMenuOpening(object sender, ContextMenuEventArgs e)
        {
        }

        /// <summary>
        /// Centers the view on a node by changing the workspace's CurrentOffset.
        /// </summary>
        /// <param name="sender"></param>
        /// <param name="e"></param>
        internal void CenterViewOnElement(object sender, EventArgs e)
        {
            this.Dispatcher.BeginInvoke((Action)delegate
                {

                    var vm = (DataContext as WorkspaceViewModel);

                    var n = (e as ModelEventArgs).Model;

                    if (WorkBench != null)
                    {
                        var b = WorkBench.TransformToAncestor(outerCanvas);

                        Point outerCenter = new Point(outerCanvas.ActualWidth / 2, outerCanvas.ActualHeight / 2);
                        Point nodeCenterInCanvas = new Point(n.X + n.Width / 2, n.Y + n.Height / 2);
                        Point nodeCenterInOverlay = b.Transform(nodeCenterInCanvas);

                        double deltaX = nodeCenterInOverlay.X - outerCenter.X;
                        double deltaY = nodeCenterInOverlay.Y - outerCenter.Y;

                        //var offset = new Point(vm.CurrentOffset.X - deltaX, vm.CurrentOffset.Y - deltaY);

                        //vm.CurrentOffset = offset;

                        zoomBorder.SetTranslateTransformOrigin(new Point2D(vm.Model.X - deltaX, vm.Model.Y - deltaY));
                    }
                });
        }

        private void WorkBench_OnLoaded(object sender, RoutedEventArgs e)
        {
            WorkBench = sender as Dynamo.Controls.DragCanvas;
            WorkBench.owningWorkspace = this;
        }

        private PortViewModel PortFromHitTestResult(DependencyObject depObject)
        {
            Grid grid = depObject as Grid;
            if (null != grid)
                return grid.DataContext as PortViewModel;

            return null;
        }

        private DependencyObject ElementUnderMouseCursor(Point mouseCursor)
        {
            hitResultsList.Clear();
            var hitParams = new PointHitTestParameters(mouseCursor);
            VisualTreeHelper.HitTest(this, null,
                new HitTestResultCallback(DirectHitTestCallback),
                new PointHitTestParameters(mouseCursor));

            return ((hitResultsList.Count > 0) ? hitResultsList[0] : null);
        }

        private List<DependencyObject> FindNearestPorts(System.Windows.Point mouse)
        {
            hitResultsList.Clear();
            EllipseGeometry expandedHitTestArea = new EllipseGeometry(mouse, 50.0, 7.0);

            try
            {
                VisualTreeHelper.HitTest(this,
                    new HitTestFilterCallback(HitTestFilter),
                    new HitTestResultCallback(VisualCallback),
                    new GeometryHitTestParameters(expandedHitTestArea));
            }
            catch
            {
                hitResultsList.Clear();
            }

            return this.hitResultsList;
        }

        private HitTestFilterBehavior HitTestFilter(DependencyObject o)
        {
            if (o.GetType() == typeof(Viewport3D))
            {
                return HitTestFilterBehavior.ContinueSkipSelfAndChildren;
            }
            else
            {
                return HitTestFilterBehavior.Continue;
            }
        }

        private HitTestResultBehavior VisualCallback(HitTestResult result)
        {
            if (result == null || result.VisualHit == null)
                throw new ArgumentNullException();

            if (result.VisualHit.GetType() == typeof(Grid))
                hitResultsList.Add(result.VisualHit);

            return HitTestResultBehavior.Continue;
        }

        private HitTestResultBehavior DirectHitTestCallback(HitTestResult result)
        {
            if (null != result && (null != result.VisualHit))
            {
                hitResultsList.Add(result.VisualHit);
                return HitTestResultBehavior.Stop;
            }

            return HitTestResultBehavior.Continue;
        }

        private void ShowHideInCanvasControl(ShowHideFlags flag)
        {
            switch (flag)
            {
                case ShowHideFlags.Hide:
                    InCanvasSearchBar.IsOpen = false;
                    break;
                case ShowHideFlags.Show:
                    // Show InCanvas search just in case, when mouse is over workspace.
                    InCanvasSearchBar.IsOpen = this.IsMouseOver;
                    break;
            }
        }
        
        private void OnWorkspaceDrop(object sender, DragEventArgs e)
        {
            var nodeInfo = e.Data.GetData(typeof(DragDropNodeSearchElementInfo)) as DragDropNodeSearchElementInfo;
            if (nodeInfo == null)
                return;

            var nodeModel = nodeInfo.SearchElement.CreateNode();
            var mousePosition = e.GetPosition(this.WorkspaceElements);
            ViewModel.DynamoViewModel.ExecuteCommand(new DynamoModel.CreateNodeCommand(
                nodeModel, mousePosition.X, mousePosition.Y, false, true));
        }

    }
}<|MERGE_RESOLUTION|>--- conflicted
+++ resolved
@@ -98,14 +98,11 @@
 
             InCanvasSearchBar.DataContext = searchViewModel;
 
-<<<<<<< HEAD
-=======
             var ctrl = InCanvasSearchBar.Child as InCanvasSearchControl;
             if (ctrl != null)
             {
                 ctrl.RequestShowInCanvasSearch += ShowHideInCanvasControl;
             }
->>>>>>> 4e241b9c
         }
 
         void OnWorkspaceViewUnloaded(object sender, RoutedEventArgs e)
