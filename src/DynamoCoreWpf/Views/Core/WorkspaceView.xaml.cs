--- conflicted
+++ resolved
@@ -93,14 +93,6 @@
 
             ViewModel.RequestShowInCanvasSearch += ShowHideInCanvasControl;
 
-<<<<<<< HEAD
-            var searchViewModel = new SearchViewModel(this.ViewModel.DynamoViewModel);
-            searchViewModel.Visible = true;
-
-            InCanvasSearchBar.DataContext = searchViewModel;
-
-=======
->>>>>>> 16e281c0
             var ctrl = InCanvasSearchBar.Child as InCanvasSearchControl;
             if (ctrl != null)
             {
@@ -794,10 +786,6 @@
         /// </summary>
         private void OnCanvasClicked(object sender, MouseButtonEventArgs e)
         {
-            var canvas = sender as FrameworkElement;
-            if (canvas == null)
-                return;
-
             inCanvasSearchPosition = Mouse.GetPosition(this.WorkspaceElements);
         }
 
