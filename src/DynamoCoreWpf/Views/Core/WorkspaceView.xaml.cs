--- conflicted
+++ resolved
@@ -94,13 +94,6 @@
 
             var searchViewModel = new SearchViewModel(this.ViewModel.DynamoViewModel, this.ViewModel.DynamoViewModel.Model.SearchModel);
             searchViewModel.Visible = true;
-<<<<<<< HEAD
-
-            InCanvasSearchBar.DataContext = searchViewModel;
-
-            searchViewModel.RequestCloseInCanvasSearch += () => { InCanvasSearchBar.IsOpen = false; };
-=======
->>>>>>> 2baf96c8
 
             InCanvasSearchBar.DataContext = searchViewModel;
 
