--- conflicted
+++ resolved
@@ -5,11 +5,8 @@
              xmlns:d="http://schemas.microsoft.com/expression/blend/2008"
              xmlns:controls="clr-namespace:Dynamo.Controls"
              xmlns:ui="clr-namespace:Dynamo.UI.Controls"
-<<<<<<< HEAD
-=======
              xmlns:views="clr-namespace:Dynamo.Views"
              xmlns:p="clr-namespace:Dynamo.Wpf.Properties"
->>>>>>> 6e0eacbe
              mc:Ignorable="d"
              d:DesignHeight="300"
              d:DesignWidth="300"
