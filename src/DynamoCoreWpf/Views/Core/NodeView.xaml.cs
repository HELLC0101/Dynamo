﻿using System;
using System.Collections.Generic;
using System.Diagnostics;
using System.Windows;
using System.Windows.Controls;
using System.Windows.Data;
using System.Windows.Input;
using System.Windows.Media;
using Dynamo.Configuration;
using Dynamo.Graph.Nodes;
using Dynamo.Prompts;
using Dynamo.Selection;
using Dynamo.UI;
using Dynamo.UI.Prompts;
using Dynamo.Utilities;
using Dynamo.ViewModels;

using DynCmd = Dynamo.Models.DynamoModel;

using Dynamo.UI.Controls;

namespace Dynamo.Controls
{
    public partial class NodeView : IViewModelView<NodeViewModel>
    {
        public delegate void SetToolTipDelegate(string message);
        public delegate void UpdateLayoutDelegate(FrameworkElement el);
        private NodeViewModel viewModel = null;
        private PreviewControl previewControl = null;
        private const int previewDelay = 1000;

        /// <summary>
        /// If false - hides preview control until it will be explicitly shown.
        /// If true -preview control is shown and hidden on mouse enter/leave events.
        /// </summary>
        private bool previewEnabled = true;

<<<<<<< HEAD
=======
        /// <summary>
        /// Old ZIndex of node. It's set, when mouse leaves node.
        /// </summary>
        private int oldZIndex;

        private bool nodeWasClicked;

        /// <summary>
        /// ZIndex is used to order nodes, when some node is clicked.
        /// This selected node should be moved above others.
        /// Start value of zIndex is 3, because 1 is for groups and 2 is for connectors.
        /// Nodes should be always at the top.
        /// </summary>
        private static int zIndex = Configurations.NodeStartZIndex;


>>>>>>> e4a87735
        public NodeView TopControl
        {
            get { return topControl; }
        }

        public Grid ContentGrid
        {
            get { return inputGrid; }
        }

        public NodeViewModel ViewModel
        {
            get { return viewModel; }
            private set { viewModel = value; }
        }

        private PreviewControl PreviewControl
        {
            get
            {
                if (previewControl == null)
                {
                    previewControl = new PreviewControl(ViewModel);
                    previewControl.StateChanged += OnPreviewControlStateChanged;
                    previewControl.MouseEnter += OnPreviewControlMouseEnter;
                    previewControl.MouseLeave += OnPreviewControlMouseLeave;
                    expansionBay.Children.Add(previewControl);
                }

                return previewControl;
            }
        }

        #region constructors

        public NodeView()
        {
            Resources.MergedDictionaries.Add(SharedDictionaryManager.DynamoModernDictionary);
            Resources.MergedDictionaries.Add(SharedDictionaryManager.DynamoColorsAndBrushesDictionary);
            Resources.MergedDictionaries.Add(SharedDictionaryManager.DataTemplatesDictionary);
            Resources.MergedDictionaries.Add(SharedDictionaryManager.DynamoConvertersDictionary);
            Resources.MergedDictionaries.Add(SharedDictionaryManager.PortsDictionary);

            InitializeComponent();

            Loaded += OnNodeViewLoaded;
            Unloaded += OnNodeViewUnloaded;
            inputGrid.Loaded += NodeViewReady;

            nodeBorder.SizeChanged += OnSizeChanged;
            DataContextChanged += OnDataContextChanged;

            Panel.SetZIndex(this, 1);

        }

        private void OnNodeViewUnloaded(object sender, RoutedEventArgs e)
        {
            ViewModel.NodeLogic.DispatchedToUI -= NodeLogic_DispatchedToUI;
            ViewModel.RequestShowNodeHelp -= ViewModel_RequestShowNodeHelp;
            ViewModel.RequestShowNodeRename -= ViewModel_RequestShowNodeRename;
            ViewModel.RequestsSelection -= ViewModel_RequestsSelection;
            ViewModel.NodeLogic.PropertyChanged -= NodeLogic_PropertyChanged;
        }

        #endregion

        /// <summary>
        /// Called when the size of the node changes. Communicates changes down to the view model 
        /// then to the model.
        /// </summary>
        /// <param name="sender"></param>
        /// <param name="eventArgs"></param>
        private void OnSizeChanged(object sender, EventArgs eventArgs)
        {
            if (ViewModel == null || ViewModel.PreferredSize.HasValue) return;

            var size = new[] { ActualWidth, nodeBorder.ActualHeight };
            if (ViewModel.SetModelSizeCommand.CanExecute(size))
            {
                ViewModel.SetModelSizeCommand.Execute(size);
            }
        }

        /// <summary>
        /// This event handler is called soon as the NodeViewModel is bound to this 
        /// NodeView, which happens way before OnNodeViewLoaded event is sent. 
        /// There is a known bug in WPF 4.0 where DataContext becomes DisconnectedItem 
        /// when actions such as tab switching happens (that is when the View becomes 
        /// disconnected from the underlying ViewModel/Model that it was bound to). So 
        /// it is more reliable for NodeView to cache the NodeViewModel it is bound 
        /// to when it first becomes available, and refer to the cached value at a later
        /// time.
        /// </summary>
        private void OnDataContextChanged(object sender, DependencyPropertyChangedEventArgs e)
        {
            // If this is the first time NodeView is bound to the NodeViewModel, 
            // cache the DataContext (i.e. NodeViewModel) locally and start 
            // referecing it from this point onwards. Note that this notification 
            // can be sent as a result of DataContext becoming DisconnectedItem too,
            // but ViewModel should not be updated in that case (hence the null-check).
            // 
            if (null != ViewModel) return;

            ViewModel = e.NewValue as NodeViewModel;
            if (!ViewModel.PreferredSize.HasValue) return;

            var size = ViewModel.PreferredSize.Value;
            nodeBorder.Width = size.Width;
            nodeBorder.Height = size.Height;
            nodeBorder.RenderSize = size;
        }

        private void OnNodeViewLoaded(object sender, RoutedEventArgs e)
        {
            // We no longer cache the DataContext (NodeViewModel) here because 
            // OnNodeViewLoaded gets called at a much later time and we need the 
            // ViewModel to be valid earlier (e.g. OnSizeChanged is called before
            // OnNodeViewLoaded, and it needs ViewModel for size computation).
            // 
            // ViewModel = this.DataContext as NodeViewModel;
            ViewModel.NodeLogic.DispatchedToUI += NodeLogic_DispatchedToUI;
            ViewModel.RequestShowNodeHelp += ViewModel_RequestShowNodeHelp;
            ViewModel.RequestShowNodeRename += ViewModel_RequestShowNodeRename;
            ViewModel.RequestsSelection += ViewModel_RequestsSelection;
            ViewModel.NodeLogic.PropertyChanged += NodeLogic_PropertyChanged;
        }

        void NodeLogic_PropertyChanged(object sender, System.ComponentModel.PropertyChangedEventArgs e)
        {
            switch (e.PropertyName)
            {
                case "ArgumentLacing":
                    ViewModel.SetLacingTypeCommand.RaiseCanExecuteChanged();
                    break;

                case "CachedValue":
                    CachedValueChanged();
                    break;
            }
        }

        /// <summary>
        /// Called when the NodeModel's CachedValue property is updated
        /// </summary>
        private void CachedValueChanged()
        {
            Dispatcher.BeginInvoke(new Action(delegate
            {
                // There is no preview control or the preview control is 
                // currently in transition state (it can come back to handle
                // the new data later on when it is ready).
                if ((previewControl == null))
                {
                    return;
                }

                // Enqueue an update of the preview control once it has completed its 
                // transition
                if (previewControl.IsInTransition)
                {
                    previewControl.EnqueueBindToDataSource(ViewModel.NodeModel.CachedValue);
                    return;
                }

                if (previewControl.IsHidden) // The preview control is hidden.
                {
                    // Invalidate the previously bound data, if any.
                    if (previewControl.IsDataBound)
                        previewControl.BindToDataSource(null);
                    return;
                }

                previewControl.BindToDataSource(ViewModel.NodeModel.CachedValue);
            }));
        }

        void ViewModel_RequestsSelection(object sender, EventArgs e)
        {
            if (!ViewModel.NodeLogic.IsSelected)
            {
                if (!Keyboard.IsKeyDown(Key.LeftShift) && !Keyboard.IsKeyDown(Key.RightShift))
                {
                    DynamoSelection.Instance.ClearSelection();
                }

                DynamoSelection.Instance.Selection.AddUnique(ViewModel.NodeLogic);
            }
            else
            {
                if (Keyboard.IsKeyDown(Key.LeftShift) || Keyboard.IsKeyDown(Key.RightShift))
                {
                    DynamoSelection.Instance.Selection.Remove(ViewModel.NodeLogic);
                }
            }
        }

        void ViewModel_RequestShowNodeRename(object sender, NodeDialogEventArgs e)
        {
            if (e.Handled) return;

            e.Handled = true;

            var editWindow = new EditWindow(viewModel.DynamoViewModel)
            {
                DataContext = ViewModel,
                Title = Dynamo.Wpf.Properties.Resources.EditNodeWindowTitle
            };

            editWindow.Owner = Window.GetWindow(this);

            editWindow.BindToProperty(null, new Binding("NickName")
            {
                Mode = BindingMode.TwoWay,
                NotifyOnValidationError = false,
                Source = ViewModel,
                UpdateSourceTrigger = UpdateSourceTrigger.Explicit
            });

            editWindow.ShowDialog();
        }

        void ViewModel_RequestShowNodeHelp(object sender, NodeDialogEventArgs e)
        {
            if (e.Handled) return;

            e.Handled = true;

            var helpDialog = new NodeHelpPrompt(e.Model);
            helpDialog.Owner = Window.GetWindow(this);

            helpDialog.Show();

        }

        void NodeLogic_DispatchedToUI(object sender, UIDispatcherEventArgs e)
        {
            Dispatcher.Invoke(e.ActionToDispatch);
        }

        private bool nodeViewReadyCalledOnce = false;
        private void NodeViewReady(object sender, RoutedEventArgs e)
        {
            if (nodeViewReadyCalledOnce) return;

            nodeViewReadyCalledOnce = true;
            ViewModel.DynamoViewModel.OnNodeViewReady(this);
        }

        private Dictionary<UIElement, bool> enabledDict
            = new Dictionary<UIElement, bool>();

        internal void DisableInteraction()
        {
            enabledDict.Clear();

            foreach (UIElement e in inputGrid.Children)
            {
                enabledDict[e] = e.IsEnabled;

                e.IsEnabled = false;
            }

            //set the state using the view model's command
            if (ViewModel.SetStateCommand.CanExecute(ElementState.Dead))
                ViewModel.SetStateCommand.Execute(ElementState.Dead);
        }

        internal void EnableInteraction()
        {
            foreach (UIElement e in inputGrid.Children)
            {
                if (enabledDict.ContainsKey(e))
                    e.IsEnabled = enabledDict[e];
            }

            ViewModel.ValidateConnectionsCommand.Execute(null);
        }

        private void OnPreviewMouseLeftButtonDown(object sender, MouseButtonEventArgs e)
        {
<<<<<<< HEAD
            if (NodeViewModel.StaticZIndex == Int32.MaxValue)
            {
                PrepareZIndex();
            }

            ViewModel.ZIndex = ++NodeViewModel.StaticZIndex;
=======
            nodeWasClicked = true;
            BringInFront();
>>>>>>> e4a87735
        }

        /// <summary>
        /// If Zindex is more then max value of int, it should be set back to 0 to all elements.
        /// </summary>
        private void PrepareZIndex()
        {
            NodeViewModel.StaticZIndex = Configurations.NodeStartZIndex;

            var parent = TemplatedParent as ContentPresenter;
            if (parent == null) return;

            foreach (var child in parent.ChildrenOfType<NodeView>())
            {
                child.ViewModel.ZIndex = Configurations.NodeStartZIndex;
            }
        }

        private void topControl_MouseLeftButtonDown(object sender, MouseButtonEventArgs e)
        {
            if (ViewModel == null || Keyboard.Modifiers == System.Windows.Input.ModifierKeys.Control) return;

            var view = WpfUtilities.FindUpVisualTree<DynamoView>(this);
            ViewModel.DynamoViewModel.OnRequestReturnFocusToView();
            view.mainGrid.Focus();

            Guid nodeGuid = ViewModel.NodeModel.GUID;
            ViewModel.DynamoViewModel.ExecuteCommand(
                new DynCmd.SelectModelCommand(nodeGuid, Keyboard.Modifiers.AsDynamoType()));
            if (e.ClickCount == 2)
            {
                if (ViewModel.GotoWorkspaceCommand.CanExecute(null))
                {
                    e.Handled = true;
                    ViewModel.GotoWorkspaceCommand.Execute(null);
                }
            }
        }

        private void topControl_MouseRightButtonDown(object sender, MouseButtonEventArgs e)
        {
            Guid nodeGuid = ViewModel.NodeModel.GUID;
            ViewModel.DynamoViewModel.ExecuteCommand(
                new DynCmd.SelectModelCommand(nodeGuid, Keyboard.Modifiers.AsDynamoType()));
            //Debug.WriteLine("Node right selected.");
            e.Handled = true;
        }

        private void NickNameBlock_OnMouseDown(object sender, MouseButtonEventArgs e)
        {
            if (e.ClickCount == 2)
            {
                Debug.WriteLine("Nickname double clicked!");
                if (ViewModel != null && ViewModel.RenameCommand.CanExecute(null))
                {
                    ViewModel.RenameCommand.Execute(null);
                }
                e.Handled = true;
            }
        }

        #region Preview Control Related Event Handlers

        private void OnNodeViewMouseEnter(object sender, MouseEventArgs e)
        {
            nodeWasClicked = false;

            if (!previewEnabled) return; // Preview is hidden. There is no need run further.

            if (PreviewControl.IsInTransition) // In transition state, come back later.
                return;

            if (PreviewControl.IsHidden)
            {
                if (PreviewControl.IsDataBound == false)
                    PreviewControl.BindToDataSource(ViewModel.NodeModel.CachedValue);

                PreviewControl.TransitionToState(PreviewControl.State.Condensed);

                Dispatcher.DelayInvoke(previewDelay, ExpandPreviewControl);

            }

            Dispatcher.DelayInvoke(previewDelay, BringInFront);
        }

        private void OnNodeViewMouseLeave(object sender, MouseEventArgs e)
        {
            ViewModel.ZIndex = oldZIndex;

            // If mouse in over node/preview control or preview control is pined, we can not hide preview control.
            if (IsMouseOver || PreviewControl.IsMouseOver || PreviewControl.StaysOpen ||
                (Mouse.Captured != null && IsMouseInsideNodeOrPreview(e.GetPosition(this)))) return;

            // If it's expanded, then first condense it.
            if (PreviewControl.IsExpanded)
            {
                PreviewControl.TransitionToState(PreviewControl.State.Condensed);
            }
            // If it's condensed, then try to hide it.
            if (PreviewControl.IsCondensed && Mouse.Captured == null)
            {
                PreviewControl.TransitionToState(PreviewControl.State.Hidden);
            }
        }

        /// <summary>
        /// This event fires right after preview's state has been changed.
        /// This event is necessary, it handles some preview's manipulations, 
        /// that we can't handle in mouse enter/leave events.
        /// E.g. When mouse leaves preview control, it should be first condesed, after that hidden.
        /// </summary>
        /// <param name="sender">PreviewControl</param>
        /// <param name="e">Event arguments</param>
        private void OnPreviewControlStateChanged(object sender, EventArgs e)
        {
            var preview = sender as PreviewControl;
            // If the preview is in a transition, return directly to avoid another
            // transition
            if (preview == null || preview.IsInTransition)
            {
                return;
            }

            switch (preview.CurrentState)
            {
                case PreviewControl.State.Hidden:
                    {
                        if (IsMouseOver && previewEnabled)
                        {
                            preview.TransitionToState(PreviewControl.State.Condensed);
                        }
                        break;
                    }
                case PreviewControl.State.Condensed:
                    {
                        if (preview.IsMouseOver)
                        {
                            Dispatcher.DelayInvoke(previewDelay, ExpandPreviewControl);
                        }
                        if (!IsMouseOver)
                        {
                            if (!(Mouse.Captured != null && IsMouseInsideNodeOrPreview(Mouse.GetPosition(this))))
                            {
                                preview.TransitionToState(PreviewControl.State.Hidden);
                            }
                        }
                        break;
                    }
                case PreviewControl.State.Expanded:
                    {
                        if (!IsMouseOver && !preview.IsMouseOver && !preview.StaysOpen)
                        {
                            preview.TransitionToState(PreviewControl.State.Condensed);
                        }
                        break;
                    }
            };
        }

        /// <summary>
        /// If mouse is over node or preview control, then preview control is expanded.
        /// </summary>
        private void ExpandPreviewControl()
        {
            if ((IsMouseOver || PreviewControl.IsMouseOver) && PreviewControl.IsCondensed)
            {
                PreviewControl.TransitionToState(PreviewControl.State.Expanded);
            }
        }

        /// <summary>
        /// Sets ZIndex of node the maximum value.
        /// </summary>
        private void BringInFront()
        {
            if (IsMouseOver || PreviewControl.IsMouseOver)
            {
                if (zIndex == Int32.MaxValue)
                {
                    PrepareZIndex();
                }
                oldZIndex = nodeWasClicked ? zIndex++ : ViewModel.ZIndex;
                ViewModel.ZIndex = zIndex++;
            }
        }

        private void OnPreviewControlMouseEnter(object sender, MouseEventArgs e)
        {
            if (PreviewControl.IsCondensed)
            {
                Dispatcher.DelayInvoke(previewDelay, ExpandPreviewControl);
            }
        }

        private void OnPreviewControlMouseLeave(object sender, MouseEventArgs e)
        {
            if (!PreviewControl.StaysOpen && !PreviewControl.IsInTransition
                && Keyboard.Modifiers != System.Windows.Input.ModifierKeys.Control
                && !IsMouseOver
                && Mouse.Captured != null && !IsMouseInsideNodeOrPreview(e.GetPosition(this)))
            {
                PreviewControl.TransitionToState(PreviewControl.State.Condensed);
            }
        }


        private void OnNodeViewMouseMove(object sender, MouseEventArgs e)
        {
            if (Mouse.Captured == null) return;

            bool isInside = IsMouseInsideNodeOrPreview(e.GetPosition(this));

            if (!isInside && previewControl.IsCondensed)
            {
                PreviewControl.TransitionToState(PreviewControl.State.Hidden);
            }
        }

        /// <summary>
        /// When Mouse is captured, all mouse events are handled by element, that captured it.
        /// So we can't use MouseLeave/MouseEnter events.
        /// In this case, when we want to ensure, that mouse really left node, we use HitTest.
        /// </summary>
        /// <param name="mousePosition">Currect position of mouse</param>
        /// <returns>bool</returns>
        private bool IsMouseInsideNodeOrPreview(Point mousePosition)
        {
            bool isInside = false;
            VisualTreeHelper.HitTest(
                this,
                d =>
                {
                    if (d == this)
                    {
                        isInside = true;
                    }

                    return HitTestFilterBehavior.Stop;
                },
                ht => HitTestResultBehavior.Stop,
                new PointHitTestParameters(mousePosition));
            return isInside;
        }

        /// <summary>
        /// Enables/disables preview control. 
        /// </summary>
        internal void TogglePreviewControlAllowance()
        {
            previewEnabled = !previewEnabled;

            if (previewEnabled == false && !PreviewControl.StaysOpen)
            {
                PreviewControl.TransitionToState(PreviewControl.State.Condensed);
                PreviewControl.TransitionToState(PreviewControl.State.Hidden);
            }
        }

        #endregion

    }
}<|MERGE_RESOLUTION|>--- conflicted
+++ resolved
@@ -35,8 +35,6 @@
         /// </summary>
         private bool previewEnabled = true;
 
-<<<<<<< HEAD
-=======
         /// <summary>
         /// Old ZIndex of node. It's set, when mouse leaves node.
         /// </summary>
@@ -44,16 +42,6 @@
 
         private bool nodeWasClicked;
 
-        /// <summary>
-        /// ZIndex is used to order nodes, when some node is clicked.
-        /// This selected node should be moved above others.
-        /// Start value of zIndex is 3, because 1 is for groups and 2 is for connectors.
-        /// Nodes should be always at the top.
-        /// </summary>
-        private static int zIndex = Configurations.NodeStartZIndex;
-
-
->>>>>>> e4a87735
         public NodeView TopControl
         {
             get { return topControl; }
@@ -335,17 +323,8 @@
 
         private void OnPreviewMouseLeftButtonDown(object sender, MouseButtonEventArgs e)
         {
-<<<<<<< HEAD
-            if (NodeViewModel.StaticZIndex == Int32.MaxValue)
-            {
-                PrepareZIndex();
-            }
-
-            ViewModel.ZIndex = ++NodeViewModel.StaticZIndex;
-=======
             nodeWasClicked = true;
             BringInFront();
->>>>>>> e4a87735
         }
 
         /// <summary>
@@ -426,7 +405,6 @@
                 PreviewControl.TransitionToState(PreviewControl.State.Condensed);
 
                 Dispatcher.DelayInvoke(previewDelay, ExpandPreviewControl);
-
             }
 
             Dispatcher.DelayInvoke(previewDelay, BringInFront);
@@ -524,12 +502,12 @@
         {
             if (IsMouseOver || PreviewControl.IsMouseOver)
             {
-                if (zIndex == Int32.MaxValue)
+                if (NodeViewModel.StaticZIndex == Int32.MaxValue)
                 {
                     PrepareZIndex();
                 }
-                oldZIndex = nodeWasClicked ? zIndex++ : ViewModel.ZIndex;
-                ViewModel.ZIndex = zIndex++;
+                oldZIndex = nodeWasClicked ? ++NodeViewModel.StaticZIndex : ViewModel.ZIndex;
+                ViewModel.ZIndex = ++NodeViewModel.StaticZIndex;
             }
         }
 
