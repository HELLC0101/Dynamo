﻿<UserControl x:Class="Dynamo.UI.Views.LibrarySearchView"
             xmlns="http://schemas.microsoft.com/winfx/2006/xaml/presentation"
             xmlns:x="http://schemas.microsoft.com/winfx/2006/xaml"
             xmlns:mc="http://schemas.openxmlformats.org/markup-compatibility/2006"
             xmlns:d="http://schemas.microsoft.com/expression/blend/2008"
             xmlns:controls="clr-namespace:Dynamo.Controls"
             xmlns:uicontrols="clr-namespace:Dynamo.UI.Controls"
             xmlns:ui="clr-namespace:Dynamo.UI"
<<<<<<< HEAD
             xmlns:search="clr-namespace:Dynamo.Search"
=======
             xmlns:resx="clr-namespace:Dynamo.Properties;assembly=DynamoCore"
>>>>>>> 4ea20639
             mc:Ignorable="d"
             d:DesignHeight="525"
             d:DesignWidth="350">
    <UserControl.Resources>
        <ResourceDictionary>
            <ResourceDictionary.MergedDictionaries>
                <ui:SharedResourceDictionary Source="{x:Static ui:SharedDictionaryManager.SidebarGridDictionaryUri}" />
            </ResourceDictionary.MergedDictionaries>

        <!-- Region Expander Templates -->

        <ControlTemplate x:Key="CategoryExpanderButtonTemplate"
                         TargetType="{x:Type ToggleButton}">
            <Border x:Name="ExpanderButtonBorder"
                    Background="#282828"
                    BorderBrush="{TemplateBinding BorderBrush}"
                    BorderThickness="{TemplateBinding BorderThickness}"
                    Padding="8,0,0,0">
                <Grid MinHeight="27"
                      MinWidth="66"
                      Margin="0,0,0,2">
                    <Grid.ColumnDefinitions>
                        <ColumnDefinition Width="Auto" />
                        <ColumnDefinition Width="*" />
                    </Grid.ColumnDefinitions>

                    <Image x:Name="ExpandCollapseStateIcon"
                           Source="/DynamoCoreWpf;component/UI/Images/collapsestate_normal.png"
                           Width="16"
                           Height="16"
                           VerticalAlignment="Center" />
                    <ContentPresenter x:Name="HeaderContent"
                                      Grid.Column="1"
                                      ContentSource="Content"
                                      VerticalAlignment="Center"
                                      TextBlock.FontSize="13"
                                      TextBlock.Foreground="#989898"
                                      Margin="8,0,0,0" />
                </Grid>
            </Border>
            <ControlTemplate.Triggers>

                <MultiTrigger>
                    <MultiTrigger.Conditions>
                        <Condition Property="IsMouseOver"
                                   Value="True" />
                        <Condition Property="IsChecked"
                                   Value="False" />
                    </MultiTrigger.Conditions>
                    <MultiTrigger.Setters>
                        <Setter Property="Source"
                                TargetName="ExpandCollapseStateIcon"
                                Value="/DynamoCoreWpf;component/UI/Images/collapsestate_hover.png" />
                    </MultiTrigger.Setters>
                </MultiTrigger>

                <MultiTrigger>
                    <MultiTrigger.Conditions>
                        <Condition Property="IsMouseOver"
                                   Value="True" />
                        <Condition Property="IsChecked"
                                   Value="True" />
                    </MultiTrigger.Conditions>
                    <MultiTrigger.Setters>
                        <Setter Property="Source"
                                TargetName="ExpandCollapseStateIcon"
                                Value="/DynamoCoreWpf;component/UI/Images/expandstate_hover.png" />
                        <Setter Property="TextBlock.FontWeight"
                                TargetName="HeaderContent"
                                Value="Semibold" />
                        <Setter Property="TextBlock.Foreground"
                                TargetName="HeaderContent"
                                Value="#bbbbbb" />
                    </MultiTrigger.Setters>
                </MultiTrigger>

                <MultiTrigger>
                    <MultiTrigger.Conditions>
                        <Condition Property="IsMouseOver"
                                   Value="False" />
                        <Condition Property="IsChecked"
                                   Value="True" />
                    </MultiTrigger.Conditions>
                    <MultiTrigger.Setters>
                        <Setter Property="Source"
                                TargetName="ExpandCollapseStateIcon"
                                Value="/DynamoCoreWpf;component/UI/Images/expandstate_normal.png" />
                        <Setter Property="TextBlock.FontWeight"
                                TargetName="HeaderContent"
                                Value="Semibold" />
                        <Setter Property="TextBlock.Foreground"
                                TargetName="HeaderContent"
                                Value="#bbbbbb" />
                    </MultiTrigger.Setters>
                </MultiTrigger>

            </ControlTemplate.Triggers>
        </ControlTemplate>

        <ControlTemplate x:Key="CategoryExpanderTemplate"
                         TargetType="{x:Type Expander}">
            <DockPanel Background="#2F2F2F">
                <ToggleButton x:Name="ExpanderButton"
                              DockPanel.Dock="Top"
                              Template="{StaticResource CategoryExpanderButtonTemplate}"
                              Content="{TemplateBinding Header}"
                              IsChecked="{Binding Path=IsExpanded, RelativeSource={RelativeSource TemplatedParent}}"
                              OverridesDefaultStyle="True"
                              Height="27" />
                <ContentPresenter x:Name="ExpanderContent"
                                  Visibility="Collapsed"
                                  DockPanel.Dock="Bottom">
                    <ContentPresenter.Width>
                        <Binding Path="ActualWidth"
                                 RelativeSource="{RelativeSource FindAncestor, AncestorType=ListView}" />
                    </ContentPresenter.Width>
                </ContentPresenter>
            </DockPanel>
            <ControlTemplate.Triggers>
                <Trigger Property="IsExpanded"
                         Value="True">
                    <Setter TargetName="ExpanderContent"
                            Property="Visibility"
                            Value="Visible" />
                </Trigger>
            </ControlTemplate.Triggers>
        </ControlTemplate>

        <!--EndRegion-->

        <!-- Region Converters -->

        <!--Converter to Make class details not focusable-->
        <controls:ElementTypeToBoolConverter x:Key="ElementTypeToBoolConverter" />

        <!--Converter that will be used, if number of found classes equals 0. 
            Then classes will be collapsed.-->
        <controls:IntToVisibilityConverter x:Key="IntToVisibilityConverter" />
        <controls:BoolToVisibilityCollapsedConverter x:Key="BoolToVisibilityCollapsedConverter" />
        <controls:SearchResultsToVisibilityConverter x:Key="SearchResultsToVisibilityConverter" />
        <controls:NodeSearchElementVMToBoolConverter x:Key="NodeSearchElementVMToBoolConverter" />
        <controls:NullValueToCollapsedConverter x:Key="NullValueToCollapsedConverter" />
        <controls:SearchHighlightMarginConverter x:Key="SearchHighlightMarginConverter" />
        <controls:MultiBoolToBoolConverter x:Key="MultiBoolToBoolConverter" />

        <!--EndRegion-->

        <!-- Region DataTemplates -->
        <!-- This data template is used to show one subcategory. -->
        <DataTemplate x:Key="ClassObjectDataTemplate">
            <DataTemplate.Resources>
                <controls:FullyQualifiedNameToDisplayConverter x:Key="FullyQualifiedNameToDisplayConverter" />
            </DataTemplate.Resources>
            <StackPanel Orientation="Vertical"
                        Width="96"
                        Height="96">
                <Border Padding="4">
                    <Grid>
                        <Grid.RowDefinitions>
                            <RowDefinition Height="*" />
                            <RowDefinition Height="50" />
                            <RowDefinition Height="40" />
                            <RowDefinition Height="*" />
                        </Grid.RowDefinitions>
                        <Grid.ColumnDefinitions>
                            <ColumnDefinition Width="*" />
                            <ColumnDefinition Width="90" />
                            <ColumnDefinition Width="*" />
                        </Grid.ColumnDefinitions>
                        <Image Source="{Binding Path=SmallIcon}"
                               Width="32"
                               Height="32"
                               Margin="8"
                               HorizontalAlignment="Center"
                               VerticalAlignment="Center"
                               Grid.Row="1"
                               Grid.Column="1" />
                        <TextBlock HorizontalAlignment="Center"
                                   VerticalAlignment="Top"
                                   TextAlignment="Center"
                                   Foreground="#989898"
                                   Grid.Row="2"
                                   Grid.Column="1"
                                   FontSize="13">
                            <TextBlock.Text>
                                <Binding Path="Name"
                                         Converter="{StaticResource FullyQualifiedNameToDisplayConverter}"
                                         ConverterParameter="ClassButton" />
                            </TextBlock.Text>
                        </TextBlock>
                    </Grid>
                </Border>
            </StackPanel>
        </DataTemplate>
        <!-- This data template is used to show StandardPanel
                 for some selected subcategory. -->
        <DataTemplate x:Key="ClassDetailsDataTemplate">
            <uicontrols:StandardPanel FocusItemOnSelection="True">
                <uicontrols:StandardPanel.Width>
                    <Binding Path="ActualWidth"
                             RelativeSource="{RelativeSource FindAncestor, AncestorType=ListView}" />
                </uicontrols:StandardPanel.Width>
            </uicontrols:StandardPanel>
        </DataTemplate>
        <!-- This data template is used to show one member. -->
        <ControlTemplate x:Key="MemberControlTemplate">
            <Grid>
                <Grid.ColumnDefinitions>
                    <ColumnDefinition Width="Auto" />
                    <ColumnDefinition Width="Auto" />
                </Grid.ColumnDefinitions>
                <Image HorizontalAlignment="Left"
                       Height="32"
                       Margin="16,0,16,0"
                       VerticalAlignment="Center"
                       Width="32"
                       Source="{Binding SmallIcon}" />
                <Border Grid.Column="1"
                        Margin="5,10,0,10">
                    <Rectangle Fill="#3E464C"
                               HorizontalAlignment="Stretch"
                               VerticalAlignment="Stretch">
                        <Rectangle.Margin>
                            <MultiBinding Converter="{StaticResource SearchHighlightMarginConverter}">
                                <Binding ElementName="memberName" />
                                <Binding Path="DataContext"
                                         RelativeSource="{RelativeSource Mode=FindAncestor, 
                                                                     AncestorType={x:Type UserControl}}" />
                            </MultiBinding>
                        </Rectangle.Margin>
                    </Rectangle>
                </Border>
                <TextBlock Grid.Column="1"
                           Name="memberName"
                           HorizontalAlignment="Left"
                           Text="{Binding Name}"
                           VerticalAlignment="Top"
                           Margin="5,10,0,0"
                           Foreground="#CCCCCC"
                           FontSize="13" />
            </Grid>
        </ControlTemplate>
        <!--EndRegion-->

        <!-- Region ListBoxItem -->

        <!--Style for Top Result member-->
        <Style x:Key="ListBoxTopResultStyle"
               TargetType="{x:Type ListBoxItem}">
            <Setter Property="BorderBrush"
                    Value="Transparent" />
            <Setter Property="Height"
                    Value="40" />
            <Setter Property="Focusable"
                    Value="False" />
            <Setter Property="Visibility"
                    Value="{Binding Path=Visibility, Converter={StaticResource BoolToVisibilityCollapsedConverter}}" />

            <Setter Property="Template">
                <Setter.Value>
                    <ControlTemplate TargetType="{x:Type ListBoxItem}">
                        <Border Background="{TemplateBinding Background}">
                            <ContentPresenter ContentTemplate="{TemplateBinding ContentTemplate}"
                                              Content="{TemplateBinding Content}" />
                        </Border>
                    </ControlTemplate>
                </Setter.Value>
            </Setter>
            <EventSetter Event="PreviewMouseLeftButtonDown"
                         Handler="OnMouseLeftButtonDown" />

            <Style.Triggers>
                <Trigger Property="IsMouseOver"
                         Value="True">
                    <Setter Property="Background"
                            Value="#404040" />
                </Trigger>
                <Trigger Property="IsSelected"
                         Value="True">
                    <Setter Property="Background"
                            Value="#404040" />
                </Trigger>
            </Style.Triggers>
        </Style>

        <!--Style for every member in found MemberGroup-->
        <Style x:Key="ListBoxMembersStyle"
               TargetType="{x:Type ListBoxItem}">
            <Setter Property="BorderBrush"
                    Value="Transparent" />
            <Setter Property="Height"
                    Value="40" />
            <Setter Property="Background"
                    Value="#333333" />
            <Setter Property="FocusVisualStyle"
                    Value="{x:Null}" />
            <Setter Property="Visibility"
                    Value="{Binding Path=Visibility, Converter={StaticResource BoolToVisibilityCollapsedConverter}}" />

            <Setter Property="Template">
                <Setter.Value>
                    <ControlTemplate TargetType="{x:Type ListBoxItem}">
                        <Border Background="{TemplateBinding Background}">
                            <ContentPresenter ContentTemplate="{TemplateBinding ContentTemplate}"
                                              Content="{TemplateBinding Content}" />
                        </Border>
                        <ControlTemplate.Triggers>
                            <Trigger Property="IsMouseOver"
                                     Value="True">
                                <Setter Property="Background"
                                        Value="#404040" />
                            </Trigger>
                            <Trigger Property="IsSelected"
                                     Value="True">
                                <Setter Property="Background"
                                        Value="#404040" />
                            </Trigger>
                        </ControlTemplate.Triggers>
                    </ControlTemplate>
                </Setter.Value>
            </Setter>
            <EventSetter Event="PreviewMouseLeftButtonDown"
                         Handler="OnMouseLeftButtonDown" />
            <EventSetter Event="KeyDown"
                         Handler="OnMemberButtonKeyDown" />
            <EventSetter Event="MouseEnter"
                         Handler="OnListBoxItemMouseEnter" />
            <EventSetter Event="MouseLeave"
                         Handler="OnPopupMouseLeave" />
        </Style>

        <!--Style for found MemberGroup-->
        <Style x:Key="ListBoxMemberGroupsStyle"
               TargetType="{x:Type ListBoxItem}">
            <Setter Property="BorderBrush"
                    Value="Transparent" />
            <Setter Property="Background"
                    Value="#333333" />
            <Setter Property="Template">
                <Setter.Value>
                    <ControlTemplate TargetType="{x:Type ListBoxItem}">
                        <Border Background="{TemplateBinding Background}">
                            <ContentPresenter ContentTemplate="{TemplateBinding ContentTemplate}"
                                              Content="{TemplateBinding Content}" />
                        </Border>
                        <ControlTemplate.Triggers>
                            <MultiTrigger>
                                <MultiTrigger.Conditions>
                                    <Condition Property="IsMouseOver"
                                               Value="True" />
                                    <Condition Property="IsSelected"
                                               Value="False" />
                                </MultiTrigger.Conditions>
                                <Setter Property="Background"
                                        Value="#333333" />
                            </MultiTrigger>
                        </ControlTemplate.Triggers>
                    </ControlTemplate>
                </Setter.Value>
            </Setter>
        </Style>

        <!--EndRegion-->

        <!-- Region Selectors -->
        <controls:ClassObjectTemplateSelector x:Key="ClassObjectTemplateSelector"
                                              ClassObjectTemplate="{StaticResource ClassObjectDataTemplate}"
                                              ClassDetailsTemplate="{StaticResource ClassDetailsDataTemplate}" />
        <!--EndRegion-->

        </ResourceDictionary>
    </UserControl.Resources>
    <Grid>
        <ScrollViewer CanContentScroll="True"
                      PreviewMouseWheel="OnPreviewMouseWheel"
                      Background="#333333"
                      Name="ScrollLibraryViewer"
                      Template="{DynamicResource LibraryScrollViewerControlTemplate}"
                      Style="{DynamicResource LibraryScrollViewerStyle}">
            <Grid KeyDown="OnMainGridKeyDown">
                <Grid.RowDefinitions>
                    <RowDefinition Height="Auto" />
                    <RowDefinition Height="Auto" />
                    <RowDefinition Height="Auto" />
                </Grid.RowDefinitions>
                <StackPanel x:Name="topResultPanel"
                            DataContext="{Binding TopResult}">
                    <StackPanel.Visibility>
                        <Binding Converter="{StaticResource NullValueToCollapsedConverter}" />
                    </StackPanel.Visibility>
                    <TextBlock Text="{Binding FullyQualifiedName}"
                               Margin="16,8,0,8"
                               Foreground="#989898"
                               FontSize="12" />
                    <ListBox x:Name="topResultListBox"
                             Background="Transparent"
                             BorderBrush="Transparent"
                             ItemContainerStyle="{DynamicResource ListBoxTopResultStyle}"
                             ScrollViewer.HorizontalScrollBarVisibility="Hidden"
                             ItemsSource="{Binding Members,NotifyOnTargetUpdated=True}"
                             KeyDown="OnMemberButtonKeyDown"
                             MouseEnter="OnTopResultMouseEnter"
                             MouseLeave="OnTopResultMouseLeave"
                             TargetUpdated="OnTopResultTargetUpdated">
                        <ListBox.ItemTemplate>
                            <DataTemplate>
                                <Border BorderThickness="2,0,0,0"
                                        BorderBrush="Yellow">
                                    <ContentControl Template="{StaticResource MemberControlTemplate}" />
                                </Border>
                            </DataTemplate>
                        </ListBox.ItemTemplate>
                        <ListBox.Style>
                            <Style TargetType="{x:Type ListBox}">
                                <Setter Property="FocusVisualStyle"
                                        Value="{x:Null}" />
                            </Style>
                        </ListBox.Style>
                    </ListBox>
                </StackPanel>
                <ListView Name="CategoryListView"
                          Grid.Row="1"
                          ScrollViewer.CanContentScroll="False"
                          Background="#343434"
                          BorderThickness="0"
                          ItemsSource="{Binding SearchRootCategories}"
                          ScrollViewer.HorizontalScrollBarVisibility="Hidden"
                          SelectionMode="Single"
                          KeyDown="OnCategoryKeyDown">
                    <ListView.ItemTemplate>
                        <DataTemplate>
                            <Expander Header="{Binding Path=Name}"
                                      OverridesDefaultStyle="True"
                                      Template="{StaticResource CategoryExpanderTemplate}"
                                      IsExpanded="True"
                                      Expanded="OnCategoryExpanderExpanded"
                                      Collapsed="OnCategoryExpanderCollapsed">
                                <StackPanel Orientation="Vertical"
                                            KeyDown="OnCategoryContentKeyDown">

                                    <!--Found classes-->
                                    <ListView Name="SubCategoryListView"
                                              ItemTemplateSelector="{StaticResource ClassObjectTemplateSelector}"
                                              Background="#333333"
                                              BorderThickness="0"
                                              ScrollViewer.HorizontalScrollBarVisibility="Hidden"
                                              ScrollViewer.VerticalScrollBarVisibility="Hidden"
                                              ScrollViewer.CanContentScroll="False"
                                              ScrollViewer.IsDeferredScrollingEnabled="False"
                                              ItemsSource="{Binding Path=Classes}"
                                              Focusable="False"
                                              SelectionMode="Single">
                                        <ListView.Visibility>
                                            Collapsed
                                            <!-- Do not remove. Classes are hidden temporarily. -->
                                            <!--<Binding Path="Classes.Count"
                                                     Converter="{StaticResource IntToVisibilityConverter}" />-->
                                        </ListView.Visibility>
                                        <ListView.ItemsPanel>
                                            <ItemsPanelTemplate>
                                                <controls:LibraryWrapPanel Background="Transparent"
                                                                           Margin="0,10,0,10">
                                                    <controls:LibraryWrapPanel.Width>
                                                        <Binding Path="ActualWidth"
                                                                 ElementName="CategoryListView" />
                                                    </controls:LibraryWrapPanel.Width>
                                                </controls:LibraryWrapPanel>
                                            </ItemsPanelTemplate>
                                        </ListView.ItemsPanel>
                                        <ListView.ItemContainerStyle>
                                            <Style TargetType="{x:Type ListViewItem}">
                                                <Setter Property="FocusVisualStyle"
                                                        Value="{x:Null}" />

                                                <EventSetter Event="PreviewMouseLeftButtonDown"
                                                             Handler="OnClassButtonCollapse" />
                                                <EventSetter Event="GotKeyboardFocus"
                                                             Handler="OnClassButtonGotKeyboardFocus" />

                                                <Setter Property="Template">
                                                    <Setter.Value>
                                                        <ControlTemplate TargetType="{x:Type ListViewItem}">
                                                            <Border Background="{TemplateBinding Background}"
                                                                    BorderBrush="Transparent"
                                                                    BorderThickness="0">
                                                                <ContentPresenter />
                                                            </Border>
                                                        </ControlTemplate>
                                                    </Setter.Value>
                                                </Setter>

                                                <!--Make class details not focusable-->
                                                <Setter Property="Focusable">
                                                    <Setter.Value>
                                                        <Binding RelativeSource="{RelativeSource Self}"
                                                                 Path="DataContext"
                                                                 Converter="{StaticResource ElementTypeToBoolConverter}" />
                                                    </Setter.Value>
                                                </Setter>

                                                <Style.Triggers>
                                                    <Trigger Property="IsSelected"
                                                             Value="true">
                                                        <Setter Property="Background"
                                                                Value="#272727" />
                                                        <Setter Property="BorderThickness"
                                                                Value="0" />
                                                    </Trigger>
                                                    <MultiTrigger>
                                                        <MultiTrigger.Conditions>
                                                            <Condition Property="IsSelected"
                                                                       Value="False" />
                                                            <Condition Property="IsMouseOver"
                                                                       Value="True" />
                                                        </MultiTrigger.Conditions>
                                                        <MultiTrigger.Setters>
                                                            <Setter Property="Background"
                                                                    Value="#404040" />
                                                        </MultiTrigger.Setters>
                                                    </MultiTrigger>
                                                    <MultiTrigger>
                                                        <MultiTrigger.Conditions>
                                                            <Condition Property="IsSelected"
                                                                       Value="False" />
                                                            <Condition Property="IsFocused"
                                                                       Value="True" />
                                                        </MultiTrigger.Conditions>
                                                        <MultiTrigger.Setters>
                                                            <Setter Property="Background"
                                                                    Value="#404040" />
                                                        </MultiTrigger.Setters>
                                                    </MultiTrigger>
                                                </Style.Triggers>
                                            </Style>
                                        </ListView.ItemContainerStyle>
                                    </ListView>

                                    <!--Found member groups-->
                                    <ListBox Background="Transparent"
                                             BorderBrush="Transparent"
                                             BorderThickness="0"
                                             ItemContainerStyle="{StaticResource ListBoxMemberGroupsStyle}"
                                             ItemsSource="{Binding MemberGroups}"
                                             ScrollViewer.HorizontalScrollBarVisibility="Hidden"
                                             KeyDown="MemberGroupsKeyDown"
                                             Name="MemberGroupsListBox">
                                        <ListBox.ItemTemplate>
                                            <DataTemplate>
                                                <StackPanel MouseLeftButtonDown="OnMemberGroupNameMouseDown">
                                                    <TextBlock Foreground="#989898"
                                                               FontSize="12"
                                                               Margin="16,8,0,8">
                                                            <Run Text="{Binding Prefix, Mode=OneWay}"
                                                                 MouseDown="OnPrefixTextBlockMouseDown" />
                                                            <Run Text="{Binding GroupName, Mode=OneWay}">
                                                                <Run.Style>
                                                                   <Style TargetType="{x:Type Run}">
                                                                    <Setter Property="Foreground"
                                                                            Value="#989898" />
                                                                    <Style.Triggers>
                                                                        <Trigger Property="IsMouseOver"
                                                                                 Value="true">
                                                                            <Setter Property="Foreground"
                                                                                    Value="#aaaaaa" />
                                                                        </Trigger>
                                                                    </Style.Triggers>
                                                                </Style> 
                                                                </Run.Style>
                                                            </Run>
                                                    </TextBlock>
                                                    <ListBox Background="Transparent"
                                                             BorderBrush="Transparent"
                                                             ItemContainerStyle="{StaticResource ListBoxMembersStyle}"
                                                             ScrollViewer.HorizontalScrollBarVisibility="Hidden"
                                                             ItemsSource="{Binding Members}"
                                                             Name="MembersListBox"
                                                             KeyDown="OnMembersListBoxKeyDown">
                                                        <ListBox.ItemTemplate>
                                                            <DataTemplate>
                                                                <ContentControl Template="{StaticResource MemberControlTemplate}" />
                                                            </DataTemplate>
                                                        </ListBox.ItemTemplate>
                                                    </ListBox>
                                                </StackPanel>
                                            </DataTemplate>
                                        </ListBox.ItemTemplate>
                                    </ListBox>
                                </StackPanel>
                            </Expander>
                        </DataTemplate>
                    </ListView.ItemTemplate>
                    <ListView.ItemContainerStyle>
                        <Style TargetType="{x:Type ListViewItem}">
                            <Setter Property="Background"
                                    Value="Transparent" />
                            <Setter Property="Template">
                                <Setter.Value>
                                    <ControlTemplate TargetType="{x:Type ListViewItem}">
                                        <Border BorderThickness="0,0,0,0"
                                                BorderBrush="#2F2F2F">
                                            <ContentPresenter />
                                        </Border>
                                    </ControlTemplate>
                                </Setter.Value>
                            </Setter>
                        </Style>
                    </ListView.ItemContainerStyle>
                </ListView>
                <uicontrols:AddonsTreeView Grid.Row="2"
                                           DataContext="{Binding}">
                    <uicontrols:AddonsTreeView.Visibility>
                        <Binding Path="SearchAddonsVisibility"
                                 Converter="{StaticResource BoolToVisibilityCollapsedConverter}" />
                    </uicontrols:AddonsTreeView.Visibility>
                </uicontrols:AddonsTreeView>
            </Grid>
        </ScrollViewer>

        <Button Name="NoMatchFoundButton"
                Height="20"
                Margin="0,10,0,0"
                OverridesDefaultStyle="True"
                FontSize="13"
                BorderThickness="0"
                Background="Transparent"
                Foreground="#666"
                VerticalAlignment="Top"
                HorizontalAlignment="Center"
                Content="{x:Static resx:Resources.NoMatchesFound}"
                Click="OnNoMatchFoundButtonClick">
            <Button.Visibility>
                <MultiBinding Converter="{StaticResource SearchResultsToVisibilityConverter}">
                    <Binding Path="SearchRootCategories.Count" />
                    <Binding Path="SearchAddonsVisibility" />
                    <Binding Path="SearchText" />
                </MultiBinding>
            </Button.Visibility>
            <Button.Template>
                <ControlTemplate TargetType="{x:Type Button}">
                    <Border x:Name="Border"
                            Background="Transparent"
                            BorderThickness="0 0 0 0">
                        <ContentPresenter Margin="0 1 0 0" />
                    </Border>
                </ControlTemplate>
            </Button.Template>
        </Button>

        <uicontrols:LibraryToolTipPopup x:Name="libraryToolTipPopup"
                                        StaysOpen="True"
                                        AllowsTransparency="True"
                                        MouseLeave="OnPopupMouseLeave">
            <uicontrols:LibraryToolTipPopup.IsOpen>
                <MultiBinding Converter="{StaticResource MultiBoolToBoolConverter}">
                    <Binding Path="DataContext.ShowTooltipForTopResult"
                             Mode="OneWay"
                             RelativeSource="{RelativeSource FindAncestor, AncestorType={x:Type search:SearchView}}"/>
                    <Binding ElementName="libraryToolTipPopup"
                             Path="DataContext"
                             Mode="OneWay"
                             Converter="{StaticResource NodeSearchElementVMToBoolConverter}" />
                </MultiBinding>
            </uicontrols:LibraryToolTipPopup.IsOpen>
        </uicontrols:LibraryToolTipPopup>
    </Grid>
</UserControl><|MERGE_RESOLUTION|>--- conflicted
+++ resolved
@@ -6,11 +6,6 @@
              xmlns:controls="clr-namespace:Dynamo.Controls"
              xmlns:uicontrols="clr-namespace:Dynamo.UI.Controls"
              xmlns:ui="clr-namespace:Dynamo.UI"
-<<<<<<< HEAD
-             xmlns:search="clr-namespace:Dynamo.Search"
-=======
-             xmlns:resx="clr-namespace:Dynamo.Properties;assembly=DynamoCore"
->>>>>>> 4ea20639
              mc:Ignorable="d"
              d:DesignHeight="525"
              d:DesignWidth="350">
@@ -154,7 +149,6 @@
         <controls:NodeSearchElementVMToBoolConverter x:Key="NodeSearchElementVMToBoolConverter" />
         <controls:NullValueToCollapsedConverter x:Key="NullValueToCollapsedConverter" />
         <controls:SearchHighlightMarginConverter x:Key="SearchHighlightMarginConverter" />
-        <controls:MultiBoolToBoolConverter x:Key="MultiBoolToBoolConverter" />
 
         <!--EndRegion-->
 
@@ -266,8 +260,6 @@
                     Value="40" />
             <Setter Property="Focusable"
                     Value="False" />
-            <Setter Property="Visibility"
-                    Value="{Binding Path=Visibility, Converter={StaticResource BoolToVisibilityCollapsedConverter}}" />
 
             <Setter Property="Template">
                 <Setter.Value>
@@ -307,8 +299,6 @@
                     Value="#333333" />
             <Setter Property="FocusVisualStyle"
                     Value="{x:Null}" />
-            <Setter Property="Visibility"
-                    Value="{Binding Path=Visibility, Converter={StaticResource BoolToVisibilityCollapsedConverter}}" />
 
             <Setter Property="Template">
                 <Setter.Value>
@@ -639,7 +629,7 @@
                 Foreground="#666"
                 VerticalAlignment="Top"
                 HorizontalAlignment="Center"
-                Content="{x:Static resx:Resources.NoMatchesFound}"
+                Content="No matches found"
                 Click="OnNoMatchFoundButtonClick">
             <Button.Visibility>
                 <MultiBinding Converter="{StaticResource SearchResultsToVisibilityConverter}">
@@ -664,15 +654,10 @@
                                         AllowsTransparency="True"
                                         MouseLeave="OnPopupMouseLeave">
             <uicontrols:LibraryToolTipPopup.IsOpen>
-                <MultiBinding Converter="{StaticResource MultiBoolToBoolConverter}">
-                    <Binding Path="DataContext.ShowTooltipForTopResult"
-                             Mode="OneWay"
-                             RelativeSource="{RelativeSource FindAncestor, AncestorType={x:Type search:SearchView}}"/>
-                    <Binding ElementName="libraryToolTipPopup"
-                             Path="DataContext"
-                             Mode="OneWay"
-                             Converter="{StaticResource NodeSearchElementVMToBoolConverter}" />
-                </MultiBinding>
+                <Binding ElementName="libraryToolTipPopup"
+                         Path="DataContext"
+                         Mode="OneWay"
+                         Converter="{StaticResource NodeSearchElementVMToBoolConverter}" />
             </uicontrols:LibraryToolTipPopup.IsOpen>
         </uicontrols:LibraryToolTipPopup>
     </Grid>
