﻿using System;
using System.Collections.Generic;
using System.ComponentModel;
using System.Diagnostics;
using System.Globalization;
using System.Linq;
using System.Windows;
using System.Windows.Controls;
using System.Windows.Controls.Primitives;
using System.Windows.Input;
using System.Windows.Media;
using System.Windows.Media.Media3D;
using System.Xml;
using Dynamo.Models;
using Dynamo.UI;
using Dynamo.ViewModels;
using Dynamo.Wpf;
using Dynamo.Wpf.Rendering;
using DynamoUtilities;
using HelixToolkit.Wpf.SharpDX;
using HelixToolkit.Wpf.SharpDX.Core;
using SharpDX;
using Color = System.Windows.Media.Color;
using ColorConverter = System.Windows.Media.ColorConverter;
using MeshGeometry3D = HelixToolkit.Wpf.SharpDX.MeshGeometry3D;
using PerspectiveCamera = HelixToolkit.Wpf.SharpDX.PerspectiveCamera;
using Point = System.Windows.Point;
using Quaternion = SharpDX.Quaternion;
using TextInfo = HelixToolkit.Wpf.SharpDX.TextInfo;

namespace Dynamo.Controls
{
    /// <summary>
    /// Interaction logic for WatchControl.xaml
    /// </summary>
    public partial class Watch3DView : UserControl, INotifyPropertyChanged
    {
        #region events

        public event PropertyChangedEventHandler PropertyChanged;
        private void NotifyPropertyChanged(string propertyName)
        {
            if (PropertyChanged != null)
            {
                PropertyChanged(this, new PropertyChangedEventArgs(propertyName));
            }
        }

        #endregion

        #region private members

        private readonly Guid _id=Guid.Empty;
        private Point rightMousePoint;
        private LineGeometry3D worldGrid;
        private LineGeometry3D worldAxes;
        private RenderTechnique renderTechnique;
        private PerspectiveCamera camera;
        private Color4 selectionColor;
        private Color4 materialColor;
        private Vector3 directionalLightDirection;
        private Color4 directionalLightColor;
        private Color4 defaultLineColor;
        private Color4 defaultPointColor;
        private double lightAzimuthDegrees = 45.0;
        private double lightElevationDegrees = 35.0;
        private int renderingTier;
<<<<<<< HEAD
        private DynamoViewModel viewModel;
=======
        private const double NearPlaneDistanceFactor = 0.0001;
>>>>>>> 025c63c3

#if DEBUG
        private Stopwatch renderTimer = new Stopwatch();
#endif

        #endregion

        /// <summary>
        /// The LeftClickCommand is set according to the
        /// ViewModel's IsPanning or IsOrbiting properties.
        /// When those properties are changed, this command is
        /// set to ViewportCommand.Pan or ViewportCommand.Rotate depending. 
        /// If neither panning or rotating is set, this property is set to null 
        /// and left clicking should have no effect.
        /// </summary>
        public RoutedCommand LeftClickCommand
        {
            get
            {
                var vm = DataContext as DynamoViewModel;
                if (vm == null) return null;

                if (vm.IsPanning) return ViewportCommands.Pan;
                if (vm.IsOrbiting) return ViewportCommands.Rotate;

                return null;
            }
        }

        #region public properties

        public LineGeometry3D Grid
        {
            get { return worldGrid; }
            set
            {
                worldGrid = value;
                NotifyPropertyChanged("Grid");
            }
        }

        public LineGeometry3D Axes
        {
            get { return worldAxes; }
            set
            {
                worldAxes = value;
                NotifyPropertyChanged("Axes");
            }
        }

        public PointGeometry3D Points { get; set; }

        public LineGeometry3D Lines { get; set; }

        public LineGeometry3D LinesSelected { get; set; }

        public MeshGeometry3D DynamoMesh { get; set; }

        public MeshGeometry3D Mesh { get; set; }

        public BillboardText3D Text { get; set; }

        public Viewport3DX View
        {
            get { return watch_view; }
        }

        public PhongMaterial WhiteMaterial { get; set; }

        public PhongMaterial SelectedMaterial { get; set; }

        public Vector3 DirectionalLightDirection
        {
            get { return directionalLightDirection; }
            set
            {
                directionalLightDirection = value;
                NotifyPropertyChanged("DirectionalLightDirection");
            }
        }

        public Color4 DirectionalLightColor
        {
            get { return directionalLightColor; }
            set
            {
                directionalLightColor = value;
                NotifyPropertyChanged("DirectionalLightColor");
            }
        }

        public Transform3D Model1Transform { get; set; }

        public RenderTechnique RenderTechnique
        {
            get
            {
                return this.renderTechnique;
            }
            set
            {
                renderTechnique = value;
                NotifyPropertyChanged("RenderTechnique");
            }
        }

        public PerspectiveCamera Camera
        {
            get
            {
                return this.camera;
            }

            set
            {
                camera = value;
                NotifyPropertyChanged("Camera");
            }
        }

        public double LightAzimuthDegrees
        {
            get { return lightAzimuthDegrees; }
            set { lightAzimuthDegrees = value; }
        }

        public double LightElevationDegrees
        {
            get { return lightElevationDegrees; }
            set { lightElevationDegrees = value; }
        }

#if DEBUG
        /// <summary>
        /// The TestSelectionCommand is used in the WatchSettingsControl
        /// to test the ability to toggle a boolean effect variable
        /// representing the selection state.
        /// </summary>
        public Dynamo.UI.Commands.DelegateCommand TestSelectionCommand { get; set; }
#endif

        #endregion

        #region constructors

        public Watch3DView()
        {
            SetupScene();

            InitializeComponent();
            watch_view.DataContext = this;
            Loaded += OnViewLoaded;
            Unloaded += OnViewUnloaded;
        }

        public Watch3DView(Guid id)
        {

            SetupScene();

            InitializeComponent();
            watch_view.DataContext = this;
            Loaded += OnViewLoaded;
            Unloaded += OnViewUnloaded;

            _id = id;

        }

        public Watch3DView(Guid id, IWatchViewModel dataContext)
        {
            DataContext = dataContext;

            SetupScene();

            InitializeComponent();
            watch_view.DataContext = this;
            Loaded += OnViewLoaded;
            Unloaded += OnViewUnloaded;

            _id = id;
        }

        private void SetupScene()
        {
            var ptColor = (Color)SharedDictionaryManager.DynamoColorsAndBrushesDictionary["PointColor"];
            defaultPointColor = new Color4(ptColor.R/255.0f, ptColor.G/255.0f, ptColor.B/255.0f, ptColor.A/255.0f);

            var lineColor = (Color)SharedDictionaryManager.DynamoColorsAndBrushesDictionary["EdgeColor"];
            defaultLineColor = new Color4(lineColor.R/255.0f, lineColor.G/255.0f, lineColor.B/255.0f, lineColor.A/255.0f);

            DirectionalLightColor = new Color4(0.9f, 0.9f, 0.9f, 1.0f);
            DirectionalLightDirection = new Vector3(-0.5f, -1.0f, 0.0f);

            var matColor = (Color)SharedDictionaryManager.DynamoColorsAndBrushesDictionary["MaterialColor"];
            materialColor = new Color4(matColor.R/255.0f, matColor.G/255.0f, matColor.B/255.0f, matColor.A/255.0f);
            RenderTechnique = Techniques.RenderPhong;
            WhiteMaterial = new PhongMaterial
            {
                Name = "White",
                AmbientColor = PhongMaterials.ToColor(0.1, 0.1, 0.1, 1.0),
                DiffuseColor = materialColor,
                SpecularColor = PhongMaterials.ToColor(0.0225, 0.0225, 0.0225, 1.0),
                EmissiveColor = PhongMaterials.ToColor(0.0, 0.0, 0.0, 1.0),
                SpecularShininess = 12.8f,
            };

            var selColor = (Color)SharedDictionaryManager.DynamoColorsAndBrushesDictionary["SelectionColor"];
            selectionColor = new Color4(selColor.R/255.0f, selColor.G/255.0f, selColor.B/255.0f, selColor.A/255.0f);
            SelectedMaterial = new PhongMaterial
            {
                Name = "White",
                AmbientColor = PhongMaterials.ToColor(0.1, 0.1, 0.1, 1.0),
                DiffuseColor = selectionColor,
                SpecularColor = PhongMaterials.ToColor(0.0225, 0.0225, 0.0225, 1.0),
                EmissiveColor = PhongMaterials.ToColor(0.0, 0.0, 0.0, 1.0),
                SpecularShininess = 12.8f,
            };

            Model1Transform = new TranslateTransform3D(0, -0, 0);
            
            // camera setup
<<<<<<< HEAD
            Camera = new PerspectiveCamera();

            SetCameraToDefaultOrientation();
=======
            Camera = new PerspectiveCamera
            {
                UpDirection = new Vector3D(0, 1, 0),
                FarPlaneDistance = 10000000,
            };
>>>>>>> 025c63c3

            ResetCamera();

            DrawGrid();
        }

<<<<<<< HEAD
        private void SetCameraToDefaultOrientation()
        {           
            Camera.LookDirection = new Vector3D(-10, -10, -10);
            Camera.Position = new Point3D(10, 15, 10);
            Camera.UpDirection = new Vector3D(0, 1, 0);
            Camera.NearPlaneDistance = .1;
            Camera.FarPlaneDistance = 10000000;
=======
        private void ResetCamera()
        {
            Camera.Position = new Point3D(10, 15, 10);
            Camera.LookDirection = new Vector3D(-10, -10, -10);
            Camera.NearPlaneDistance = CalculateNearClipPlane(1000000);
>>>>>>> 025c63c3
        }

        private static MeshGeometry3D DrawTestMesh()
        {
            var b1 = new MeshBuilder();
            for (var x = 0; x < 4; x++)
            {
                for (var y = 0; y < 4; y++)
                {
                    for (var z = 0; z < 4; z++)
                    {
                        b1.AddBox(new Vector3(x, y, z), 0.5, 0.5, 0.5, BoxFaces.All);
                    }
                }
            }
            var mesh = b1.ToMeshGeometry3D();
            
            mesh.Colors = new Color4Collection();
            foreach (var v in mesh.Positions)
            {
                mesh.Colors.Add(new Color4(1f,0f,0f,1f));
            }

            return mesh;
        }
        
        #endregion

        #region event handlers

        private void OnViewUnloaded(object sender, RoutedEventArgs e)
        {
            Detach(true);
            UnregisterEventHandlers();
        }

        private void UnregisterEventHandlers()
        {
            UnregisterButtonHandlers();

            if (viewModel == null) return;

            UnregisterVisualizationManagerEventHandlers();

            viewModel.PropertyChanged -= ViewModel_PropertyChanged;

            CompositionTarget.Rendering -= CompositionTarget_Rendering;

            UnregisterModelEventHandlers(viewModel.Model);

            UnregisterWorkspaceEventHandlers(viewModel.Model);
        }

        private void OnViewLoaded(object sender, RoutedEventArgs e)
        {
            viewModel = DataContext as DynamoViewModel;

            CompositionTarget.Rendering += CompositionTarget_Rendering;

            RegisterButtonHandlers();

            //check this for null so the designer can load the preview
            if (viewModel == null) return;

            RegisterVisualizationManagerEventHandlers();

            LogVisualizationCapabilities();

            viewModel.PropertyChanged += ViewModel_PropertyChanged;

            RegisterModelEventhandlers(viewModel.Model);

            RegisterWorkspaceEventHandlers(viewModel.Model);
#if DEBUG
            TestSelectionCommand = new Dynamo.UI.Commands.DelegateCommand(TestSelection, CanTestSelection);
#endif
            
        }

        private void RegisterButtonHandlers()
        {
            MouseLeftButtonDown += view_MouseButtonIgnore;
            MouseLeftButtonUp += view_MouseButtonIgnore;
            MouseRightButtonUp += view_MouseRightButtonUp;
            PreviewMouseRightButtonDown += view_PreviewMouseRightButtonDown;
        }

        private void UnregisterButtonHandlers()
        {
            MouseLeftButtonDown -= view_MouseButtonIgnore;
            MouseLeftButtonUp -= view_MouseButtonIgnore;
            MouseRightButtonUp -= view_MouseRightButtonUp;
            PreviewMouseRightButtonDown -= view_PreviewMouseRightButtonDown;
        }

        private void LogVisualizationCapabilities()
        {
            renderingTier = (RenderCapability.Tier >> 16);
            var pixelShader3Supported = RenderCapability.IsPixelShaderVersionSupported(3, 0);
            var pixelShader4Supported = RenderCapability.IsPixelShaderVersionSupported(4, 0);
            var softwareEffectSupported = RenderCapability.IsShaderEffectSoftwareRenderingSupported;
            var maxTextureSize = RenderCapability.MaxHardwareTextureSize;

            viewModel.Model.Logger.Log(string.Format("RENDER : Rendering Tier: {0}", renderingTier), LogLevel.File);
            viewModel.Model.Logger.Log(string.Format("RENDER : Pixel Shader 3 Supported: {0}", pixelShader3Supported),
                LogLevel.File);
            viewModel.Model.Logger.Log(string.Format("RENDER : Pixel Shader 4 Supported: {0}", pixelShader4Supported),
                LogLevel.File);
            viewModel.Model.Logger.Log(
                string.Format("RENDER : Software Effect Rendering Supported: {0}", softwareEffectSupported), LogLevel.File);
            viewModel.Model.Logger.Log(string.Format("RENDER : Maximum hardware texture size: {0}", maxTextureSize),
                LogLevel.File);
        }

        private void RegisterVisualizationManagerEventHandlers()
        {
            viewModel.VisualizationManager.RenderComplete += VisualizationManagerRenderComplete;
            viewModel.VisualizationManager.ResultsReadyToVisualize += VisualizationManager_ResultsReadyToVisualize;
        }

        private void UnregisterVisualizationManagerEventHandlers()
        {
            viewModel.VisualizationManager.RenderComplete -= VisualizationManagerRenderComplete;
            viewModel.VisualizationManager.ResultsReadyToVisualize -= VisualizationManager_ResultsReadyToVisualize;
        }

        private void RegisterModelEventhandlers(DynamoModel model)
        {
            model.WorkspaceCleared += Model_WorkspaceCleared;
            model.ShutdownStarted += Model_ShutdownStarted;
        }

        private void UnregisterModelEventHandlers(DynamoModel model)
        {
            model.WorkspaceCleared -= Model_WorkspaceCleared;
            model.ShutdownStarted -= Model_ShutdownStarted;
        }

        private void UnregisterWorkspaceEventHandlers(DynamoModel model)
        {
            model.WorkspaceAdded -= Model_WorkspaceAdded;
            model.WorkspaceRemoved -= Model_WorkspaceRemoved;
            model.WorkspaceOpening -= Model_WorkspaceOpening;

            foreach (var ws in model.Workspaces)
            {
                ws.Saving -= workspace_Saving;
            }
        }

        private void RegisterWorkspaceEventHandlers(DynamoModel model)
        {
            model.WorkspaceAdded += Model_WorkspaceAdded;
            model.WorkspaceRemoved += Model_WorkspaceRemoved;
            model.WorkspaceOpening += Model_WorkspaceOpening;

            foreach (var ws in model.Workspaces)
            {
                ws.Saving += workspace_Saving;
            }
        }

        void Model_WorkspaceCleared(object sender, EventArgs e)
        {
            SetCameraToDefaultOrientation();
        }

        void Model_WorkspaceOpening(XmlDocument doc)
        {
            var vm = DataContext as DynamoViewModel;
            if (vm == null)
            {
                return;
            }

            var camerasElements = doc.GetElementsByTagName("Cameras");
            if (camerasElements.Count == 0)
            {
                return;
            }

            foreach (XmlNode cameraNode in camerasElements[0].ChildNodes)
            {
                LoadCamera(cameraNode);
            }
        }

        void Model_WorkspaceAdded(Models.WorkspaceModel workspace)
        {
            workspace.Saving += workspace_Saving;
        }

        void Model_WorkspaceRemoved(Models.WorkspaceModel workspace)
        {
            workspace.Saving -= workspace_Saving;
        }

        void workspace_Saving(XmlDocument doc)
        {
            var root = doc.DocumentElement;
            if (root == null)
            {
                return;
            }

            var camerasElement = doc.CreateElement("Cameras");
            SaveCamera(camerasElement);
            root.AppendChild(camerasElement);
        }

        void Model_ShutdownStarted(Models.DynamoModel model)
        {
            Detach(true);
            UnregisterEventHandlers();
        }

        void ViewModel_PropertyChanged(object sender, PropertyChangedEventArgs e)
        {
            switch (e.PropertyName)
            {
                case "IsPanning":
                case "IsOrbiting":
                    NotifyPropertyChanged("LeftClickCommand");
                    break;
            }
        }

        void CompositionTarget_Rendering(object sender, EventArgs e)
        {
#if DEBUG
            if (renderTimer.IsRunning)
            {
                renderTimer.Stop();
                Debug.WriteLine(string.Format("RENDER: {0} ellapsed for setting properties and rendering.", renderTimer.Elapsed));
                renderTimer.Reset();
            }
#endif

            var cf = new Vector3((float)camera.LookDirection.X, (float)camera.LookDirection.Y, (float)camera.LookDirection.Z).Normalized();
            var cu = new Vector3((float)camera.UpDirection.X, (float)camera.UpDirection.Y, (float)camera.UpDirection.Z).Normalized();
            var right = Vector3.Cross(cf, cu);

            var qel = Quaternion.RotationAxis(right, (float)((-LightElevationDegrees * Math.PI) / 180));
            var qaz = Quaternion.RotationAxis(cu, (float)((LightAzimuthDegrees * Math.PI) / 180));
            var v = Vector3.Transform(cf, qaz*qel);

            if (!DirectionalLightDirection.Equals(v))
            {
                DirectionalLightDirection = v; 
            }

            UpdateNearClipPlaneForSceneBounds();
        }

        /// <summary>
        /// This method attempts to maximize the near clip plane in order to 
        /// achiever higher z-buffer precision.
        /// </summary>
        private void UpdateNearClipPlaneForSceneBounds()
        {
            // http: //www.sjbaker.org/steve/omniv/love_your_z_buffer.html
            var sceneBounds = watch_view.FindBounds();
            var maxDim = Math.Max(Math.Max(sceneBounds.SizeX, sceneBounds.Y), sceneBounds.SizeZ);
            Camera.NearPlaneDistance = Math.Max(CalculateNearClipPlane(maxDim), 0.1);
        }

        private double CalculateNearClipPlane(double maxDim)
        {
            return maxDim * NearPlaneDistanceFactor;
        }

        /// <summary>
        /// Handler for the visualization manager's ResultsReadyToVisualize event.
        /// </summary>
        /// <param name="sender"></param>
        /// <param name="e"></param>
        private void VisualizationManager_ResultsReadyToVisualize(VisualizationEventArgs args)
        {
            if (CheckAccess())
                RenderDrawables(args);
            else
            {
                // Scheduler invokes ResultsReadyToVisualize on background thread.
                Dispatcher.BeginInvoke(new Action(() => RenderDrawables(args)));
            }
        }

        /// <summary>
        /// When visualization is complete, the view requests it's visuals. For Full
        /// screen watch, this will be all renderables. For a Watch 3D node, this will
        /// be the subset of the renderables associated with the node.
        /// </summary>
        /// <param name="sender"></param>
        /// <param name="e"></param>
        private void VisualizationManagerRenderComplete()
        {
            var executeCommand = new Action(delegate
            {
                var vm = (IWatchViewModel)DataContext;
                if (vm.GetBranchVisualizationCommand.CanExecute(null))
                    vm.GetBranchVisualizationCommand.Execute(null);
            });

            if (CheckAccess())
                executeCommand();
            else
                Dispatcher.BeginInvoke(executeCommand);
        }

        /// <summary>
        /// Callback for thumb control's DragStarted event.
        /// </summary>
        /// <param name="sender"></param>
        /// <param name="e"></param>
        private void ResizeThumb_OnDragStarted(object sender, DragStartedEventArgs e)
        {
            //throw new NotImplementedException();
        }

        /// <summary>
        /// Callbcak for thumb control's DragCompleted event.
        /// </summary>
        /// <param name="sender"></param>
        /// <param name="e"></param>
        private void ResizeThumb_OnDragCompleted(object sender, DragCompletedEventArgs e)
        {
            //throw new NotImplementedException();
        }

        /// <summary>
        /// Callback for thumb control's DragDelta event.
        /// </summary>
        /// <param name="sender"></param>
        /// <param name="e"></param>
        private void ResizeThumb_OnDragDelta(object sender, DragDeltaEventArgs e)
        {
            var yAdjust = ActualHeight + e.VerticalChange;
            var xAdjust = ActualWidth + e.HorizontalChange;

            //Debug.WriteLine("d_x:" + e.HorizontalChange + "," + "d_y:" + e.VerticalChange);
            //Debug.WriteLine("Size:" + _nodeUI.Width + "," + _nodeUI.Height);
            //Debug.WriteLine("ActualSize:" + _nodeUI.ActualWidth + "," + _nodeUI.ActualHeight);
            //Debug.WriteLine("Grid size:" + _nodeUI.ActualWidth + "," + _nodeUI.ActualHeight);

            if (xAdjust >= inputGrid.MinWidth)
            {
                Width = xAdjust;
            }

            if (yAdjust >= inputGrid.MinHeight)
            {
                Height = yAdjust;
            }
        }

        protected void OnZoomToFitClicked(object sender, RoutedEventArgs e)
        {
            watch_view.ZoomExtents();
        }

        void view_MouseButtonIgnore(object sender, MouseButtonEventArgs e)
        {
            e.Handled = false;
        }

        void view_PreviewMouseRightButtonDown(object sender, MouseButtonEventArgs e)
        {
            rightMousePoint = e.GetPosition(topControl);
        }

        void view_MouseRightButtonUp(object sender, MouseButtonEventArgs e)
        {
            //if the mouse has moved, and this is a right click, we assume 
            // rotation. handle the event so we don't show the context menu
            // if the user wants the contextual menu they can click on the
            // node sidebar or top bar
            if (e.GetPosition(topControl) != rightMousePoint)
            {
                e.Handled = true;
            }
        }

        private void Watch_view_OnMouseDown(object sender, MouseButtonEventArgs e)
        {
            //Point mousePos = e.GetPosition(watch_view);
            //PointHitTestParameters hitParams = new PointHitTestParameters(mousePos);
            //VisualTreeHelper.HitTest(watch_view, null, ResultCallback, hitParams);
            //e.Handled = true;
        }

        #endregion

        #region private methods

        /// <summary>
        /// Create the grid
        /// </summary>
        private void DrawGrid()
        {
            Grid = new LineGeometry3D();
            var positions = new Vector3Collection();
            var indices = new IntCollection();
            var colors = new Color4Collection();

            for(var i= 0; i < 10; i += 1)
            {
                for (var j = 0; j < 10; j += 1)
                {
                    DrawGridPatch(positions, indices, colors, -50 + i * 10, -50 + j * 10);
                }
            }

            Grid.Positions = positions;
            Grid.Indices = indices;
            Grid.Colors = colors;

            Axes = new LineGeometry3D();
            var axesPositions = new Vector3Collection();
            var axesIndices = new IntCollection();
            var axesColors = new Color4Collection();

            // Draw the coordinate axes
            axesPositions.Add(new Vector3());
            axesIndices.Add(axesPositions.Count - 1);
            axesPositions.Add(new Vector3(50, 0, 0));
            axesIndices.Add(axesPositions.Count - 1);
            axesColors.Add(SharpDX.Color.Red);
            axesColors.Add(SharpDX.Color.Red);

            axesPositions.Add(new Vector3());
            axesIndices.Add(axesPositions.Count - 1);
            axesPositions.Add(new Vector3(0, 5, 0));
            axesIndices.Add(axesPositions.Count - 1);
            axesColors.Add(SharpDX.Color.Blue);
            axesColors.Add(SharpDX.Color.Blue);

            axesPositions.Add(new Vector3());
            axesIndices.Add(axesPositions.Count - 1);
            axesPositions.Add(new Vector3(0, 0, -50));
            axesIndices.Add(axesPositions.Count - 1);
            axesColors.Add(SharpDX.Color.Green);
            axesColors.Add(SharpDX.Color.Green);

            Axes.Positions = axesPositions;
            Axes.Indices = axesIndices;
            Axes.Colors = axesColors;

        }

        private static void DrawGridPatch(
            Vector3Collection positions, IntCollection indices, Color4Collection colors, int startX, int startY)
        {
            var c1 = (Color)ColorConverter.ConvertFromString("#c5d1d8");
            c1.Clamp();
            var c2 = (Color)ColorConverter.ConvertFromString("#ddeaf2");
            c2.Clamp();

            var darkGridColor = new Color4(new Vector4(c1.ScR,c1.ScG ,c1.ScB, 1));
            var lightGridColor = new Color4(new Vector4(c2.ScR, c2.ScG, c2.ScB, 1));

            const int size = 10;

            for (var x = startX; x <= startX + size; x++)
            {
                if (x == 0 && startY < 0) continue;

                var v = new Vector3(x, -.001f, startY);
                positions.Add(v);
                indices.Add(positions.Count - 1);
                positions.Add(new Vector3(x, -.001f, startY + size));
                indices.Add(positions.Count - 1);

                if (x % 5 == 0)
                {
                    colors.Add(darkGridColor);
                    colors.Add(darkGridColor);
                }
                else
                {
                    colors.Add(lightGridColor);
                    colors.Add(lightGridColor);
                }
            }

            for (var y = startY; y <= startY + size; y++)
            {
                if (y == 0 && startX >= 0) continue;

                positions.Add(new Vector3(startX, -.001f, y));
                indices.Add(positions.Count - 1);
                positions.Add(new Vector3(startX + size, -.001f, y));
                indices.Add(positions.Count - 1);

                if (y % 5 == 0)
                {
                    colors.Add(darkGridColor);
                    colors.Add(darkGridColor);
                }
                else
                {
                    colors.Add(lightGridColor);
                    colors.Add(lightGridColor);
                }
            }
        }

        /// <summary>
        /// Use the render packages returned from the visualization manager to update the visuals.
        /// The visualization event arguments will contain a set of render packages and an id representing 
        /// the associated node. Visualizations for the background preview will return an empty id.
        /// </summary>
        /// <param name="e"></param>
        public void RenderDrawables(VisualizationEventArgs e)
        {
            //check the id, if the id is meant for another watch,
            //then ignore it
            if (e.Id != _id)
            {
                return;
            }

            // Don't render if the user's system is incapable.
            if (renderingTier == 0)
            {
                return;
            }

#if DEBUG
            renderTimer.Start();
#endif
            Detach(false);

            var packages = e.Packages.Concat(e.SelectedPackages)
                .Cast<HelixRenderPackage>().Where(rp=>rp.MeshVertexCount % 3 == 0);

            var points = HelixRenderPackage.InitPointGeometry();
            var lines = HelixRenderPackage.InitLineGeometry();
            var linesSel = HelixRenderPackage.InitLineGeometry();
            var dynamoMesh = HelixRenderPackage.InitMeshGeometry();
            var mesh = HelixRenderPackage.InitMeshGeometry();
            var text = HelixRenderPackage.InitText3D();

            var aggParams = new PackageAggregationParams
            {
                Packages = packages,
                Points = points,
                Lines = lines,
                SelectedLines = linesSel,
                DynamoMesh = dynamoMesh,
                Mesh = mesh,
                Text = text
            };

            AggregateRenderPackages(aggParams);

            if (!points.Positions.Any())
                points = null;

            if (!lines.Positions.Any())
                lines = null;

            if (!linesSel.Positions.Any())
                linesSel = null;

            if (!text.TextInfo.Any())
                text = null;

            if (!dynamoMesh.Positions.Any())
                dynamoMesh = null;

            if (!mesh.Positions.Any())
                mesh = null;
        
#if DEBUG
            renderTimer.Stop();
            Debug.WriteLine(string.Format("RENDER: {0} ellapsed for compiling assets for rendering.", renderTimer.Elapsed));
            renderTimer.Reset();
            renderTimer.Start();
#endif

            var updateGraphicsParams = new GraphicsUpdateParams
            {
                Points = points,
                Lines = lines,
                SelectedLines = linesSel,
                DynamoMesh = dynamoMesh,
                Mesh = mesh,
                Text = text
            };

            SendGraphicsToView(updateGraphicsParams);

            //DrawTestMesh();
        }

        private void AggregateRenderPackages(PackageAggregationParams parameters)
        {
            foreach (var rp in parameters.Packages)
            {
                var p = rp.Points;
                if (p.Positions.Any())
                {
                    var points = parameters.Points;

                    var startIdx = points.Positions.Count;

                    points.Positions.AddRange(p.Positions);
                    points.Colors.AddRange(p.Colors.Any() ? p.Colors : Enumerable.Repeat(defaultPointColor, points.Positions.Count));
                    points.Indices.AddRange(p.Indices.Select(i=> i + startIdx));

                    var endIdx = points.Positions.Count;

                    if (rp.IsSelected)
                    {
                        for (var i = startIdx; i < endIdx; i++)
                        {
                            points.Colors[i] = selectionColor;
                        }
                    }

                    if (rp.DisplayLabels)
                    {
                        var pt = p.Positions[0];
                        parameters.Text.TextInfo.Add(new TextInfo(HelixRenderPackage.CleanTag(rp.Description), new Vector3(pt.X + 0.025f, pt.Y + 0.025f, pt.Z + 0.025f)));
                    }
                }

                var l = rp.Lines;
                if (l.Positions.Any())
                {
                    // Choose a collection to store the line data.
                    var lineSet = rp.IsSelected ? parameters.SelectedLines : parameters.Lines;

                    var startIdx = lineSet.Positions.Count;

                    lineSet.Positions.AddRange(l.Positions);
                    lineSet.Colors.AddRange(l.Colors.Any() ? l.Colors : Enumerable.Repeat(defaultLineColor, l.Positions.Count));
                    lineSet.Indices.AddRange(l.Indices.Any()? l.Indices.Select(i=>i + startIdx) : Enumerable.Range(startIdx, startIdx + l.Positions.Count));

                    var endIdx = lineSet.Positions.Count;

                    if (rp.IsSelected)
                    {
                        for (var i = startIdx; i < endIdx; i++)
                        {
                            lineSet.Colors[i] = selectionColor;
                        }
                    }

                    if (rp.DisplayLabels)
                    {
                        var pt = lineSet.Positions[startIdx];
                        parameters.Text.TextInfo.Add(new TextInfo(HelixRenderPackage.CleanTag(rp.Description), new Vector3(pt.X + 0.025f, pt.Y + 0.025f, pt.Z + 0.025f)));
                    }
                }

                var m = rp.Mesh;
                if (m.Positions.Any())
                {
                    // Pick a mesh to use to store the data. Selected geometry
                    // goes into the selected mesh. Geometry with
                    // colors goes into the per vertex mesh. Everything else
                    // goes into the plain mesh.

                    var meshSet = rp.IsSelected || rp.RequiresPerVertexColoration ? 
                        parameters.DynamoMesh : parameters.Mesh;

                    var idxCount = meshSet.Positions.Count;
                    
                    meshSet.Positions.AddRange(m.Positions);

                    meshSet.Colors.AddRange(rp.IsSelected ? Enumerable.Repeat(selectionColor,m.Positions.Count): m.Colors);
                    meshSet.Normals.AddRange(m.Normals);
                    meshSet.TextureCoordinates.AddRange(m.TextureCoordinates);
                    meshSet.Indices.AddRange(m.Indices.Select(i => i + idxCount));

                    if (rp.DisplayLabels)
                    {
                        var pt = meshSet.Positions[idxCount];
                        parameters.Text.TextInfo.Add(new TextInfo(HelixRenderPackage.CleanTag(rp.Description), new Vector3(pt.X + 0.025f, pt.Y + 0.025f, pt.Z + 0.025f)));
                    }
                }
            }
        }

        private void Detach(bool detachPersistentObjects)
        {
            linesView.Detach();
            linesSelectedView.Detach();
            pointsView.Detach();
            dynamoMeshView.Detach();
            meshView.Detach();
            textView.Detach();

            if (detachPersistentObjects)
            {
                key.Detach();
                gridView.Detach();
                axesView.Detach();
                watch_view.Detach();
            }

            GC.Collect();
        }

        private void SendGraphicsToView(GraphicsUpdateParams parameters)
        {
            Points = parameters.Points;
            Lines = parameters.Lines;
            LinesSelected = parameters.SelectedLines;
            DynamoMesh = parameters.DynamoMesh;
            Mesh = parameters.Mesh;
            Text = parameters.Text;

            linesView.Attach(watch_view.RenderHost);
            linesSelectedView.Attach(watch_view.RenderHost);
            pointsView.Attach(watch_view.RenderHost);
            dynamoMeshView.Attach(watch_view.RenderHost);
            meshView.Attach(watch_view.RenderHost);
            textView.Attach(watch_view.RenderHost);

            // Send property changed notifications for everything
            NotifyPropertyChanged(string.Empty);

            Points = null;
            Lines = null;
            LinesSelected = null;
            DynamoMesh = null;
            Mesh = null;
            Text = null;
        }

        #endregion

#if DEBUG
        private bool CanTestSelection(object parameters)
        {
            return true;
        }

        private void TestSelection(object parameters)
        {
            foreach (var item in watch_view.Items)
            {
                var geom = item as HelixToolkit.Wpf.SharpDX.GeometryModel3D;
                if (geom != null)
                {
                    geom.IsSelected = !geom.IsSelected;
                }
            }
        }
#endif

        private void SaveCamera(XmlElement camerasElement)
        {
            var node = XmlHelper.AddNode(camerasElement, "Camera");
            XmlHelper.AddAttribute(node, "Name", Name);
            XmlHelper.AddAttribute(node, "eyeX", Camera.Position.X.ToString(CultureInfo.InvariantCulture));
            XmlHelper.AddAttribute(node, "eyeY", Camera.Position.Y.ToString(CultureInfo.InvariantCulture));
            XmlHelper.AddAttribute(node, "eyeZ", Camera.Position.Z.ToString(CultureInfo.InvariantCulture));
            XmlHelper.AddAttribute(node, "lookX", Camera.LookDirection.X.ToString(CultureInfo.InvariantCulture));
            XmlHelper.AddAttribute(node, "lookY", Camera.LookDirection.Y.ToString(CultureInfo.InvariantCulture));
            XmlHelper.AddAttribute(node, "lookZ", Camera.LookDirection.Z.ToString(CultureInfo.InvariantCulture));
            camerasElement.AppendChild(node);
        }

        private void LoadCamera(XmlNode cameraNode)
        {
            if (cameraNode.Attributes.Count == 0)
            {
                return;
            }

            Name = cameraNode.Attributes["Name"].Value;
            var ex = float.Parse(cameraNode.Attributes["eyeX"].Value);
            var ey = float.Parse(cameraNode.Attributes["eyeY"].Value);
            var ez = float.Parse(cameraNode.Attributes["eyeZ"].Value);
            var lx = float.Parse(cameraNode.Attributes["lookX"].Value);
            var ly = float.Parse(cameraNode.Attributes["lookY"].Value);
            var lz = float.Parse(cameraNode.Attributes["lookZ"].Value);

            Camera.LookDirection = new Vector3D(lx,ly,lz);
            Camera.Position = new Point3D(ex, ey, ez);
        }
    }

    internal class GraphicsUpdateParams
    {
        public PointGeometry3D Points { get; set; }
        public LineGeometry3D Lines { get; set; }
        public LineGeometry3D SelectedLines { get; set; }
        public MeshGeometry3D DynamoMesh { get; set; }
        public MeshGeometry3D Mesh { get; set; }
        public BillboardText3D Text { get; set; }
    }

    internal class PackageAggregationParams
    {
        public IEnumerable<HelixRenderPackage> Packages { get; set; } 
        public PointGeometry3D Points { get; set; }
        public LineGeometry3D Lines { get; set; }
        public LineGeometry3D SelectedLines { get; set; }
        public MeshGeometry3D DynamoMesh { get; set; }
        public MeshGeometry3D Mesh { get; set; }
        public BillboardText3D Text { get; set; }
    }
}<|MERGE_RESOLUTION|>--- conflicted
+++ resolved
@@ -65,12 +65,11 @@
         private double lightAzimuthDegrees = 45.0;
         private double lightElevationDegrees = 35.0;
         private int renderingTier;
-<<<<<<< HEAD
         private DynamoViewModel viewModel;
-=======
         private const double NearPlaneDistanceFactor = 0.0001;
->>>>>>> 025c63c3
-
+        internal Vector3D defaultCameraLookDirection = new Vector3D(-10, -10, -10);
+        internal Point3D defaultCameraPosition = new Point3D(10, 15, 10);
+        internal Vector3D defaultCameraUpDirection = new Vector3D(0, 1, 0); 
 #if DEBUG
         private Stopwatch renderTimer = new Stopwatch();
 #endif
@@ -293,38 +292,20 @@
             Model1Transform = new TranslateTransform3D(0, -0, 0);
             
             // camera setup
-<<<<<<< HEAD
             Camera = new PerspectiveCamera();
 
             SetCameraToDefaultOrientation();
-=======
-            Camera = new PerspectiveCamera
-            {
-                UpDirection = new Vector3D(0, 1, 0),
-                FarPlaneDistance = 10000000,
-            };
->>>>>>> 025c63c3
-
-            ResetCamera();
 
             DrawGrid();
         }
 
-<<<<<<< HEAD
         private void SetCameraToDefaultOrientation()
         {           
-            Camera.LookDirection = new Vector3D(-10, -10, -10);
-            Camera.Position = new Point3D(10, 15, 10);
-            Camera.UpDirection = new Vector3D(0, 1, 0);
-            Camera.NearPlaneDistance = .1;
+            Camera.LookDirection = defaultCameraLookDirection;
+            Camera.Position = defaultCameraPosition;
+            Camera.UpDirection = defaultCameraUpDirection;
+            Camera.NearPlaneDistance = CalculateNearClipPlane(1000000);
             Camera.FarPlaneDistance = 10000000;
-=======
-        private void ResetCamera()
-        {
-            Camera.Position = new Point3D(10, 15, 10);
-            Camera.LookDirection = new Vector3D(-10, -10, -10);
-            Camera.NearPlaneDistance = CalculateNearClipPlane(1000000);
->>>>>>> 025c63c3
         }
 
         private static MeshGeometry3D DrawTestMesh()
@@ -1098,16 +1079,23 @@
                 return;
             }
 
-            Name = cameraNode.Attributes["Name"].Value;
-            var ex = float.Parse(cameraNode.Attributes["eyeX"].Value);
-            var ey = float.Parse(cameraNode.Attributes["eyeY"].Value);
-            var ez = float.Parse(cameraNode.Attributes["eyeZ"].Value);
-            var lx = float.Parse(cameraNode.Attributes["lookX"].Value);
-            var ly = float.Parse(cameraNode.Attributes["lookY"].Value);
-            var lz = float.Parse(cameraNode.Attributes["lookZ"].Value);
-
-            Camera.LookDirection = new Vector3D(lx,ly,lz);
-            Camera.Position = new Point3D(ex, ey, ez);
+            try
+            {
+                Name = cameraNode.Attributes["Name"].Value;
+                var ex = float.Parse(cameraNode.Attributes["eyeX"].Value);
+                var ey = float.Parse(cameraNode.Attributes["eyeY"].Value);
+                var ez = float.Parse(cameraNode.Attributes["eyeZ"].Value);
+                var lx = float.Parse(cameraNode.Attributes["lookX"].Value);
+                var ly = float.Parse(cameraNode.Attributes["lookY"].Value);
+                var lz = float.Parse(cameraNode.Attributes["lookZ"].Value);
+
+                Camera.LookDirection = new Vector3D(lx, ly, lz);
+                Camera.Position = new Point3D(ex, ey, ez);
+            }
+            catch (Exception ex)
+            {
+                viewModel.Model.Logger.Log("Camera data could not be loaded.", LogLevel.Console);
+            }
         }
     }
 
