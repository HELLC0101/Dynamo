﻿using System;
using System.Collections;
using System.Collections.Generic;
using System.ComponentModel;
using System.Diagnostics;
using System.Globalization;
using System.Linq;
using System.Windows;
using System.Windows.Controls;
using System.Windows.Controls.Primitives;
using System.Windows.Input;
using System.Windows.Media;
using System.Windows.Media.Imaging;
using System.Windows.Media.Media3D;
<<<<<<< HEAD
using System.Xml;
using Dynamo.Models;
=======
using Dynamo.Models;
using Dynamo.Selection;
>>>>>>> c316376c
using Dynamo.UI;
using Dynamo.ViewModels;
using Dynamo.Wpf;
using Dynamo.Wpf.Rendering;
using DynamoUtilities;
using HelixToolkit.Wpf.SharpDX;
using HelixToolkit.Wpf.SharpDX.Core;
using SharpDX;
using Color = System.Windows.Media.Color;
using ColorConverter = System.Windows.Media.ColorConverter;
using GeometryModel3D = HelixToolkit.Wpf.SharpDX.GeometryModel3D;
using MeshGeometry3D = HelixToolkit.Wpf.SharpDX.MeshGeometry3D;
using Model3D = HelixToolkit.Wpf.SharpDX.Model3D;
using PerspectiveCamera = HelixToolkit.Wpf.SharpDX.PerspectiveCamera;
using Point = System.Windows.Point;
using Quaternion = SharpDX.Quaternion;
using TextInfo = HelixToolkit.Wpf.SharpDX.TextInfo;

namespace Dynamo.Controls
{
    /// <summary>
    /// Interaction logic for WatchControl.xaml
    /// </summary>
    public partial class Watch3DView : UserControl, INotifyPropertyChanged
    {
        #region events

        public event PropertyChangedEventHandler PropertyChanged;
        private void NotifyPropertyChanged(string propertyName)
        {
            if (PropertyChanged != null)
            {
                PropertyChanged(this, new PropertyChangedEventArgs(propertyName));
            }
        }

        #endregion

        #region private members

        private readonly Guid _id=Guid.Empty;
        private Point rightMousePoint;
        private LineGeometry3D worldGrid;
        private LineGeometry3D worldAxes;
        private RenderTechnique renderTechnique;
        private PerspectiveCamera camera;
        private Color4 selectionColor;
        private Color4 materialColor;
        private Vector3 directionalLightDirection;
        private Color4 directionalLightColor;
        private DirectionalLight3D directionalLight;
        private Color4 defaultLineColor;
        private Color4 defaultPointColor;
        private double lightAzimuthDegrees = 45.0;
        private double lightElevationDegrees = 35.0;
<<<<<<< HEAD
        private int renderingTier;
        private DynamoViewModel viewModel;
        private const double NearPlaneDistanceFactor = 0.0001;
        internal Vector3D defaultCameraLookDirection = new Vector3D(-10, -10, -10);
        internal Point3D defaultCameraPosition = new Point3D(10, 15, 10);
        internal Vector3D defaultCameraUpDirection = new Vector3D(0, 1, 0); 
=======
        private int renderingTier; 
        private static readonly Size DefaultPointSize = new Size(8,8);

        private Dictionary<string, Model3D> model3DDictionary = new Dictionary<string, Model3D>();
        private Dictionary<string, Model3D> Model3DDictionary
        {
            get
            {
                return model3DDictionary;
            }

            set
            {
                model3DDictionary = value;
            }
        }
 
        private const double NearPlaneDistanceFactor = 0.0001;
 

>>>>>>> c316376c
#if DEBUG
        private Stopwatch renderTimer = new Stopwatch();
#endif

        #endregion

        /// <summary>
        /// The LeftClickCommand is set according to the
        /// ViewModel's IsPanning or IsOrbiting properties.
        /// When those properties are changed, this command is
        /// set to ViewportCommand.Pan or ViewportCommand.Rotate depending. 
        /// If neither panning or rotating is set, this property is set to null 
        /// and left clicking should have no effect.
        /// </summary>
        public RoutedCommand LeftClickCommand
        {
            get
            {
                var vm = DataContext as DynamoViewModel;
                if (vm == null) return null;

                if (vm.IsPanning) return ViewportCommands.Pan;
                if (vm.IsOrbiting) return ViewportCommands.Rotate;

                return null;
            }
        }

        #region public properties

        public LineGeometry3D Grid
        {
            get { return worldGrid; }
            set
            {
                worldGrid = value;
                NotifyPropertyChanged("Grid");
            }
        }

        public LineGeometry3D Axes
        {
            get { return worldAxes; }
            set
            {
                worldAxes = value;
                NotifyPropertyChanged("Axes");
            }
        }

        public BillboardText3D Text { get; set; }

        public Viewport3DX View
        {
            get { return watch_view; }
        }

        public PhongMaterial WhiteMaterial { get; set; }

        public PhongMaterial SelectedMaterial { get; set; }

        public Transform3D Model1Transform { get; private set; }
        
        public RenderTechnique RenderTechnique
        {
            get
            {
                return this.renderTechnique;
            }
            set
            {
                renderTechnique = value;
                NotifyPropertyChanged("RenderTechnique");
            }
        }

        public PerspectiveCamera Camera
        {
            get
            {
                return this.camera;
            }

            set
            {
                camera = value;
                NotifyPropertyChanged("Camera");
            }
        }

        public double LightAzimuthDegrees
        {
            get { return lightAzimuthDegrees; }
            set { lightAzimuthDegrees = value; }
        }

        public double LightElevationDegrees
        {
            get { return lightElevationDegrees; }
            set { lightElevationDegrees = value; }
        }
      
        public List<Model3D> Model3DValues
        {
            get
            {
                return Model3DDictionary == null ? new List<Model3D>() :
                   Model3DDictionary.Select(x => x.Value).ToList();
            }
        }
       
        #endregion

        #region constructors

        public Watch3DView()
        {
            SetupScene();

            InitializeComponent();
            watch_view.DataContext = this;
            Loaded += OnViewLoaded;
            Unloaded += OnViewUnloaded;
            InitializeHelix();
        }

        public Watch3DView(Guid id)
        {
            SetupScene();

            InitializeComponent();
            watch_view.DataContext = this;
            Loaded += OnViewLoaded;
            Unloaded += OnViewUnloaded;

            _id = id;
            
            InitializeHelix();
        }

        public Watch3DView(Guid id, IWatchViewModel dataContext)
        {
            DataContext = dataContext;          
            SetupScene();

            InitializeComponent();
            watch_view.DataContext = this;
            Loaded += OnViewLoaded;
            Unloaded += OnViewUnloaded;

            _id = id;
             
            InitializeHelix();             
        }

        private void SetupScene()
        {
            var ptColor = (Color)SharedDictionaryManager.DynamoColorsAndBrushesDictionary["PointColor"];
            defaultPointColor = new Color4(ptColor.R/255.0f, ptColor.G/255.0f, ptColor.B/255.0f, ptColor.A/255.0f);

            var lineColor = (Color)SharedDictionaryManager.DynamoColorsAndBrushesDictionary["EdgeColor"];
            defaultLineColor = new Color4(lineColor.R/255.0f, lineColor.G/255.0f, lineColor.B/255.0f, lineColor.A/255.0f);

            directionalLightColor = new Color4(0.9f, 0.9f, 0.9f, 1.0f);
            directionalLightDirection = new Vector3(-0.5f, -1.0f, 0.0f);

            var matColor = (Color)SharedDictionaryManager.DynamoColorsAndBrushesDictionary["MaterialColor"];
            materialColor = new Color4(matColor.R/255.0f, matColor.G/255.0f, matColor.B/255.0f, matColor.A/255.0f);
            
            RenderTechnique = Techniques.RenderDynamo;

            WhiteMaterial = new PhongMaterial
            {
                Name = "White",
                AmbientColor = PhongMaterials.ToColor(0.1, 0.1, 0.1, 1.0),
                DiffuseColor = materialColor,
                SpecularColor = PhongMaterials.ToColor(0.0225, 0.0225, 0.0225, 1.0),
                EmissiveColor = PhongMaterials.ToColor(0.0, 0.0, 0.0, 1.0),
                SpecularShininess = 12.8f,
            };

            var selColor = (Color)SharedDictionaryManager.DynamoColorsAndBrushesDictionary["SelectionColor"];
            selectionColor = new Color4(selColor.R/255.0f, selColor.G/255.0f, selColor.B/255.0f, selColor.A/255.0f);
            SelectedMaterial = new PhongMaterial
            {
                Name = "White",
                AmbientColor = PhongMaterials.ToColor(0.1, 0.1, 0.1, 1.0),
                DiffuseColor = selectionColor,
                SpecularColor = PhongMaterials.ToColor(0.0225, 0.0225, 0.0225, 1.0),
                EmissiveColor = PhongMaterials.ToColor(0.0, 0.0, 0.0, 1.0),
                SpecularShininess = 12.8f,
            };

            Model1Transform = new TranslateTransform3D(0, -0, 0);
            
            // camera setup
            Camera = new PerspectiveCamera();

            SetCameraToDefaultOrientation();

            DrawGrid();
        }

<<<<<<< HEAD
        private void SetCameraToDefaultOrientation()
        {           
            Camera.LookDirection = defaultCameraLookDirection;
            Camera.Position = defaultCameraPosition;
            Camera.UpDirection = defaultCameraUpDirection;
=======
        /// <summary>
        /// Initialize the Helix with these values. These values should be attached before the 
        /// visualization starts. Deleting them and attaching them does not make any effect on helix.         
        /// So they are initialized before the process starts.
        /// </summary>
        private void InitializeHelix()
        {
            directionalLight = new DirectionalLight3D
            {
                Color = directionalLightColor,
                Direction = directionalLightDirection
            };

            if (model3DDictionary != null && !model3DDictionary.ContainsKey("DirectionalLight"))
            {
                model3DDictionary.Add("DirectionalLight", directionalLight);
            }

            LineGeometryModel3D gridModel3D = new LineGeometryModel3D
            {
                Geometry = Grid,
                Transform = Model1Transform,
                Color = SharpDX.Color.White,
                Thickness = 0.3,
                IsHitTestVisible = false
            };

            if (model3DDictionary != null && !model3DDictionary.ContainsKey("Grid"))
            {
                model3DDictionary.Add("Grid", gridModel3D);
            }

            LineGeometryModel3D axesModel3D = new LineGeometryModel3D
            {
                Geometry = Axes,
                Transform = Model1Transform,
                Color = SharpDX.Color.White,
                Thickness = 0.3,
                IsHitTestVisible = false
            };

            if (model3DDictionary != null && !model3DDictionary.ContainsKey("Axes"))
            {
                model3DDictionary.Add("Axes", axesModel3D);
            }
        }

        private void ResetCamera()
        {
            Camera.Position = new Point3D(10, 15, 10);
            Camera.LookDirection = new Vector3D(-10, -10, -10);
>>>>>>> c316376c
            Camera.NearPlaneDistance = CalculateNearClipPlane(1000000);
            Camera.FarPlaneDistance = 10000000;
        }

        private static MeshGeometry3D DrawTestMesh()
        {
            var b1 = new MeshBuilder();
            for (var x = 0; x < 4; x++)
            {
                for (var y = 0; y < 4; y++)
                {
                    for (var z = 0; z < 4; z++)
                    {
                        b1.AddBox(new Vector3(x, y, z), 0.5, 0.5, 0.5, BoxFaces.All);
                    }
                }
            }
            var mesh = b1.ToMeshGeometry3D();
            
            mesh.Colors = new Color4Collection();
            foreach (var v in mesh.Positions)
            {
                mesh.Colors.Add(new Color4(1f,0f,0f,1f));
            }

            return mesh;
        }
        
        #endregion

        #region event handlers

        private void OnViewUnloaded(object sender, RoutedEventArgs e)
        {
            UnregisterEventHandlers();
        }

<<<<<<< HEAD
        private void UnregisterEventHandlers()
        {
            UnregisterButtonHandlers();

            if (viewModel == null) return;

            UnregisterVisualizationManagerEventHandlers();

            viewModel.PropertyChanged -= ViewModel_PropertyChanged;

            CompositionTarget.Rendering -= CompositionTarget_Rendering;

            UnregisterModelEventHandlers(viewModel.Model);

            UnregisterWorkspaceEventHandlers(viewModel.Model);
        }

        private void OnViewLoaded(object sender, RoutedEventArgs e)
        {
            viewModel = DataContext as DynamoViewModel;

            CompositionTarget.Rendering += CompositionTarget_Rendering;

            RegisterButtonHandlers();

            //check this for null so the designer can load the preview
            if (viewModel == null) return;

            RegisterVisualizationManagerEventHandlers();

            LogVisualizationCapabilities();

            viewModel.PropertyChanged += ViewModel_PropertyChanged;

            RegisterModelEventhandlers(viewModel.Model);

            RegisterWorkspaceEventHandlers(viewModel.Model);
#if DEBUG
            TestSelectionCommand = new Dynamo.UI.Commands.DelegateCommand(TestSelection, CanTestSelection);
#endif
            
        }

        private void RegisterButtonHandlers()
        {
=======
        private void OnViewLoaded(object sender, RoutedEventArgs e)
        {
>>>>>>> c316376c
            MouseLeftButtonDown += view_MouseButtonIgnore;
            MouseLeftButtonUp += view_MouseButtonIgnore;
            MouseRightButtonUp += view_MouseRightButtonUp;
            PreviewMouseRightButtonDown += view_PreviewMouseRightButtonDown;
        }

<<<<<<< HEAD
        private void UnregisterButtonHandlers()
        {
            MouseLeftButtonDown -= view_MouseButtonIgnore;
            MouseLeftButtonUp -= view_MouseButtonIgnore;
            MouseRightButtonUp -= view_MouseRightButtonUp;
            PreviewMouseRightButtonDown -= view_PreviewMouseRightButtonDown;
        }
=======
            var vm = DataContext as IWatchViewModel;
            
            //check this for null so the designer can load the preview
            if (vm == null) return;
            RegisterEventHandlers(vm);
>>>>>>> c316376c

        private void LogVisualizationCapabilities()
        {
            renderingTier = (RenderCapability.Tier >> 16);
            var pixelShader3Supported = RenderCapability.IsPixelShaderVersionSupported(3, 0);
            var pixelShader4Supported = RenderCapability.IsPixelShaderVersionSupported(4, 0);
            var softwareEffectSupported = RenderCapability.IsShaderEffectSoftwareRenderingSupported;
            var maxTextureSize = RenderCapability.MaxHardwareTextureSize;

<<<<<<< HEAD
            viewModel.Model.Logger.Log(string.Format("RENDER : Rendering Tier: {0}", renderingTier), LogLevel.File);
            viewModel.Model.Logger.Log(string.Format("RENDER : Pixel Shader 3 Supported: {0}", pixelShader3Supported),
                LogLevel.File);
            viewModel.Model.Logger.Log(string.Format("RENDER : Pixel Shader 4 Supported: {0}", pixelShader4Supported),
                LogLevel.File);
            viewModel.Model.Logger.Log(
                string.Format("RENDER : Software Effect Rendering Supported: {0}", softwareEffectSupported), LogLevel.File);
            viewModel.Model.Logger.Log(string.Format("RENDER : Maximum hardware texture size: {0}", maxTextureSize),
                LogLevel.File);
        }

        private void RegisterVisualizationManagerEventHandlers()
        {
            viewModel.VisualizationManager.RenderComplete += VisualizationManagerRenderComplete;
            viewModel.VisualizationManager.ResultsReadyToVisualize += VisualizationManager_ResultsReadyToVisualize;
        }

        private void UnregisterVisualizationManagerEventHandlers()
        {
            viewModel.VisualizationManager.RenderComplete -= VisualizationManagerRenderComplete;
            viewModel.VisualizationManager.ResultsReadyToVisualize -= VisualizationManager_ResultsReadyToVisualize;
        }

        private void RegisterModelEventhandlers(DynamoModel model)
        {
            model.WorkspaceCleared += Model_WorkspaceCleared;
            model.ShutdownStarted += Model_ShutdownStarted;
        }

        private void UnregisterModelEventHandlers(DynamoModel model)
        {
            model.WorkspaceCleared -= Model_WorkspaceCleared;
            model.ShutdownStarted -= Model_ShutdownStarted;
        }

        private void UnregisterWorkspaceEventHandlers(DynamoModel model)
        {
            model.WorkspaceAdded -= Model_WorkspaceAdded;
            model.WorkspaceRemoved -= Model_WorkspaceRemoved;
            model.WorkspaceOpening -= Model_WorkspaceOpening;

            foreach (var ws in model.Workspaces)
            {
                ws.Saving -= workspace_Saving;
            }
        }

        private void RegisterWorkspaceEventHandlers(DynamoModel model)
        {
            model.WorkspaceAdded += Model_WorkspaceAdded;
            model.WorkspaceRemoved += Model_WorkspaceRemoved;
            model.WorkspaceOpening += Model_WorkspaceOpening;

            foreach (var ws in model.Workspaces)
            {
                ws.Saving += workspace_Saving;
            }
        }

        void Model_WorkspaceCleared(object sender, EventArgs e)
        {
            SetCameraToDefaultOrientation();
        }

        void Model_WorkspaceOpening(XmlDocument doc)
        {
            var vm = DataContext as DynamoViewModel;
            if (vm == null)
            {
                return;
            }

            var camerasElements = doc.GetElementsByTagName("Cameras");
            if (camerasElements.Count == 0)
=======
            vm.ViewModel.Model.Logger.Log(string.Format("RENDER : Rendering Tier: {0}", renderingTier), LogLevel.File);
            vm.ViewModel.Model.Logger.Log(string.Format("RENDER : Pixel Shader 3 Supported: {0}", pixelShader3Supported), LogLevel.File);
            vm.ViewModel.Model.Logger.Log(string.Format("RENDER : Pixel Shader 4 Supported: {0}", pixelShader4Supported), LogLevel.File);
            vm.ViewModel.Model.Logger.Log(string.Format("RENDER : Software Effect Rendering Supported: {0}", softwareEffectSupported), LogLevel.File);
            vm.ViewModel.Model.Logger.Log(string.Format("RENDER : Maximum hardware texture size: {0}", maxTextureSize), LogLevel.File); 
        }

        private void UnregisterEventHandlers()
        {
            var vm = DataContext as IWatchViewModel;
            if (vm == null) return;

            vm.VisualizationManager.RenderComplete -= VisualizationManagerRenderComplete;
            vm.VisualizationManager.ResultsReadyToVisualize -= VisualizationManager_ResultsReadyToVisualize;
            vm.ViewModel.PropertyChanged -= ViewModel_PropertyChanged;

            vm.VisualizationManager.SelectionHandled -= VisualizationManager_SelectionHandled;
            vm.VisualizationManager.DeletionHandled -= VisualizationManager_DeletionHandled;
            vm.VisualizationManager.WorkspaceOpenedClosedHandled -= VisualizationManager_WorkspaceOpenedClosedHandled;

            CompositionTarget.Rendering -= CompositionTarget_Rendering;
            vm.ViewModel.Model.ShutdownStarted -= Model_ShutdownStarted;
        }

        private void RegisterEventHandlers(IWatchViewModel vm)
        {
            vm.VisualizationManager.RenderComplete += VisualizationManagerRenderComplete;
            vm.VisualizationManager.ResultsReadyToVisualize += VisualizationManager_ResultsReadyToVisualize;
            vm.ViewModel.PropertyChanged += ViewModel_PropertyChanged;
            vm.VisualizationManager.SelectionHandled += VisualizationManager_SelectionHandled;
            vm.VisualizationManager.DeletionHandled += VisualizationManager_DeletionHandled;
            vm.VisualizationManager.WorkspaceOpenedClosedHandled += VisualizationManager_WorkspaceOpenedClosedHandled;
            CompositionTarget.Rendering += CompositionTarget_Rendering;
            vm.ViewModel.Model.ShutdownStarted += Model_ShutdownStarted;
        }

        /// <summary>
        /// Initialize the Geometry everytime a workspace is opened or closed. 
        /// Always, keep these DirectionalLight,Grid,Axes. These values are rendered
        /// only once by helix, attaching them again will make no effect on helix 
        /// </summary> 
        private void VisualizationManager_WorkspaceOpenedClosedHandled()
        {
            List<string> keysList = new List<string> { "DirectionalLight", "Grid", "Axes","BillBoardText"};
            if (Text != null && Text.TextInfo.Any())
            {
                Text.TextInfo.Clear();               
            }
            foreach (var key in Model3DDictionary.Keys.Except(keysList).ToList())
            {
                var model = Model3DDictionary[key] as GeometryModel3D;
                model.Detach();
                Model3DDictionary.Remove(key);
            }

            NotifyPropertyChanged("");
            View.InvalidateRender();
        }

        /// <summary>
        /// When a model is selected,then select only that Geometry
        /// If any of the model is in selected mode, then unselect that model
        /// </summary>
        /// <param name="items">The items.</param>
        private void VisualizationManager_SelectionHandled(IEnumerable items)
        {
            if (items == null)
            {
                var geom3dList =
                    watch_view.Items.Cast<object>().Where(x => x is GeometryModel3D).Cast<GeometryModel3D>().ToList();

                var list = geom3dList.Select(y =>
                {
                    y.IsSelected = false;
                    return y;
                }).ToList();
               
            }
            else
            {
                foreach (var item in items)
                {
                    var node = item as NodeModel;
                    if (node == null)
                    {
                        continue;
                    }

                    var geometryModels = FindGeometryModel3DsForNode(node);

                    if (!geometryModels.Any())
                    {
                        continue;
                    }

                    var modelValues = geometryModels.Select(x => x.Value);
                    var selectedGeom = modelValues.Cast<GeometryModel3D>().Select(z =>
                    {
                        z.IsSelected = !z.IsSelected;
                        return z;
                    }).ToList();                    
                }
            }            
        }

        /// <summary>
        /// when a node is deleted, then update the Geometry 
        /// and notify helix        
        /// </summary>
        /// <param name="node">The node.</param>
        private void VisualizationManager_DeletionHandled(NodeModel node)
        {
            var geometryModels = FindGeometryModel3DsForNode(node);

            if (!geometryModels.Any())
>>>>>>> c316376c
            {
                return;
            }

<<<<<<< HEAD
            foreach (XmlNode cameraNode in camerasElements[0].ChildNodes)
            {
                LoadCamera(cameraNode);
            }
        }

        void Model_WorkspaceAdded(Models.WorkspaceModel workspace)
        {
            workspace.Saving += workspace_Saving;
        }

        void Model_WorkspaceRemoved(Models.WorkspaceModel workspace)
        {
            workspace.Saving -= workspace_Saving;
        }

        void workspace_Saving(XmlDocument doc)
        {
            var root = doc.DocumentElement;
            if (root == null)
            {
                return;
            }

            var camerasElement = doc.CreateElement("Cameras");
            SaveCamera(camerasElement);
            root.AppendChild(camerasElement);
=======
            foreach (var kvp in geometryModels)
            {
                var model = Model3DDictionary[kvp.Key] as GeometryModel3D;
                if (model != null)
                {
                    model.Detach();
                    model.MouseDown3D -= meshGeometry3D_MouseDown3D;
                }
                Model3DDictionary.Remove(kvp.Key);                
            }

            NotifyPropertyChanged("");
        }

        /// <summary>
        /// A utility method for finding all the geometry model objects in the geometry
        /// dictionary which correspond to a node.
        /// </summary>
        /// <param name="node">The node.</param>
        /// <returns></returns>
        private KeyValuePair<string, Model3D>[] FindGeometryModel3DsForNode(NodeModel node)
        {
            var geometryModels =
                Model3DDictionary
                    .Where(x => x.Key.Contains(node.AstIdentifierBase))
                    .Where(x => x.Value is GeometryModel3D)
                    .Select(x => x).ToArray();

            return geometryModels;   
>>>>>>> c316376c
        }

        void Model_ShutdownStarted(Models.DynamoModel model)
        {
            UnregisterEventHandlers();
        }

        void ViewModel_PropertyChanged(object sender, PropertyChangedEventArgs e)
        {
            switch (e.PropertyName)
            {
                case "IsPanning":
                case "IsOrbiting":
                    NotifyPropertyChanged("LeftClickCommand");
                    break;
            }
        }

        void CompositionTarget_Rendering(object sender, EventArgs e)
        {
#if DEBUG
            if (renderTimer.IsRunning)
            {
                renderTimer.Stop();
                Debug.WriteLine(string.Format("RENDER: {0} ellapsed for setting properties and rendering.", renderTimer.Elapsed));
                renderTimer.Reset();
            }
#endif
            if (directionalLight == null)
            {
                return;
            }

            var cf = new Vector3((float)camera.LookDirection.X, (float)camera.LookDirection.Y, (float)camera.LookDirection.Z).Normalized();
            var cu = new Vector3((float)camera.UpDirection.X, (float)camera.UpDirection.Y, (float)camera.UpDirection.Z).Normalized();
            var right = Vector3.Cross(cf, cu);

            var qel = Quaternion.RotationAxis(right, (float)((-LightElevationDegrees * Math.PI) / 180));
            var qaz = Quaternion.RotationAxis(cu, (float)((LightAzimuthDegrees * Math.PI) / 180));
            var v = Vector3.Transform(cf, qaz*qel);
            directionalLightDirection = v;

            if ( !directionalLight.Direction.Equals(directionalLightDirection))
            {
                directionalLight.Direction = v;
            }

            UpdateNearClipPlaneForSceneBounds();
        }

        /// <summary>
        /// This method attempts to maximize the near clip plane in order to 
        /// achiever higher z-buffer precision.
        /// </summary>
        private void UpdateNearClipPlaneForSceneBounds()
        {
            // http: //www.sjbaker.org/steve/omniv/love_your_z_buffer.html
            var sceneBounds = watch_view.FindBounds();
            var maxDim = Math.Max(Math.Max(sceneBounds.SizeX, sceneBounds.Y), sceneBounds.SizeZ);
            Camera.NearPlaneDistance = Math.Max(CalculateNearClipPlane(maxDim), 0.1);
        }

        private double CalculateNearClipPlane(double maxDim)
        {
            return maxDim * NearPlaneDistanceFactor;
        }

        /// <summary>
        /// Handler for the visualization manager's ResultsReadyToVisualize event.
        /// </summary>
        /// <param name="sender"></param>
        /// <param name="e"></param>
        private void VisualizationManager_ResultsReadyToVisualize(VisualizationEventArgs args)
        {
            if (CheckAccess())
                RenderDrawables(args);
            else
            {
                // Scheduler invokes ResultsReadyToVisualize on background thread.
                Dispatcher.BeginInvoke(new Action(() => RenderDrawables(args)));
            }
        }

        /// <summary>
        /// When visualization is complete, the view requests it's visuals. For Full
        /// screen watch, this will be all renderables. For a Watch 3D node, this will
        /// be the subset of the renderables associated with the node.
        /// </summary>
        /// <param name="sender"></param>
        /// <param name="e"></param>
        private void VisualizationManagerRenderComplete()
        {
            var executeCommand = new Action(delegate
            {
                var vm = (IWatchViewModel)DataContext;
                if (vm.GetBranchVisualizationCommand.CanExecute(null))
                    vm.GetBranchVisualizationCommand.Execute(null);
            });

            if (CheckAccess())
                executeCommand();
            else
                Dispatcher.BeginInvoke(executeCommand);
        }

        /// <summary>
        /// Callback for thumb control's DragStarted event.
        /// </summary>
        /// <param name="sender"></param>
        /// <param name="e"></param>
        private void ResizeThumb_OnDragStarted(object sender, DragStartedEventArgs e)
        {
            //throw new NotImplementedException();
        }

        /// <summary>
        /// Callbcak for thumb control's DragCompleted event.
        /// </summary>
        /// <param name="sender"></param>
        /// <param name="e"></param>
        private void ResizeThumb_OnDragCompleted(object sender, DragCompletedEventArgs e)
        {
            //throw new NotImplementedException();
        }

        /// <summary>
        /// Callback for thumb control's DragDelta event.
        /// </summary>
        /// <param name="sender"></param>
        /// <param name="e"></param>
        private void ResizeThumb_OnDragDelta(object sender, DragDeltaEventArgs e)
        {
            var yAdjust = ActualHeight + e.VerticalChange;
            var xAdjust = ActualWidth + e.HorizontalChange;

            //Debug.WriteLine("d_x:" + e.HorizontalChange + "," + "d_y:" + e.VerticalChange);
            //Debug.WriteLine("Size:" + _nodeUI.Width + "," + _nodeUI.Height);
            //Debug.WriteLine("ActualSize:" + _nodeUI.ActualWidth + "," + _nodeUI.ActualHeight);
            //Debug.WriteLine("Grid size:" + _nodeUI.ActualWidth + "," + _nodeUI.ActualHeight);

            if (xAdjust >= inputGrid.MinWidth)
            {
                Width = xAdjust;
            }

            if (yAdjust >= inputGrid.MinHeight)
            {
                Height = yAdjust;
            }
        }

        protected void OnZoomToFitClicked(object sender, RoutedEventArgs e)
        {
            watch_view.ZoomExtents();
        }

        void view_MouseButtonIgnore(object sender, MouseButtonEventArgs e)
        {
            e.Handled = false;
        }

        void view_PreviewMouseRightButtonDown(object sender, MouseButtonEventArgs e)
        {
            rightMousePoint = e.GetPosition(topControl);
        }

        void view_MouseRightButtonUp(object sender, MouseButtonEventArgs e)
        {
            //if the mouse has moved, and this is a right click, we assume 
            // rotation. handle the event so we don't show the context menu
            // if the user wants the contextual menu they can click on the
            // node sidebar or top bar
            if (e.GetPosition(topControl) != rightMousePoint)
            {
                e.Handled = true;
            }
        }

        #endregion

        #region private methods

        /// <summary>
        /// Create the grid
        /// </summary>
        private void DrawGrid()
        {
            Grid = new LineGeometry3D();
            var positions = new Vector3Collection();
            var indices = new IntCollection();
            var colors = new Color4Collection();

            for(var i= 0; i < 10; i += 1)
            {
                for (var j = 0; j < 10; j += 1)
                {
                    DrawGridPatch(positions, indices, colors, -50 + i * 10, -50 + j * 10);
                }
            }

            Grid.Positions = positions;
            Grid.Indices = indices;
            Grid.Colors = colors;

            Axes = new LineGeometry3D();
            var axesPositions = new Vector3Collection();
            var axesIndices = new IntCollection();
            var axesColors = new Color4Collection();

            // Draw the coordinate axes
            axesPositions.Add(new Vector3());
            axesIndices.Add(axesPositions.Count - 1);
            axesPositions.Add(new Vector3(50, 0, 0));
            axesIndices.Add(axesPositions.Count - 1);
            axesColors.Add(SharpDX.Color.Red);
            axesColors.Add(SharpDX.Color.Red);

            axesPositions.Add(new Vector3());
            axesIndices.Add(axesPositions.Count - 1);
            axesPositions.Add(new Vector3(0, 5, 0));
            axesIndices.Add(axesPositions.Count - 1);
            axesColors.Add(SharpDX.Color.Blue);
            axesColors.Add(SharpDX.Color.Blue);

            axesPositions.Add(new Vector3());
            axesIndices.Add(axesPositions.Count - 1);
            axesPositions.Add(new Vector3(0, 0, -50));
            axesIndices.Add(axesPositions.Count - 1);
            axesColors.Add(SharpDX.Color.Green);
            axesColors.Add(SharpDX.Color.Green);

            Axes.Positions = axesPositions;
            Axes.Indices = axesIndices;
            Axes.Colors = axesColors;

        }

        private static void DrawGridPatch(
            Vector3Collection positions, IntCollection indices, Color4Collection colors, int startX, int startY)
        {
            var c1 = (Color)ColorConverter.ConvertFromString("#c5d1d8");
            c1.Clamp();
            var c2 = (Color)ColorConverter.ConvertFromString("#ddeaf2");
            c2.Clamp();

            var darkGridColor = new Color4(new Vector4(c1.ScR,c1.ScG ,c1.ScB, 1));
            var lightGridColor = new Color4(new Vector4(c2.ScR, c2.ScG, c2.ScB, 1));

            const int size = 10;

            for (var x = startX; x <= startX + size; x++)
            {
                if (x == 0 && startY < 0) continue;

                var v = new Vector3(x, -.001f, startY);
                positions.Add(v);
                indices.Add(positions.Count - 1);
                positions.Add(new Vector3(x, -.001f, startY + size));
                indices.Add(positions.Count - 1);

                if (x % 5 == 0)
                {
                    colors.Add(darkGridColor);
                    colors.Add(darkGridColor);
                }
                else
                {
                    colors.Add(lightGridColor);
                    colors.Add(lightGridColor);
                }
            }

            for (var y = startY; y <= startY + size; y++)
            {
                if (y == 0 && startX >= 0) continue;

                positions.Add(new Vector3(startX, -.001f, y));
                indices.Add(positions.Count - 1);
                positions.Add(new Vector3(startX + size, -.001f, y));
                indices.Add(positions.Count - 1);

                if (y % 5 == 0)
                {
                    colors.Add(darkGridColor);
                    colors.Add(darkGridColor);
                }
                else
                {
                    colors.Add(lightGridColor);
                    colors.Add(lightGridColor);
                }
            }
        }

        /// <summary>
        /// Use the render packages returned from the visualization manager to update the visuals.
        /// The visualization event arguments will contain a set of render packages and an id representing 
        /// the associated node. Visualizations for the background preview will return an empty id.
        /// </summary>
        /// <param name="e"></param>
        public void RenderDrawables(VisualizationEventArgs e)
        {
            //check the id, if the id is meant for another watch,
            //then ignore it
            if (e.Id != _id)
            {               
                Attach();
                NotifyPropertyChanged("");
                return;
            }
        
            // Don't render if the user's system is incapable.
            if (renderingTier == 0)
            {
                return;
            }

#if DEBUG
            renderTimer.Start();
#endif                  
            Text = null;

            var packages = e.Packages.Concat(e.SelectedPackages)
                .Cast<HelixRenderPackage>().Where(rp=>rp.MeshVertexCount % 3 == 0);
    
            var text = HelixRenderPackage.InitText3D();

            var aggParams = new PackageAggregationParams
            {
                Packages = packages,                          
                Text = text
            };

            AggregateRenderPackages(aggParams);

#if DEBUG
            renderTimer.Stop();
            Debug.WriteLine(string.Format("RENDER: {0} ellapsed for compiling assets for rendering.", renderTimer.Elapsed));
            renderTimer.Reset();
            renderTimer.Start();
#endif        
            
            //Helix render the packages in certain order. Here, the BillBoardText has to be rendered
            //after rendering all the geometry. Otherwise, the Text will not get rendered at the right 
            //position. Also, BillBoardText gets attached only once. It is not removed from the tree everytime.
            //Instead, only the geometry gets updated every time. Once it is attached (after the geometry), helix
            // renders the text at the right position.
            if (Text != null && Text.TextInfo.Any())
            {
                BillboardTextModel3D billboardText3D = new BillboardTextModel3D
                {
                    Transform = Model1Transform
                };

                if (model3DDictionary != null && !model3DDictionary.ContainsKey("BillBoardText"))
                {
                    model3DDictionary.Add("BillBoardText", billboardText3D);
                }

                var billBoardModel3D = model3DDictionary["BillBoardText"] as BillboardTextModel3D;
                billBoardModel3D.Geometry = Text;
                if (!billBoardModel3D.IsAttached)
                {
                    billBoardModel3D.Attach(View.RenderHost);
                }
            }
            else
            {               
                if (model3DDictionary != null && model3DDictionary.ContainsKey("BillBoardText"))
                {
                    var billBoardModel3D = model3DDictionary["BillBoardText"] as BillboardTextModel3D;
                    billBoardModel3D.Geometry = Text;                   
                }                
            }

            //This is required for Dynamo to send property changed notifications to helix.          
            NotifyPropertyChanged("");
        }

        private void AggregateRenderPackages(PackageAggregationParams parameters)
        {
            //Clear the geometry values before adding the package.
            VisualizationManager_WorkspaceOpenedClosedHandled();

            foreach (var rp in parameters.Packages)
            {
                //Node ID gets updated with a ":" everytime this function is called.
                //For example, if the same point node is called multiple times (CBN), the ID has a ":"
                //and this makes the dictionary to have multiple entries for the same node. 
                var baseId = rp.Description;
                if (baseId.IndexOf(":", StringComparison.Ordinal) > 0)
                {
                    baseId = baseId.Split(':')[0];
                }
                var id = baseId;

                var p = rp.Points;
                if (p.Positions.Any())
                {
                    id = baseId + ":points";

                    PointGeometryModel3D pointGeometry3D;

                    if (model3DDictionary.ContainsKey(id))
                    {
                        pointGeometry3D = model3DDictionary[id] as PointGeometryModel3D;
                    }
                    else
                    {
                        pointGeometry3D = new PointGeometryModel3D
                        {
                            Geometry = HelixRenderPackage.InitPointGeometry(),
                            Transform = Model1Transform,
                            Color = SharpDX.Color.White,
                            Figure = PointGeometryModel3D.PointFigure.Ellipse,
                            Size = DefaultPointSize,
                            IsHitTestVisible = true
                        };
                        model3DDictionary.Add(id, pointGeometry3D);
                    }

                    var points = pointGeometry3D.Geometry as PointGeometry3D;
                    var startIdx = points.Positions.Count;

                    points.Positions.AddRange(p.Positions);
                    points.Colors.AddRange(p.Colors.Any() ? p.Colors : Enumerable.Repeat(defaultPointColor, points.Positions.Count));
                    points.Indices.AddRange(p.Indices.Select(i => i + startIdx));

                    var endIdx = points.Positions.Count;

                    if (rp.IsSelected)
                    {
                        for (var i = startIdx; i < endIdx; i++)
                        {
                            points.Colors[i] = selectionColor;
                        }
                    }

                    if (rp.DisplayLabels)
                    {
                        var pt = p.Positions[0];
                        parameters.Text.TextInfo.Add(new TextInfo(HelixRenderPackage.CleanTag(rp.Description), new Vector3(pt.X + 0.025f, pt.Y + 0.025f, pt.Z + 0.025f)));
                        Text = parameters.Text;
                    }

                    pointGeometry3D.Geometry = points;
                    pointGeometry3D.Name = baseId;
                    pointGeometry3D.MouseDown3D += meshGeometry3D_MouseDown3D;
                }

                var l = rp.Lines;
                if (l.Positions.Any())
                {
                    id = baseId + ":lines";

                    LineGeometryModel3D lineGeometry3D;

                    if (model3DDictionary.ContainsKey(id))
                    {
                        lineGeometry3D = model3DDictionary[id] as LineGeometryModel3D;
                    }
                    else
                    {
                        lineGeometry3D = new LineGeometryModel3D()
                        {
                            Geometry = HelixRenderPackage.InitLineGeometry(),
                            Transform = Model1Transform,
                            Color = SharpDX.Color.White,
                            Thickness = 0.5,
                            IsHitTestVisible = true
                        };

                        model3DDictionary.Add(id, lineGeometry3D);
                    }

                    var lineSet = lineGeometry3D.Geometry as LineGeometry3D;
                    var startIdx = lineSet.Positions.Count;

                    lineSet.Positions.AddRange(l.Positions);
                    lineSet.Colors.AddRange(l.Colors.Any() ? l.Colors : Enumerable.Repeat(defaultLineColor, l.Positions.Count));
                    lineSet.Indices.AddRange(l.Indices.Any() ? l.Indices.Select(i => i + startIdx) : Enumerable.Range(startIdx, startIdx + l.Positions.Count));

                    var endIdx = lineSet.Positions.Count;

                    if (rp.IsSelected)
                    {
                        for (var i = startIdx; i < endIdx; i++)
                        {
                            lineSet.Colors[i] = selectionColor;
                        }
                    }

                    if (rp.DisplayLabels)
                    {
                        var pt = lineSet.Positions[startIdx];
                        parameters.Text.TextInfo.Add(new TextInfo(HelixRenderPackage.CleanTag(rp.Description), new Vector3(pt.X + 0.025f, pt.Y + 0.025f, pt.Z + 0.025f)));
                        Text = parameters.Text;
                    }

                    lineGeometry3D.Geometry = lineSet;
                    lineGeometry3D.Name = baseId;
                    lineGeometry3D.MouseDown3D += meshGeometry3D_MouseDown3D;
                }

                var m = rp.Mesh;
                if (!m.Positions.Any()) continue;

                id = ((rp.RequiresPerVertexColoration || rp.Colors != null) ? rp.Description : baseId) + ":mesh";

                DynamoGeometryModel3D meshGeometry3D;

                if (model3DDictionary.ContainsKey(id))
                {
                    meshGeometry3D = model3DDictionary[id] as DynamoGeometryModel3D;
                }
                else
                {
                    meshGeometry3D = new DynamoGeometryModel3D()
                    {
                        Transform = Model1Transform,
                        Material = WhiteMaterial,
                        IsHitTestVisible = true,
                        RequiresPerVertexColoration = rp.RequiresPerVertexColoration,
                        IsSelected = rp.IsSelected,
                    };
                    
                    if (rp.Colors != null)
                    {
                        var pf = PixelFormats.Bgra32;
                        var stride = (rp.ColorsStride / 4 * pf.BitsPerPixel + 7) / 8;
                        try
                        {
                            var diffMap = BitmapSource.Create(rp.ColorsStride/4, rp.Colors.Count()/rp.ColorsStride, 96.0, 96.0, pf, null,
                                rp.Colors.ToArray(), stride);
                            var diffMat = new PhongMaterial
                            {
                                Name = "White",
                                AmbientColor = PhongMaterials.ToColor(0.1, 0.1, 0.1, 1.0),
                                DiffuseColor = materialColor,
                                SpecularColor = PhongMaterials.ToColor(0.0225, 0.0225, 0.0225, 1.0),
                                EmissiveColor = PhongMaterials.ToColor(0.0, 0.0, 0.0, 1.0),
                                SpecularShininess = 12.8f,
                                DiffuseMap = diffMap
                            };
                            meshGeometry3D.Material = diffMat;
                        }
                        catch (Exception ex)
                        {
                            Console.WriteLine(ex.Message);
                            Console.WriteLine(ex.StackTrace);
                        }
                    }
                    ((MaterialGeometryModel3D) meshGeometry3D).SelectionColor = selectionColor; 
                    model3DDictionary.Add(id, meshGeometry3D);
                }

                var mesh = meshGeometry3D.Geometry == null ? HelixRenderPackage.InitMeshGeometry() : meshGeometry3D.Geometry as MeshGeometry3D;
                var idxCount = mesh.Positions.Count;

                mesh.Positions.AddRange(m.Positions);

                mesh.Colors.AddRange(m.Colors);
                mesh.Normals.AddRange(m.Normals);
                mesh.TextureCoordinates.AddRange(m.TextureCoordinates);
                mesh.Indices.AddRange(m.Indices.Select(i => i + idxCount));

                if (mesh.Colors.Any(c => c.Alpha < 1.0))
                {
                    meshGeometry3D.HasTransparency = true;
                }

                if (rp.DisplayLabels)
                {
                    var pt = mesh.Positions[idxCount];
                    parameters.Text.TextInfo.Add(new TextInfo(HelixRenderPackage.CleanTag(rp.Description), new Vector3(pt.X + 0.025f, pt.Y + 0.025f, pt.Z + 0.025f)));
                    Text = parameters.Text;
                }

                meshGeometry3D.Geometry = mesh;
                meshGeometry3D.Name = baseId; 
                meshGeometry3D.MouseDown3D += meshGeometry3D_MouseDown3D;
            }

            Attach();
        }

        void meshGeometry3D_MouseDown3D(object sender, RoutedEventArgs e)
        {
            var args = e as Mouse3DEventArgs;
            if (args == null) return;
            if (args.Viewport == null) return;

            var viewModel = DataContext as DynamoViewModel;
            foreach (var node in viewModel.Model.CurrentWorkspace.Nodes)
            {
                var foundNode = node.AstIdentifierBase.Contains(((GeometryModel3D) e.OriginalSource).Name);
                if (!foundNode) continue;
                DynamoSelection.Instance.ClearSelection();
                viewModel.Model.AddToSelection(node);
            }
        }
       
        private void Attach()
        {
            foreach (var kvp in model3DDictionary)
            {
                var model3d = kvp.Value;
                if (model3d is GeometryModel3D)
                {                  
                    if (View != null && View.RenderHost != null)
                    {
                        model3d.Attach(View.RenderHost);
                    }
                }
                else
                {
                    //This is for Directional Light. When a watch is attached,
                    //Directional light has to be attached one more time.
                    if (!model3d.IsAttached && View != null && View.RenderHost != null)
                    {
                        model3d.Attach(View.RenderHost);
                    }
                    //else
                    //{
                    //    model3d.Detach();
                    //    model3d.Attach(View.RenderHost);
                    //}
                }

<<<<<<< HEAD
        private void SaveCamera(XmlElement camerasElement)
        {
            var node = XmlHelper.AddNode(camerasElement, "Camera");
            XmlHelper.AddAttribute(node, "Name", Name);
            XmlHelper.AddAttribute(node, "eyeX", Camera.Position.X.ToString(CultureInfo.InvariantCulture));
            XmlHelper.AddAttribute(node, "eyeY", Camera.Position.Y.ToString(CultureInfo.InvariantCulture));
            XmlHelper.AddAttribute(node, "eyeZ", Camera.Position.Z.ToString(CultureInfo.InvariantCulture));
            XmlHelper.AddAttribute(node, "lookX", Camera.LookDirection.X.ToString(CultureInfo.InvariantCulture));
            XmlHelper.AddAttribute(node, "lookY", Camera.LookDirection.Y.ToString(CultureInfo.InvariantCulture));
            XmlHelper.AddAttribute(node, "lookZ", Camera.LookDirection.Z.ToString(CultureInfo.InvariantCulture));
            camerasElement.AppendChild(node);
        }

        private void LoadCamera(XmlNode cameraNode)
        {
            if (cameraNode.Attributes.Count == 0)
            {
                return;
            }

            try
            {
                Name = cameraNode.Attributes["Name"].Value;
                var ex = float.Parse(cameraNode.Attributes["eyeX"].Value);
                var ey = float.Parse(cameraNode.Attributes["eyeY"].Value);
                var ez = float.Parse(cameraNode.Attributes["eyeZ"].Value);
                var lx = float.Parse(cameraNode.Attributes["lookX"].Value);
                var ly = float.Parse(cameraNode.Attributes["lookY"].Value);
                var lz = float.Parse(cameraNode.Attributes["lookZ"].Value);

                Camera.LookDirection = new Vector3D(lx, ly, lz);
                Camera.Position = new Point3D(ex, ey, ez);
            }
            catch (Exception ex)
            {
                viewModel.Model.Logger.Log("Camera data could not be loaded.", LogLevel.Console);
            }
        }
    }
=======
            }   
        }
>>>>>>> c316376c

        #endregion
    }

    internal class PackageAggregationParams
    {
        public IEnumerable<HelixRenderPackage> Packages { get; set; } 
        public BillboardText3D Text { get; set; }
    }
}<|MERGE_RESOLUTION|>--- conflicted
+++ resolved
@@ -12,16 +12,11 @@
 using System.Windows.Media;
 using System.Windows.Media.Imaging;
 using System.Windows.Media.Media3D;
-<<<<<<< HEAD
 using System.Xml;
 using Dynamo.Models;
-=======
-using Dynamo.Models;
 using Dynamo.Selection;
->>>>>>> c316376c
 using Dynamo.UI;
 using Dynamo.ViewModels;
-using Dynamo.Wpf;
 using Dynamo.Wpf.Rendering;
 using DynamoUtilities;
 using HelixToolkit.Wpf.SharpDX;
@@ -74,15 +69,12 @@
         private Color4 defaultPointColor;
         private double lightAzimuthDegrees = 45.0;
         private double lightElevationDegrees = 35.0;
-<<<<<<< HEAD
         private int renderingTier;
         private DynamoViewModel viewModel;
         private const double NearPlaneDistanceFactor = 0.0001;
         internal Vector3D defaultCameraLookDirection = new Vector3D(-10, -10, -10);
         internal Point3D defaultCameraPosition = new Point3D(10, 15, 10);
         internal Vector3D defaultCameraUpDirection = new Vector3D(0, 1, 0); 
-=======
-        private int renderingTier; 
         private static readonly Size DefaultPointSize = new Size(8,8);
 
         private Dictionary<string, Model3D> model3DDictionary = new Dictionary<string, Model3D>();
@@ -98,11 +90,7 @@
                 model3DDictionary = value;
             }
         }
- 
-        private const double NearPlaneDistanceFactor = 0.0001;
- 
-
->>>>>>> c316376c
+
 #if DEBUG
         private Stopwatch renderTimer = new Stopwatch();
 #endif
@@ -306,13 +294,15 @@
             DrawGrid();
         }
 
-<<<<<<< HEAD
         private void SetCameraToDefaultOrientation()
-        {           
+        {
             Camera.LookDirection = defaultCameraLookDirection;
             Camera.Position = defaultCameraPosition;
             Camera.UpDirection = defaultCameraUpDirection;
-=======
+            Camera.NearPlaneDistance = CalculateNearClipPlane(1000000);
+            Camera.FarPlaneDistance = 10000000;
+        }
+
         /// <summary>
         /// Initialize the Helix with these values. These values should be attached before the 
         /// visualization starts. Deleting them and attaching them does not make any effect on helix.         
@@ -360,15 +350,6 @@
             }
         }
 
-        private void ResetCamera()
-        {
-            Camera.Position = new Point3D(10, 15, 10);
-            Camera.LookDirection = new Vector3D(-10, -10, -10);
->>>>>>> c316376c
-            Camera.NearPlaneDistance = CalculateNearClipPlane(1000000);
-            Camera.FarPlaneDistance = 10000000;
-        }
-
         private static MeshGeometry3D DrawTestMesh()
         {
             var b1 = new MeshBuilder();
@@ -402,7 +383,6 @@
             UnregisterEventHandlers();
         }
 
-<<<<<<< HEAD
         private void UnregisterEventHandlers()
         {
             UnregisterButtonHandlers();
@@ -439,26 +419,17 @@
 
             RegisterModelEventhandlers(viewModel.Model);
 
-            RegisterWorkspaceEventHandlers(viewModel.Model);
-#if DEBUG
-            TestSelectionCommand = new Dynamo.UI.Commands.DelegateCommand(TestSelection, CanTestSelection);
-#endif
-            
+            RegisterWorkspaceEventHandlers(viewModel.Model);  
         }
 
         private void RegisterButtonHandlers()
         {
-=======
-        private void OnViewLoaded(object sender, RoutedEventArgs e)
-        {
->>>>>>> c316376c
             MouseLeftButtonDown += view_MouseButtonIgnore;
             MouseLeftButtonUp += view_MouseButtonIgnore;
             MouseRightButtonUp += view_MouseRightButtonUp;
             PreviewMouseRightButtonDown += view_PreviewMouseRightButtonDown;
         }
 
-<<<<<<< HEAD
         private void UnregisterButtonHandlers()
         {
             MouseLeftButtonDown -= view_MouseButtonIgnore;
@@ -466,13 +437,6 @@
             MouseRightButtonUp -= view_MouseRightButtonUp;
             PreviewMouseRightButtonDown -= view_PreviewMouseRightButtonDown;
         }
-=======
-            var vm = DataContext as IWatchViewModel;
-            
-            //check this for null so the designer can load the preview
-            if (vm == null) return;
-            RegisterEventHandlers(vm);
->>>>>>> c316376c
 
         private void LogVisualizationCapabilities()
         {
@@ -482,7 +446,6 @@
             var softwareEffectSupported = RenderCapability.IsShaderEffectSoftwareRenderingSupported;
             var maxTextureSize = RenderCapability.MaxHardwareTextureSize;
 
-<<<<<<< HEAD
             viewModel.Model.Logger.Log(string.Format("RENDER : Rendering Tier: {0}", renderingTier), LogLevel.File);
             viewModel.Model.Logger.Log(string.Format("RENDER : Pixel Shader 3 Supported: {0}", pixelShader3Supported),
                 LogLevel.File);
@@ -498,12 +461,18 @@
         {
             viewModel.VisualizationManager.RenderComplete += VisualizationManagerRenderComplete;
             viewModel.VisualizationManager.ResultsReadyToVisualize += VisualizationManager_ResultsReadyToVisualize;
+            viewModel.VisualizationManager.SelectionHandled += VisualizationManager_SelectionHandled;
+            viewModel.VisualizationManager.DeletionHandled += VisualizationManager_DeletionHandled;
+            viewModel.VisualizationManager.WorkspaceOpenedClosedHandled += VisualizationManager_WorkspaceOpenedClosedHandled;
         }
 
         private void UnregisterVisualizationManagerEventHandlers()
         {
             viewModel.VisualizationManager.RenderComplete -= VisualizationManagerRenderComplete;
             viewModel.VisualizationManager.ResultsReadyToVisualize -= VisualizationManager_ResultsReadyToVisualize;
+            viewModel.VisualizationManager.SelectionHandled -= VisualizationManager_SelectionHandled;
+            viewModel.VisualizationManager.DeletionHandled -= VisualizationManager_DeletionHandled;
+            viewModel.VisualizationManager.WorkspaceOpenedClosedHandled -= VisualizationManager_WorkspaceOpenedClosedHandled;
         }
 
         private void RegisterModelEventhandlers(DynamoModel model)
@@ -557,41 +526,14 @@
 
             var camerasElements = doc.GetElementsByTagName("Cameras");
             if (camerasElements.Count == 0)
-=======
-            vm.ViewModel.Model.Logger.Log(string.Format("RENDER : Rendering Tier: {0}", renderingTier), LogLevel.File);
-            vm.ViewModel.Model.Logger.Log(string.Format("RENDER : Pixel Shader 3 Supported: {0}", pixelShader3Supported), LogLevel.File);
-            vm.ViewModel.Model.Logger.Log(string.Format("RENDER : Pixel Shader 4 Supported: {0}", pixelShader4Supported), LogLevel.File);
-            vm.ViewModel.Model.Logger.Log(string.Format("RENDER : Software Effect Rendering Supported: {0}", softwareEffectSupported), LogLevel.File);
-            vm.ViewModel.Model.Logger.Log(string.Format("RENDER : Maximum hardware texture size: {0}", maxTextureSize), LogLevel.File); 
-        }
-
-        private void UnregisterEventHandlers()
-        {
-            var vm = DataContext as IWatchViewModel;
-            if (vm == null) return;
-
-            vm.VisualizationManager.RenderComplete -= VisualizationManagerRenderComplete;
-            vm.VisualizationManager.ResultsReadyToVisualize -= VisualizationManager_ResultsReadyToVisualize;
-            vm.ViewModel.PropertyChanged -= ViewModel_PropertyChanged;
-
-            vm.VisualizationManager.SelectionHandled -= VisualizationManager_SelectionHandled;
-            vm.VisualizationManager.DeletionHandled -= VisualizationManager_DeletionHandled;
-            vm.VisualizationManager.WorkspaceOpenedClosedHandled -= VisualizationManager_WorkspaceOpenedClosedHandled;
-
-            CompositionTarget.Rendering -= CompositionTarget_Rendering;
-            vm.ViewModel.Model.ShutdownStarted -= Model_ShutdownStarted;
-        }
-
-        private void RegisterEventHandlers(IWatchViewModel vm)
-        {
-            vm.VisualizationManager.RenderComplete += VisualizationManagerRenderComplete;
-            vm.VisualizationManager.ResultsReadyToVisualize += VisualizationManager_ResultsReadyToVisualize;
-            vm.ViewModel.PropertyChanged += ViewModel_PropertyChanged;
-            vm.VisualizationManager.SelectionHandled += VisualizationManager_SelectionHandled;
-            vm.VisualizationManager.DeletionHandled += VisualizationManager_DeletionHandled;
-            vm.VisualizationManager.WorkspaceOpenedClosedHandled += VisualizationManager_WorkspaceOpenedClosedHandled;
-            CompositionTarget.Rendering += CompositionTarget_Rendering;
-            vm.ViewModel.Model.ShutdownStarted += Model_ShutdownStarted;
+            {
+                return;
+            }
+
+            foreach (XmlNode cameraNode in camerasElements[0].ChildNodes)
+            {
+                LoadCamera(cameraNode);
+            }
         }
 
         /// <summary>
@@ -673,16 +615,22 @@
             var geometryModels = FindGeometryModel3DsForNode(node);
 
             if (!geometryModels.Any())
->>>>>>> c316376c
             {
                 return;
             }
-
-<<<<<<< HEAD
-            foreach (XmlNode cameraNode in camerasElements[0].ChildNodes)
-            {
-                LoadCamera(cameraNode);
-            }
+            
+            foreach (var kvp in geometryModels)
+            {
+                var model = Model3DDictionary[kvp.Key] as GeometryModel3D;
+                if (model != null)
+                {
+                    model.Detach();
+                    model.MouseDown3D -= meshGeometry3D_MouseDown3D;
+                }
+                Model3DDictionary.Remove(kvp.Key);                
+            }
+
+            NotifyPropertyChanged("");
         }
 
         void Model_WorkspaceAdded(Models.WorkspaceModel workspace)
@@ -705,20 +653,7 @@
 
             var camerasElement = doc.CreateElement("Cameras");
             SaveCamera(camerasElement);
-            root.AppendChild(camerasElement);
-=======
-            foreach (var kvp in geometryModels)
-            {
-                var model = Model3DDictionary[kvp.Key] as GeometryModel3D;
-                if (model != null)
-                {
-                    model.Detach();
-                    model.MouseDown3D -= meshGeometry3D_MouseDown3D;
-                }
-                Model3DDictionary.Remove(kvp.Key);                
-            }
-
-            NotifyPropertyChanged("");
+            root.AppendChild(camerasElement);  
         }
 
         /// <summary>
@@ -736,7 +671,6 @@
                     .Select(x => x).ToArray();
 
             return geometryModels;   
->>>>>>> c316376c
         }
 
         void Model_ShutdownStarted(Models.DynamoModel model)
@@ -1365,8 +1299,9 @@
                     //    model3d.Attach(View.RenderHost);
                     //}
                 }
-
-<<<<<<< HEAD
+            }   
+        }
+
         private void SaveCamera(XmlElement camerasElement)
         {
             var node = XmlHelper.AddNode(camerasElement, "Camera");
@@ -1405,11 +1340,6 @@
                 viewModel.Model.Logger.Log("Camera data could not be loaded.", LogLevel.Console);
             }
         }
-    }
-=======
-            }   
-        }
->>>>>>> c316376c
 
         #endregion
     }
