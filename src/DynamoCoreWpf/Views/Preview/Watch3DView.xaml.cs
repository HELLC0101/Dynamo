﻿using System;
using System.Collections;
using System.Collections.Generic;
using System.ComponentModel;
using System.Diagnostics;
using System.Linq;
using System.Windows;
using System.Windows.Controls;
using System.Windows.Controls.Primitives;
using System.Windows.Input;
using System.Windows.Media;
using System.Windows.Media.Imaging;
using System.Windows.Media.Media3D;
using Dynamo.Models;
using Dynamo.UI;
using Dynamo.ViewModels;
using Dynamo.Wpf.Rendering;
using HelixToolkit.Wpf.SharpDX;
using HelixToolkit.Wpf.SharpDX.Core;
using SharpDX;
using Color = System.Windows.Media.Color;
using ColorConverter = System.Windows.Media.ColorConverter;
using GeometryModel3D = HelixToolkit.Wpf.SharpDX.GeometryModel3D;
using MeshGeometry3D = HelixToolkit.Wpf.SharpDX.MeshGeometry3D;
using Model3D = HelixToolkit.Wpf.SharpDX.Model3D;
using PerspectiveCamera = HelixToolkit.Wpf.SharpDX.PerspectiveCamera;
using Point = System.Windows.Point;
using Quaternion = SharpDX.Quaternion;

namespace Dynamo.Controls
{
    /// <summary>
    /// Interaction logic for WatchControl.xaml
    /// </summary>
    public partial class Watch3DView : UserControl, INotifyPropertyChanged
    {
        #region events

        public event PropertyChangedEventHandler PropertyChanged;
        private void NotifyPropertyChanged(string propertyName)
        {
            if (PropertyChanged != null)
            {
                PropertyChanged(this, new PropertyChangedEventArgs(propertyName));
            }
        }

        #endregion

        #region private members

        private readonly Guid _id=Guid.Empty;
        private Point rightMousePoint;
        private LineGeometry3D worldGrid;
        private LineGeometry3D worldAxes;
        private RenderTechnique renderTechnique;
        private PerspectiveCamera camera;
        private Color4 selectionColor;
        private Color4 materialColor;
<<<<<<< HEAD
        private bool showShadows;
        private Color4 lightColor;
        private Vector3 lightDirection;
        private DirectionalLight3D directionalLight;
=======
        private Vector3 directionalLightDirection;
        private Color4 directionalLightColor;
>>>>>>> 90d40d2a
        private Color4 defaultLineColor;
        private Color4 defaultPointColor;
        private double lightAzimuthDegrees = 45.0;
        private double lightElevationDegrees = 35.0;
        private int renderingTier;

#if DEBUG
        private Stopwatch renderTimer = new Stopwatch();
#endif

        #endregion

        /// <summary>
        /// The LeftClickCommand is set according to the
        /// ViewModel's IsPanning or IsOrbiting properties.
        /// When those properties are changed, this command is
        /// set to ViewportCommand.Pan or ViewportCommand.Rotate depending. 
        /// If neither panning or rotating is set, this property is set to null 
        /// and left clicking should have no effect.
        /// </summary>
        public RoutedCommand LeftClickCommand
        {
            get
            {
                var vm = DataContext as DynamoViewModel;
                if (vm == null) return null;

                if (vm.IsPanning) return ViewportCommands.Pan;
                if (vm.IsOrbiting) return ViewportCommands.Rotate;

                return null;
            }
        }

        #region public properties

        public LineGeometry3D Grid
        {
            get { return worldGrid; }
            set
            {
                worldGrid = value;
                NotifyPropertyChanged("Grid");
            }
        }

        public LineGeometry3D Axes
        {
            get { return worldAxes; }
            set
            {
                worldAxes = value;
                NotifyPropertyChanged("Axes");
            }
        }

        public BillboardText3D Text { get; set; }

        public Viewport3DX View
        {
            get { return watch_view; }
        }

        public PhongMaterial WhiteMaterial { get; set; }

        public PhongMaterial SelectedMaterial { get; set; }

<<<<<<< HEAD
        public Transform3D Model1Transform { get; private set; }
        
=======
        public Vector3 DirectionalLightDirection
        {
            get { return directionalLightDirection; }
            set
            {
                directionalLightDirection = value;
                NotifyPropertyChanged("DirectionalLightDirection");
            }
        }

        public Color4 DirectionalLightColor
        {
            get { return directionalLightColor; }
            set
            {
                directionalLightColor = value;
                NotifyPropertyChanged("DirectionalLightColor");
            }
        }

        public Transform3D Model1Transform { get; set; }

>>>>>>> 90d40d2a
        public RenderTechnique RenderTechnique
        {
            get
            {
                return this.renderTechnique;
            }
            set
            {
                renderTechnique = value;
                NotifyPropertyChanged("RenderTechnique");
            }
        }

        public PerspectiveCamera Camera
        {
            get
            {
                return this.camera;
            }

            set
            {
                camera = value;
                NotifyPropertyChanged("Camera");
            }
        }

        public double LightAzimuthDegrees
        {
            get { return lightAzimuthDegrees; }
            set { lightAzimuthDegrees = value; }
        }

        public double LightElevationDegrees
        {
            get { return lightElevationDegrees; }
            set { lightElevationDegrees = value; }
        }

        private Dictionary<string, Model3D> geometryDictionary;
        public Dictionary<string, Model3D> GeometryDictionary
        {
            get
            {
                return geometryDictionary;
            }

            set
            {
                geometryDictionary = value;
            }
        }

        public List<Model3D> GeometryValues
        {
            get
            {              
                return GeometryDictionary.Select(x => x.Value).ToList();
            }
        }

        #endregion

        #region constructors

        public Watch3DView()
        {
            SetupScene();

            InitializeComponent();
            watch_view.DataContext = this;
            Loaded += OnViewLoaded;
            Unloaded += OnViewUnloaded;
            geometryDictionary = new Dictionary<string, Model3D>();
            InitializeHelix();
        }

        public Watch3DView(Guid id)
        {

            SetupScene();

            InitializeComponent();
            watch_view.DataContext = this;
            Loaded += OnViewLoaded;
            Unloaded += OnViewUnloaded;

            _id = id;
            geometryDictionary = new Dictionary<string, Model3D>();
            InitializeHelix();

        }

        public Watch3DView(Guid id, IWatchViewModel dataContext)
        {
            DataContext = dataContext;

            SetupScene();

            InitializeComponent();
            watch_view.DataContext = this;
            Loaded += OnViewLoaded;
            Unloaded += OnViewUnloaded;

            _id = id;
            geometryDictionary = new Dictionary<string, Model3D>();
            InitializeHelix();
        }

        private void SetupScene()
        {
            var ptColor = (Color)SharedDictionaryManager.DynamoColorsAndBrushesDictionary["PointColor"];
            defaultPointColor = new Color4(ptColor.R/255.0f, ptColor.G/255.0f, ptColor.B/255.0f, ptColor.A/255.0f);

            var lineColor = (Color)SharedDictionaryManager.DynamoColorsAndBrushesDictionary["EdgeColor"];
            defaultLineColor = new Color4(lineColor.R/255.0f, lineColor.G/255.0f, lineColor.B/255.0f, lineColor.A/255.0f);

            lightColor = new Color4(0.9f, 0.9f, 0.9f, 1.0f);
            lightDirection = new Vector3(-0.5f, -1.0f, 0.0f);

            var matColor = (Color)SharedDictionaryManager.DynamoColorsAndBrushesDictionary["MaterialColor"];
            materialColor = new Color4(matColor.R/255.0f, matColor.G/255.0f, matColor.B/255.0f, matColor.A/255.0f);
            
            RenderTechnique = Techniques.RenderDynamo;

            WhiteMaterial = new PhongMaterial
            {
                Name = "White",
                AmbientColor = PhongMaterials.ToColor(0.1, 0.1, 0.1, 1.0),
                DiffuseColor = materialColor,
                SpecularColor = PhongMaterials.ToColor(0.0225, 0.0225, 0.0225, 1.0),
                EmissiveColor = PhongMaterials.ToColor(0.0, 0.0, 0.0, 1.0),
                SpecularShininess = 12.8f,
            };

            var selColor = (Color)SharedDictionaryManager.DynamoColorsAndBrushesDictionary["SelectionColor"];
            selectionColor = new Color4(selColor.R/255.0f, selColor.G/255.0f, selColor.B/255.0f, selColor.A/255.0f);
            SelectedMaterial = new PhongMaterial
            {
                Name = "White",
                AmbientColor = PhongMaterials.ToColor(0.1, 0.1, 0.1, 1.0),
                DiffuseColor = selectionColor,
                SpecularColor = PhongMaterials.ToColor(0.0225, 0.0225, 0.0225, 1.0),
                EmissiveColor = PhongMaterials.ToColor(0.0, 0.0, 0.0, 1.0),
                SpecularShininess = 12.8f,
            };

            Model1Transform = new TranslateTransform3D(0, -0, 0);
            
            // camera setup
            Camera = new PerspectiveCamera
            {
                Position = new Point3D(10, 15, 10),
                LookDirection = new Vector3D(-10, -10, -10),
                UpDirection = new Vector3D(0, 1, 0),
                NearPlaneDistance = .1,
                FarPlaneDistance = 10000000,
                
            };

            DrawGrid();
        }

        /// <summary>
        /// Initialize the Helix with these values. These values should be attached before the 
        /// visualization starts. Deleting them and attaching them does not make any effect on helix.         
        /// So they are initialized before the process starts.
        /// </summary>
        private void InitializeHelix()
        {
            directionalLight = new DirectionalLight3D
            {
                Color = lightColor,
                Direction = lightDirection
            };

            if (geometryDictionary != null && !geometryDictionary.ContainsKey("DirectionalLight"))
            {
                geometryDictionary.Add("DirectionalLight", directionalLight);
            }

            LineGeometryModel3D gridModel3D = new LineGeometryModel3D
            {
                Geometry = Grid,
                Transform = Model1Transform,
                Color = SharpDX.Color.White,
                Thickness = 0.3,
                IsHitTestVisible = false
            };

            if (geometryDictionary != null && !geometryDictionary.ContainsKey("Grid"))
            {
                geometryDictionary.Add("Grid", gridModel3D);
            }

            LineGeometryModel3D axesModel3D = new LineGeometryModel3D
            {
                Geometry = Axes,
                Transform = Model1Transform,
                Color = SharpDX.Color.White,
                Thickness = 0.3,
                IsHitTestVisible = false
            };

            if (geometryDictionary != null && !geometryDictionary.ContainsKey("Axes"))
            {
                geometryDictionary.Add("Axes", axesModel3D);
            }

        }

        private static MeshGeometry3D DrawTestMesh()
        {
            var b1 = new MeshBuilder();
            for (var x = 0; x < 4; x++)
            {
                for (var y = 0; y < 4; y++)
                {
                    for (var z = 0; z < 4; z++)
                    {
                        b1.AddBox(new Vector3(x, y, z), 0.5, 0.5, 0.5, BoxFaces.All);
                    }
                }
            }
            var mesh = b1.ToMeshGeometry3D();
            
            mesh.Colors = new Color4Collection();
            foreach (var v in mesh.Positions)
            {
                mesh.Colors.Add(new Color4(1f,0f,0f,1f));
            }

            return mesh;
        }
        
        #endregion

        #region event handlers

        private void OnViewUnloaded(object sender, RoutedEventArgs e)
        {
            Detach(true);
            UnregisterEventHandlers();
        }

        private void UnregisterEventHandlers()
        {
            var vm = DataContext as IWatchViewModel;
            if (vm == null) return;

            vm.VisualizationManager.RenderComplete -= VisualizationManagerRenderComplete;
            vm.VisualizationManager.ResultsReadyToVisualize -= VisualizationManager_ResultsReadyToVisualize;
            vm.ViewModel.PropertyChanged -= ViewModel_PropertyChanged;
<<<<<<< HEAD
            vm.VisualizationManager.RenderSelection -= VisualizationManager_RenderSelection;
            vm.VisualizationManager.UpdateGeometryOnNodeDeletion -= VisualizationManager_UpdateGeometryOnNodeDeletion;
            vm.VisualizationManager.InitializeGeomtery -= VisualizationManager_InitializeGeomtery;

=======
>>>>>>> 90d40d2a
            CompositionTarget.Rendering -= CompositionTarget_Rendering;
            vm.ViewModel.Model.ShutdownStarted -= Model_ShutdownStarted;
        }

        private void OnViewLoaded(object sender, RoutedEventArgs e)
        {
            CompositionTarget.Rendering += CompositionTarget_Rendering;

            MouseLeftButtonDown += view_MouseButtonIgnore;
            MouseLeftButtonUp += view_MouseButtonIgnore;
            MouseRightButtonUp += view_MouseRightButtonUp;
            PreviewMouseRightButtonDown += view_PreviewMouseRightButtonDown;

            var vm = DataContext as IWatchViewModel;
            
            //check this for null so the designer can load the preview
            if (vm == null) return;

            vm.VisualizationManager.RenderComplete += VisualizationManagerRenderComplete;
            vm.VisualizationManager.ResultsReadyToVisualize += VisualizationManager_ResultsReadyToVisualize;
            vm.VisualizationManager.RenderSelection += VisualizationManager_RenderSelection;
            vm.VisualizationManager.UpdateGeometryOnNodeDeletion += VisualizationManager_UpdateGeometryOnNodeDeletion;
            vm.VisualizationManager.InitializeGeomtery += VisualizationManager_InitializeGeomtery;

            renderingTier = (RenderCapability.Tier >> 16);
            var pixelShader3Supported = RenderCapability.IsPixelShaderVersionSupported(3, 0);
            var pixelShader4Supported = RenderCapability.IsPixelShaderVersionSupported(4, 0);
            var softwareEffectSupported = RenderCapability.IsShaderEffectSoftwareRenderingSupported;
            var maxTextureSize = RenderCapability.MaxHardwareTextureSize;

            vm.ViewModel.Model.Logger.Log(string.Format("RENDER : Rendering Tier: {0}", renderingTier), LogLevel.File);
            vm.ViewModel.Model.Logger.Log(string.Format("RENDER : Pixel Shader 3 Supported: {0}", pixelShader3Supported), LogLevel.File);
            vm.ViewModel.Model.Logger.Log(string.Format("RENDER : Pixel Shader 4 Supported: {0}", pixelShader4Supported), LogLevel.File);
            vm.ViewModel.Model.Logger.Log(string.Format("RENDER : Software Effect Rendering Supported: {0}", softwareEffectSupported), LogLevel.File);
            vm.ViewModel.Model.Logger.Log(string.Format("RENDER : Maximum hardware texture size: {0}", maxTextureSize), LogLevel.File);

            vm.ViewModel.PropertyChanged += ViewModel_PropertyChanged;
<<<<<<< HEAD
        }

        /// <summary>
        /// Initialize the Geometry everytime a workspace is opened or closed. 
        /// Always, keep these DirectionalLight,Grid,Axes. These values are rendered
        /// only once by helix, attaching them again will make no effect on helix 
        /// </summary> 
        private void VisualizationManager_InitializeGeomtery()
        {
            List<string> keysList = new List<string> {"DirectionalLight", "Grid", "Axes"};

            foreach (var key in GeometryDictionary.Keys.Except(keysList).ToList())
            {
                var model = GeometryDictionary[key] as GeometryModel3D;
                model.Detach();
                GeometryDictionary.Remove(key);
            }
            NotifyPropertyChanged("");

            View.InvalidateRender();
        }

        /// <summary>
        /// When a model is selected,then select only that Geometry
        /// If any of the model is in selected mode, then unselect that model
        /// </summary>
        /// <param name="items">The items.</param>
        private void VisualizationManager_RenderSelection(IEnumerable items)
        {
            if (items == null)
            {
                foreach (var item in watch_view.Items)
                {
                    var geom = item as GeometryModel3D;
                    if (geom != null)
                    {
                        if (geom.IsSelected)
                            geom.IsSelected = false;
                    }
                }
            }
            else
            {
                foreach (var item in items)
                {
                    var node = item as NodeModel;
                    if (node == null)
                    {
                        continue;
                    }

                    var geometryModels = FindGeometryModel3DsForNode(node);

                    if (!geometryModels.Any())
                    {
                        continue;
                    }

                    foreach (var kvp in geometryModels)
                    {
                        var model3D = (GeometryModel3D)kvp.Value;
                        model3D.IsSelected = !model3D.IsSelected;
                    }
                }
            }            
        }

        /// <summary>
        /// when a node is deleted, then update the Geometry 
        /// and notify helix        
        /// </summary>
        /// <param name="node">The node.</param>
        private void VisualizationManager_UpdateGeometryOnNodeDeletion(NodeModel node)
        {
            var geometryModels = FindGeometryModel3DsForNode(node);

            if (!geometryModels.Any())
            {
                return;
            }

            foreach (var kvp in geometryModels)
            {
                GeometryDictionary.Remove(kvp.Key);
            }

            NotifyPropertyChanged("");
        }

        /// <summary>
        /// A utility method for finding all the geometry model objects in the geometry
        /// dictionary which correspond to a node.
        /// </summary>
        /// <param name="node">The node.</param>
        /// <returns></returns>
        private KeyValuePair<string, Model3D>[] FindGeometryModel3DsForNode(NodeModel node)
        {
            var geometryModels =
                GeometryDictionary
                    .Where(x => x.Key.Contains(node.AstIdentifierBase))
                    .Where(x => x.Value is GeometryModel3D)
                    .Select(x => x).ToArray();

            return geometryModels;
=======
            vm.ViewModel.Model.ShutdownStarted += Model_ShutdownStarted;
#if DEBUG
            TestSelectionCommand = new Dynamo.UI.Commands.DelegateCommand(TestSelection, CanTestSelection);
#endif
            
        }

        void Model_ShutdownStarted(Models.DynamoModel model)
        {
            Detach(true);
            UnregisterEventHandlers();
>>>>>>> 90d40d2a
        }

        void ViewModel_PropertyChanged(object sender, PropertyChangedEventArgs e)
        {
            switch (e.PropertyName)
            {
                case "IsPanning":
                case "IsOrbiting":
                    NotifyPropertyChanged("LeftClickCommand");
                    break;
            }
        }

        void CompositionTarget_Rendering(object sender, EventArgs e)
        {
#if DEBUG
            if (renderTimer.IsRunning)
            {
                renderTimer.Stop();
                Debug.WriteLine(string.Format("RENDER: {0} ellapsed for setting properties and rendering.", renderTimer.Elapsed));
                renderTimer.Reset();
            }
#endif
            if (directionalLight == null)
            {
                return;
            }

            var cf = new Vector3((float)camera.LookDirection.X, (float)camera.LookDirection.Y, (float)camera.LookDirection.Z).Normalized();
            var cu = new Vector3((float)camera.UpDirection.X, (float)camera.UpDirection.Y, (float)camera.UpDirection.Z).Normalized();
            var right = Vector3.Cross(cf, cu);

            var qel = Quaternion.RotationAxis(right, (float)((-LightElevationDegrees * Math.PI) / 180));
            var qaz = Quaternion.RotationAxis(cu, (float)((LightAzimuthDegrees * Math.PI) / 180));
            var v = Vector3.Transform(cf, qaz*qel);
            lightDirection = v;

            if ( !directionalLight.Direction.Equals(lightDirection))
            {
                directionalLight.Direction = v;
            }
        }

        /// <summary>
        /// Handler for the visualization manager's ResultsReadyToVisualize event.
        /// </summary>
        /// <param name="sender"></param>
        /// <param name="e"></param>
        private void VisualizationManager_ResultsReadyToVisualize(VisualizationEventArgs args)
        {
            if (CheckAccess())
                RenderDrawables(args);
            else
            {
                // Scheduler invokes ResultsReadyToVisualize on background thread.
                Dispatcher.BeginInvoke(new Action(() => RenderDrawables(args)));
            }
        }

        /// <summary>
        /// When visualization is complete, the view requests it's visuals. For Full
        /// screen watch, this will be all renderables. For a Watch 3D node, this will
        /// be the subset of the renderables associated with the node.
        /// </summary>
        /// <param name="sender"></param>
        /// <param name="e"></param>
        private void VisualizationManagerRenderComplete()
        {
            var executeCommand = new Action(delegate
            {
                var vm = (IWatchViewModel)DataContext;
                if (vm.GetBranchVisualizationCommand.CanExecute(null))
                    vm.GetBranchVisualizationCommand.Execute(null);
            });

            if (CheckAccess())
                executeCommand();
            else
                Dispatcher.BeginInvoke(executeCommand);
        }

        /// <summary>
        /// Callback for thumb control's DragStarted event.
        /// </summary>
        /// <param name="sender"></param>
        /// <param name="e"></param>
        private void ResizeThumb_OnDragStarted(object sender, DragStartedEventArgs e)
        {
            //throw new NotImplementedException();
        }

        /// <summary>
        /// Callbcak for thumb control's DragCompleted event.
        /// </summary>
        /// <param name="sender"></param>
        /// <param name="e"></param>
        private void ResizeThumb_OnDragCompleted(object sender, DragCompletedEventArgs e)
        {
            //throw new NotImplementedException();
        }

        /// <summary>
        /// Callback for thumb control's DragDelta event.
        /// </summary>
        /// <param name="sender"></param>
        /// <param name="e"></param>
        private void ResizeThumb_OnDragDelta(object sender, DragDeltaEventArgs e)
        {
            var yAdjust = ActualHeight + e.VerticalChange;
            var xAdjust = ActualWidth + e.HorizontalChange;

            //Debug.WriteLine("d_x:" + e.HorizontalChange + "," + "d_y:" + e.VerticalChange);
            //Debug.WriteLine("Size:" + _nodeUI.Width + "," + _nodeUI.Height);
            //Debug.WriteLine("ActualSize:" + _nodeUI.ActualWidth + "," + _nodeUI.ActualHeight);
            //Debug.WriteLine("Grid size:" + _nodeUI.ActualWidth + "," + _nodeUI.ActualHeight);

            if (xAdjust >= inputGrid.MinWidth)
            {
                Width = xAdjust;
            }

            if (yAdjust >= inputGrid.MinHeight)
            {
                Height = yAdjust;
            }
        }

        protected void OnZoomToFitClicked(object sender, RoutedEventArgs e)
        {
            watch_view.ZoomExtents();
        }

        void view_MouseButtonIgnore(object sender, MouseButtonEventArgs e)
        {
            e.Handled = false;
        }

        void view_PreviewMouseRightButtonDown(object sender, MouseButtonEventArgs e)
        {
            rightMousePoint = e.GetPosition(topControl);
        }

        void view_MouseRightButtonUp(object sender, MouseButtonEventArgs e)
        {
            //if the mouse has moved, and this is a right click, we assume 
            // rotation. handle the event so we don't show the context menu
            // if the user wants the contextual menu they can click on the
            // node sidebar or top bar
            if (e.GetPosition(topControl) != rightMousePoint)
            {
                e.Handled = true;
            }
        }

        private void Watch_view_OnMouseDown(object sender, MouseButtonEventArgs e)
        {
            //Point mousePos = e.GetPosition(watch_view);
            //PointHitTestParameters hitParams = new PointHitTestParameters(mousePos);
            //VisualTreeHelper.HitTest(watch_view, null, ResultCallback, hitParams);
            //e.Handled = true;
        }

        #endregion

        #region private methods

        /// <summary>
        /// Create the grid
        /// </summary>
        private void DrawGrid()
        {
            Grid = new LineGeometry3D();
            var positions = new Vector3Collection();
            var indices = new IntCollection();
            var colors = new Color4Collection();

            for(var i= 0; i < 10; i += 1)
            {
                for (var j = 0; j < 10; j += 1)
                {
                    DrawGridPatch(positions, indices, colors, -50 + i * 10, -50 + j * 10);
                }
            }

            Grid.Positions = positions;
            Grid.Indices = indices;
            Grid.Colors = colors;

            Axes = new LineGeometry3D();
            var axesPositions = new Vector3Collection();
            var axesIndices = new IntCollection();
            var axesColors = new Color4Collection();

            // Draw the coordinate axes
            axesPositions.Add(new Vector3());
            axesIndices.Add(axesPositions.Count - 1);
            axesPositions.Add(new Vector3(50, 0, 0));
            axesIndices.Add(axesPositions.Count - 1);
            axesColors.Add(SharpDX.Color.Red);
            axesColors.Add(SharpDX.Color.Red);

            axesPositions.Add(new Vector3());
            axesIndices.Add(axesPositions.Count - 1);
            axesPositions.Add(new Vector3(0, 5, 0));
            axesIndices.Add(axesPositions.Count - 1);
            axesColors.Add(SharpDX.Color.Blue);
            axesColors.Add(SharpDX.Color.Blue);

            axesPositions.Add(new Vector3());
            axesIndices.Add(axesPositions.Count - 1);
            axesPositions.Add(new Vector3(0, 0, -50));
            axesIndices.Add(axesPositions.Count - 1);
            axesColors.Add(SharpDX.Color.Green);
            axesColors.Add(SharpDX.Color.Green);

            Axes.Positions = axesPositions;
            Axes.Indices = axesIndices;
            Axes.Colors = axesColors;

        }

        private static void DrawGridPatch(
            Vector3Collection positions, IntCollection indices, Color4Collection colors, int startX, int startY)
        {
            var c1 = (Color)ColorConverter.ConvertFromString("#c5d1d8");
            c1.Clamp();
            var c2 = (Color)ColorConverter.ConvertFromString("#ddeaf2");
            c2.Clamp();

            var darkGridColor = new Color4(new Vector4(c1.ScR,c1.ScG ,c1.ScB, 1));
            var lightGridColor = new Color4(new Vector4(c2.ScR, c2.ScG, c2.ScB, 1));

            const int size = 10;

            for (var x = startX; x <= startX + size; x++)
            {
                if (x == 0 && startY < 0) continue;

                var v = new Vector3(x, -.001f, startY);
                positions.Add(v);
                indices.Add(positions.Count - 1);
                positions.Add(new Vector3(x, -.001f, startY + size));
                indices.Add(positions.Count - 1);

                if (x % 5 == 0)
                {
                    colors.Add(darkGridColor);
                    colors.Add(darkGridColor);
                }
                else
                {
                    colors.Add(lightGridColor);
                    colors.Add(lightGridColor);
                }
            }

            for (var y = startY; y <= startY + size; y++)
            {
                if (y == 0 && startX >= 0) continue;

                positions.Add(new Vector3(startX, -.001f, y));
                indices.Add(positions.Count - 1);
                positions.Add(new Vector3(startX + size, -.001f, y));
                indices.Add(positions.Count - 1);

                if (y % 5 == 0)
                {
                    colors.Add(darkGridColor);
                    colors.Add(darkGridColor);
                }
                else
                {
                    colors.Add(lightGridColor);
                    colors.Add(lightGridColor);
                }
            }
        }

        /// <summary>
        /// Use the render packages returned from the visualization manager to update the visuals.
        /// The visualization event arguments will contain a set of render packages and an id representing 
        /// the associated node. Visualizations for the background preview will return an empty id.
        /// </summary>
        /// <param name="e"></param>
        public void RenderDrawables(VisualizationEventArgs e)
        {
            //check the id, if the id is meant for another watch,
            //then ignore it
            if (e.Id != _id)
            {
                return;
            }

            // Don't render if the user's system is incapable.
            if (renderingTier == 0)
            {
                return;
            }

#if DEBUG
            renderTimer.Start();
<<<<<<< HEAD
#endif                  
            Text = null;
            MeshCount = 0;
=======
#endif
            Detach(false);
>>>>>>> 90d40d2a

            var packages = e.Packages.Concat(e.SelectedPackages)
                .Cast<HelixRenderPackage>().Where(rp=>rp.MeshVertexCount % 3 == 0);
    
            var text = HelixRenderPackage.InitText3D();

            var aggParams = new PackageAggregationParams
            {
                Packages = packages,                          
                Text = text
            };

            AggregateRenderPackages(aggParams);


#if DEBUG
            renderTimer.Stop();
            Debug.WriteLine(string.Format("RENDER: {0} ellapsed for compiling assets for rendering.", renderTimer.Elapsed));
            renderTimer.Reset();
            renderTimer.Start();
#endif
            //View.InvalidateRender();
            NotifyPropertyChanged("");
        }

        private void AggregateRenderPackages(PackageAggregationParams parameters)
        {
<<<<<<< HEAD
            MeshCount = 0;

            //Clear the geometry values before adding the package.
            VisualizationManager_InitializeGeomtery();

=======
>>>>>>> 90d40d2a
            foreach (var rp in parameters.Packages)
            {
                //Node ID gets updated with a ":" everytime this function is called.
                //For example, if the same point node is called multiple times (CBN), the ID has a ":"
                //and this makes the dictionary to have multiple entries for the same node. 
                var baseId = rp.Description;
                if (baseId.IndexOf(":", StringComparison.Ordinal) > 0)
                {
                    baseId = baseId.Split(':')[0];
                }
                var id = baseId;

                var p = rp.Points;
                if (p.Positions.Any())
                {
                    id = baseId + ":points";

                    PointGeometryModel3D pointGeometry3D;

                    if (geometryDictionary.ContainsKey(id))
                    {
                        pointGeometry3D = geometryDictionary[id] as PointGeometryModel3D;
                    }
                    else
                    {
                        pointGeometry3D = new PointGeometryModel3D
                        {
                            Geometry = HelixRenderPackage.InitPointGeometry(),
                            Transform = Model1Transform,
                            Color = SharpDX.Color.White,
                            Figure = PointGeometryModel3D.PointFigure.Ellipse,
                            Size = new Size(8, 8),
                            IsHitTestVisible = false

                        };
                        geometryDictionary.Add(id, pointGeometry3D);
                    }

                    var points = pointGeometry3D.Geometry as PointGeometry3D;
                    var startIdx = points.Positions.Count;

                    points.Positions.AddRange(p.Positions);
                    points.Colors.AddRange(p.Colors.Any() ? p.Colors : Enumerable.Repeat(defaultPointColor, points.Positions.Count));
                    points.Indices.AddRange(p.Indices.Select(i => i + startIdx));

                    var endIdx = points.Positions.Count;

                    if (rp.IsSelected)
                    {
                        for (var i = startIdx; i < endIdx; i++)
                        {
                            points.Colors[i] = selectionColor;
                        }
                    }

                    if (rp.DisplayLabels)
                    {
                        var pt = p.Positions[0];
                        parameters.Text.TextInfo.Add(new TextInfo(HelixRenderPackage.CleanTag(id), new Vector3(pt.X + 0.025f, pt.Y + 0.025f, pt.Z + 0.025f)));
                    }

                    pointGeometry3D.Geometry = points;
                }

                var l = rp.Lines;
                if (l.Positions.Any())
                {
                    id = baseId + ":lines";

                    LineGeometryModel3D lineGeometry3D;

                    if (geometryDictionary.ContainsKey(id))
                    {
                        lineGeometry3D = geometryDictionary[id] as LineGeometryModel3D;
                    }
                    else
                    {
                        lineGeometry3D = new LineGeometryModel3D()
                        {
                            Geometry = HelixRenderPackage.InitLineGeometry(),
                            Transform = Model1Transform,
                            Color = SharpDX.Color.White,
                            Thickness = 0.5,
                            IsHitTestVisible = false
                        };

                        geometryDictionary.Add(id, lineGeometry3D);
                    }

                    var lineSet = lineGeometry3D.Geometry as LineGeometry3D;
                    var startIdx = lineSet.Positions.Count;

                    lineSet.Positions.AddRange(l.Positions);
                    lineSet.Colors.AddRange(l.Colors.Any() ? l.Colors : Enumerable.Repeat(defaultLineColor, l.Positions.Count));
                    lineSet.Indices.AddRange(l.Indices.Any() ? l.Indices.Select(i => i + startIdx) : Enumerable.Range(startIdx, startIdx + l.Positions.Count));

                    var endIdx = lineSet.Positions.Count;

                    if (rp.IsSelected)
                    {
                        for (var i = startIdx; i < endIdx; i++)
                        {
                            lineSet.Colors[i] = selectionColor;
                        }
                    }

                    if (rp.DisplayLabels)
                    {
                        var pt = lineSet.Positions[startIdx];
                        parameters.Text.TextInfo.Add(new TextInfo(HelixRenderPackage.CleanTag(id), new Vector3(pt.X + 0.025f, pt.Y + 0.025f, pt.Z + 0.025f)));
                    }

                    lineGeometry3D.Geometry = lineSet;
                }

                var m = rp.Mesh;
                if (!m.Positions.Any()) continue;

                id = ((rp.RequiresPerVertexColoration || rp.Colors != null) ? rp.Description : baseId) + ":mesh";

                DynamoGeometryModel3D meshGeometry3D;

                if (geometryDictionary.ContainsKey(id))
                {
                    meshGeometry3D = geometryDictionary[id] as DynamoGeometryModel3D;
                }
                else
                {
                    meshGeometry3D = new DynamoGeometryModel3D()
                    {
                        Geometry = HelixRenderPackage.InitMeshGeometry(),
                        Transform = Model1Transform,
                        Material = WhiteMaterial,
                        IsHitTestVisible = false,
                        RequiresPerVertexColoration = rp.RequiresPerVertexColoration,
                        IsSelected = rp.IsSelected,
                    };

                    if (rp.Colors != null)
                    {
                        var pf = PixelFormats.Bgra32;
                        var stride = (rp.ColorsStride / 4 * pf.BitsPerPixel + 7) / 8;
                        var diffMap = BitmapSource.Create(rp.ColorsStride/4, rp.ColorsStride/4, 96.0, 96.0, pf, null, rp.Colors.ToArray(), stride);
                        var diffMat = new PhongMaterial
                        {
                            Name = "White",
                            AmbientColor = PhongMaterials.ToColor(0.1, 0.1, 0.1, 1.0),
                            DiffuseColor = materialColor,
                            SpecularColor = PhongMaterials.ToColor(0.0225, 0.0225, 0.0225, 1.0),
                            EmissiveColor = PhongMaterials.ToColor(0.0, 0.0, 0.0, 1.0),
                            SpecularShininess = 12.8f,
                            DiffuseMap = diffMap
                        };
                        meshGeometry3D.Material = diffMat;
                    }
<<<<<<< HEAD
                    ((MaterialGeometryModel3D) meshGeometry3D).SelectionColor = selectionColor; 
                    geometryDictionary.Add(id, meshGeometry3D);
=======
>>>>>>> 90d40d2a
                }

<<<<<<< HEAD
                var meshSet = meshGeometry3D.Geometry as MeshGeometry3D;
                var idxCount = meshSet.Positions.Count;

                meshSet.Positions.AddRange(m.Positions);
=======
        private void Detach(bool detachPersistentObjects)
        {
            linesView.Detach();
            linesSelectedView.Detach();
            pointsView.Detach();
            dynamoMeshView.Detach();
            meshView.Detach();
            textView.Detach();

            if (detachPersistentObjects)
            {
                key.Detach();
                gridView.Detach();
                axesView.Detach();
                watch_view.Detach();
            }

            GC.Collect();
        }

        private void SendGraphicsToView(GraphicsUpdateParams parameters)
        {
            Points = parameters.Points;
            Lines = parameters.Lines;
            LinesSelected = parameters.SelectedLines;
            DynamoMesh = parameters.DynamoMesh;
            Mesh = parameters.Mesh;
            Text = parameters.Text;

            linesView.Attach(watch_view.RenderHost);
            linesSelectedView.Attach(watch_view.RenderHost);
            pointsView.Attach(watch_view.RenderHost);
            dynamoMeshView.Attach(watch_view.RenderHost);
            meshView.Attach(watch_view.RenderHost);
            textView.Attach(watch_view.RenderHost);

            // Send property changed notifications for everything
            NotifyPropertyChanged(string.Empty);

            Points = null;
            Lines = null;
            LinesSelected = null;
            DynamoMesh = null;
            Mesh = null;
            Text = null;
        }
>>>>>>> 90d40d2a

                meshSet.Colors.AddRange(m.Colors);
                meshSet.Normals.AddRange(m.Normals);
                meshSet.TextureCoordinates.AddRange(m.TextureCoordinates);
                meshSet.Indices.AddRange(m.Indices.Select(i => i + idxCount));

                if (rp.DisplayLabels)
                {
                    var pt = meshSet.Positions[idxCount];
                    parameters.Text.TextInfo.Add(new TextInfo(HelixRenderPackage.CleanTag(id), new Vector3(pt.X + 0.025f, pt.Y + 0.025f, pt.Z + 0.025f)));
                }

                MeshCount++;

                meshGeometry3D.Geometry = meshSet;
            }

            foreach (var kvp in geometryDictionary)
            {
                var model3d = kvp.Value;
                if (model3d is GeometryModel3D)
                {
                    model3d.Attach(View.RenderHost);  
                }
            }
        }

        #endregion
    }

    internal class PackageAggregationParams
    {
        public IEnumerable<HelixRenderPackage> Packages { get; set; } 
        public BillboardText3D Text { get; set; }
    }
}<|MERGE_RESOLUTION|>--- conflicted
+++ resolved
@@ -57,15 +57,9 @@
         private PerspectiveCamera camera;
         private Color4 selectionColor;
         private Color4 materialColor;
-<<<<<<< HEAD
-        private bool showShadows;
-        private Color4 lightColor;
-        private Vector3 lightDirection;
-        private DirectionalLight3D directionalLight;
-=======
         private Vector3 directionalLightDirection;
         private Color4 directionalLightColor;
->>>>>>> 90d40d2a
+        private DirectionalLight3D directionalLight;
         private Color4 defaultLineColor;
         private Color4 defaultPointColor;
         private double lightAzimuthDegrees = 45.0;
@@ -133,33 +127,8 @@
 
         public PhongMaterial SelectedMaterial { get; set; }
 
-<<<<<<< HEAD
         public Transform3D Model1Transform { get; private set; }
         
-=======
-        public Vector3 DirectionalLightDirection
-        {
-            get { return directionalLightDirection; }
-            set
-            {
-                directionalLightDirection = value;
-                NotifyPropertyChanged("DirectionalLightDirection");
-            }
-        }
-
-        public Color4 DirectionalLightColor
-        {
-            get { return directionalLightColor; }
-            set
-            {
-                directionalLightColor = value;
-                NotifyPropertyChanged("DirectionalLightColor");
-            }
-        }
-
-        public Transform3D Model1Transform { get; set; }
-
->>>>>>> 90d40d2a
         public RenderTechnique RenderTechnique
         {
             get
@@ -199,7 +168,8 @@
             set { lightElevationDegrees = value; }
         }
 
-        private Dictionary<string, Model3D> geometryDictionary;
+        private Dictionary<string, Model3D> geometryDictionary= new Dictionary<string, Model3D>();
+
         public Dictionary<string, Model3D> GeometryDictionary
         {
             get
@@ -233,13 +203,11 @@
             watch_view.DataContext = this;
             Loaded += OnViewLoaded;
             Unloaded += OnViewUnloaded;
-            geometryDictionary = new Dictionary<string, Model3D>();
             InitializeHelix();
         }
 
         public Watch3DView(Guid id)
         {
-
             SetupScene();
 
             InitializeComponent();
@@ -248,9 +216,7 @@
             Unloaded += OnViewUnloaded;
 
             _id = id;
-            geometryDictionary = new Dictionary<string, Model3D>();
             InitializeHelix();
-
         }
 
         public Watch3DView(Guid id, IWatchViewModel dataContext)
@@ -265,7 +231,6 @@
             Unloaded += OnViewUnloaded;
 
             _id = id;
-            geometryDictionary = new Dictionary<string, Model3D>();
             InitializeHelix();
         }
 
@@ -277,8 +242,8 @@
             var lineColor = (Color)SharedDictionaryManager.DynamoColorsAndBrushesDictionary["EdgeColor"];
             defaultLineColor = new Color4(lineColor.R/255.0f, lineColor.G/255.0f, lineColor.B/255.0f, lineColor.A/255.0f);
 
-            lightColor = new Color4(0.9f, 0.9f, 0.9f, 1.0f);
-            lightDirection = new Vector3(-0.5f, -1.0f, 0.0f);
+            directionalLightColor = new Color4(0.9f, 0.9f, 0.9f, 1.0f);
+            directionalLightDirection = new Vector3(-0.5f, -1.0f, 0.0f);
 
             var matColor = (Color)SharedDictionaryManager.DynamoColorsAndBrushesDictionary["MaterialColor"];
             materialColor = new Color4(matColor.R/255.0f, matColor.G/255.0f, matColor.B/255.0f, matColor.A/255.0f);
@@ -332,8 +297,8 @@
         {
             directionalLight = new DirectionalLight3D
             {
-                Color = lightColor,
-                Direction = lightDirection
+                Color = directionalLightColor,
+                Direction = directionalLightDirection
             };
 
             if (geometryDictionary != null && !geometryDictionary.ContainsKey("DirectionalLight"))
@@ -401,7 +366,6 @@
 
         private void OnViewUnloaded(object sender, RoutedEventArgs e)
         {
-            Detach(true);
             UnregisterEventHandlers();
         }
 
@@ -413,13 +377,11 @@
             vm.VisualizationManager.RenderComplete -= VisualizationManagerRenderComplete;
             vm.VisualizationManager.ResultsReadyToVisualize -= VisualizationManager_ResultsReadyToVisualize;
             vm.ViewModel.PropertyChanged -= ViewModel_PropertyChanged;
-<<<<<<< HEAD
+
             vm.VisualizationManager.RenderSelection -= VisualizationManager_RenderSelection;
             vm.VisualizationManager.UpdateGeometryOnNodeDeletion -= VisualizationManager_UpdateGeometryOnNodeDeletion;
             vm.VisualizationManager.InitializeGeomtery -= VisualizationManager_InitializeGeomtery;
 
-=======
->>>>>>> 90d40d2a
             CompositionTarget.Rendering -= CompositionTarget_Rendering;
             vm.ViewModel.Model.ShutdownStarted -= Model_ShutdownStarted;
         }
@@ -457,7 +419,7 @@
             vm.ViewModel.Model.Logger.Log(string.Format("RENDER : Maximum hardware texture size: {0}", maxTextureSize), LogLevel.File);
 
             vm.ViewModel.PropertyChanged += ViewModel_PropertyChanged;
-<<<<<<< HEAD
+            vm.ViewModel.Model.ShutdownStarted += Model_ShutdownStarted;
         }
 
         /// <summary>
@@ -561,20 +523,12 @@
                     .Where(x => x.Value is GeometryModel3D)
                     .Select(x => x).ToArray();
 
-            return geometryModels;
-=======
-            vm.ViewModel.Model.ShutdownStarted += Model_ShutdownStarted;
-#if DEBUG
-            TestSelectionCommand = new Dynamo.UI.Commands.DelegateCommand(TestSelection, CanTestSelection);
-#endif
-            
+            return geometryModels;   
         }
 
         void Model_ShutdownStarted(Models.DynamoModel model)
         {
-            Detach(true);
             UnregisterEventHandlers();
->>>>>>> 90d40d2a
         }
 
         void ViewModel_PropertyChanged(object sender, PropertyChangedEventArgs e)
@@ -610,9 +564,9 @@
             var qel = Quaternion.RotationAxis(right, (float)((-LightElevationDegrees * Math.PI) / 180));
             var qaz = Quaternion.RotationAxis(cu, (float)((LightAzimuthDegrees * Math.PI) / 180));
             var v = Vector3.Transform(cf, qaz*qel);
-            lightDirection = v;
-
-            if ( !directionalLight.Direction.Equals(lightDirection))
+            directionalLightDirection = v;
+
+            if ( !directionalLight.Direction.Equals(directionalLightDirection))
             {
                 directionalLight.Direction = v;
             }
@@ -876,14 +830,8 @@
 
 #if DEBUG
             renderTimer.Start();
-<<<<<<< HEAD
 #endif                  
             Text = null;
-            MeshCount = 0;
-=======
-#endif
-            Detach(false);
->>>>>>> 90d40d2a
 
             var packages = e.Packages.Concat(e.SelectedPackages)
                 .Cast<HelixRenderPackage>().Where(rp=>rp.MeshVertexCount % 3 == 0);
@@ -911,14 +859,9 @@
 
         private void AggregateRenderPackages(PackageAggregationParams parameters)
         {
-<<<<<<< HEAD
-            MeshCount = 0;
-
             //Clear the geometry values before adding the package.
             VisualizationManager_InitializeGeomtery();
 
-=======
->>>>>>> 90d40d2a
             foreach (var rp in parameters.Packages)
             {
                 //Node ID gets updated with a ":" everytime this function is called.
@@ -1074,66 +1017,13 @@
                         };
                         meshGeometry3D.Material = diffMat;
                     }
-<<<<<<< HEAD
                     ((MaterialGeometryModel3D) meshGeometry3D).SelectionColor = selectionColor; 
                     geometryDictionary.Add(id, meshGeometry3D);
-=======
->>>>>>> 90d40d2a
-                }
-
-<<<<<<< HEAD
+                }
                 var meshSet = meshGeometry3D.Geometry as MeshGeometry3D;
                 var idxCount = meshSet.Positions.Count;
 
                 meshSet.Positions.AddRange(m.Positions);
-=======
-        private void Detach(bool detachPersistentObjects)
-        {
-            linesView.Detach();
-            linesSelectedView.Detach();
-            pointsView.Detach();
-            dynamoMeshView.Detach();
-            meshView.Detach();
-            textView.Detach();
-
-            if (detachPersistentObjects)
-            {
-                key.Detach();
-                gridView.Detach();
-                axesView.Detach();
-                watch_view.Detach();
-            }
-
-            GC.Collect();
-        }
-
-        private void SendGraphicsToView(GraphicsUpdateParams parameters)
-        {
-            Points = parameters.Points;
-            Lines = parameters.Lines;
-            LinesSelected = parameters.SelectedLines;
-            DynamoMesh = parameters.DynamoMesh;
-            Mesh = parameters.Mesh;
-            Text = parameters.Text;
-
-            linesView.Attach(watch_view.RenderHost);
-            linesSelectedView.Attach(watch_view.RenderHost);
-            pointsView.Attach(watch_view.RenderHost);
-            dynamoMeshView.Attach(watch_view.RenderHost);
-            meshView.Attach(watch_view.RenderHost);
-            textView.Attach(watch_view.RenderHost);
-
-            // Send property changed notifications for everything
-            NotifyPropertyChanged(string.Empty);
-
-            Points = null;
-            Lines = null;
-            LinesSelected = null;
-            DynamoMesh = null;
-            Mesh = null;
-            Text = null;
-        }
->>>>>>> 90d40d2a
 
                 meshSet.Colors.AddRange(m.Colors);
                 meshSet.Normals.AddRange(m.Normals);
@@ -1145,8 +1035,6 @@
                     var pt = meshSet.Positions[idxCount];
                     parameters.Text.TextInfo.Add(new TextInfo(HelixRenderPackage.CleanTag(id), new Vector3(pt.X + 0.025f, pt.Y + 0.025f, pt.Z + 0.025f)));
                 }
-
-                MeshCount++;
 
                 meshGeometry3D.Geometry = meshSet;
             }
