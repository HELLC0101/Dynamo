--- conflicted
+++ resolved
@@ -519,18 +519,13 @@
 
             foreach (var kvp in geometryModels)
             {
-<<<<<<< HEAD
-                if (kvp.Value is GeometryModel3D)
-                {
-                    var geom3D = (GeometryModel3D)kvp.Value;
-                    geom3D.MouseDown3D -= meshGeometry3D_MouseDown3D;
-                }
-                GeometryDictionary.Remove(kvp.Key);
-=======
                 var model = Model3DDictionary[kvp.Key] as GeometryModel3D;
-                if (model != null) model.Detach();
+                if (model != null)
+                {
+                    model.Detach();
+                    model.MouseDown3D -= meshGeometry3D_MouseDown3D;
+                }
                 Model3DDictionary.Remove(kvp.Key);                
->>>>>>> da2ea37d
             }
 
             NotifyPropertyChanged("");
@@ -966,14 +961,8 @@
                             Transform = Model1Transform,
                             Color = SharpDX.Color.White,
                             Figure = PointGeometryModel3D.PointFigure.Ellipse,
-<<<<<<< HEAD
-                            Size = new Size(8, 8),
+                            Size = DefaultPointSize,
                             IsHitTestVisible = true
-=======
-                            Size = DefaultPointSize,
-                            IsHitTestVisible = false
-
->>>>>>> da2ea37d
                         };
                         model3DDictionary.Add(id, pointGeometry3D);
                     }
