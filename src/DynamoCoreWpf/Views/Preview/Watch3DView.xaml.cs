--- conflicted
+++ resolved
@@ -364,7 +364,6 @@
             }
         }
 
-<<<<<<< HEAD
         void Instance_InitializingEffects(EffectInitializationEventArgs args)
         {
             EffectsManager.Instance.RegisterEffect(args.ShaderEffectBytecode, new[] { RenderTechnique });
@@ -378,9 +377,7 @@
                 new InputElement("TANGENT",  0, Format.R32G32B32_Float,    InputElement.AppendAligned, 0),             
                 new InputElement("BINORMAL", 0, Format.R32G32B32_Float,    InputElement.AppendAligned, 0),  
                 new InputElement("COLOR", 1, Format.R32G32B32A32_Float,    InputElement.AppendAligned, 0),  
-                //new InputElement("REQUIRES_PER_VERTEX_COLORATION", 0, Format.R32_UInt,    InputElement.AppendAligned, 0),  
-
-                //INSTANCING: die 4 texcoords sind die matrix, die mit jedem buffer reinwandern
+
                 new InputElement("TEXCOORD", 2, Format.R32G32B32A32_Float, InputElement.AppendAligned, 1, InputClassification.PerInstanceData, 1),                 
                 new InputElement("TEXCOORD", 3, Format.R32G32B32A32_Float, InputElement.AppendAligned, 1, InputClassification.PerInstanceData, 1),
                 new InputElement("TEXCOORD", 4, Format.R32G32B32A32_Float, InputElement.AppendAligned, 1, InputClassification.PerInstanceData, 1),
@@ -398,8 +395,6 @@
             Camera.NearPlaneDistance = CalculateNearClipPlane(1000000);
         }
 
-=======
->>>>>>> 2c63e39e
         private static MeshGeometry3D DrawTestMesh()
         {
             var b1 = new MeshBuilder();
