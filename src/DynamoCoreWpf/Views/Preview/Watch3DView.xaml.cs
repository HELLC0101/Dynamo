--- conflicted
+++ resolved
@@ -64,8 +64,7 @@
         private Color4 defaultPointColor;
         private double lightAzimuthDegrees = 45.0;
         private double lightElevationDegrees = 35.0;
-        private int renderingTier;
-<<<<<<< HEAD
+        private int renderingTier; 
         private static readonly Size DefaultPointSize = new Size(8,8);
 
         private Dictionary<string, Model3D> model3DDictionary = new Dictionary<string, Model3D>();
@@ -81,10 +80,9 @@
                 model3DDictionary = value;
             }
         }
-
-=======
+ 
         private const double NearPlaneDistanceFactor = 0.0001;
->>>>>>> e4737b27
+ 
 
 #if DEBUG
         private Stopwatch renderTimer = new Stopwatch();
@@ -293,7 +291,6 @@
             DrawGrid();
         }
 
-<<<<<<< HEAD
         /// <summary>
         /// Initialize the Helix with these values. These values should be attached before the 
         /// visualization starts. Deleting them and attaching them does not make any effect on helix.         
@@ -338,14 +335,14 @@
             if (model3DDictionary != null && !model3DDictionary.ContainsKey("Axes"))
             {
                 model3DDictionary.Add("Axes", axesModel3D);
-            }             
-=======
+            }
+        }
+
         private void ResetCamera()
         {
             Camera.Position = new Point3D(10, 15, 10);
             Camera.LookDirection = new Vector3D(-10, -10, -10);
             Camera.NearPlaneDistance = CalculateNearClipPlane(1000000);
->>>>>>> e4737b27
         }
 
         private static MeshGeometry3D DrawTestMesh()
@@ -887,28 +884,6 @@
 
             AggregateRenderPackages(aggParams);
 
-<<<<<<< HEAD
-
-=======
-            if (!points.Positions.Any())
-                points = null;
-
-            if (!lines.Positions.Any())
-                lines = null;
-
-            if (!linesSel.Positions.Any())
-                linesSel = null;
-
-            if (!text.TextInfo.Any())
-                text = null;
-
-            if (!dynamoMesh.Positions.Any())
-                dynamoMesh = null;
-
-            if (!mesh.Positions.Any())
-                mesh = null;
-        
->>>>>>> e4737b27
 #if DEBUG
             renderTimer.Stop();
             Debug.WriteLine(string.Format("RENDER: {0} ellapsed for compiling assets for rendering.", renderTimer.Elapsed));
