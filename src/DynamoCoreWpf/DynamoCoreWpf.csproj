﻿<?xml version="1.0" encoding="utf-8"?>
<Project ToolsVersion="4.0" DefaultTargets="Build" xmlns="http://schemas.microsoft.com/developer/msbuild/2003">
  <Import Project="$(MSBuildExtensionsPath)\$(MSBuildToolsVersion)\Microsoft.Common.props" Condition="Exists('$(MSBuildExtensionsPath)\$(MSBuildToolsVersion)\Microsoft.Common.props')" />
  <ImportGroup Label="PropertySheets">
    <Import Project="$(SolutionDir)/Config/CS.props" />
    <Import Project="..\packages\SharpDX.2.6.3\build\SharpDX.targets" Condition="Exists('..\packages\SharpDX.2.6.3\build\SharpDX.targets')" />
    <Import Project="..\packages\SharpDX.Toolkit.2.6.3\build\SharpDX.Toolkit.targets" Condition="Exists('..\packages\SharpDX.Toolkit.2.6.3\build\SharpDX.Toolkit.targets')" />
  </ImportGroup>
  <PropertyGroup>
    <Configuration Condition=" '$(Configuration)' == '' ">Debug</Configuration>
    <Platform Condition=" '$(Platform)' == '' ">AnyCPU</Platform>
    <ProjectGuid>{51BB6014-43F7-4F31-B8D3-E3C37EBEDAF4}</ProjectGuid>
    <OutputType>Library</OutputType>
    <AppDesignerFolder>Properties</AppDesignerFolder>
    <RootNamespace>Dynamo.Wpf</RootNamespace>
    <AssemblyName>DynamoCoreWpf</AssemblyName>
    <TargetFrameworkVersion>v4.5</TargetFrameworkVersion>
    <FileAlignment>512</FileAlignment>
    <TargetFrameworkProfile />
    <NuGetPackageImportStamp>
    </NuGetPackageImportStamp>
  </PropertyGroup>
  <PropertyGroup Condition=" '$(Configuration)|$(Platform)' == 'Debug|AnyCPU' ">
    <DebugSymbols>true</DebugSymbols>
    <DebugType>full</DebugType>
    <Optimize>false</Optimize>
    <OutputPath>$(OutputPath)</OutputPath>
    <DefineConstants>TRACE;DEBUG</DefineConstants>
    <ErrorReport>prompt</ErrorReport>
    <WarningLevel>4</WarningLevel>
    <Prefer32Bit>false</Prefer32Bit>
  </PropertyGroup>
  <PropertyGroup Condition=" '$(Configuration)|$(Platform)' == 'Release|AnyCPU' ">
    <DebugType>pdbonly</DebugType>
    <Optimize>true</Optimize>
    <OutputPath>$(OutputPath)</OutputPath>
    <DefineConstants>TRACE</DefineConstants>
    <ErrorReport>prompt</ErrorReport>
    <WarningLevel>4</WarningLevel>
    <Prefer32Bit>false</Prefer32Bit>
  </PropertyGroup>
  <ItemGroup>
<<<<<<< HEAD
    <Reference Include="Cyotek.Drawing.BitmapFont, Version=1.0.2.0, Culture=neutral, PublicKeyToken=58daa28b0b2de221, processorArchitecture=MSIL">
      <HintPath>..\packages\Cyotek.Drawing.BitmapFont.1.0.2.0\lib\net20\Cyotek.Drawing.BitmapFont.dll</HintPath>
      <Private>True</Private>
=======
    <Reference Include="FontAwesome.WPF">
      <HintPath>..\..\extern\FontAwesome\FontAwesome.WPF.dll</HintPath>
>>>>>>> ec248309
    </Reference>
    <Reference Include="Greg">
      <HintPath>..\..\extern\greg\Greg.dll</HintPath>
    </Reference>
    <Reference Include="HelixToolkit, Version=2015.1.621.0, Culture=neutral, PublicKeyToken=52aa3500039caf0d, processorArchitecture=MSIL">
      <HintPath>..\packages\HelixToolkit.2015.1.621\lib\portable-net4+sl4+wp71+win8\HelixToolkit.dll</HintPath>
      <Private>True</Private>
    </Reference>
    <Reference Include="HelixToolkit.Wpf, Version=2015.1.621.0, Culture=neutral, PublicKeyToken=52aa3500039caf0d, processorArchitecture=MSIL">
      <HintPath>..\packages\HelixToolkit.Wpf.2015.1.621\lib\net45\HelixToolkit.Wpf.dll</HintPath>
      <Private>True</Private>
    </Reference>
    <Reference Include="HelixToolkit.Wpf.SharpDX, Version=2015.1.621.0, Culture=neutral, PublicKeyToken=52aa3500039caf0d, processorArchitecture=MSIL">
      <HintPath>..\packages\HelixToolkit.Wpf.SharpDX.2015.1.621\lib\net45\HelixToolkit.Wpf.SharpDX.dll</HintPath>
      <Private>True</Private>
    </Reference>
    <Reference Include="ICSharpCode.AvalonEdit, Version=4.3.1.9429, Culture=neutral, PublicKeyToken=9cc39be672370310, processorArchitecture=MSIL">
      <SpecificVersion>False</SpecificVersion>
      <HintPath>..\..\extern\avalonEdit\ICSharpCode.AvalonEdit.dll</HintPath>
    </Reference>
    <Reference Include="Microsoft.Practices.Prism">
      <HintPath>..\..\extern\prism\Microsoft.Practices.Prism.dll</HintPath>
    </Reference>
    <Reference Include="PresentationCore" />
    <Reference Include="PresentationFramework" />
    <Reference Include="ProtoInterface">
      <HintPath>..\..\extern\ProtoGeometry\ProtoInterface.dll</HintPath>
    </Reference>
    <Reference Include="RestSharp">
      <HintPath>..\..\extern\greg\RestSharp.dll</HintPath>
    </Reference>
    <Reference Include="SharpDX">
      <HintPath>$(SharpDXPackageBinDir)\SharpDX.dll</HintPath>
    </Reference>
    <Reference Include="SharpDX.D3DCompiler">
      <HintPath>$(SharpDXPackageBinDir)\SharpDX.D3DCompiler.dll</HintPath>
    </Reference>
    <Reference Include="SharpDX.Direct2D1">
      <HintPath>$(SharpDXPackageBinDir)\SharpDX.Direct2D1.dll</HintPath>
    </Reference>
    <Reference Include="SharpDX.Direct2D1, Version=2.6.3.0, Culture=neutral, PublicKeyToken=b4dcf0f35e5521f1, processorArchitecture=MSIL">
      <SpecificVersion>False</SpecificVersion>
      <HintPath>..\packages\SharpDX.2.6.3\build\..\Bin\DirectX11_2-Signed-net40\SharpDX.Direct2D1.dll</HintPath>
    </Reference>
    <Reference Include="SharpDX.Direct3D11">
      <HintPath>$(SharpDXPackageBinDir)\SharpDX.Direct3D11.dll</HintPath>
    </Reference>
    <Reference Include="SharpDX.Direct3D11.Effects">
      <HintPath>$(SharpDXPackageBinDir)\SharpDX.Direct3D11.Effects.dll</HintPath>
    </Reference>
    <Reference Include="SharpDX.Direct3D9">
      <HintPath>$(SharpDXPackageBinDir)\SharpDX.Direct3D9.dll</HintPath>
    </Reference>
    <Reference Include="SharpDX.DXGI">
      <HintPath>$(SharpDXPackageBinDir)\SharpDX.DXGI.dll</HintPath>
    </Reference>
    <Reference Include="SharpDX.Toolkit">
      <HintPath>$(SharpDXPackageBinDir)\SharpDX.Toolkit.dll</HintPath>
    </Reference>
    <Reference Include="SharpDX.Toolkit.Graphics">
      <HintPath>$(SharpDXPackageBinDir)\SharpDX.Toolkit.Graphics.dll</HintPath>
    </Reference>
    <Reference Include="System" />
    <Reference Include="System.Core" />
    <Reference Include="System.Data" />
    <Reference Include="System.Drawing" />
    <Reference Include="System.Runtime.Serialization" />
    <Reference Include="System.Windows.Forms" />
    <Reference Include="System.Windows.Interactivity">
      <HintPath>..\..\extern\System.Windows.Interactivity\System.Windows.Interactivity.dll</HintPath>
    </Reference>
    <Reference Include="System.Xaml" />
    <Reference Include="Microsoft.CSharp" />
    <Reference Include="System.Xml" />
    <Reference Include="WindowsBase" />
  </ItemGroup>
  <ItemGroup>
    <Compile Include="Controls\InCanvasSearchControl.xaml.cs">
      <DependentUpon>InCanvasSearchControl.xaml</DependentUpon>
    </Compile>
    <Compile Include="Controls\InfiniteGridView.xaml.cs">
      <DependentUpon>InfiniteGridView.xaml</DependentUpon>
    </Compile>
    <Compile Include="Controls\Login.xaml.cs">
      <DependentUpon>Login.xaml</DependentUpon>
    </Compile>
    <Compile Include="Controls\HeaderStrip.xaml.cs">
      <DependentUpon>HeaderStrip.xaml</DependentUpon>
    </Compile>
    <Compile Include="Controls\NotificationsControl.xaml.cs">
      <DependentUpon>NotificationsControl.xaml</DependentUpon>
    </Compile>
    <Compile Include="Controls\RunSettingsControl.xaml.cs">
      <DependentUpon>RunSettingsControl.xaml</DependentUpon>
    </Compile>
    <Compile Include="Controls\ClassInformationView.xaml.cs">
      <DependentUpon>ClassInformationView.xaml</DependentUpon>
    </Compile>
    <Compile Include="..\AssemblySharedInfoGenerator\AssemblySharedInfo.cs">
      <Link>Properties\AssemblySharedInfo.cs</Link>
    </Compile>
    <Compile Include="Extensions\IViewExtension.cs" />
    <Compile Include="Extensions\IViewExtensionLoader.cs" />
    <Compile Include="Extensions\IViewExtensionManager.cs" />
    <Compile Include="Extensions\ViewExtensionLoader.cs" />
    <Compile Include="Extensions\ViewExtensionManager.cs" />
    <Compile Include="Extensions\ViewLoadedParams.cs" />
    <Compile Include="Extensions\ViewExtensionDefinition.cs" />
    <Compile Include="Extensions\ViewStartupParams.cs" />
    <Compile Include="Interfaces\IShellCom.cs" />
    <Compile Include="Rendering\HelixRenderPackage.cs" />
    <Compile Include="Interfaces\IBrandingResourceProvider.cs" />
    <Compile Include="NodeViewCustomization\AssemblyNodeViewCustomizations.cs" />
    <Compile Include="NodeViewCustomization\CoreNodeViewCustomizations.cs" />
    <Compile Include="NodeViewCustomization\NodeViewCustomizationLoader.cs" />
    <Compile Include="NodeViewCustomization\NodeViewCustomizations.cs" />
    <Compile Include="Rendering\RenderPackageExtensions.cs" />
    <Compile Include="Services\IconServices.cs" />
    <Compile Include="UI\ClassObjectTemplateSelector.cs" />
    <Compile Include="UI\HeaderTemplateSelector.cs" />
    <Compile Include="Properties\Resources.Designer.cs">
      <AutoGen>True</AutoGen>
      <DesignTime>True</DesignTime>
      <DependentUpon>Resources.resx</DependentUpon>
    </Compile>
    <Compile Include="Properties\Resources.en-US.Designer.cs">
      <AutoGen>True</AutoGen>
      <DesignTime>True</DesignTime>
      <DependentUpon>Resources.en-US.resx</DependentUpon>
    </Compile>
    <Compile Include="Services\LoginService.cs" />
    <Compile Include="UI\DefaultBrandingResourceProvider.cs" />
    <Compile Include="UI\FrozenResources.cs" />
    <Compile Include="UI\InOutPortPanel.cs" />
    <Compile Include="UI\LibraryTreeTemplateSelector.cs" />
    <Compile Include="UI\LibraryWrapPanel.cs" />
    <Compile Include="UI\Prompts\PresetOverwritePrompt.xaml.cs">
      <DependentUpon>PresetOverwritePrompt.xaml</DependentUpon>
    </Compile>
    <Compile Include="UI\Prompts\PresetPrompt.xaml.cs">
      <DependentUpon>PresetPrompt.xaml</DependentUpon>
    </Compile>
    <Compile Include="UI\VisualConfigurations.cs" />
    <Compile Include="Utilities\LibraryDragAndDrop.cs" />
    <Compile Include="Utilities\OnceDisposable.cs" />
    <Compile Include="TestInfrastructure\ConnectorMutator.cs" />
    <Compile Include="TestInfrastructure\MutationTestAttribute.cs" />
    <Compile Include="Utilities\DelegateCommand.cs" />
    <Compile Include="Interfaces\IViewModelView.cs" />
    <Compile Include="Interfaces\IWatchHandler.cs" />
    <Compile Include="NodeViewCustomization\INodeViewCustomizations.cs" />
    <Compile Include="NodeViewCustomization\INodeViewCustomization.cs" />
    <Compile Include="NodeViewCustomization\InternalNodeViewCustomization.cs" />
    <Compile Include="NodeViewCustomization\NodeViewCustomizations\DSVarArgFunctionNodeViewCustomization.cs" />
    <Compile Include="NodeViewCustomization\NodeViewCustomizationLibrary.cs" />
    <Compile Include="Properties\AssemblyInfo.cs" />
    <Compile Include="Services\UsageReportingManager.cs" />
    <Compile Include="TestInfrastructure\AbstractMutator.cs" />
    <Compile Include="TestInfrastructure\CodeBlockNodeMutator.cs" />
    <Compile Include="TestInfrastructure\CopyNodeMutator.cs" />
    <Compile Include="TestInfrastructure\CustomNodeCompatibilityMutator.cs" />
    <Compile Include="TestInfrastructure\CustomNodeMutator.cs" />
    <Compile Include="TestInfrastructure\DeleteNodeMutator.cs" />
    <Compile Include="TestInfrastructure\DirectoryPathMutator.cs" />
    <Compile Include="TestInfrastructure\DoubleSliderMutator.cs" />
    <Compile Include="TestInfrastructure\FilePathMutator.cs" />
    <Compile Include="TestInfrastructure\IntegerSliderMutator.cs" />
    <Compile Include="TestInfrastructure\ListMutator.cs" />
    <Compile Include="TestInfrastructure\MutatorDriver.cs" />
    <Compile Include="TestInfrastructure\NumberInputMutator.cs" />
    <Compile Include="TestInfrastructure\NumberRangeMutator.cs" />
    <Compile Include="TestInfrastructure\NumberSequenceMutator.cs" />
    <Compile Include="TestInfrastructure\StringInputMutator.cs" />
    <Compile Include="NodeViewCustomization\NodeViewCustomizations\CodeBlockNodeViewCustomization.cs" />
    <Compile Include="Commands\AutomationSettings.cs" />
    <Compile Include="Commands\ConnectorCommands.cs" />
    <Compile Include="Commands\DynamoCommands.cs" />
    <Compile Include="Commands\InfoBubbleCommand.cs" />
    <Compile Include="Commands\NodeCommands.cs" />
    <Compile Include="Commands\NoteCommands.cs" />
    <Compile Include="Commands\PortCommands.cs" />
    <Compile Include="Commands\SearchCommands.cs" />
    <Compile Include="Commands\WorkspaceCommands.cs" />
    <Compile Include="Controls\GraphUpdateNotificationControl.xaml.cs">
      <DependentUpon>GraphUpdateNotificationControl.xaml</DependentUpon>
    </Compile>
    <Compile Include="Controls\ImageBasedControls.cs" />
    <Compile Include="Controls\ShortcutToolbar.xaml.cs">
      <DependentUpon>ShortcutToolbar.xaml</DependentUpon>
    </Compile>
    <Compile Include="Controls\StartPage.xaml.cs">
      <DependentUpon>StartPage.xaml</DependentUpon>
    </Compile>
    <Compile Include="UI\Converters.cs" />
    <Compile Include="Controls\DragCanvas.cs" />
    <Compile Include="Controls\DynamoNodeButton.cs" />
    <Compile Include="Controls\DynamoTextBox.cs" />
    <Compile Include="NodeViewCustomization\NodeViewCustomizations\FunctionNodeViewCustomization.cs" />
    <Compile Include="UI\HandlingEventTrigger.cs" />
    <Compile Include="Utilities\MouseClickManager.cs" />
    <Compile Include="NodeViewCustomization\NodeViewCustomizations\OutputNodeViewCustomization.cs" />
    <Compile Include="UI\Prompts\CrashPrompt.xaml.cs">
      <DependentUpon>CrashPrompt.xaml</DependentUpon>
    </Compile>
    <Compile Include="UI\Prompts\EditWindow.xaml.cs">
      <DependentUpon>EditWindow.xaml</DependentUpon>
    </Compile>
    <Compile Include="UI\Prompts\FunctionNamePrompt.xaml.cs">
      <DependentUpon>FunctionNamePrompt.xaml</DependentUpon>
    </Compile>
    <Compile Include="UI\Prompts\GenericTaskDialog.xaml.cs">
      <DependentUpon>GenericTaskDialog.xaml</DependentUpon>
    </Compile>
    <Compile Include="UI\Prompts\NodeHelpPrompt.xaml.cs">
      <DependentUpon>NodeHelpPrompt.xaml</DependentUpon>
    </Compile>
    <Compile Include="UI\Prompts\UsageReportingAgreementPrompt.xaml.cs">
      <DependentUpon>UsageReportingAgreementPrompt.xaml</DependentUpon>
    </Compile>
    <Compile Include="UI\SharedResourceDictionary.cs" />
    <Compile Include="ViewModels\Core\AnnotationExtension.cs" />
    <Compile Include="ViewModels\Core\AnnotationViewModel.cs" />
    <Compile Include="Utilities\ResourceUtilities.cs" />
    <Compile Include="ViewModels\Core\DynamoViewModelBranding.cs" />
    <Compile Include="ViewModels\Core\GalleryViewModel.cs" />
    <Compile Include="ViewModels\Core\HomeWorkspaceViewModel.cs" />
    <Compile Include="ViewModels\PackageManager\PackagePathViewModel.cs" />
    <Compile Include="ViewModels\RunSettingsViewModel.cs" />
    <Compile Include="ViewModels\Search\BrowserInternalElementViewModel.cs" />
    <Compile Include="ViewModels\Search\BrowserItemViewModel.cs" />
    <Compile Include="ViewModels\Search\NodeSearchElementViewModel.cs" />
    <Compile Include="ViewModels\Core\StateMachine.cs" />
    <Compile Include="ViewModels\Search\ClassInformationViewModel.cs" />
    <Compile Include="NodeViewCustomization\NodeViewCustomizations\SymbolViewCustomization.cs" />
    <Compile Include="NodeViewCustomization\NodeViewCustomizations\VariableInputNodeViewCustomization.cs" />
    <Compile Include="ViewModels\Search\SearchCategory.cs" />
    <Compile Include="ViewModels\Search\SearchMemberGroup.cs" />
    <Compile Include="ViewModels\Search\SelectionNavigator.cs" />
    <Compile Include="ViewModels\RenderPackageFactoryViewModel.cs" />
    <Compile Include="ViewModels\Watch3D\DynamoGeometryModel3D.cs" />
    <Compile Include="ViewModels\Watch3D\DynamoLineGeometryModel3D.cs" />
    <Compile Include="ViewModels\Watch3D\DynamoPointGeometryModel3D.cs" />
    <Compile Include="ViewModels\Watch3D\HelixWatch3DViewModel.cs" />
    <Compile Include="ViewModels\Watch3D\Watch3DViewModelBase.cs" />
    <Compile Include="Views\About\AboutWindow.xaml.cs">
      <DependentUpon>AboutWindow.xaml</DependentUpon>
    </Compile>
    <Compile Include="Views\Core\DynamoOpenFileDialog.cs" />
    <Compile Include="Views\Gallery\GalleryView.xaml.cs">
      <DependentUpon>GalleryView.xaml</DependentUpon>
    </Compile>
    <Compile Include="Views\PackageManager\PackagePathView.xaml.cs">
      <DependentUpon>PackagePathView.xaml</DependentUpon>
    </Compile>
    <Compile Include="Views\PackageManager\TermsOfUseView.xaml.cs">
      <DependentUpon>TermsOfUseView.xaml</DependentUpon>
    </Compile>
<<<<<<< HEAD
    <Compile Include="ViewModels\Watch3D\AttachedProperties.cs" />
    <Compile Include="ViewModels\Watch3D\DynamoEffectsManager.cs" />
    <Compile Include="ViewModels\Watch3D\DynamoRenderTechniquesManager.cs" />
=======
    <Compile Include="Views\Preview\CameraExtensions.cs" />
    <Compile Include="Views\Preview\IWatch3DView.cs" />
>>>>>>> ec248309
    <Compile Include="Views\Preview\Watch3DSettingsControl.xaml.cs">
      <DependentUpon>Watch3DSettingsControl.xaml</DependentUpon>
    </Compile>
    <Compile Include="Windows\BrowserWindow.xaml.cs">
      <DependentUpon>BrowserWindow.xaml</DependentUpon>
    </Compile>
    <Compile Include="Views\CodeBlocks\CodeBlockCompletionData.cs" />
    <Compile Include="Views\CodeBlocks\CodeBlockEditor.xaml.cs">
      <DependentUpon>CodeBlockEditor.xaml</DependentUpon>
    </Compile>
    <Compile Include="Views\CodeBlocks\CodeBlockMethodInsightWindow.cs" />
    <Compile Include="Views\CodeBlocks\CodeBlockEditorUtils.cs" />
    <Compile Include="Views\Core\AnnotationView.xaml.cs">
      <DependentUpon>AnnotationView.xaml</DependentUpon>
    </Compile>
    <Compile Include="Views\Core\DynamoView.xaml.cs">
      <DependentUpon>DynamoView.xaml</DependentUpon>
    </Compile>
    <Compile Include="Views\Input\ParameterEditor.xaml.cs">
      <DependentUpon>ParameterEditor.xaml</DependentUpon>
    </Compile>
    <Compile Include="Views\Preview\InfoBubbleView.xaml.cs">
      <DependentUpon>InfoBubbleView.xaml</DependentUpon>
    </Compile>
    <Compile Include="Views\PackageManager\InstalledPackagesView.xaml.cs">
      <DependentUpon>InstalledPackagesView.xaml</DependentUpon>
    </Compile>
    <Compile Include="Views\Search\LibraryContainerView.xaml.cs">
      <DependentUpon>LibraryContainerView.xaml</DependentUpon>
    </Compile>
    <Compile Include="Views\Search\LibrarySearchView.xaml.cs">
      <DependentUpon>LibrarySearchView.xaml</DependentUpon>
    </Compile>
    <Compile Include="Views\Search\LibraryView.xaml.cs">
      <DependentUpon>LibraryView.xaml</DependentUpon>
    </Compile>
    <Compile Include="Views\Core\NodeView.xaml.cs">
      <DependentUpon>NodeView.xaml</DependentUpon>
    </Compile>
    <Compile Include="Views\Core\NoteView.xaml.cs">
      <DependentUpon>NoteView.xaml</DependentUpon>
    </Compile>
    <Compile Include="Views\PackageManager\PackageManagerSearchView.xaml.cs">
      <DependentUpon>PackageManagerSearchView.xaml</DependentUpon>
    </Compile>
    <Compile Include="Views\Preview\PreviewControl.xaml.cs">
      <DependentUpon>PreviewControl.xaml</DependentUpon>
    </Compile>
    <Compile Include="Views\PackageManager\PublishPackageView.xaml.cs">
      <DependentUpon>PublishPackageView.xaml</DependentUpon>
    </Compile>
    <Compile Include="Controls\TooltipWindow.xaml.cs">
      <DependentUpon>TooltipWindow.xaml</DependentUpon>
    </Compile>
    <Compile Include="Views\Preview\Watch3DView.xaml.cs">
      <DependentUpon>Watch3DView.xaml</DependentUpon>
    </Compile>
    <Compile Include="Views\Preview\WatchTree.xaml.cs">
      <DependentUpon>WatchTree.xaml</DependentUpon>
    </Compile>
    <Compile Include="Views\Core\WorkspaceView.xaml.cs">
      <DependentUpon>WorkspaceView.xaml</DependentUpon>
    </Compile>
    <Compile Include="Utilities\WpfUtilities.cs" />
    <Compile Include="Controls\ZoomBorder.cs" />
    <Compile Include="Utilities\CursorLibrary.cs" />
    <Compile Include="Utilities\Extensions.cs" />
    <Compile Include="ViewModels\Core\ConnectorViewModel.cs" />
    <Compile Include="ViewModels\Core\DynamoViewModel.cs" />
    <Compile Include="ViewModels\Core\DynamoViewModelDelegateCommands.cs" />
    <Compile Include="ViewModels\Core\DynamoViewModelDelegates.cs" />
    <Compile Include="ViewModels\Core\DynamoViewModelEventArgs.cs" />
    <Compile Include="ViewModels\Core\DynamoViewModelEvents.cs" />
    <Compile Include="ViewModels\Preview\InfoBubbleViewModel.cs" />
    <Compile Include="ViewModels\PackageManager\InstalledPackagesViewModel.cs" />
    <Compile Include="ViewModels\Core\NodeViewModel.cs" />
    <Compile Include="ViewModels\Core\NoteViewModel.cs" />
    <Compile Include="ViewModels\PackageManager\PackageItemInternalViewModel.cs" />
    <Compile Include="ViewModels\PackageManager\PackageItemLeafViewModel.cs" />
    <Compile Include="ViewModels\PackageManager\PackageItemRootViewModel.cs" />
    <Compile Include="ViewModels\PackageManager\PackageItemViewModel.cs" />
    <Compile Include="ViewModels\PackageManager\PackageManagerClientViewModel.cs" />
    <Compile Include="ViewModels\PackageManager\PackageManagerSearchElementViewModel.cs" />
    <Compile Include="ViewModels\PackageManager\PackageManagerSearchViewModel.cs" />
    <Compile Include="ViewModels\PackageManager\PackageViewModel.cs" />
    <Compile Include="ViewModels\Core\PortViewModel.cs" />
    <Compile Include="ViewModels\PackageManager\PublishPackageViewModel.cs" />
    <Compile Include="ViewModels\Search\SearchViewModel.cs" />
    <Compile Include="ViewModels\ViewModelBase.cs" />
    <Compile Include="ViewModels\Preview\Watch3DFullscreenViewModel.cs" />
    <Compile Include="ViewModels\Preview\WatchViewModel.cs" />
    <Compile Include="ViewModels\Core\WorkspaceViewModel.cs" />
  </ItemGroup>
  <ItemGroup>
    <Page Include="Controls\GraphUpdateNotificationControl.xaml">
      <Generator>MSBuild:Compile</Generator>
      <SubType>Designer</SubType>
    </Page>
  </ItemGroup>
  <ItemGroup>
    <Page Include="Controls\InCanvasSearchControl.xaml">
      <Generator>MSBuild:Compile</Generator>
      <SubType>Designer</SubType>
    </Page>
    <Page Include="Controls\InfiniteGridView.xaml">
      <SubType>Designer</SubType>
      <Generator>MSBuild:Compile</Generator>
    </Page>
    <Page Include="Controls\Login.xaml">
      <SubType>Designer</SubType>
      <Generator>MSBuild:Compile</Generator>
    </Page>
    <Page Include="Controls\HeaderStrip.xaml">
      <SubType>Designer</SubType>
      <Generator>MSBuild:Compile</Generator>
    </Page>
    <Page Include="Controls\NotificationsControl.xaml">
      <SubType>Designer</SubType>
      <Generator>MSBuild:Compile</Generator>
    </Page>
    <Page Include="Controls\RunSettingsControl.xaml">
      <SubType>Designer</SubType>
      <Generator>MSBuild:Compile</Generator>
    </Page>
    <Page Include="Controls\ShortcutToolbar.xaml">
      <Generator>MSBuild:Compile</Generator>
      <SubType>Designer</SubType>
    </Page>
  </ItemGroup>
  <ItemGroup>
    <Page Include="Controls\ClassInformationView.xaml">
      <Generator>MSBuild:Compile</Generator>
      <SubType>Designer</SubType>
    </Page>
    <Page Include="Controls\StartPage.xaml">
      <Generator>MSBuild:Compile</Generator>
      <SubType>Designer</SubType>
    </Page>
  </ItemGroup>
  <ItemGroup>
    <EmbeddedResource Include="Properties\Resources.resx">
      <Generator>PublicResXFileCodeGenerator</Generator>
      <LastGenOutput>Resources.Designer.cs</LastGenOutput>
      <SubType>Designer</SubType>
    </EmbeddedResource>
    <EmbeddedResource Include="Properties\Resources.en-US.resx">
      <Generator>PublicResXFileCodeGenerator</Generator>
      <LastGenOutput>Resources.en-US.Designer.cs</LastGenOutput>
      <SubType>Designer</SubType>
    </EmbeddedResource>
    <EmbeddedResource Include="UI\Resources\DesignScript.Resources.SyntaxHighlighting.xshd" />
    <None Include="packages.config" />
    <None Include="UI\Fonts\OpenSans-Bold.ttf">
      <CopyToOutputDirectory>Always</CopyToOutputDirectory>
    </None>
    <None Include="UI\Fonts\OpenSans-BoldItalic.ttf">
      <CopyToOutputDirectory>Always</CopyToOutputDirectory>
    </None>
    <None Include="UI\Fonts\OpenSans-ExtraBold.ttf">
      <CopyToOutputDirectory>Always</CopyToOutputDirectory>
    </None>
    <None Include="UI\Fonts\OpenSans-ExtraBoldItalic.ttf">
      <CopyToOutputDirectory>Always</CopyToOutputDirectory>
    </None>
    <None Include="UI\Fonts\OpenSans-Italic.ttf">
      <CopyToOutputDirectory>Always</CopyToOutputDirectory>
    </None>
    <None Include="UI\Fonts\OpenSans-Light.ttf">
      <CopyToOutputDirectory>Always</CopyToOutputDirectory>
    </None>
    <None Include="UI\Fonts\OpenSans-LightItalic.ttf">
      <CopyToOutputDirectory>Always</CopyToOutputDirectory>
    </None>
    <None Include="UI\Fonts\OpenSans-Regular.ttf">
      <CopyToOutputDirectory>Always</CopyToOutputDirectory>
    </None>
    <None Include="UI\Fonts\OpenSans-Semibold.ttf">
      <CopyToOutputDirectory>Always</CopyToOutputDirectory>
    </None>
    <None Include="UI\Fonts\OpenSans-SemiboldItalic.ttf">
      <CopyToOutputDirectory>Always</CopyToOutputDirectory>
    </None>
    <None Include="ViewModels\Watch3D\Resources\_dynamo.bfx" />
    <None Include="ViewModels\Watch3D\Shaders\CompileShaders.bat" />
    <Resource Include="UI\Images\cursors.psd" />
    <Resource Include="UI\Images\cursors1.psd" />
  </ItemGroup>
  <ItemGroup>
    <Resource Include="UI\Images\AboutWindow\aboutback.png" />
  </ItemGroup>
  <ItemGroup>
    <Resource Include="UI\Images\AboutWindow\autodeskLogo.png" />
  </ItemGroup>
  <ItemGroup>
    <Resource Include="UI\Images\AboutWindow\background_texture.png" />
  </ItemGroup>
  <ItemGroup>
    <Resource Include="UI\Images\AboutWindow\close_hover.png" />
  </ItemGroup>
  <ItemGroup>
    <Resource Include="UI\Images\AboutWindow\close_inactive.png" />
  </ItemGroup>
  <ItemGroup>
    <Resource Include="UI\Images\AboutWindow\collectinfo_titlebar.png" />
  </ItemGroup>
  <ItemGroup>
    <Resource Include="UI\Images\AboutWindow\DesignScriptLogo.png" />
  </ItemGroup>
  <ItemGroup>
    <Resource Include="UI\Images\AboutWindow\dynamo_logo_dark.png" />
  </ItemGroup>
  <ItemGroup>
    <Resource Include="UI\Images\AboutWindow\logo_about.png" />
  </ItemGroup>
  <ItemGroup>
    <Resource Include="UI\Images\add.png" />
  </ItemGroup>
  <ItemGroup>
    <Resource Include="UI\Images\add_32.png" />
  </ItemGroup>
  <ItemGroup>
    <Resource Include="UI\Images\add_32_white.png" />
  </ItemGroup>
  <ItemGroup>
    <Resource Include="UI\Images\Anonymous_Pencil_icon.png" />
  </ItemGroup>
  <ItemGroup>
    <Resource Include="UI\Images\Anonymous_Pencil_icon_white.png" />
  </ItemGroup>
  <ItemGroup>
    <Resource Include="UI\Images\Anonymous_Pencil_icon_white_24.png" />
  </ItemGroup>
  <ItemGroup>
    <Resource Include="UI\Images\Anonymous_Pencil_icon_white_32.png" />
  </ItemGroup>
  <ItemGroup>
    <Resource Include="UI\Images\arc_add.cur" />
  </ItemGroup>
  <ItemGroup>
    <Resource Include="UI\Images\arc_add.png" />
  </ItemGroup>
  <ItemGroup>
    <Resource Include="UI\Images\arc_remove.cur" />
  </ItemGroup>
  <ItemGroup>
    <Resource Include="UI\Images\arc_remove.png" />
  </ItemGroup>
  <ItemGroup>
    <Resource Include="UI\Images\arc_select.cur" />
  </ItemGroup>
  <ItemGroup>
    <Resource Include="UI\Images\arc_select.png" />
  </ItemGroup>
  <ItemGroup>
    <Resource Include="UI\Images\arrow-left-black.png" />
  </ItemGroup>
  <ItemGroup>
    <Resource Include="UI\Images\arrow-left-white.png" />
  </ItemGroup>
  <ItemGroup>
    <Resource Include="UI\Images\arrow-right-black.png" />
  </ItemGroup>
  <ItemGroup>
    <Resource Include="UI\Images\arrow-right-white.png" />
  </ItemGroup>
  <ItemGroup>
    <Resource Include="UI\Images\back.png" />
  </ItemGroup>
  <ItemGroup>
    <Resource Include="UI\Images\back_24.png" />
  </ItemGroup>
  <ItemGroup>
    <Resource Include="UI\Images\back_32.png" />
  </ItemGroup>
  <ItemGroup>
    <Resource Include="UI\Images\Canvas\canvas-button-fit-view-states.png" />
  </ItemGroup>
  <ItemGroup>
    <Resource Include="UI\Images\Canvas\canvas-button-geom-check.png" />
  </ItemGroup>
  <ItemGroup>
    <Resource Include="UI\Images\Canvas\canvas-button-geom-states.png" />
  </ItemGroup>
  <ItemGroup>
    <Resource Include="UI\Images\Canvas\canvas-button-node-check.png" />
  </ItemGroup>
  <ItemGroup>
    <Resource Include="UI\Images\Canvas\canvas-button-node-states.png" />
  </ItemGroup>
  <ItemGroup>
    <Resource Include="UI\Images\Canvas\canvas-button-orbit-check.png" />
  </ItemGroup>
  <ItemGroup>
    <Resource Include="UI\Images\Canvas\canvas-button-orbit-states.png" />
  </ItemGroup>
  <ItemGroup>
    <Resource Include="UI\Images\Canvas\canvas-button-pan-check.png" />
  </ItemGroup>
  <ItemGroup>
    <Resource Include="UI\Images\Canvas\canvas-button-pan-states.png" />
  </ItemGroup>
  <ItemGroup>
    <Resource Include="UI\Images\Canvas\canvas-button-zoom-in-states.png" />
  </ItemGroup>
  <ItemGroup>
    <Resource Include="UI\Images\Canvas\canvas-button-zoom-out-states.png" />
  </ItemGroup>
  <ItemGroup>
    <Resource Include="UI\Images\click_background.png" />
  </ItemGroup>
  <ItemGroup>
    <Resource Include="UI\Images\closetab_hover.png" />
  </ItemGroup>
  <ItemGroup>
    <Resource Include="UI\Images\closetab_normal.png" />
  </ItemGroup>
  <ItemGroup>
    <Resource Include="UI\Images\closewindow_hover.png" />
  </ItemGroup>
  <ItemGroup>
    <Resource Include="UI\Images\closewindow_normal.png" />
  </ItemGroup>
  <ItemGroup>
    <Resource Include="UI\Images\cloud_download_arrow.png" />
  </ItemGroup>
  <ItemGroup>
    <Resource Include="UI\Images\cloud_download_arrow_gray.png" />
  </ItemGroup>
  <ItemGroup>
    <Resource Include="UI\Images\cloud_download_arrow_white.png" />
  </ItemGroup>
  <ItemGroup>
    <Resource Include="UI\Images\collapse_hover.png" />
  </ItemGroup>
  <ItemGroup>
    <Resource Include="UI\Images\collapse_normal.png" />
  </ItemGroup>
  <ItemGroup>
    <Resource Include="UI\Images\collapsestate_hover.png" />
  </ItemGroup>
  <ItemGroup>
    <Resource Include="UI\Images\collapsestate_normal.png" />
  </ItemGroup>
  <ItemGroup>
    <Resource Include="UI\Images\condense.cur" />
  </ItemGroup>
  <ItemGroup>
    <Resource Include="UI\Images\condense.png" />
  </ItemGroup>
  <ItemGroup>
    <Resource Include="UI\Images\consent_form_image.png" />
  </ItemGroup>
  <ItemGroup>
    <Resource Include="UI\Images\DocumentHS.png" />
  </ItemGroup>
  <ItemGroup>
    <Resource Include="UI\Images\expand.cur" />
  </ItemGroup>
  <ItemGroup>
    <Resource Include="UI\Images\expand.png" />
  </ItemGroup>
  <ItemGroup>
    <Resource Include="UI\Images\expand_hover.png" />
  </ItemGroup>
  <ItemGroup>
    <Resource Include="UI\Images\expand_normal.png" />
  </ItemGroup>
  <ItemGroup>
    <Resource Include="UI\Images\expandstate_hover.png" />
  </ItemGroup>
  <ItemGroup>
    <Resource Include="UI\Images\expandstate_normal.png" />
  </ItemGroup>
  <ItemGroup>
    <Resource Include="UI\Images\hand.cur" />
  </ItemGroup>
  <ItemGroup>
    <Resource Include="UI\Images\hand.png" />
  </ItemGroup>
  <ItemGroup>
    <Resource Include="UI\Images\hand_drag.cur" />
  </ItemGroup>
  <ItemGroup>
    <Resource Include="UI\Images\hand_drag.png" />
  </ItemGroup>
  <ItemGroup>
    <Resource Include="UI\Images\hand_pan.cur" />
  </ItemGroup>
  <ItemGroup>
    <Resource Include="UI\Images\hand_pan.png" />
  </ItemGroup>
  <ItemGroup>
    <Resource Include="UI\Images\hand_pan_active.cur" />
  </ItemGroup>
  <ItemGroup>
    <Resource Include="UI\Images\hand_pan_active.png" />
  </ItemGroup>
  <ItemGroup>
    <Resource Include="UI\Images\HomeHS.png" />
  </ItemGroup>
  <ItemGroup>
    <Resource Include="UI\Images\librarycollapse_hover.png" />
  </ItemGroup>
  <ItemGroup>
    <Resource Include="UI\Images\librarycollapse_normal.png" />
  </ItemGroup>
  <ItemGroup>
    <Resource Include="UI\Images\maximizewindow_hover.png" />
  </ItemGroup>
  <ItemGroup>
    <Resource Include="UI\Images\maximizewindow_normal.png" />
  </ItemGroup>
  <ItemGroup>
    <Resource Include="UI\Images\minimizewindow_hover.png" />
  </ItemGroup>
  <ItemGroup>
    <Resource Include="UI\Images\minimizewindow_normal.png" />
  </ItemGroup>
  <ItemGroup>
    <Resource Include="UI\Images\move.png" />
  </ItemGroup>
  <ItemGroup>
    <Resource Include="UI\Images\new_disabled.png" />
  </ItemGroup>
  <ItemGroup>
    <Resource Include="UI\Images\new_hover.png" />
  </ItemGroup>
  <ItemGroup>
    <Resource Include="UI\Images\new_normal.png" />
  </ItemGroup>
  <ItemGroup>
    <Resource Include="UI\Images\open_disabled.png" />
  </ItemGroup>
  <ItemGroup>
    <Resource Include="UI\Images\open_hover.png" />
  </ItemGroup>
  <ItemGroup>
    <Resource Include="UI\Images\open_normal.png" />
  </ItemGroup>
  <ItemGroup>
    <Resource Include="UI\Images\openHS.png" />
  </ItemGroup>
  <ItemGroup>
    <Resource Include="UI\Images\OpenSelectedItemHS.png" />
  </ItemGroup>
  <ItemGroup>
    <Resource Include="UI\Images\padlock-closed-black.png" />
  </ItemGroup>
  <ItemGroup>
    <Resource Include="UI\Images\padlock-closed-black24x24.png" />
  </ItemGroup>
  <ItemGroup>
    <Resource Include="UI\Images\pause_disabled.png" />
  </ItemGroup>
  <ItemGroup>
    <Resource Include="UI\Images\pause_hover.png" />
  </ItemGroup>
  <ItemGroup>
    <Resource Include="UI\Images\pause_normal.png" />
  </ItemGroup>
  <ItemGroup>
    <Resource Include="UI\Images\pointer.cur" />
  </ItemGroup>
  <ItemGroup>
    <Resource Include="UI\Images\pointer.png" />
  </ItemGroup>
  <ItemGroup>
    <Resource Include="UI\Images\pointer_add.cur" />
  </ItemGroup>
  <ItemGroup>
    <Resource Include="UI\Images\pointer_add.png" />
  </ItemGroup>
  <ItemGroup>
    <Resource Include="UI\Images\rectangular_selection.cur" />
  </ItemGroup>
  <ItemGroup>
    <Resource Include="UI\Images\rectangular_selection.png" />
  </ItemGroup>
  <ItemGroup>
    <Resource Include="UI\Images\redo_disabled.png" />
  </ItemGroup>
  <ItemGroup>
    <Resource Include="UI\Images\redo_hover.png" />
  </ItemGroup>
  <ItemGroup>
    <Resource Include="UI\Images\redo_normal.png" />
  </ItemGroup>
  <ItemGroup>
    <Resource Include="UI\Images\resize_diagonal.cur" />
  </ItemGroup>
  <ItemGroup>
    <Resource Include="UI\Images\resize_diagonal.png" />
  </ItemGroup>
  <ItemGroup>
    <Resource Include="UI\Images\resize_horizontal.cur" />
  </ItemGroup>
  <ItemGroup>
    <Resource Include="UI\Images\resize_horizontal.png" />
  </ItemGroup>
  <ItemGroup>
    <Resource Include="UI\Images\resize_vertical.cur" />
  </ItemGroup>
  <ItemGroup>
    <Resource Include="UI\Images\resize_vertical.png" />
  </ItemGroup>
  <ItemGroup>
    <Resource Include="UI\Images\restorewindow_hover.png" />
  </ItemGroup>
  <ItemGroup>
    <Resource Include="UI\Images\restorewindow_normal.png" />
  </ItemGroup>
  <ItemGroup>
    <Resource Include="UI\Images\run_disabled.png" />
  </ItemGroup>
  <ItemGroup>
    <Resource Include="UI\Images\run_hover.png" />
  </ItemGroup>
  <ItemGroup>
    <Resource Include="UI\Images\run_normal.png" />
  </ItemGroup>
  <ItemGroup>
    <Resource Include="UI\Images\save_disabled.png" />
  </ItemGroup>
  <ItemGroup>
    <Resource Include="UI\Images\save_hover.png" />
  </ItemGroup>
  <ItemGroup>
    <Resource Include="UI\Images\save_normal.png" />
  </ItemGroup>
  <ItemGroup>
    <Resource Include="UI\Images\saveHS.png" />
  </ItemGroup>
  <ItemGroup>
    <Resource Include="UI\Images\screenshot_disabled.png" />
  </ItemGroup>
  <ItemGroup>
    <Resource Include="UI\Images\screenshot_hover.png" />
  </ItemGroup>
  <ItemGroup>
    <Resource Include="UI\Images\screenshot_normal.png" />
  </ItemGroup>
  <ItemGroup>
    <Resource Include="UI\Images\search.png" />
  </ItemGroup>
  <ItemGroup>
    <Resource Include="UI\Images\search_24.png" />
  </ItemGroup>
  <ItemGroup>
    <Resource Include="UI\Images\search_hover.png" />
  </ItemGroup>
  <ItemGroup>
    <Resource Include="UI\Images\search_normal.png" />
  </ItemGroup>
  <ItemGroup>
    <Resource Include="UI\Images\searchcancel_hover.png" />
  </ItemGroup>
  <ItemGroup>
    <Resource Include="UI\Images\searchcancel_normal.png" />
  </ItemGroup>
  <ItemGroup>
    <Resource Include="UI\Images\sendfeedback_disabled.png" />
  </ItemGroup>
  <ItemGroup>
    <Resource Include="UI\Images\sendfeedback_hover.png" />
  </ItemGroup>
  <ItemGroup>
    <Resource Include="UI\Images\sendfeedback_normal.png" />
  </ItemGroup>
  <ItemGroup>
    <Resource Include="UI\Images\StartPage\dynamo-logo.png" />
  </ItemGroup>
  <ItemGroup>
    <Resource Include="UI\Images\StartPage\icon-discussion.png" />
  </ItemGroup>
  <ItemGroup>
    <Resource Include="UI\Images\StartPage\icon-dynamobim.png" />
  </ItemGroup>
  <ItemGroup>
    <Resource Include="UI\Images\StartPage\icon-email.png" />
  </ItemGroup>
  <ItemGroup>
    <Resource Include="UI\Images\StartPage\icon-github.png" />
  </ItemGroup>
  <ItemGroup>
    <Resource Include="UI\Images\StartPage\icon-issues.png" />
  </ItemGroup>
  <ItemGroup>
    <Resource Include="UI\Images\StartPage\icon-new.png" />
  </ItemGroup>
  <ItemGroup>
    <Resource Include="UI\Images\StartPage\icon-open.png" />
  </ItemGroup>
  <ItemGroup>
    <Resource Include="UI\Images\StartPage\icon-reference.png" />
  </ItemGroup>
  <ItemGroup>
    <Resource Include="UI\Images\StartPage\icon-video.png" />
  </ItemGroup>
  <ItemGroup>
    <Resource Include="UI\Images\StartPage\icons-more-samples.png" />
  </ItemGroup>
  <ItemGroup>
    <Resource Include="UI\Images\tabs_button_hover.png" />
  </ItemGroup>
  <ItemGroup>
    <Resource Include="UI\Images\tabs_button_normal.png" />
  </ItemGroup>
  <ItemGroup>
    <Resource Include="UI\Images\task_dialog_crash.png" />
  </ItemGroup>
  <ItemGroup>
    <Resource Include="UI\Images\task_dialog_future_file.png" />
  </ItemGroup>
  <ItemGroup>
    <Resource Include="UI\Images\task_dialog_obsolete_file.png" />
  </ItemGroup>
  <ItemGroup>
    <Resource Include="UI\Images\tick_selected.png" />
  </ItemGroup>
  <ItemGroup>
    <Resource Include="UI\Images\undo_disabled.png" />
  </ItemGroup>
  <ItemGroup>
    <Resource Include="UI\Images\undo_hover.png" />
  </ItemGroup>
  <ItemGroup>
    <Resource Include="UI\Images\undo_normal.png" />
  </ItemGroup>
  <ItemGroup>
    <Resource Include="UI\Images\Update\clickbox.png" />
  </ItemGroup>
  <ItemGroup>
    <Resource Include="UI\Images\Update\download_ani.png" />
  </ItemGroup>
  <ItemGroup>
    <Resource Include="UI\Images\Update\DownloadAnimation.png" />
  </ItemGroup>
  <ItemGroup>
    <Resource Include="UI\Images\Update\DownloadIcon.png" />
  </ItemGroup>
  <ItemGroup>
    <Resource Include="UI\Images\Update\update.png" />
  </ItemGroup>
  <ItemGroup>
    <Resource Include="UI\Images\Update\update_static.png" />
  </ItemGroup>
  <ItemGroup>
    <Page Include="UI\Prompts\CrashPrompt.xaml">
      <Generator>MSBuild:Compile</Generator>
      <SubType>Designer</SubType>
    </Page>
  </ItemGroup>
  <ItemGroup>
    <Page Include="UI\Prompts\EditWindow.xaml">
      <Generator>MSBuild:Compile</Generator>
      <SubType>Designer</SubType>
    </Page>
  </ItemGroup>
  <ItemGroup>
    <Page Include="UI\Prompts\FunctionNamePrompt.xaml">
      <Generator>MSBuild:Compile</Generator>
      <SubType>Designer</SubType>
    </Page>
  </ItemGroup>
  <ItemGroup>
    <Page Include="UI\Prompts\GenericTaskDialog.xaml">
      <Generator>MSBuild:Compile</Generator>
      <SubType>Designer</SubType>
    </Page>
  </ItemGroup>
  <ItemGroup>
    <Page Include="UI\Prompts\NodeHelpPrompt.xaml">
      <Generator>MSBuild:Compile</Generator>
      <SubType>Designer</SubType>
    </Page>
  </ItemGroup>
  <ItemGroup>
    <Page Include="UI\Prompts\PresetOverwritePrompt.xaml">
      <Generator>MSBuild:Compile</Generator>
      <SubType>Designer</SubType>
    </Page>
    <Page Include="UI\Prompts\UsageReportingAgreementPrompt.xaml">
      <Generator>MSBuild:Compile</Generator>
      <SubType>Designer</SubType>
    </Page>
  </ItemGroup>
  <ItemGroup>
    <None Include="UI\Themes\Modern\Connectors.xaml">
      <Generator>MSBuild:Compile</Generator>
      <SubType>Designer</SubType>
      <CopyToOutputDirectory>Always</CopyToOutputDirectory>
    </None>
  </ItemGroup>
  <ItemGroup>
    <None Include="UI\Themes\Modern\DataTemplates.xaml">
      <Generator>MSBuild:Compile</Generator>
      <SubType>Designer</SubType>
      <CopyToOutputDirectory>Always</CopyToOutputDirectory>
    </None>
  </ItemGroup>
  <ItemGroup>
    <None Include="UI\Themes\Modern\DynamoColorsAndBrushes.xaml">
      <Generator>MSBuild:Compile</Generator>
      <SubType>Designer</SubType>
      <CopyToOutputDirectory>Always</CopyToOutputDirectory>
    </None>
  </ItemGroup>
  <ItemGroup>
    <None Include="UI\Themes\Modern\DynamoConverters.xaml">
      <Generator>MSBuild:Compile</Generator>
      <SubType>Designer</SubType>
      <CopyToOutputDirectory>Always</CopyToOutputDirectory>
    </None>
  </ItemGroup>
  <ItemGroup>
    <None Include="UI\Themes\Modern\DynamoModern.xaml">
      <Generator>MSBuild:Compile</Generator>
      <SubType>Designer</SubType>
      <CopyToOutputDirectory>Always</CopyToOutputDirectory>
    </None>
  </ItemGroup>
  <ItemGroup>
    <None Include="UI\Themes\Modern\DynamoText.xaml">
      <Generator>MSBuild:Compile</Generator>
      <SubType>Designer</SubType>
      <CopyToOutputDirectory>Always</CopyToOutputDirectory>
    </None>
  </ItemGroup>
  <ItemGroup>
    <None Include="UI\Themes\Modern\MenuStyleDictionary.xaml">
      <Generator>MSBuild:Compile</Generator>
      <SubType>Designer</SubType>
      <CopyToOutputDirectory>Always</CopyToOutputDirectory>
    </None>
  </ItemGroup>
  <ItemGroup>
    <None Include="UI\Themes\Modern\Ports.xaml">
      <CopyToOutputDirectory>Always</CopyToOutputDirectory>
      <SubType>Designer</SubType>
    </None>
  </ItemGroup>
  <ItemGroup>
    <None Include="UI\Themes\Modern\ToolbarStyleDictionary.xaml">
      <Generator>MSBuild:Compile</Generator>
      <SubType>Designer</SubType>
      <CopyToOutputDirectory>Always</CopyToOutputDirectory>
    </None>
  </ItemGroup>
  <ItemGroup>
    <None Include="UI\Themes\Modern\SidebarGridStyleDictionary.xaml">
      <SubType>Designer</SubType>
      <Generator>MSBuild:Compile</Generator>
      <CopyToOutputDirectory>Always</CopyToOutputDirectory>
    </None>
    <Page Include="UI\Prompts\PresetPrompt.xaml">
      <SubType>Designer</SubType>
      <Generator>MSBuild:Compile</Generator>
    </Page>
    <Page Include="Views\About\AboutWindow.xaml">
      <Generator>MSBuild:Compile</Generator>
      <SubType>Designer</SubType>
    </Page>
  </ItemGroup>
  <ItemGroup>
    <Page Include="Views\Gallery\GalleryView.xaml">
      <SubType>Designer</SubType>
      <Generator>MSBuild:Compile</Generator>
    </Page>
    <Page Include="Views\PackageManager\PackagePathView.xaml">
      <SubType>Designer</SubType>
      <Generator>MSBuild:Compile</Generator>
    </Page>
    <Page Include="Views\PackageManager\TermsOfUseView.xaml">
      <SubType>Designer</SubType>
      <Generator>MSBuild:Compile</Generator>
    </Page>
    <Page Include="Views\Preview\Watch3DSettingsControl.xaml">
      <SubType>Designer</SubType>
      <Generator>MSBuild:Compile</Generator>
    </Page>
    <Page Include="Windows\BrowserWindow.xaml">
      <Generator>MSBuild:Compile</Generator>
      <SubType>Designer</SubType>
    </Page>
    <Page Include="Views\CodeBlocks\CodeBlockEditor.xaml">
      <Generator>MSBuild:Compile</Generator>
      <SubType>Designer</SubType>
    </Page>
    <Page Include="Views\Core\AnnotationView.xaml">
      <SubType>Designer</SubType>
      <Generator>MSBuild:Compile</Generator>
    </Page>
    <Page Include="Views\Core\DynamoView.xaml">
      <Generator>MSBuild:Compile</Generator>
      <SubType>Designer</SubType>
    </Page>
  </ItemGroup>
  <ItemGroup>
    <Page Include="Views\Preview\InfoBubbleView.xaml">
      <Generator>MSBuild:Compile</Generator>
      <SubType>Designer</SubType>
    </Page>
  </ItemGroup>
  <ItemGroup>
    <Page Include="Views\PackageManager\InstalledPackagesView.xaml">
      <Generator>MSBuild:Compile</Generator>
      <SubType>Designer</SubType>
    </Page>
  </ItemGroup>
  <ItemGroup>
    <Page Include="Views\Search\LibraryContainerView.xaml">
      <Generator>MSBuild:Compile</Generator>
      <SubType>Designer</SubType>
    </Page>
    <Page Include="Views\Search\LibrarySearchView.xaml">
      <Generator>MSBuild:Compile</Generator>
      <SubType>Designer</SubType>
    </Page>
    <Page Include="Views\Search\LibraryView.xaml">
      <Generator>MSBuild:Compile</Generator>
      <SubType>Designer</SubType>
    </Page>
    <Page Include="Views\Core\NodeView.xaml">
      <SubType>Designer</SubType>
    </Page>
  </ItemGroup>
  <ItemGroup>
    <Page Include="Views\Core\NoteView.xaml">
      <Generator>MSBuild:Compile</Generator>
      <SubType>Designer</SubType>
    </Page>
  </ItemGroup>
  <ItemGroup>
    <Page Include="Views\PackageManager\PackageManagerSearchView.xaml">
      <Generator>MSBuild:Compile</Generator>
      <SubType>Designer</SubType>
    </Page>
  </ItemGroup>
  <ItemGroup>
    <Page Include="Views\Input\ParameterEditor.xaml">
      <Generator>MSBuild:Compile</Generator>
      <SubType>Designer</SubType>
    </Page>
  </ItemGroup>
  <ItemGroup>
    <Page Include="Views\Preview\PreviewControl.xaml">
      <Generator>MSBuild:Compile</Generator>
      <SubType>Designer</SubType>
    </Page>
  </ItemGroup>
  <ItemGroup>
    <Page Include="Views\PackageManager\PublishPackageView.xaml">
      <Generator>MSBuild:Compile</Generator>
      <SubType>Designer</SubType>
    </Page>
    <Page Include="Controls\TooltipWindow.xaml">
      <Generator>MSBuild:Compile</Generator>
      <SubType>Designer</SubType>
    </Page>
    <Page Include="Views\Preview\Watch3DView.xaml">
      <Generator>MSBuild:Compile</Generator>
      <SubType>Designer</SubType>
    </Page>
  </ItemGroup>
  <ItemGroup>
    <Page Include="Views\Preview\WatchTree.xaml">
      <Generator>MSBuild:Compile</Generator>
      <SubType>Designer</SubType>
    </Page>
  </ItemGroup>
  <ItemGroup>
    <Page Include="Views\Core\WorkspaceView.xaml">
      <Generator>MSBuild:Compile</Generator>
      <SubType>Designer</SubType>
    </Page>
  </ItemGroup>
  <ItemGroup>
    <ProjectReference Include="..\DynamoCore\DynamoCore.csproj">
      <Project>{7858fa8c-475f-4b8e-b468-1f8200778cf8}</Project>
      <Name>DynamoCore</Name>
    </ProjectReference>
    <ProjectReference Include="..\DynamoPackages\DynamoPackages.csproj">
      <Project>{47533b7c-0e1a-44a4-8511-b438645f052a}</Project>
      <Name>DynamoPackages</Name>
      <Private>False</Private>
    </ProjectReference>
    <ProjectReference Include="..\DynamoUtilities\DynamoUtilities.csproj">
      <Project>{b5f435cb-0d8a-40b1-a4f7-5ecb3ce792a9}</Project>
      <Name>DynamoUtilities</Name>
    </ProjectReference>
    <ProjectReference Include="..\Engine\GraphLayout\GraphLayout.csproj">
      <Project>{c2595b04-856d-40ae-8b99-4804c7a70708}</Project>
      <Name>GraphLayout</Name>
    </ProjectReference>
    <ProjectReference Include="..\Engine\ProtoCore\ProtoCore.csproj">
      <Project>{7A9E0314-966F-4584-BAA3-7339CBB849D1}</Project>
      <Name>ProtoCore</Name>
    </ProjectReference>
    <ProjectReference Include="..\Libraries\DynamoUnits\Units.csproj">
      <Project>{6e0a079e-85f1-45a1-ad5b-9855e4344809}</Project>
      <Name>Units</Name>
    </ProjectReference>
    <ProjectReference Include="..\Libraries\VMDataBridge\VMDataBridge.csproj">
      <Project>{ccb6e56b-2da1-4eba-a1f9-e8510e129d12}</Project>
      <Name>VMDataBridge</Name>
    </ProjectReference>
    <ProjectReference Include="..\NodeServices\DynamoServices.csproj">
      <Project>{ef879a10-041d-4c68-83e7-3192685f1bae}</Project>
      <Name>DynamoServices</Name>
    </ProjectReference>
  </ItemGroup>
  <ItemGroup>
    <Resource Include="UI\Images\StartPage\icon-customnode.png" />
  </ItemGroup>
  <ItemGroup>
    <EmbeddedResource Include="UI\Images\CodeBlock\class.png" />
    <EmbeddedResource Include="UI\Images\CodeBlock\constructor.png" />
    <EmbeddedResource Include="UI\Images\CodeBlock\keyword.png" />
    <EmbeddedResource Include="UI\Images\CodeBlock\method.png" />
    <EmbeddedResource Include="UI\Images\CodeBlock\property.png" />
    <EmbeddedResource Include="UI\Images\CodeBlock\variable.png" />
  </ItemGroup>
  <ItemGroup>
    <Resource Include="UI\Images\CustomNode\customNode.png" />
    <Resource Include="UI\Images\Tooltip\code.png" />
    <Resource Include="UI\Images\Tooltip\copy.png" />
    <Resource Include="UI\Images\Tooltip\copy_hover.png" />
    <Resource Include="UI\Images\assemblies.png" />
    <Resource Include="UI\Images\files.png" />
    <Resource Include="UI\Images\nodes.png" />
  </ItemGroup>
  <ItemGroup>
    <Resource Include="UI\Images\customizerWorkflow.png" />
    <Resource Include="UI\Images\dynamowithtext.png" />
    <Resource Include="UI\Images\PackageManager\custom-path-dialog-minus.png" />
    <Resource Include="UI\Images\PackageManager\custom-path-dialog-move-down.png" />
    <Resource Include="UI\Images\PackageManager\custom-path-dialog-move-up.png" />
    <Resource Include="UI\Images\PackageManager\custom-path-dialog-plus.png" />
    <Resource Include="UI\Images\drag_move.cur" />
    <Resource Include="UI\Images\StartPage\icon-whats-new.png" />
    <Resource Include="UI\Images\Gallery\gallery-button-close-states.png" />
    <Resource Include="UI\Images\Gallery\gallery-button-next-prev-states.png" />
    <Resource Include="UI\Images\profile_normal.png" />
  </ItemGroup>
  <ItemGroup>
    <Content Include="d3d10warp.dll">
      <CopyToOutputDirectory>PreserveNewest</CopyToOutputDirectory>
    </Content>
    <Content Include="d3dcompiler_44.dll">
      <CopyToOutputDirectory>PreserveNewest</CopyToOutputDirectory>
    </Content>
    <Content Include="sharpdx_direct3d11_1_effects_x64.dll">
      <CopyToOutputDirectory>Always</CopyToOutputDirectory>
    </Content>
    <Content Include="sharpdx_direct3d11_effects_x64.dll">
      <CopyToOutputDirectory>Always</CopyToOutputDirectory>
    </Content>
    <Content Include="ViewModels\Watch3D\Shaders\BillboardText.fx" />
    <Content Include="ViewModels\Watch3D\Shaders\Common.fx" />
    <Content Include="ViewModels\Watch3D\Shaders\Custom.fx" />
    <Content Include="ViewModels\Watch3D\Shaders\Default.fx" />
    <Content Include="ViewModels\Watch3D\Shaders\Lines.fx" />
    <Content Include="ViewModels\Watch3D\Shaders\Material.fx" />
    <Content Include="ViewModels\Watch3D\Shaders\Points.fx" />
  </ItemGroup>
  <ItemGroup />
  <Import Project="$(MSBuildToolsPath)\Microsoft.CSharp.targets" />
  <Target Name="AfterBuild">
    <MakeDir Directories="$(OutputPath)\viewExtensions\" />
  </Target>
  <Target Name="EnsureNuGetPackageBuildImports" BeforeTargets="PrepareForBuild">
    <PropertyGroup>
      <ErrorText>This project references NuGet package(s) that are missing on this computer. Use NuGet Package Restore to download them.  For more information, see http://go.microsoft.com/fwlink/?LinkID=322105. The missing file is {0}.</ErrorText>
    </PropertyGroup>
    <Error Condition="!Exists('..\packages\SharpDX.2.6.3\build\SharpDX.targets')" Text="$([System.String]::Format('$(ErrorText)', '..\packages\SharpDX.2.6.3\build\SharpDX.targets'))" />
    <Error Condition="!Exists('..\packages\SharpDX.Toolkit.2.6.3\build\SharpDX.Toolkit.targets')" Text="$([System.String]::Format('$(ErrorText)', '..\packages\SharpDX.Toolkit.2.6.3\build\SharpDX.Toolkit.targets'))" />
  </Target>
</Project><|MERGE_RESOLUTION|>--- conflicted
+++ resolved
@@ -40,14 +40,11 @@
     <Prefer32Bit>false</Prefer32Bit>
   </PropertyGroup>
   <ItemGroup>
-<<<<<<< HEAD
     <Reference Include="Cyotek.Drawing.BitmapFont, Version=1.0.2.0, Culture=neutral, PublicKeyToken=58daa28b0b2de221, processorArchitecture=MSIL">
       <HintPath>..\packages\Cyotek.Drawing.BitmapFont.1.0.2.0\lib\net20\Cyotek.Drawing.BitmapFont.dll</HintPath>
       <Private>True</Private>
-=======
     <Reference Include="FontAwesome.WPF">
       <HintPath>..\..\extern\FontAwesome\FontAwesome.WPF.dll</HintPath>
->>>>>>> ec248309
     </Reference>
     <Reference Include="Greg">
       <HintPath>..\..\extern\greg\Greg.dll</HintPath>
@@ -305,14 +302,11 @@
     <Compile Include="Views\PackageManager\TermsOfUseView.xaml.cs">
       <DependentUpon>TermsOfUseView.xaml</DependentUpon>
     </Compile>
-<<<<<<< HEAD
     <Compile Include="ViewModels\Watch3D\AttachedProperties.cs" />
     <Compile Include="ViewModels\Watch3D\DynamoEffectsManager.cs" />
     <Compile Include="ViewModels\Watch3D\DynamoRenderTechniquesManager.cs" />
-=======
     <Compile Include="Views\Preview\CameraExtensions.cs" />
     <Compile Include="Views\Preview\IWatch3DView.cs" />
->>>>>>> ec248309
     <Compile Include="Views\Preview\Watch3DSettingsControl.xaml.cs">
       <DependentUpon>Watch3DSettingsControl.xaml</DependentUpon>
     </Compile>
