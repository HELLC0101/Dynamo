﻿<?xml version="1.0" encoding="utf-8"?>
<Project ToolsVersion="4.0" DefaultTargets="Build" xmlns="http://schemas.microsoft.com/developer/msbuild/2003">
  <Import Project="$(MSBuildExtensionsPath)\$(MSBuildToolsVersion)\Microsoft.Common.props" Condition="Exists('$(MSBuildExtensionsPath)\$(MSBuildToolsVersion)\Microsoft.Common.props')" />
  <ImportGroup Label="PropertySheets">
    <Import Project="$(SolutionDir)/Config/CS.props" />
    <Import Project="..\packages\SharpDX.2.6.3\build\SharpDX.targets" Condition="Exists('..\packages\SharpDX.2.6.3\build\SharpDX.targets')" />
    <Import Project="..\packages\SharpDX.Toolkit.2.6.3\build\SharpDX.Toolkit.targets" Condition="Exists('..\packages\SharpDX.Toolkit.2.6.3\build\SharpDX.Toolkit.targets')" />
    <Import Project="$(SolutionDir)/Config/DynamoWpf.targets" />
  </ImportGroup>
  <PropertyGroup>
    <Configuration Condition=" '$(Configuration)' == '' ">Debug</Configuration>
    <Platform Condition=" '$(Platform)' == '' ">AnyCPU</Platform>
    <ProjectGuid>{51BB6014-43F7-4F31-B8D3-E3C37EBEDAF4}</ProjectGuid>
    <OutputType>Library</OutputType>
    <AppDesignerFolder>Properties</AppDesignerFolder>
    <RootNamespace>Dynamo.Wpf</RootNamespace>
    <AssemblyName>DynamoCoreWpf</AssemblyName>
    <TargetFrameworkVersion>v4.5</TargetFrameworkVersion>
    <FileAlignment>512</FileAlignment>
    <TargetFrameworkProfile />
    <NuGetPackageImportStamp>
    </NuGetPackageImportStamp>
  </PropertyGroup>
  <PropertyGroup Condition=" '$(Configuration)|$(Platform)' == 'Debug|AnyCPU' ">
    <DebugSymbols>true</DebugSymbols>
    <DebugType>full</DebugType>
    <Optimize>false</Optimize>
    <OutputPath>$(OutputPath)</OutputPath>
    <DefineConstants>TRACE;DEBUG</DefineConstants>
    <ErrorReport>prompt</ErrorReport>
    <WarningLevel>4</WarningLevel>
    <Prefer32Bit>false</Prefer32Bit>
    <DocumentationFile>..\..\bin\AnyCPU\Debug\DynamoCoreWpf.XML</DocumentationFile>
    <UseVSHostingProcess>true</UseVSHostingProcess>
  </PropertyGroup>
  <PropertyGroup Condition=" '$(Configuration)|$(Platform)' == 'Release|AnyCPU' ">
    <DebugType>pdbonly</DebugType>
    <Optimize>true</Optimize>
    <OutputPath>$(OutputPath)</OutputPath>
    <DefineConstants>TRACE</DefineConstants>
    <ErrorReport>prompt</ErrorReport>
    <WarningLevel>4</WarningLevel>
    <Prefer32Bit>false</Prefer32Bit>
  </PropertyGroup>
  <ItemGroup>
    <Reference Include="Cyotek.Drawing.BitmapFont, Version=1.0.2.0, Culture=neutral, PublicKeyToken=58daa28b0b2de221, processorArchitecture=MSIL">
      <HintPath>..\packages\Cyotek.Drawing.BitmapFont.1.0.2.0\lib\net20\Cyotek.Drawing.BitmapFont.dll</HintPath>
      <Private>True</Private>
    </Reference>
    <Reference Include="FontAwesome.WPF">
      <HintPath>..\..\extern\FontAwesome\FontAwesome.WPF.dll</HintPath>
    </Reference>
    <Reference Include="Greg">
      <HintPath>..\..\extern\greg\Greg.dll</HintPath>
    </Reference>
    <Reference Include="HelixToolkit, Version=2015.1.629.0, Culture=neutral, PublicKeyToken=52aa3500039caf0d, processorArchitecture=MSIL">
      <HintPath>..\packages\HelixToolkit.2015.1.629\lib\portable-net4+sl4+wp71+win8\HelixToolkit.dll</HintPath>
      <Private>True</Private>
    </Reference>
    <Reference Include="HelixToolkit.Wpf, Version=2015.1.629.0, Culture=neutral, PublicKeyToken=52aa3500039caf0d, processorArchitecture=MSIL">
      <HintPath>..\packages\HelixToolkit.Wpf.2015.1.629\lib\net45\HelixToolkit.Wpf.dll</HintPath>
      <Private>True</Private>
    </Reference>
    <Reference Include="HelixToolkit.Wpf.SharpDX, Version=2015.1.629.0, Culture=neutral, PublicKeyToken=52aa3500039caf0d, processorArchitecture=MSIL">
      <HintPath>..\packages\HelixToolkit.Wpf.SharpDX.2015.1.629\lib\net45\HelixToolkit.Wpf.SharpDX.dll</HintPath>
      <Private>True</Private>
    </Reference>
    <Reference Include="ICSharpCode.AvalonEdit, Version=4.3.1.9429, Culture=neutral, PublicKeyToken=9cc39be672370310, processorArchitecture=MSIL">
      <SpecificVersion>False</SpecificVersion>
      <HintPath>..\..\extern\avalonEdit\ICSharpCode.AvalonEdit.dll</HintPath>
    </Reference>
    <Reference Include="Microsoft.Practices.Prism">
      <HintPath>..\..\extern\prism\Microsoft.Practices.Prism.dll</HintPath>
    </Reference>
    <Reference Include="PresentationCore" />
    <Reference Include="PresentationFramework" />
    <Reference Include="ProtoInterface">
      <HintPath>..\..\extern\ProtoGeometry\ProtoInterface.dll</HintPath>
    </Reference>
    <Reference Include="RestSharp">
      <HintPath>..\..\extern\greg\RestSharp.dll</HintPath>
    </Reference>
    <Reference Include="SharpDX, Version=2.6.3.0, Culture=neutral, PublicKeyToken=b4dcf0f35e5521f1, processorArchitecture=MSIL">
      <HintPath>$(SharpDXPackageBinDir)\SharpDX.dll</HintPath>
    </Reference>
    <Reference Include="SharpDX.D3DCompiler">
      <HintPath>$(SharpDXPackageBinDir)\SharpDX.D3DCompiler.dll</HintPath>
    </Reference>
    <Reference Include="SharpDX.D3DCompiler, Version=2.6.3.0, Culture=neutral, PublicKeyToken=b4dcf0f35e5521f1, processorArchitecture=MSIL" />
    <Reference Include="SharpDX.Direct2D1">
      <HintPath>$(SharpDXPackageBinDir)\SharpDX.Direct2D1.dll</HintPath>
    </Reference>
    <Reference Include="SharpDX.Direct2D1, Version=2.6.3.0, Culture=neutral, PublicKeyToken=b4dcf0f35e5521f1, processorArchitecture=MSIL" />
    <Reference Include="SharpDX.Direct3D11, Version=2.6.3.0, Culture=neutral, PublicKeyToken=b4dcf0f35e5521f1, processorArchitecture=MSIL">
      <HintPath>$(SharpDXPackageBinDir)\SharpDX.Direct3D11.dll</HintPath>
    </Reference>
    <Reference Include="SharpDX.Direct3D11.Effects, Version=2.6.3.0, Culture=neutral, PublicKeyToken=b4dcf0f35e5521f1, processorArchitecture=MSIL">
      <HintPath>$(SharpDXPackageBinDir)\SharpDX.Direct3D11.Effects.dll</HintPath>
    </Reference>
    <Reference Include="SharpDX.Direct3D9, Version=2.6.3.0, Culture=neutral, PublicKeyToken=b4dcf0f35e5521f1, processorArchitecture=MSIL">
      <HintPath>$(SharpDXPackageBinDir)\SharpDX.Direct3D9.dll</HintPath>
    </Reference>
    <Reference Include="SharpDX.DXGI, Version=2.6.3.0, Culture=neutral, PublicKeyToken=b4dcf0f35e5521f1, processorArchitecture=MSIL">
      <HintPath>$(SharpDXPackageBinDir)\SharpDX.DXGI.dll</HintPath>
    </Reference>
    <Reference Include="SharpDX.Toolkit, Version=2.6.3.0, Culture=neutral, PublicKeyToken=b4dcf0f35e5521f1, processorArchitecture=MSIL">
      <HintPath>$(SharpDXPackageBinDir)\SharpDX.Toolkit.dll</HintPath>
    </Reference>
    <Reference Include="SharpDX.Toolkit.Graphics, Version=2.6.3.0, Culture=neutral, PublicKeyToken=b4dcf0f35e5521f1, processorArchitecture=MSIL">
      <HintPath>$(SharpDXPackageBinDir)\SharpDX.Toolkit.Graphics.dll</HintPath>
    </Reference>
    <Reference Include="System" />
    <Reference Include="System.Core" />
    <Reference Include="System.Data" />
    <Reference Include="System.Drawing" />
    <Reference Include="System.Runtime.Serialization" />
    <Reference Include="System.Windows.Forms" />
    <Reference Include="System.Windows.Interactivity">
      <HintPath>..\..\extern\System.Windows.Interactivity\System.Windows.Interactivity.dll</HintPath>
    </Reference>
    <Reference Include="System.Xaml" />
    <Reference Include="Microsoft.CSharp" />
    <Reference Include="System.Xml" />
    <Reference Include="WindowsBase" />
  </ItemGroup>
  <ItemGroup>
    <Compile Include="Controls\InCanvasSearchControl.xaml.cs">
      <DependentUpon>InCanvasSearchControl.xaml</DependentUpon>
    </Compile>
    <Compile Include="Controls\InfiniteGridView.xaml.cs">
      <DependentUpon>InfiniteGridView.xaml</DependentUpon>
    </Compile>
    <Compile Include="Controls\Login.xaml.cs">
      <DependentUpon>Login.xaml</DependentUpon>
    </Compile>
    <Compile Include="Controls\HeaderStrip.xaml.cs">
      <DependentUpon>HeaderStrip.xaml</DependentUpon>
    </Compile>
    <Compile Include="Controls\NotificationsControl.xaml.cs">
      <DependentUpon>NotificationsControl.xaml</DependentUpon>
    </Compile>
    <Compile Include="Controls\RunSettingsControl.xaml.cs">
      <DependentUpon>RunSettingsControl.xaml</DependentUpon>
    </Compile>
    <Compile Include="Controls\ClassInformationView.xaml.cs">
      <DependentUpon>ClassInformationView.xaml</DependentUpon>
    </Compile>
    <Compile Include="..\AssemblySharedInfoGenerator\AssemblySharedInfo.cs">
      <Link>Properties\AssemblySharedInfo.cs</Link>
    </Compile>
    <Compile Include="Extensions\IViewExtension.cs" />
    <Compile Include="Extensions\IViewExtensionLoader.cs" />
    <Compile Include="Extensions\IViewExtensionManager.cs" />
    <Compile Include="Extensions\ViewExtensionLoader.cs" />
    <Compile Include="Extensions\ViewExtensionManager.cs" />
    <Compile Include="Extensions\ViewLoadedParams.cs" />
    <Compile Include="Extensions\ViewExtensionDefinition.cs" />
    <Compile Include="Extensions\ViewStartupParams.cs" />
    <Compile Include="Interfaces\IShellCom.cs" />
    <Compile Include="Rendering\HelixRenderPackage.cs" />
    <Compile Include="Interfaces\IBrandingResourceProvider.cs" />
    <Compile Include="NodeViewCustomization\AssemblyNodeViewCustomizations.cs" />
    <Compile Include="NodeViewCustomization\CoreNodeViewCustomizations.cs" />
    <Compile Include="NodeViewCustomization\NodeViewCustomizationLoader.cs" />
    <Compile Include="NodeViewCustomization\NodeViewCustomizations.cs" />
    <Compile Include="Rendering\RenderPackageExtensions.cs" />
    <Compile Include="Services\IconServices.cs" />
    <Compile Include="UI\ClassObjectTemplateSelector.cs" />
    <Compile Include="UI\HeaderTemplateSelector.cs" />
    <Compile Include="Properties\Resources.Designer.cs">
      <AutoGen>True</AutoGen>
      <DesignTime>True</DesignTime>
      <DependentUpon>Resources.resx</DependentUpon>
    </Compile>
    <Compile Include="Properties\Resources.en-US.Designer.cs">
      <AutoGen>True</AutoGen>
      <DesignTime>True</DesignTime>
      <DependentUpon>Resources.en-US.resx</DependentUpon>
    </Compile>
    <Compile Include="Services\LoginService.cs" />
    <Compile Include="UI\DefaultBrandingResourceProvider.cs" />
    <Compile Include="UI\FrozenResources.cs" />
    <Compile Include="UI\InOutPortPanel.cs" />
    <Compile Include="UI\LibraryTreeTemplateSelector.cs" />
    <Compile Include="UI\LibraryWrapPanel.cs" />
    <Compile Include="UI\Prompts\PresetOverwritePrompt.xaml.cs">
      <DependentUpon>PresetOverwritePrompt.xaml</DependentUpon>
    </Compile>
    <Compile Include="UI\Prompts\PresetPrompt.xaml.cs">
      <DependentUpon>PresetPrompt.xaml</DependentUpon>
    </Compile>
    <Compile Include="UI\VisualConfigurations.cs" />
    <Compile Include="Utilities\LibraryDragAndDrop.cs" />
    <Compile Include="Utilities\OnceDisposable.cs" />
    <Compile Include="TestInfrastructure\ConnectorMutator.cs" />
    <Compile Include="TestInfrastructure\MutationTestAttribute.cs" />
    <Compile Include="Utilities\DelegateCommand.cs" />
    <Compile Include="Interfaces\IViewModelView.cs" />
    <Compile Include="Interfaces\IWatchHandler.cs" />
    <Compile Include="NodeViewCustomization\INodeViewCustomizations.cs" />
    <Compile Include="NodeViewCustomization\INodeViewCustomization.cs" />
    <Compile Include="NodeViewCustomization\InternalNodeViewCustomization.cs" />
    <Compile Include="NodeViewCustomization\NodeViewCustomizations\DSVarArgFunctionNodeViewCustomization.cs" />
    <Compile Include="NodeViewCustomization\NodeViewCustomizationLibrary.cs" />
    <Compile Include="Properties\AssemblyInfo.cs" />
    <Compile Include="Services\UsageReportingManager.cs" />
    <Compile Include="TestInfrastructure\AbstractMutator.cs" />
    <Compile Include="TestInfrastructure\CodeBlockNodeMutator.cs" />
    <Compile Include="TestInfrastructure\CopyNodeMutator.cs" />
    <Compile Include="TestInfrastructure\CustomNodeCompatibilityMutator.cs" />
    <Compile Include="TestInfrastructure\CustomNodeMutator.cs" />
    <Compile Include="TestInfrastructure\DeleteNodeMutator.cs" />
    <Compile Include="TestInfrastructure\DirectoryPathMutator.cs" />
    <Compile Include="TestInfrastructure\DoubleSliderMutator.cs" />
    <Compile Include="TestInfrastructure\FilePathMutator.cs" />
    <Compile Include="TestInfrastructure\IntegerSliderMutator.cs" />
    <Compile Include="TestInfrastructure\ListMutator.cs" />
    <Compile Include="TestInfrastructure\MutatorDriver.cs" />
    <Compile Include="TestInfrastructure\NumberInputMutator.cs" />
    <Compile Include="TestInfrastructure\NumberRangeMutator.cs" />
    <Compile Include="TestInfrastructure\NumberSequenceMutator.cs" />
    <Compile Include="TestInfrastructure\StringInputMutator.cs" />
    <Compile Include="NodeViewCustomization\NodeViewCustomizations\CodeBlockNodeViewCustomization.cs" />
    <Compile Include="Commands\AutomationSettings.cs" />
    <Compile Include="Commands\ConnectorCommands.cs" />
    <Compile Include="Commands\DynamoCommands.cs" />
    <Compile Include="Commands\InfoBubbleCommand.cs" />
    <Compile Include="Commands\NodeCommands.cs" />
    <Compile Include="Commands\NoteCommands.cs" />
    <Compile Include="Commands\PortCommands.cs" />
    <Compile Include="Commands\SearchCommands.cs" />
    <Compile Include="Commands\WorkspaceCommands.cs" />
    <Compile Include="Controls\GraphUpdateNotificationControl.xaml.cs">
      <DependentUpon>GraphUpdateNotificationControl.xaml</DependentUpon>
    </Compile>
    <Compile Include="Controls\ImageBasedControls.cs" />
    <Compile Include="Controls\ShortcutToolbar.xaml.cs">
      <DependentUpon>ShortcutToolbar.xaml</DependentUpon>
    </Compile>
    <Compile Include="Controls\StartPage.xaml.cs">
      <DependentUpon>StartPage.xaml</DependentUpon>
    </Compile>
    <Compile Include="UI\Converters.cs" />
    <Compile Include="Controls\DragCanvas.cs" />
    <Compile Include="Controls\DynamoNodeButton.cs" />
    <Compile Include="Controls\DynamoTextBox.cs" />
    <Compile Include="NodeViewCustomization\NodeViewCustomizations\FunctionNodeViewCustomization.cs" />
    <Compile Include="UI\HandlingEventTrigger.cs" />
    <Compile Include="Utilities\MouseClickManager.cs" />
    <Compile Include="NodeViewCustomization\NodeViewCustomizations\OutputNodeViewCustomization.cs" />
    <Compile Include="UI\Prompts\CrashPrompt.xaml.cs">
      <DependentUpon>CrashPrompt.xaml</DependentUpon>
    </Compile>
    <Compile Include="UI\Prompts\EditWindow.xaml.cs">
      <DependentUpon>EditWindow.xaml</DependentUpon>
    </Compile>
    <Compile Include="UI\Prompts\FunctionNamePrompt.xaml.cs">
      <DependentUpon>FunctionNamePrompt.xaml</DependentUpon>
    </Compile>
    <Compile Include="UI\Prompts\GenericTaskDialog.xaml.cs">
      <DependentUpon>GenericTaskDialog.xaml</DependentUpon>
    </Compile>
    <Compile Include="UI\Prompts\NodeHelpPrompt.xaml.cs">
      <DependentUpon>NodeHelpPrompt.xaml</DependentUpon>
    </Compile>
    <Compile Include="UI\Prompts\UsageReportingAgreementPrompt.xaml.cs">
      <DependentUpon>UsageReportingAgreementPrompt.xaml</DependentUpon>
    </Compile>
    <Compile Include="UI\SharedResourceDictionary.cs" />
    <Compile Include="ViewModels\Core\AnnotationExtension.cs" />
    <Compile Include="ViewModels\Core\AnnotationViewModel.cs" />
    <Compile Include="Utilities\ResourceUtilities.cs" />
    <Compile Include="ViewModels\Core\DynamoViewModelBranding.cs" />
    <Compile Include="ViewModels\Core\GalleryViewModel.cs" />
    <Compile Include="ViewModels\Core\HomeWorkspaceViewModel.cs" />
    <Compile Include="ViewModels\PackageManager\PackagePathViewModel.cs" />
    <Compile Include="ViewModels\RunSettingsViewModel.cs" />
    <Compile Include="ViewModels\Search\BrowserInternalElementViewModel.cs" />
    <Compile Include="ViewModels\Search\BrowserItemViewModel.cs" />
    <Compile Include="ViewModels\Search\NodeSearchElementViewModel.cs" />
    <Compile Include="ViewModels\Core\StateMachine.cs" />
    <Compile Include="ViewModels\Search\ClassInformationViewModel.cs" />
    <Compile Include="NodeViewCustomization\NodeViewCustomizations\SymbolViewCustomization.cs" />
    <Compile Include="NodeViewCustomization\NodeViewCustomizations\VariableInputNodeViewCustomization.cs" />
    <Compile Include="ViewModels\RenderPackageFactoryViewModel.cs" />
    <Compile Include="ViewModels\Watch3D\DynamoGeometryModel3D.cs" />
    <Compile Include="ViewModels\Watch3D\DynamoLineGeometryModel3D.cs" />
    <Compile Include="ViewModels\Watch3D\DynamoPointGeometryModel3D.cs" />
    <Compile Include="ViewModels\Watch3D\HelixWatch3DViewModel.cs" />
<<<<<<< HEAD
    <Compile Include="ViewModels\Watch3D\DefaultWatch3DViewModel.cs" />
=======
    <Compile Include="ViewModels\Watch3D\IWatch3DViewModel.cs" />
    <Compile Include="ViewModels\Watch3D\Watch3DViewModelBase.cs" />
>>>>>>> 69c8b494
    <Compile Include="Views\About\AboutWindow.xaml.cs">
      <DependentUpon>AboutWindow.xaml</DependentUpon>
    </Compile>
    <Compile Include="Views\Core\DynamoOpenFileDialog.cs" />
    <Compile Include="Views\Gallery\GalleryView.xaml.cs">
      <DependentUpon>GalleryView.xaml</DependentUpon>
    </Compile>
    <Compile Include="Views\PackageManager\PackagePathView.xaml.cs">
      <DependentUpon>PackagePathView.xaml</DependentUpon>
    </Compile>
    <Compile Include="Views\PackageManager\TermsOfUseView.xaml.cs">
      <DependentUpon>TermsOfUseView.xaml</DependentUpon>
    </Compile>
    <Compile Include="ViewModels\Watch3D\AttachedProperties.cs" />
    <Compile Include="ViewModels\Watch3D\DynamoEffectsManager.cs" />
    <Compile Include="ViewModels\Watch3D\DynamoRenderTechniquesManager.cs" />
    <Compile Include="Views\Preview\CameraExtensions.cs" />
    <Compile Include="Views\Preview\Watch3DSettingsControl.xaml.cs">
      <DependentUpon>Watch3DSettingsControl.xaml</DependentUpon>
    </Compile>
    <Compile Include="Windows\BrowserWindow.xaml.cs">
      <DependentUpon>BrowserWindow.xaml</DependentUpon>
    </Compile>
    <Compile Include="Views\CodeBlocks\CodeBlockCompletionData.cs" />
    <Compile Include="Views\CodeBlocks\CodeBlockEditor.xaml.cs">
      <DependentUpon>CodeBlockEditor.xaml</DependentUpon>
    </Compile>
    <Compile Include="Views\CodeBlocks\CodeBlockMethodInsightWindow.cs" />
    <Compile Include="Views\CodeBlocks\CodeBlockEditorUtils.cs" />
    <Compile Include="Views\Core\AnnotationView.xaml.cs">
      <DependentUpon>AnnotationView.xaml</DependentUpon>
    </Compile>
    <Compile Include="Views\Core\DynamoView.xaml.cs">
      <DependentUpon>DynamoView.xaml</DependentUpon>
    </Compile>
    <Compile Include="Views\Input\ParameterEditor.xaml.cs">
      <DependentUpon>ParameterEditor.xaml</DependentUpon>
    </Compile>
    <Compile Include="Views\Preview\InfoBubbleView.xaml.cs">
      <DependentUpon>InfoBubbleView.xaml</DependentUpon>
    </Compile>
    <Compile Include="Views\PackageManager\InstalledPackagesView.xaml.cs">
      <DependentUpon>InstalledPackagesView.xaml</DependentUpon>
    </Compile>
    <Compile Include="Views\Search\LibraryContainerView.xaml.cs">
      <DependentUpon>LibraryContainerView.xaml</DependentUpon>
    </Compile>
    <Compile Include="Views\Search\LibrarySearchView.xaml.cs">
      <DependentUpon>LibrarySearchView.xaml</DependentUpon>
    </Compile>
    <Compile Include="Views\Search\LibraryView.xaml.cs">
      <DependentUpon>LibraryView.xaml</DependentUpon>
    </Compile>
    <Compile Include="Views\Core\NodeView.xaml.cs">
      <DependentUpon>NodeView.xaml</DependentUpon>
    </Compile>
    <Compile Include="Views\Core\NoteView.xaml.cs">
      <DependentUpon>NoteView.xaml</DependentUpon>
    </Compile>
    <Compile Include="Views\PackageManager\PackageManagerSearchView.xaml.cs">
      <DependentUpon>PackageManagerSearchView.xaml</DependentUpon>
    </Compile>
    <Compile Include="Views\Preview\PreviewControl.xaml.cs">
      <DependentUpon>PreviewControl.xaml</DependentUpon>
    </Compile>
    <Compile Include="Views\PackageManager\PublishPackageView.xaml.cs">
      <DependentUpon>PublishPackageView.xaml</DependentUpon>
    </Compile>
    <Compile Include="Controls\TooltipWindow.xaml.cs">
      <DependentUpon>TooltipWindow.xaml</DependentUpon>
    </Compile>
    <Compile Include="Views\Preview\Watch3DView.xaml.cs">
      <DependentUpon>Watch3DView.xaml</DependentUpon>
    </Compile>
    <Compile Include="Views\Preview\WatchTree.xaml.cs">
      <DependentUpon>WatchTree.xaml</DependentUpon>
    </Compile>
    <Compile Include="Views\Core\WorkspaceView.xaml.cs">
      <DependentUpon>WorkspaceView.xaml</DependentUpon>
    </Compile>
    <Compile Include="Utilities\WpfUtilities.cs" />
    <Compile Include="Controls\ZoomBorder.cs" />
    <Compile Include="Utilities\CursorLibrary.cs" />
    <Compile Include="Utilities\Extensions.cs" />
    <Compile Include="ViewModels\Core\ConnectorViewModel.cs" />
    <Compile Include="ViewModels\Core\DynamoViewModel.cs" />
    <Compile Include="ViewModels\Core\DynamoViewModelDelegateCommands.cs" />
    <Compile Include="ViewModels\Core\DynamoViewModelDelegates.cs" />
    <Compile Include="ViewModels\Core\DynamoViewModelEventArgs.cs" />
    <Compile Include="ViewModels\Core\DynamoViewModelEvents.cs" />
    <Compile Include="ViewModels\Preview\InfoBubbleViewModel.cs" />
    <Compile Include="ViewModels\PackageManager\InstalledPackagesViewModel.cs" />
    <Compile Include="ViewModels\Core\NodeViewModel.cs" />
    <Compile Include="ViewModels\Core\NoteViewModel.cs" />
    <Compile Include="ViewModels\PackageManager\PackageItemInternalViewModel.cs" />
    <Compile Include="ViewModels\PackageManager\PackageItemLeafViewModel.cs" />
    <Compile Include="ViewModels\PackageManager\PackageItemRootViewModel.cs" />
    <Compile Include="ViewModels\PackageManager\PackageItemViewModel.cs" />
    <Compile Include="ViewModels\PackageManager\PackageManagerClientViewModel.cs" />
    <Compile Include="ViewModels\PackageManager\PackageManagerSearchElementViewModel.cs" />
    <Compile Include="ViewModels\PackageManager\PackageManagerSearchViewModel.cs" />
    <Compile Include="ViewModels\PackageManager\PackageViewModel.cs" />
    <Compile Include="ViewModels\Core\PortViewModel.cs" />
    <Compile Include="ViewModels\PackageManager\PublishPackageViewModel.cs" />
    <Compile Include="ViewModels\Search\SearchViewModel.cs" />
    <Compile Include="ViewModels\ViewModelBase.cs" />
    <Compile Include="ViewModels\Preview\Watch3DFullscreenViewModel.cs" />
    <Compile Include="ViewModels\Preview\WatchViewModel.cs" />
    <Compile Include="ViewModels\Core\WorkspaceViewModel.cs" />
  </ItemGroup>
  <ItemGroup>
    <Page Include="Controls\GraphUpdateNotificationControl.xaml">
      <Generator>MSBuild:Compile</Generator>
      <SubType>Designer</SubType>
    </Page>
  </ItemGroup>
  <ItemGroup>
    <Page Include="Controls\InCanvasSearchControl.xaml">
      <Generator>MSBuild:Compile</Generator>
      <SubType>Designer</SubType>
    </Page>
    <Page Include="Controls\InfiniteGridView.xaml">
      <SubType>Designer</SubType>
      <Generator>MSBuild:Compile</Generator>
    </Page>
    <Page Include="Controls\Login.xaml">
      <SubType>Designer</SubType>
      <Generator>MSBuild:Compile</Generator>
    </Page>
    <Page Include="Controls\HeaderStrip.xaml">
      <SubType>Designer</SubType>
      <Generator>MSBuild:Compile</Generator>
    </Page>
    <Page Include="Controls\NotificationsControl.xaml">
      <SubType>Designer</SubType>
      <Generator>MSBuild:Compile</Generator>
    </Page>
    <Page Include="Controls\RunSettingsControl.xaml">
      <SubType>Designer</SubType>
      <Generator>MSBuild:Compile</Generator>
    </Page>
    <Page Include="Controls\ShortcutToolbar.xaml">
      <Generator>MSBuild:Compile</Generator>
      <SubType>Designer</SubType>
    </Page>
  </ItemGroup>
  <ItemGroup>
    <Page Include="Controls\ClassInformationView.xaml">
      <Generator>MSBuild:Compile</Generator>
      <SubType>Designer</SubType>
    </Page>
    <Page Include="Controls\StartPage.xaml">
      <Generator>MSBuild:Compile</Generator>
      <SubType>Designer</SubType>
    </Page>
  </ItemGroup>
  <ItemGroup>
    <EmbeddedResource Include="Properties\Resources.resx">
      <Generator>PublicResXFileCodeGenerator</Generator>
      <LastGenOutput>Resources.Designer.cs</LastGenOutput>
      <SubType>Designer</SubType>
    </EmbeddedResource>
    <EmbeddedResource Include="Properties\Resources.en-US.resx">
      <Generator>PublicResXFileCodeGenerator</Generator>
      <LastGenOutput>Resources.en-US.Designer.cs</LastGenOutput>
      <SubType>Designer</SubType>
    </EmbeddedResource>
    <EmbeddedResource Include="UI\Resources\DesignScript.Resources.SyntaxHighlighting.xshd" />
    <None Include="packages.config" />
    <None Include="UI\Fonts\OpenSans-Bold.ttf">
      <CopyToOutputDirectory>Always</CopyToOutputDirectory>
    </None>
    <None Include="UI\Fonts\OpenSans-BoldItalic.ttf">
      <CopyToOutputDirectory>Always</CopyToOutputDirectory>
    </None>
    <None Include="UI\Fonts\OpenSans-ExtraBold.ttf">
      <CopyToOutputDirectory>Always</CopyToOutputDirectory>
    </None>
    <None Include="UI\Fonts\OpenSans-ExtraBoldItalic.ttf">
      <CopyToOutputDirectory>Always</CopyToOutputDirectory>
    </None>
    <None Include="UI\Fonts\OpenSans-Italic.ttf">
      <CopyToOutputDirectory>Always</CopyToOutputDirectory>
    </None>
    <None Include="UI\Fonts\OpenSans-Light.ttf">
      <CopyToOutputDirectory>Always</CopyToOutputDirectory>
    </None>
    <None Include="UI\Fonts\OpenSans-LightItalic.ttf">
      <CopyToOutputDirectory>Always</CopyToOutputDirectory>
    </None>
    <None Include="UI\Fonts\OpenSans-Regular.ttf">
      <CopyToOutputDirectory>Always</CopyToOutputDirectory>
    </None>
    <None Include="UI\Fonts\OpenSans-Semibold.ttf">
      <CopyToOutputDirectory>Always</CopyToOutputDirectory>
    </None>
    <None Include="UI\Fonts\OpenSans-SemiboldItalic.ttf">
      <CopyToOutputDirectory>Always</CopyToOutputDirectory>
    </None>
    <None Include="ViewModels\Watch3D\Resources\_dynamo.bfx" />
    <None Include="ViewModels\Watch3D\Shaders\CompileShaders.bat" />
    <Resource Include="UI\Images\cursors.psd" />
    <Resource Include="UI\Images\cursors1.psd" />
  </ItemGroup>
  <ItemGroup>
    <Resource Include="UI\Images\AboutWindow\aboutback.png" />
  </ItemGroup>
  <ItemGroup>
    <Resource Include="UI\Images\AboutWindow\autodeskLogo.png" />
  </ItemGroup>
  <ItemGroup>
    <Resource Include="UI\Images\AboutWindow\background_texture.png" />
  </ItemGroup>
  <ItemGroup>
    <Resource Include="UI\Images\AboutWindow\close_hover.png" />
  </ItemGroup>
  <ItemGroup>
    <Resource Include="UI\Images\AboutWindow\close_inactive.png" />
  </ItemGroup>
  <ItemGroup>
    <Resource Include="UI\Images\AboutWindow\collectinfo_titlebar.png" />
  </ItemGroup>
  <ItemGroup>
    <Resource Include="UI\Images\AboutWindow\DesignScriptLogo.png" />
  </ItemGroup>
  <ItemGroup>
    <Resource Include="UI\Images\AboutWindow\dynamo_logo_dark.png" />
  </ItemGroup>
  <ItemGroup>
    <Resource Include="UI\Images\AboutWindow\logo_about.png" />
  </ItemGroup>
  <ItemGroup>
    <Resource Include="UI\Images\add.png" />
  </ItemGroup>
  <ItemGroup>
    <Resource Include="UI\Images\add_32.png" />
  </ItemGroup>
  <ItemGroup>
    <Resource Include="UI\Images\add_32_white.png" />
  </ItemGroup>
  <ItemGroup>
    <Resource Include="UI\Images\Anonymous_Pencil_icon.png" />
  </ItemGroup>
  <ItemGroup>
    <Resource Include="UI\Images\Anonymous_Pencil_icon_white.png" />
  </ItemGroup>
  <ItemGroup>
    <Resource Include="UI\Images\Anonymous_Pencil_icon_white_24.png" />
  </ItemGroup>
  <ItemGroup>
    <Resource Include="UI\Images\Anonymous_Pencil_icon_white_32.png" />
  </ItemGroup>
  <ItemGroup>
    <Resource Include="UI\Images\arc_add.cur" />
  </ItemGroup>
  <ItemGroup>
    <Resource Include="UI\Images\arc_add.png" />
  </ItemGroup>
  <ItemGroup>
    <Resource Include="UI\Images\arc_remove.cur" />
  </ItemGroup>
  <ItemGroup>
    <Resource Include="UI\Images\arc_remove.png" />
  </ItemGroup>
  <ItemGroup>
    <Resource Include="UI\Images\arc_select.cur" />
  </ItemGroup>
  <ItemGroup>
    <Resource Include="UI\Images\arc_select.png" />
  </ItemGroup>
  <ItemGroup>
    <Resource Include="UI\Images\arrow-left-black.png" />
  </ItemGroup>
  <ItemGroup>
    <Resource Include="UI\Images\arrow-left-white.png" />
  </ItemGroup>
  <ItemGroup>
    <Resource Include="UI\Images\arrow-right-black.png" />
  </ItemGroup>
  <ItemGroup>
    <Resource Include="UI\Images\arrow-right-white.png" />
  </ItemGroup>
  <ItemGroup>
    <Resource Include="UI\Images\back.png" />
  </ItemGroup>
  <ItemGroup>
    <Resource Include="UI\Images\back_24.png" />
  </ItemGroup>
  <ItemGroup>
    <Resource Include="UI\Images\back_32.png" />
  </ItemGroup>
  <ItemGroup>
    <Resource Include="UI\Images\Canvas\canvas-button-fit-view-states.png" />
  </ItemGroup>
  <ItemGroup>
    <Resource Include="UI\Images\Canvas\canvas-button-geom-check.png" />
  </ItemGroup>
  <ItemGroup>
    <Resource Include="UI\Images\Canvas\canvas-button-geom-states.png" />
  </ItemGroup>
  <ItemGroup>
    <Resource Include="UI\Images\Canvas\canvas-button-node-check.png" />
  </ItemGroup>
  <ItemGroup>
    <Resource Include="UI\Images\Canvas\canvas-button-node-states.png" />
  </ItemGroup>
  <ItemGroup>
    <Resource Include="UI\Images\Canvas\canvas-button-orbit-check.png" />
  </ItemGroup>
  <ItemGroup>
    <Resource Include="UI\Images\Canvas\canvas-button-orbit-states.png" />
  </ItemGroup>
  <ItemGroup>
    <Resource Include="UI\Images\Canvas\canvas-button-pan-check.png" />
  </ItemGroup>
  <ItemGroup>
    <Resource Include="UI\Images\Canvas\canvas-button-pan-states.png" />
  </ItemGroup>
  <ItemGroup>
    <Resource Include="UI\Images\Canvas\canvas-button-zoom-in-states.png" />
  </ItemGroup>
  <ItemGroup>
    <Resource Include="UI\Images\Canvas\canvas-button-zoom-out-states.png" />
  </ItemGroup>
  <ItemGroup>
    <Resource Include="UI\Images\click_background.png" />
  </ItemGroup>
  <ItemGroup>
    <Resource Include="UI\Images\closetab_hover.png" />
  </ItemGroup>
  <ItemGroup>
    <Resource Include="UI\Images\closetab_normal.png" />
  </ItemGroup>
  <ItemGroup>
    <Resource Include="UI\Images\closewindow_hover.png" />
  </ItemGroup>
  <ItemGroup>
    <Resource Include="UI\Images\closewindow_normal.png" />
  </ItemGroup>
  <ItemGroup>
    <Resource Include="UI\Images\cloud_download_arrow.png" />
  </ItemGroup>
  <ItemGroup>
    <Resource Include="UI\Images\cloud_download_arrow_gray.png" />
  </ItemGroup>
  <ItemGroup>
    <Resource Include="UI\Images\cloud_download_arrow_white.png" />
  </ItemGroup>
  <ItemGroup>
    <Resource Include="UI\Images\collapse_hover.png" />
  </ItemGroup>
  <ItemGroup>
    <Resource Include="UI\Images\collapse_normal.png" />
  </ItemGroup>
  <ItemGroup>
    <Resource Include="UI\Images\collapsestate_hover.png" />
  </ItemGroup>
  <ItemGroup>
    <Resource Include="UI\Images\collapsestate_normal.png" />
  </ItemGroup>
  <ItemGroup>
    <Resource Include="UI\Images\condense.cur" />
  </ItemGroup>
  <ItemGroup>
    <Resource Include="UI\Images\condense.png" />
  </ItemGroup>
  <ItemGroup>
    <Resource Include="UI\Images\consent_form_image.png" />
  </ItemGroup>
  <ItemGroup>
    <Resource Include="UI\Images\DocumentHS.png" />
  </ItemGroup>
  <ItemGroup>
    <Resource Include="UI\Images\expand.cur" />
  </ItemGroup>
  <ItemGroup>
    <Resource Include="UI\Images\expand.png" />
  </ItemGroup>
  <ItemGroup>
    <Resource Include="UI\Images\expand_hover.png" />
  </ItemGroup>
  <ItemGroup>
    <Resource Include="UI\Images\expand_normal.png" />
  </ItemGroup>
  <ItemGroup>
    <Resource Include="UI\Images\expandstate_hover.png" />
  </ItemGroup>
  <ItemGroup>
    <Resource Include="UI\Images\expandstate_normal.png" />
  </ItemGroup>
  <ItemGroup>
    <Resource Include="UI\Images\hand.cur" />
  </ItemGroup>
  <ItemGroup>
    <Resource Include="UI\Images\hand.png" />
  </ItemGroup>
  <ItemGroup>
    <Resource Include="UI\Images\hand_drag.cur" />
  </ItemGroup>
  <ItemGroup>
    <Resource Include="UI\Images\hand_drag.png" />
  </ItemGroup>
  <ItemGroup>
    <Resource Include="UI\Images\hand_pan.cur" />
  </ItemGroup>
  <ItemGroup>
    <Resource Include="UI\Images\hand_pan.png" />
  </ItemGroup>
  <ItemGroup>
    <Resource Include="UI\Images\hand_pan_active.cur" />
  </ItemGroup>
  <ItemGroup>
    <Resource Include="UI\Images\hand_pan_active.png" />
  </ItemGroup>
  <ItemGroup>
    <Resource Include="UI\Images\HomeHS.png" />
  </ItemGroup>
  <ItemGroup>
    <Resource Include="UI\Images\librarycollapse_hover.png" />
  </ItemGroup>
  <ItemGroup>
    <Resource Include="UI\Images\librarycollapse_normal.png" />
  </ItemGroup>
  <ItemGroup>
    <Resource Include="UI\Images\maximizewindow_hover.png" />
  </ItemGroup>
  <ItemGroup>
    <Resource Include="UI\Images\maximizewindow_normal.png" />
  </ItemGroup>
  <ItemGroup>
    <Resource Include="UI\Images\minimizewindow_hover.png" />
  </ItemGroup>
  <ItemGroup>
    <Resource Include="UI\Images\minimizewindow_normal.png" />
  </ItemGroup>
  <ItemGroup>
    <Resource Include="UI\Images\move.png" />
  </ItemGroup>
  <ItemGroup>
    <Resource Include="UI\Images\new_disabled.png" />
  </ItemGroup>
  <ItemGroup>
    <Resource Include="UI\Images\new_hover.png" />
  </ItemGroup>
  <ItemGroup>
    <Resource Include="UI\Images\new_normal.png" />
  </ItemGroup>
  <ItemGroup>
    <Resource Include="UI\Images\open_disabled.png" />
  </ItemGroup>
  <ItemGroup>
    <Resource Include="UI\Images\open_hover.png" />
  </ItemGroup>
  <ItemGroup>
    <Resource Include="UI\Images\open_normal.png" />
  </ItemGroup>
  <ItemGroup>
    <Resource Include="UI\Images\openHS.png" />
  </ItemGroup>
  <ItemGroup>
    <Resource Include="UI\Images\OpenSelectedItemHS.png" />
  </ItemGroup>
  <ItemGroup>
    <Resource Include="UI\Images\padlock-closed-black.png" />
  </ItemGroup>
  <ItemGroup>
    <Resource Include="UI\Images\padlock-closed-black24x24.png" />
  </ItemGroup>
  <ItemGroup>
    <Resource Include="UI\Images\pause_disabled.png" />
  </ItemGroup>
  <ItemGroup>
    <Resource Include="UI\Images\pause_hover.png" />
  </ItemGroup>
  <ItemGroup>
    <Resource Include="UI\Images\pause_normal.png" />
  </ItemGroup>
  <ItemGroup>
    <Resource Include="UI\Images\pointer.cur" />
  </ItemGroup>
  <ItemGroup>
    <Resource Include="UI\Images\pointer.png" />
  </ItemGroup>
  <ItemGroup>
    <Resource Include="UI\Images\pointer_add.cur" />
  </ItemGroup>
  <ItemGroup>
    <Resource Include="UI\Images\pointer_add.png" />
  </ItemGroup>
  <ItemGroup>
    <Resource Include="UI\Images\rectangular_selection.cur" />
  </ItemGroup>
  <ItemGroup>
    <Resource Include="UI\Images\rectangular_selection.png" />
  </ItemGroup>
  <ItemGroup>
    <Resource Include="UI\Images\redo_disabled.png" />
  </ItemGroup>
  <ItemGroup>
    <Resource Include="UI\Images\redo_hover.png" />
  </ItemGroup>
  <ItemGroup>
    <Resource Include="UI\Images\redo_normal.png" />
  </ItemGroup>
  <ItemGroup>
    <Resource Include="UI\Images\resize_diagonal.cur" />
  </ItemGroup>
  <ItemGroup>
    <Resource Include="UI\Images\resize_diagonal.png" />
  </ItemGroup>
  <ItemGroup>
    <Resource Include="UI\Images\resize_horizontal.cur" />
  </ItemGroup>
  <ItemGroup>
    <Resource Include="UI\Images\resize_horizontal.png" />
  </ItemGroup>
  <ItemGroup>
    <Resource Include="UI\Images\resize_vertical.cur" />
  </ItemGroup>
  <ItemGroup>
    <Resource Include="UI\Images\resize_vertical.png" />
  </ItemGroup>
  <ItemGroup>
    <Resource Include="UI\Images\restorewindow_hover.png" />
  </ItemGroup>
  <ItemGroup>
    <Resource Include="UI\Images\restorewindow_normal.png" />
  </ItemGroup>
  <ItemGroup>
    <Resource Include="UI\Images\run_disabled.png" />
  </ItemGroup>
  <ItemGroup>
    <Resource Include="UI\Images\run_hover.png" />
  </ItemGroup>
  <ItemGroup>
    <Resource Include="UI\Images\run_normal.png" />
  </ItemGroup>
  <ItemGroup>
    <Resource Include="UI\Images\save_disabled.png" />
  </ItemGroup>
  <ItemGroup>
    <Resource Include="UI\Images\save_hover.png" />
  </ItemGroup>
  <ItemGroup>
    <Resource Include="UI\Images\save_normal.png" />
  </ItemGroup>
  <ItemGroup>
    <Resource Include="UI\Images\saveHS.png" />
  </ItemGroup>
  <ItemGroup>
    <Resource Include="UI\Images\screenshot_disabled.png" />
  </ItemGroup>
  <ItemGroup>
    <Resource Include="UI\Images\screenshot_hover.png" />
  </ItemGroup>
  <ItemGroup>
    <Resource Include="UI\Images\screenshot_normal.png" />
  </ItemGroup>
  <ItemGroup>
    <Resource Include="UI\Images\search.png" />
  </ItemGroup>
  <ItemGroup>
    <Resource Include="UI\Images\search_24.png" />
  </ItemGroup>
  <ItemGroup>
    <Resource Include="UI\Images\search_hover.png" />
  </ItemGroup>
  <ItemGroup>
    <Resource Include="UI\Images\search_normal.png" />
  </ItemGroup>
  <ItemGroup>
    <Resource Include="UI\Images\searchcancel_hover.png" />
  </ItemGroup>
  <ItemGroup>
    <Resource Include="UI\Images\searchcancel_normal.png" />
  </ItemGroup>
  <ItemGroup>
    <Resource Include="UI\Images\sendfeedback_disabled.png" />
  </ItemGroup>
  <ItemGroup>
    <Resource Include="UI\Images\sendfeedback_hover.png" />
  </ItemGroup>
  <ItemGroup>
    <Resource Include="UI\Images\sendfeedback_normal.png" />
  </ItemGroup>
  <ItemGroup>
    <Resource Include="UI\Images\StartPage\dynamo-logo.png" />
  </ItemGroup>
  <ItemGroup>
    <Resource Include="UI\Images\StartPage\icon-discussion.png" />
  </ItemGroup>
  <ItemGroup>
    <Resource Include="UI\Images\StartPage\icon-dynamobim.png" />
  </ItemGroup>
  <ItemGroup>
    <Resource Include="UI\Images\StartPage\icon-email.png" />
  </ItemGroup>
  <ItemGroup>
    <Resource Include="UI\Images\StartPage\icon-github.png" />
  </ItemGroup>
  <ItemGroup>
    <Resource Include="UI\Images\StartPage\icon-issues.png" />
  </ItemGroup>
  <ItemGroup>
    <Resource Include="UI\Images\StartPage\icon-new.png" />
  </ItemGroup>
  <ItemGroup>
    <Resource Include="UI\Images\StartPage\icon-open.png" />
  </ItemGroup>
  <ItemGroup>
    <Resource Include="UI\Images\StartPage\icon-reference.png" />
  </ItemGroup>
  <ItemGroup>
    <Resource Include="UI\Images\StartPage\icon-video.png" />
  </ItemGroup>
  <ItemGroup>
    <Resource Include="UI\Images\tabs_button_hover.png" />
  </ItemGroup>
  <ItemGroup>
    <Resource Include="UI\Images\tabs_button_normal.png" />
  </ItemGroup>
  <ItemGroup>
    <Resource Include="UI\Images\task_dialog_crash.png" />
  </ItemGroup>
  <ItemGroup>
    <Resource Include="UI\Images\task_dialog_future_file.png" />
  </ItemGroup>
  <ItemGroup>
    <Resource Include="UI\Images\task_dialog_obsolete_file.png" />
  </ItemGroup>
  <ItemGroup>
    <Resource Include="UI\Images\tick_selected.png" />
  </ItemGroup>
  <ItemGroup>
    <Resource Include="UI\Images\undo_disabled.png" />
  </ItemGroup>
  <ItemGroup>
    <Resource Include="UI\Images\undo_hover.png" />
  </ItemGroup>
  <ItemGroup>
    <Resource Include="UI\Images\undo_normal.png" />
  </ItemGroup>
  <ItemGroup>
    <Resource Include="UI\Images\Update\clickbox.png" />
  </ItemGroup>
  <ItemGroup>
    <Resource Include="UI\Images\Update\download_ani.png" />
  </ItemGroup>
  <ItemGroup>
    <Resource Include="UI\Images\Update\DownloadAnimation.png" />
  </ItemGroup>
  <ItemGroup>
    <Resource Include="UI\Images\Update\DownloadIcon.png" />
  </ItemGroup>
  <ItemGroup>
    <Resource Include="UI\Images\Update\update.png" />
  </ItemGroup>
  <ItemGroup>
    <Resource Include="UI\Images\Update\update_static.png" />
  </ItemGroup>
  <ItemGroup>
    <Page Include="UI\Prompts\CrashPrompt.xaml">
      <Generator>MSBuild:Compile</Generator>
      <SubType>Designer</SubType>
    </Page>
  </ItemGroup>
  <ItemGroup>
    <Page Include="UI\Prompts\EditWindow.xaml">
      <Generator>MSBuild:Compile</Generator>
      <SubType>Designer</SubType>
    </Page>
  </ItemGroup>
  <ItemGroup>
    <Page Include="UI\Prompts\FunctionNamePrompt.xaml">
      <Generator>MSBuild:Compile</Generator>
      <SubType>Designer</SubType>
    </Page>
  </ItemGroup>
  <ItemGroup>
    <Page Include="UI\Prompts\GenericTaskDialog.xaml">
      <Generator>MSBuild:Compile</Generator>
      <SubType>Designer</SubType>
    </Page>
  </ItemGroup>
  <ItemGroup>
    <Page Include="UI\Prompts\NodeHelpPrompt.xaml">
      <Generator>MSBuild:Compile</Generator>
      <SubType>Designer</SubType>
    </Page>
  </ItemGroup>
  <ItemGroup>
    <Page Include="UI\Prompts\PresetOverwritePrompt.xaml">
      <Generator>MSBuild:Compile</Generator>
      <SubType>Designer</SubType>
    </Page>
    <Page Include="UI\Prompts\UsageReportingAgreementPrompt.xaml">
      <Generator>MSBuild:Compile</Generator>
      <SubType>Designer</SubType>
    </Page>
  </ItemGroup>
  <ItemGroup>
    <None Include="UI\Themes\Modern\Connectors.xaml">
      <Generator>MSBuild:Compile</Generator>
      <SubType>Designer</SubType>
      <CopyToOutputDirectory>Always</CopyToOutputDirectory>
    </None>
  </ItemGroup>
  <ItemGroup>
    <None Include="UI\Themes\Modern\DataTemplates.xaml">
      <Generator>MSBuild:Compile</Generator>
      <SubType>Designer</SubType>
      <CopyToOutputDirectory>Always</CopyToOutputDirectory>
    </None>
  </ItemGroup>
  <ItemGroup>
    <None Include="UI\Themes\Modern\DynamoColorsAndBrushes.xaml">
      <Generator>MSBuild:Compile</Generator>
      <SubType>Designer</SubType>
      <CopyToOutputDirectory>Always</CopyToOutputDirectory>
    </None>
  </ItemGroup>
  <ItemGroup>
    <None Include="UI\Themes\Modern\DynamoConverters.xaml">
      <Generator>MSBuild:Compile</Generator>
      <SubType>Designer</SubType>
      <CopyToOutputDirectory>Always</CopyToOutputDirectory>
    </None>
  </ItemGroup>
  <ItemGroup>
    <None Include="UI\Themes\Modern\DynamoModern.xaml">
      <Generator>MSBuild:Compile</Generator>
      <SubType>Designer</SubType>
      <CopyToOutputDirectory>Always</CopyToOutputDirectory>
    </None>
  </ItemGroup>
  <ItemGroup>
    <None Include="UI\Themes\Modern\DynamoText.xaml">
      <Generator>MSBuild:Compile</Generator>
      <SubType>Designer</SubType>
      <CopyToOutputDirectory>Always</CopyToOutputDirectory>
    </None>
  </ItemGroup>
  <ItemGroup>
    <None Include="UI\Themes\Modern\MenuStyleDictionary.xaml">
      <Generator>MSBuild:Compile</Generator>
      <SubType>Designer</SubType>
      <CopyToOutputDirectory>Always</CopyToOutputDirectory>
    </None>
  </ItemGroup>
  <ItemGroup>
    <None Include="UI\Themes\Modern\Ports.xaml">
      <CopyToOutputDirectory>Always</CopyToOutputDirectory>
      <SubType>Designer</SubType>
    </None>
  </ItemGroup>
  <ItemGroup>
    <None Include="UI\Themes\Modern\ToolbarStyleDictionary.xaml">
      <Generator>MSBuild:Compile</Generator>
      <SubType>Designer</SubType>
      <CopyToOutputDirectory>Always</CopyToOutputDirectory>
    </None>
  </ItemGroup>
  <ItemGroup>
    <None Include="UI\Themes\Modern\SidebarGridStyleDictionary.xaml">
      <SubType>Designer</SubType>
      <Generator>MSBuild:Compile</Generator>
      <CopyToOutputDirectory>Always</CopyToOutputDirectory>
    </None>
    <Page Include="UI\Prompts\PresetPrompt.xaml">
      <SubType>Designer</SubType>
      <Generator>MSBuild:Compile</Generator>
    </Page>
    <Page Include="Views\About\AboutWindow.xaml">
      <Generator>MSBuild:Compile</Generator>
      <SubType>Designer</SubType>
    </Page>
  </ItemGroup>
  <ItemGroup>
    <Page Include="Views\Gallery\GalleryView.xaml">
      <SubType>Designer</SubType>
      <Generator>MSBuild:Compile</Generator>
    </Page>
    <Page Include="Views\PackageManager\PackagePathView.xaml">
      <SubType>Designer</SubType>
      <Generator>MSBuild:Compile</Generator>
    </Page>
    <Page Include="Views\PackageManager\TermsOfUseView.xaml">
      <SubType>Designer</SubType>
      <Generator>MSBuild:Compile</Generator>
    </Page>
    <Page Include="Views\Preview\Watch3DSettingsControl.xaml">
      <SubType>Designer</SubType>
      <Generator>MSBuild:Compile</Generator>
    </Page>
    <Page Include="Windows\BrowserWindow.xaml">
      <Generator>MSBuild:Compile</Generator>
      <SubType>Designer</SubType>
    </Page>
    <Page Include="Views\CodeBlocks\CodeBlockEditor.xaml">
      <Generator>MSBuild:Compile</Generator>
      <SubType>Designer</SubType>
    </Page>
    <Page Include="Views\Core\AnnotationView.xaml">
      <SubType>Designer</SubType>
      <Generator>MSBuild:Compile</Generator>
    </Page>
    <Page Include="Views\Core\DynamoView.xaml">
      <Generator>MSBuild:Compile</Generator>
      <SubType>Designer</SubType>
    </Page>
  </ItemGroup>
  <ItemGroup>
    <Page Include="Views\Preview\InfoBubbleView.xaml">
      <Generator>MSBuild:Compile</Generator>
      <SubType>Designer</SubType>
    </Page>
  </ItemGroup>
  <ItemGroup>
    <Page Include="Views\PackageManager\InstalledPackagesView.xaml">
      <Generator>MSBuild:Compile</Generator>
      <SubType>Designer</SubType>
    </Page>
  </ItemGroup>
  <ItemGroup>
    <Page Include="Views\Search\LibraryContainerView.xaml">
      <Generator>MSBuild:Compile</Generator>
      <SubType>Designer</SubType>
    </Page>
    <Page Include="Views\Search\LibrarySearchView.xaml">
      <Generator>MSBuild:Compile</Generator>
      <SubType>Designer</SubType>
    </Page>
    <Page Include="Views\Search\LibraryView.xaml">
      <Generator>MSBuild:Compile</Generator>
      <SubType>Designer</SubType>
    </Page>
    <Page Include="Views\Core\NodeView.xaml">
      <SubType>Designer</SubType>
    </Page>
  </ItemGroup>
  <ItemGroup>
    <Page Include="Views\Core\NoteView.xaml">
      <Generator>MSBuild:Compile</Generator>
      <SubType>Designer</SubType>
    </Page>
  </ItemGroup>
  <ItemGroup>
    <Page Include="Views\PackageManager\PackageManagerSearchView.xaml">
      <Generator>MSBuild:Compile</Generator>
      <SubType>Designer</SubType>
    </Page>
  </ItemGroup>
  <ItemGroup>
    <Page Include="Views\Input\ParameterEditor.xaml">
      <Generator>MSBuild:Compile</Generator>
      <SubType>Designer</SubType>
    </Page>
  </ItemGroup>
  <ItemGroup>
    <Page Include="Views\Preview\PreviewControl.xaml">
      <Generator>MSBuild:Compile</Generator>
      <SubType>Designer</SubType>
    </Page>
  </ItemGroup>
  <ItemGroup>
    <Page Include="Views\PackageManager\PublishPackageView.xaml">
      <Generator>MSBuild:Compile</Generator>
      <SubType>Designer</SubType>
    </Page>
    <Page Include="Controls\TooltipWindow.xaml">
      <Generator>MSBuild:Compile</Generator>
      <SubType>Designer</SubType>
    </Page>
    <Page Include="Views\Preview\Watch3DView.xaml">
      <Generator>MSBuild:Compile</Generator>
      <SubType>Designer</SubType>
    </Page>
  </ItemGroup>
  <ItemGroup>
    <Page Include="Views\Preview\WatchTree.xaml">
      <Generator>MSBuild:Compile</Generator>
      <SubType>Designer</SubType>
    </Page>
  </ItemGroup>
  <ItemGroup>
    <Page Include="Views\Core\WorkspaceView.xaml">
      <Generator>MSBuild:Compile</Generator>
      <SubType>Designer</SubType>
    </Page>
  </ItemGroup>
  <ItemGroup>
    <ProjectReference Include="..\DynamoCore\DynamoCore.csproj">
      <Project>{7858fa8c-475f-4b8e-b468-1f8200778cf8}</Project>
      <Name>DynamoCore</Name>
    </ProjectReference>
    <ProjectReference Include="..\DynamoPackages\DynamoPackages.csproj">
      <Project>{47533b7c-0e1a-44a4-8511-b438645f052a}</Project>
      <Name>DynamoPackages</Name>
      <Private>False</Private>
    </ProjectReference>
    <ProjectReference Include="..\DynamoUtilities\DynamoUtilities.csproj">
      <Project>{b5f435cb-0d8a-40b1-a4f7-5ecb3ce792a9}</Project>
      <Name>DynamoUtilities</Name>
    </ProjectReference>
    <ProjectReference Include="..\Engine\GraphLayout\GraphLayout.csproj">
      <Project>{c2595b04-856d-40ae-8b99-4804c7a70708}</Project>
      <Name>GraphLayout</Name>
    </ProjectReference>
    <ProjectReference Include="..\Engine\ProtoCore\ProtoCore.csproj">
      <Project>{7A9E0314-966F-4584-BAA3-7339CBB849D1}</Project>
      <Name>ProtoCore</Name>
    </ProjectReference>
    <ProjectReference Include="..\Libraries\DynamoUnits\Units.csproj">
      <Project>{6e0a079e-85f1-45a1-ad5b-9855e4344809}</Project>
      <Name>Units</Name>
    </ProjectReference>
    <ProjectReference Include="..\Libraries\VMDataBridge\VMDataBridge.csproj">
      <Project>{ccb6e56b-2da1-4eba-a1f9-e8510e129d12}</Project>
      <Name>VMDataBridge</Name>
    </ProjectReference>
    <ProjectReference Include="..\NodeServices\DynamoServices.csproj">
      <Project>{ef879a10-041d-4c68-83e7-3192685f1bae}</Project>
      <Name>DynamoServices</Name>
    </ProjectReference>
  </ItemGroup>
  <ItemGroup>
    <Resource Include="UI\Images\StartPage\icon-customnode.png" />
  </ItemGroup>
  <ItemGroup>
    <EmbeddedResource Include="UI\Images\CodeBlock\class.png" />
    <EmbeddedResource Include="UI\Images\CodeBlock\constructor.png" />
    <EmbeddedResource Include="UI\Images\CodeBlock\keyword.png" />
    <EmbeddedResource Include="UI\Images\CodeBlock\method.png" />
    <EmbeddedResource Include="UI\Images\CodeBlock\property.png" />
    <EmbeddedResource Include="UI\Images\CodeBlock\variable.png" />
  </ItemGroup>
  <ItemGroup>
    <Resource Include="UI\Images\CustomNode\customNode.png" />
    <Resource Include="UI\Images\Tooltip\code.png" />
    <Resource Include="UI\Images\Tooltip\copy.png" />
    <Resource Include="UI\Images\Tooltip\copy_hover.png" />
    <Resource Include="UI\Images\assemblies.png" />
    <Resource Include="UI\Images\files.png" />
    <Resource Include="UI\Images\nodes.png" />
  </ItemGroup>
  <ItemGroup>
    <Resource Include="UI\Images\customizerWorkflow.png" />
    <Resource Include="UI\Images\dynamowithtext.png" />
    <Resource Include="UI\Images\PackageManager\custom-path-dialog-minus.png" />
    <Resource Include="UI\Images\PackageManager\custom-path-dialog-move-down.png" />
    <Resource Include="UI\Images\PackageManager\custom-path-dialog-move-up.png" />
    <Resource Include="UI\Images\PackageManager\custom-path-dialog-plus.png" />
    <Resource Include="UI\Images\drag_move.cur" />
    <Resource Include="UI\Images\StartPage\icon-whats-new.png" />
    <Resource Include="UI\Images\Gallery\gallery-button-close-states.png" />
    <Resource Include="UI\Images\Gallery\gallery-button-next-prev-states.png" />
    <Resource Include="UI\Images\profile_normal.png" />
  </ItemGroup>
  <ItemGroup>
    <Content Include="sharpdx_direct3d11_effects_x64.dll">
      <CopyToOutputDirectory>Always</CopyToOutputDirectory>
    </Content>
    <Content Include="sharpdx_direct3d11_effects_x86.dll">
      <CopyToOutputDirectory>Always</CopyToOutputDirectory>
    </Content>
    <Content Include="ViewModels\Watch3D\Shaders\BillboardText.fx" />
    <Content Include="ViewModels\Watch3D\Shaders\Common.fx" />
    <Content Include="ViewModels\Watch3D\Shaders\Custom.fx" />
    <Content Include="ViewModels\Watch3D\Shaders\Default.fx" />
    <Content Include="ViewModels\Watch3D\Shaders\Lines.fx" />
    <Content Include="ViewModels\Watch3D\Shaders\Material.fx" />
    <Content Include="ViewModels\Watch3D\Shaders\Points.fx" />
  </ItemGroup>
  <ItemGroup />
  <Import Project="$(MSBuildToolsPath)\Microsoft.CSharp.targets" />
  <Target Name="AfterBuild">
    <MakeDir Directories="$(OutputPath)\viewExtensions\" />
  </Target>
  <Target Name="EnsureNuGetPackageBuildImports" BeforeTargets="PrepareForBuild">
    <PropertyGroup>
      <ErrorText>This project references NuGet package(s) that are missing on this computer. Use NuGet Package Restore to download them.  For more information, see http://go.microsoft.com/fwlink/?LinkID=322105. The missing file is {0}.</ErrorText>
    </PropertyGroup>
    <Error Condition="!Exists('..\packages\SharpDX.2.6.3\build\SharpDX.targets')" Text="$([System.String]::Format('$(ErrorText)', '..\packages\SharpDX.2.6.3\build\SharpDX.targets'))" />
    <Error Condition="!Exists('..\packages\SharpDX.Toolkit.2.6.3\build\SharpDX.Toolkit.targets')" Text="$([System.String]::Format('$(ErrorText)', '..\packages\SharpDX.Toolkit.2.6.3\build\SharpDX.Toolkit.targets'))" />
  </Target>
</Project><|MERGE_RESOLUTION|>--- conflicted
+++ resolved
@@ -287,12 +287,8 @@
     <Compile Include="ViewModels\Watch3D\DynamoLineGeometryModel3D.cs" />
     <Compile Include="ViewModels\Watch3D\DynamoPointGeometryModel3D.cs" />
     <Compile Include="ViewModels\Watch3D\HelixWatch3DViewModel.cs" />
-<<<<<<< HEAD
     <Compile Include="ViewModels\Watch3D\DefaultWatch3DViewModel.cs" />
-=======
     <Compile Include="ViewModels\Watch3D\IWatch3DViewModel.cs" />
-    <Compile Include="ViewModels\Watch3D\Watch3DViewModelBase.cs" />
->>>>>>> 69c8b494
     <Compile Include="Views\About\AboutWindow.xaml.cs">
       <DependentUpon>AboutWindow.xaml</DependentUpon>
     </Compile>
