﻿using System;
using System.Collections.Generic;
using System.Collections.ObjectModel;
using System.ComponentModel;
using System.Linq;
using System.Text.RegularExpressions;
using System.Windows;
using System.Windows.Media;
using Dynamo.Nodes;
using Dynamo.Search;
using Dynamo.Search.SearchElements;
using Dynamo.UI;
using Dynamo.Utilities;
using Dynamo.Wpf.ViewModels;
using Microsoft.Practices.Prism.ViewModel;

namespace Dynamo.ViewModels
{
    public partial class SearchViewModel : NotificationObject
    {
        #region events

        public event EventHandler RequestFocusSearch;
        public virtual void OnRequestFocusSearch(object sender, EventArgs e)
        {
            if (RequestFocusSearch != null)
                RequestFocusSearch(this, e);
        }

        public event EventHandler RequestReturnFocusToSearch;
        public virtual void OnRequestReturnFocusToSearch(object sender, EventArgs e)
        {
            if (RequestReturnFocusToSearch != null)
                RequestReturnFocusToSearch(this, e);
        }

        public event EventHandler SearchTextChanged;
        public void OnSearchTextChanged(object sender, EventArgs e)
        {
            if (SearchTextChanged != null)
                SearchTextChanged(this, e);
        }

        #endregion

        #region Properties/Fields

        /// <summary>
        ///     Maximum number of items to show in search.
        /// </summary>
        public int MaxNumSearchResults { get; set; }

        /// <summary>
        ///     Indicates whether the node browser is visible or not
        /// </summary>
        private bool browserVisibility = true;
        public bool BrowserVisibility
        {
            get { return browserVisibility; }
            set { browserVisibility = value; RaisePropertyChanged("BrowserVisibility"); }
        }

        /// <summary>
        ///     SearchText property
        /// </summary>
        /// <value>
        ///     This is the core UI for Dynamo, primarily used for logging.
        /// </value>
        private string searchText;
        public string SearchText
        {
            get { return searchText; }
            set
            {
                searchText = value;
                OnSearchTextChanged(this, EventArgs.Empty);
                RaisePropertyChanged("SearchText");
                RaisePropertyChanged("BrowserRootCategories");
                RaisePropertyChanged("CurrentMode");
            }
        }

        private SearchMemberGroup topResult;
        public SearchMemberGroup TopResult
        {
            get { return topResult; }
            set
            {
                topResult = value;
                RaisePropertyChanged("TopResult");
            }
        }

        /// <summary>
        ///     SearchIconAlignment property
        /// </summary>
        /// <value>
        ///     This is used for aligment search icon and text.
        /// </value>
        private HorizontalAlignment searchIconAlignment;
        public HorizontalAlignment SearchIconAlignment
        {
            get { return searchIconAlignment; }
            set
            {
                searchIconAlignment = value;
                RaisePropertyChanged("SearchIconAlignment");
            }
        }

        /// <summary>
        ///     Visible property
        /// </summary>
        /// <value>
        ///     Tells whether the View is visible or not
        /// </value>
        private bool visible;
        public bool Visible
        {
            get { return visible; }
            set
            {
                visible = value;
                RaisePropertyChanged("Visible");
            }
        }

        public bool SearchAddonsVisibility
        {
            get
            {
                // TODO(Vladimir): uncomment when Addons are shown.
                return false;//AddonRootCategories.Any(cat => cat.Visibility);
            }
        }

        public enum ViewMode { LibraryView, LibrarySearchView };

        /// <summary>
        /// The property specifies which View is active now.
        /// </summary>
        public ViewMode CurrentMode
        {
            get
            {
                return string.IsNullOrEmpty(SearchText) ? ViewMode.LibraryView :
                    ViewMode.LibrarySearchView;
            }
        }

        /// <summary>
        ///     SearchResults property
        /// </summary>
        /// <value>
        ///     This property is observed by SearchView to see the search results
        /// </value>
        public ObservableCollection<NodeSearchElementViewModel> SearchResults { get; private set; }

        private bool searchScrollBarVisibility = true;
        public bool SearchScrollBarVisibility
        {
            get { return searchScrollBarVisibility; }
            set { searchScrollBarVisibility = value; RaisePropertyChanged("SearchScrollBarVisibility"); }
        }

        public Typeface RegularTypeface { get; private set; }

        private ObservableCollection<SearchCategory> searchRootCategories;
        public ObservableCollection<SearchCategory> SearchRootCategories
        {
            get { return searchRootCategories; }
        }

        public ObservableCollection<NodeCategoryViewModel> LibraryRootCategories
        {
            get { return libraryRoot.SubCategories; }
        }

        private readonly NodeCategoryViewModel libraryRoot = new NodeCategoryViewModel("");

        public ObservableCollection<NodeCategoryViewModel> BrowserRootCategories
        {
            get { return LibraryRootCategories; }
        }

        public NodeSearchModel Model { get; private set; }
        private readonly DynamoViewModel dynamoViewModel;
        #endregion

        #region Initialization

        internal SearchViewModel(DynamoViewModel dynamoViewModel, NodeSearchModel model)
        {
            Model = model;
            this.dynamoViewModel = dynamoViewModel;

            MaxNumSearchResults = 15;

            InitializeCore();
        }

        private void InitializeCore()
        {
            SearchResults = new ObservableCollection<NodeSearchElementViewModel>();
            searchRootCategories = new ObservableCollection<SearchCategory>();

            Visible = false;
            searchText = "";
            searchIconAlignment = System.Windows.HorizontalAlignment.Left;

            var fontFamily = new FontFamily(SharedDictionaryManager.DynamoModernDictionaryUri, "../../Fonts/#Open Sans");
            RegularTypeface = new Typeface(fontFamily, FontStyles.Normal, FontWeights.Normal,
                FontStretches.Normal);

            // When Library changes, sync up
            Model.EntryAdded += entry =>
            {
                InsertEntry(MakeNodeSearchElementVM(entry), entry.Categories);
            };
            Model.EntryRemoved += RemoveEntry;

            libraryRoot.PropertyChanged += LibraryRootOnPropertyChanged;
            LibraryRootCategories.AddRange(CategorizeEntries(Model.SearchEntries, false));

            DefineFullCategoryNames(LibraryRootCategories, "");
            InsertClassesIntoTree(LibraryRootCategories);

            ChangeRootCategoryExpandState(BuiltinNodeCategories.GEOMETRY, true);
        }

        private void LibraryRootOnPropertyChanged(object sender, PropertyChangedEventArgs propertyChangedEventArgs)
        {
            if (propertyChangedEventArgs.PropertyName == "Visibility")
                SearchAndUpdateResults();
        }

        private static IEnumerable<RootNodeCategoryViewModel> CategorizeEntries(IEnumerable<NodeSearchElement> entries, bool expanded)
        {
            var tempRoot =
                entries.GroupByRecursive<NodeSearchElement, string, NodeCategoryViewModel>(
                    element => element.Categories,
                    (name, subs, es) =>
                        new NodeCategoryViewModel(name, es.OrderBy(en => en.Name).Select(MakeNodeSearchElementVM), subs)
                        {
                            IsExpanded = expanded
                        },
                    "");
            var result =
                tempRoot.SubCategories.Select(
                    cat =>
                        new RootNodeCategoryViewModel(cat.Name, cat.Entries, cat.SubCategories)
                        {
                            IsExpanded = expanded
                        });
            tempRoot.Dispose();
            return result.OrderBy(cat => cat.Name);
        }

        private static void InsertClassesIntoTree(ObservableCollection<NodeCategoryViewModel> tree)
        {
            foreach (var item in tree)
            {
                var classes = item.SubCategories.Where(cat => cat.SubCategories.Count == 0).ToList();
                foreach (var item2 in classes)
                    item.SubCategories.Remove(item2);

                InsertClassesIntoTree(item.SubCategories);

                if (classes.Count == 0)
                    continue;

                var container = new ClassesNodeCategoryViewModel(item);
                container.SubCategories.AddRange(classes);

                item.SubCategories.Insert(0, container);
            }
        }

        private static void DefineFullCategoryNames(ObservableCollection<NodeCategoryViewModel> tree, string path)
        {
            foreach (var item in tree)
            {
                item.FullCategoryName = MakeFullyQualifiedName(path, item.Name);
                if (!item.SubCategories.Any())
                    item.Assembly = (item.Items[0] as NodeSearchElementViewModel).Assembly;

                DefineFullCategoryNames(item.SubCategories, item.FullCategoryName);
            }
        }

<<<<<<< HEAD
        private void ChangeCategoryExpandState(string categoryName, bool isExpanded)
        {
            var category = LibraryRootCategories.FirstOrDefault(cat => cat.Name == categoryName);
            if (category != null && category.IsExpanded != isExpanded)
                category.IsExpanded = isExpanded;
        }

        internal void RemoveEntry(NodeSearchElement entry)
=======
        private void RemoveEntry(NodeSearchElement entry)
>>>>>>> f479a813
        {
            var branch = GetTreeBranchToNode(libraryRoot, entry);
            if (!branch.Any())
                return;
            var treeStack = new Stack<NodeCategoryViewModel>(branch.Reverse());

            var target = treeStack.Pop();
            var location = target.Entries.Select((e, i) => new { e.Model, i })
                .FirstOrDefault(x => entry == x.Model);
            if (location == null)
                return;
            target.Entries.RemoveAt(location.i);

            while (!target.Items.Any() && treeStack.Any())
            {
                var parent = treeStack.Pop();
                parent.SubCategories.Remove(target);

                // Check to see if all items under "parent" are removed, leaving behind only one 
                // entry that is "ClassInformationViewModel" (a class used to show StandardPanel).
                // If that is the case, remove the "ClassInformationViewModel" at the same time.
                if (parent.Items.Count == 1 && parent.Items[0] is ClassInformationViewModel)
                    parent.Items.RemoveAt(0);
                target = parent;
            }

            // After removal of category "target" can become the class.
            // In this case we need to add target to existing ClassesNodeCategoryViewModel
            // or create new one.
            if (treeStack.Any() && !target.SubCategories.Any())
            {
                var parent = treeStack.Pop();
                // Do not continue if parent is already in ClassesNodeCategoryViewModel.
                if (parent is ClassesNodeCategoryViewModel && parent.SubCategories.Contains(target))
                    return;

                // Do not continue as soon as our target is not class.
                if (target.SubCategories.Any())
                    return;

                if (!(parent.SubCategories[0] is ClassesNodeCategoryViewModel))
                    parent.SubCategories.Insert(0, new ClassesNodeCategoryViewModel(parent));

                if (!parent.SubCategories[0].SubCategories.Contains(target))
                {
                    // Reattach target from parent to ClassesNodeCategoryViewModel.
                    parent.SubCategories.Remove(target);
                    parent.SubCategories[0].SubCategories.Add(target);
                }
            }
        }

        private static IEnumerable<NodeCategoryViewModel> GetTreeBranchToNode(
            NodeCategoryViewModel rootNode, NodeSearchElement leafNode)
        {
            var nodesOnBranch = new Stack<NodeCategoryViewModel>();
            var nameStack = new Stack<string>(leafNode.Categories.Reverse());
            var target = rootNode;
            bool isCheckedForClassesCategory = false;
            while (nameStack.Any())
            {
                var next = nameStack.Pop();
                var categories = target.SubCategories;
                var newTarget = categories.FirstOrDefault(c => c.Name == next);
                if (newTarget == null)
                {
                    // The last entry in categories list can be a class name. When the desired class 
                    // cannot be located with "MyAssembly.MyNamespace.ClassCandidate" pattern, try 
                    // searching with "MyAssembly.MyNamespace.Classes.ClassCandidate" instead. This 
                    // is because a class always resides under a "ClassesNodeCategoryViewModel" node.
                    //
                    if (!isCheckedForClassesCategory && nameStack.Count == 0)
                    {
                        nameStack.Push(next);
                        nameStack.Push(Configurations.ClassesDefaultName);

                        isCheckedForClassesCategory = true;
                        continue;
                    }

                    return Enumerable.Empty<NodeCategoryViewModel>();
                }
                nodesOnBranch.Push(target);
                target = newTarget;
            }

            nodesOnBranch.Push(target);
            return nodesOnBranch;
        }

        /// <summary>
        /// Insert a new search element under the category.
        /// </summary>
        /// <param name="entry">This could represent a function of a given 
        /// class. For example, 'MyAssembly.MyNamespace.MyClass.Foo'.</param>
        /// <param name="categoryNames">A list of entries that make up the fully qualified
        /// class name that contains function 'Foo', e.g. 'MyAssembly.MyNamespace.MyClass'.
        /// </param>
        internal void InsertEntry(NodeSearchElementViewModel entry, IEnumerable<string> categoryNames)
        {
            var nameStack = new Stack<string>(categoryNames.Reverse());
            var target = libraryRoot;
            string fullyQualifiedCategoryName = "";
            ClassesNodeCategoryViewModel targetClass = null;
            while (nameStack.Any())
            {
                var next = nameStack.Pop();
                fullyQualifiedCategoryName = MakeFullyQualifiedName(fullyQualifiedCategoryName, next);

                var categories = target.SubCategories;
                NodeCategoryViewModel targetClassSuccessor = null;
                var newTarget = categories.FirstOrDefault(c =>
                {
                    // Each path has one class. We should find and save it.                    
                    if (c is ClassesNodeCategoryViewModel)
                    {
                        targetClass = c as ClassesNodeCategoryViewModel;
                        // As soon as ClassesNodeCategoryViewModel is found we should search 
                        // through all it classes and save result.
                        targetClassSuccessor = c.SubCategories.FirstOrDefault(c2 => c2.Name == next);
                        return targetClassSuccessor != null;
                    }

                    return c.Name == next;
                });
                if (newTarget == null)
                {
                    // For the first iteration, this would be 'MyAssembly', and the second iteration 'MyNamespace'.
                    var targetIsRoot = target == libraryRoot;
                    newTarget = targetIsRoot ? new RootNodeCategoryViewModel(next) : new NodeCategoryViewModel(next);
                    newTarget.FullCategoryName = fullyQualifiedCategoryName;
                    // Situation when we to add only one new category and item as it child.
                    // New category should be added to existing ClassesNodeCategoryViewModel.
                    // Make notice: ClassesNodeCategoryViewModel is always first item in 
                    // all subcategories.
                    if (nameStack.Count == 0 && target.SubCategories.Count > 0 &&
                        target.SubCategories[0] is ClassesNodeCategoryViewModel)
                    {
                        target.SubCategories[0].SubCategories.Add(newTarget);
                        newTarget.Entries.Add(entry);
                        return;
                    }

                    // We are here when target is the class. New category should be added
                    // as child of it. So class will turn into usual category.
                    // Here we are take class, remove it from ClassesNodeCategoryViewModel
                    // and attach to it parrent.
                    if (targetClass != null)
                    {
                        if (targetClass.SubCategories.Remove(target))
                            targetClass.Parent.SubCategories.Add(target);
                        // Delete empty classes container.
                        if (targetClass.SubCategories.Count == 0)
                            targetClass.Parent.SubCategories.RemoveAt(0);

                        targetClass.Dispose();

                        // Situation when we need to add only one new category and item.
                        // Before adding of it we need create new ClassesNodeCategoryViewModel
                        // as soon as new category will be a class.
                        if (nameStack.Count == 0)
                        {
                            targetClass = new ClassesNodeCategoryViewModel(target);

                            target.SubCategories.Add(targetClass);
                            target = targetClass;
                        }
                    }

                    target.SubCategories.Add(newTarget);

                    // Proceed to insert the new entry under 'newTarget' category with the remaining 
                    // name stack. In the first iteration this would have been 'MyNamespace.MyClass'.
                    InsertEntryIntoNewCategory(newTarget, entry, nameStack);
                    return;
                }
                // If we meet ClassesNodecategoryViewModel during the search of newTarget,
                // next newTarget is specified in targetClassSuccessor.
                if (targetClassSuccessor != null)
                    target = targetClassSuccessor;
                else
                    target = newTarget;
            }
            target.Entries.Add(entry);
        }

        private static void InsertEntryIntoNewCategory(
            NodeCategoryViewModel category,
            NodeSearchElementViewModel entry,
            IEnumerable<string> categoryNames)
        {
            if (!categoryNames.Any())
            {
                category.Entries.Add(entry);
                return;
            }

            // With the example of 'MyAssembly.MyNamespace.MyClass.Foo', 'path' would have been 
            // set to 'MyAssembly' here. The Select statement below would store two entries into
            // 'newTargets' variable:
            // 
            //      NodeCategoryViewModel("MyAssembly.MyNamespace")
            //      NodeCategoryViewModel("MyAssembly.MyNamespace.MyClass")
            // 
            var path = category.FullCategoryName;
            var newTargets = categoryNames.Select(name =>
            {
                path = MakeFullyQualifiedName(path, name);

                var cat = new NodeCategoryViewModel(name);
                cat.FullCategoryName = path;
                return cat;
            }).ToList();

            // The last entry 'NodeCategoryViewModel' represents a class. For our example the 
            // entries in 'newTargets' are:
            // 
            //      NodeCategoryViewModel("MyAssembly.MyNamespace")
            //      NodeCategoryViewModel("MyAssembly.MyNamespace.MyClass")
            // 
            // Since all class entries are contained under a 'ClassesNodeCategoryViewModel', 
            // we need to create a new 'ClassesNodeCategoryViewModel' instance, and insert it 
            // right before the class entry itself to get the following list:
            // 
            //      NodeCategoryViewModel("MyAssembly.MyNamespace")
            //      ClassesNodeCategoryViewModel("Classes")
            //      NodeCategoryViewModel("MyAssembly.MyNamespace.MyClass")
            // 
            int indexToInsertClass = newTargets.Count - 1;
            var classParent = indexToInsertClass > 0 ? newTargets[indexToInsertClass - 1] : category;
            var newClass = new ClassesNodeCategoryViewModel(classParent);
            newTargets.Insert(indexToInsertClass, newClass);

            // Here, all the entries in 'newTargets' are added under 'MyAssembly' recursively,
            // resulting in the following hierarchical structure:
            // 
            //      NodeCategoryViewModel("MyAssembly")
            //          NodeCategoryViewModel("MyAssembly.MyNamespace")
            //              ClassesNodeCategoryViewModel("Classes")
            //                  NodeCategoryViewModel("MyAssembly.MyNamespace.MyClass")
            // 
            foreach (var newTarget in newTargets)
            {
                category.SubCategories.Add(newTarget);
                category = newTarget;
            }

            category.Entries.Add(entry);
        }

        // Form a fully qualified name based on nested level of a "NodeCategoryViewModel" object.
        // For example, `Core.File.Directory` is the fully qualified name for "Directory".
        private static string MakeFullyQualifiedName(string path, string addition)
        {
            return string.IsNullOrEmpty(path) ? addition :
                path + Configurations.CategoryDelimiter + addition;
        }

        internal void ChangeRootCategoryExpandState(string categoryName, bool isExpanded)
        {
            var category = LibraryRootCategories.FirstOrDefault(cat => cat.Name == categoryName);
            if (category != null && category.IsExpanded != isExpanded)
                category.IsExpanded = isExpanded;
        }

        #endregion

        #region Search

        /// <summary>
        ///     Performs a search using the internal SearcText as the query.
        /// </summary>
        internal void SearchAndUpdateResults()
        {
            SearchAndUpdateResults(SearchText);
        }

        /// <summary>
        ///     Performs a search and updates the observable SearchResults property.
        /// </summary>
        /// <param name="query"> The search query </param>
        public void SearchAndUpdateResults(string query)
        {
            if (Visible != true)
                return;


            // if the search query is empty, go back to the default treeview
            if (string.IsNullOrEmpty(query))
                return;

            var foundNodes = Search(query);

            UpdateTopResult();
            RaisePropertyChanged("SearchRootCategories");

            SearchResults = new ObservableCollection<NodeSearchElementViewModel>(foundNodes);
        }


        /// <summary>
        ///     Performs a search using the given string as query.
        /// </summary>
        /// <returns> Returns a list with a maximum MaxNumSearchResults elements.</returns>
        /// <param name="search"> The search query </param>
        internal IEnumerable<NodeSearchElementViewModel> Search(string search)
        {
            if (string.IsNullOrEmpty(search))
            {
                return SearchResults;
            }

            return Search(search, MaxNumSearchResults);
        }

        private IEnumerable<NodeSearchElementViewModel> Search(string search, int maxNumSearchResults)
        {
            var foundNodes = Model.Search(search).Take(15);

            ClearSearchCategories();
            PopulateSearchCategories(foundNodes);

            return foundNodes.Select(MakeNodeSearchElementVM);
        }

        private void PopulateSearchCategories(IEnumerable<NodeSearchElement> nodes)
        {
            foreach (NodeSearchElement node in nodes)
            {
                var rootCategoryName = NodeSearchElement.SplitCategoryName(node.FullCategoryName).FirstOrDefault();

                var category = searchRootCategories.FirstOrDefault(sc => sc.Name == rootCategoryName);
                if (category == null)
                {
                    category = new SearchCategory(rootCategoryName);
                    searchRootCategories.Add(category);
                }

                category.AddMemberToGroup(node);
            }

            // Order found categories by name.
            searchRootCategories = new ObservableCollection<SearchCategory>(searchRootCategories.OrderBy(x => x.Name));

            SortSearchCategoriesChildren();
        }

        private void SortSearchCategoriesChildren()
        {
            searchRootCategories.ToList().ForEach(x => x.SortChildren());
        }

        private void ClearSearchCategories()
        {
            searchRootCategories.Clear();
        }

        private static IEnumerable<NodeSearchElementViewModel> GetVisibleSearchResults(NodeCategoryViewModel category)
        {
            foreach (var item in category.Items)
            {
                var sub = item as NodeCategoryViewModel;
                if (sub != null)
                {
                    foreach (var visible in GetVisibleSearchResults(sub))
                        yield return visible;
                }
                else
                    yield return (NodeSearchElementViewModel)item;
            }
        }

        private static NodeSearchElementViewModel MakeNodeSearchElementVM(NodeSearchElement entry)
        {
            var element = entry as CustomNodeSearchElement;
            return element != null
                ? new CustomNodeSearchElementViewModel(element)
                : new NodeSearchElementViewModel(entry);
        }

        private static string MakeShortCategoryString(string fullCategoryName)
        {
            var catName = fullCategoryName.Replace(".", " > ");

            if (catName.Length <= 50)
                return catName;

            // if the category name is too long, we strip off the interior categories
            var s = catName.Split('>').Select(x => x.Trim()).ToList();
            if (s.Count() <= 4)
                return catName;

            s = new List<string>
            {
                s[0],
                "...",
                s[s.Count - 3],
                s[s.Count - 2],
                s[s.Count - 1]
            };
            catName = string.Join(" > ", s);

            return catName;
        }

        #endregion

        #region Selection

        /// <summary>
        ///     Increments the selected element by 1, unless it is the last element already
        /// </summary>
        public void SelectNext()
        {

        }

        private void UpdateTopResult()
        {
            if (!SearchRootCategories.Any())
            {
                TopResult = null;

                return;
            }

            // If SearchRootCategories has at least 1 element, it has at least 1 member. 
            var firstMemberGroup = SearchRootCategories.First().MemberGroups.First();

            var topMemberGroup = new SearchMemberGroup(firstMemberGroup.FullyQualifiedName);
            topMemberGroup.AddMember(firstMemberGroup.Members.First());

            TopResult = topMemberGroup;
        }

        #endregion

        #region Search field manipulation

        /// <summary>
        ///     If there's a period in the SearchText property, remove text
        ///     to the end until you hit a period.  Otherwise, remove the
        ///     last character.  If the SearchText property is empty or null
        ///     return doing nothing.
        /// </summary>
        public void RemoveLastPartOfSearchText()
        {
            SearchText = RemoveLastPartOfText(SearchText);
        }

        /// <summary>
        ///     If there's a period in the argument, remove text
        ///     to the end until you hit a period.  Otherwise, remove the
        ///     last character.  If the argument is empty or null
        ///     return the empty string.
        /// </summary>
        /// <returns>The string cleaved of everything </returns>
        public static string RemoveLastPartOfText(string text)
        {
            while (true)
            {
                if (string.IsNullOrEmpty(text))
                    return text;

                var matches = Regex.Matches(text, Regex.Escape("."));

                // no period
                if (matches.Count == 0)
                    return "";

                if (matches[matches.Count - 1].Index + 1 != text.Length)
                    return text.Substring(0, matches[matches.Count - 1].Index + 2);

                // if period is in last position, remove that period and recurse
                text = text.Substring(0, text.Length - 1);
            }
        }

        /// <summary>
        ///     If there are results, fill the search field with the text from the
        ///     name property of the first search result.
        /// </summary>
        public void PopulateSearchTextWithSelectedResult()
        {
            // TODO (Vladimir): implement it for new navigation system

            //if (SearchResults.Count == 0) return;

            //// none of the elems are selected, return 
            //if (SelectedIndex == -1)
            //    return;

            //SearchText = SearchResults[SelectedIndex].Model.Name;
        }

        #endregion

        #region Commands

        public void Search(object parameter)
        {
            SearchAndUpdateResults();
        }

        internal bool CanSearch(object parameter)
        {
            return true;
        }

        internal void HideSearch(object parameter)
        {
            Visible = false;
        }

        internal bool CanHideSearch(object parameter)
        {
            return Visible;
        }

        public void ShowSearch(object parameter)
        {
            Visible = true;
        }

        internal bool CanShowSearch(object parameter)
        {
            return !Visible;
        }

        public void FocusSearch(object parameter)
        {
            OnRequestFocusSearch(dynamoViewModel, EventArgs.Empty);
        }

        internal bool CanFocusSearch(object parameter)
        {
            return true;
        }

        #endregion
    }
}<|MERGE_RESOLUTION|>--- conflicted
+++ resolved
@@ -288,7 +288,6 @@
             }
         }
 
-<<<<<<< HEAD
         private void ChangeCategoryExpandState(string categoryName, bool isExpanded)
         {
             var category = LibraryRootCategories.FirstOrDefault(cat => cat.Name == categoryName);
@@ -297,9 +296,6 @@
         }
 
         internal void RemoveEntry(NodeSearchElement entry)
-=======
-        private void RemoveEntry(NodeSearchElement entry)
->>>>>>> f479a813
         {
             var branch = GetTreeBranchToNode(libraryRoot, entry);
             if (!branch.Any())
