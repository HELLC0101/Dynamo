﻿using System;
using System.Collections.Generic;
using System.Collections.ObjectModel;
using System.ComponentModel;
using System.Linq;
using System.Text.RegularExpressions;
using System.Windows;
using System.Windows.Media;
using System.Windows.Media.Imaging;
using Dynamo.Nodes;
using Dynamo.Search;
using Dynamo.Search.SearchElements;
using Dynamo.UI;
using Dynamo.Utilities;
using Dynamo.Wpf.Services;
using Dynamo.Wpf.ViewModels;
using Microsoft.Practices.Prism.ViewModel;

namespace Dynamo.ViewModels
{
    public partial class SearchViewModel : NotificationObject
    {
        #region events

        public event EventHandler RequestFocusSearch;
        public virtual void OnRequestFocusSearch(object sender, EventArgs e)
        {
            if (RequestFocusSearch != null)
                RequestFocusSearch(this, e);
        }

        public event EventHandler RequestReturnFocusToSearch;
        public virtual void OnRequestReturnFocusToSearch(object sender, EventArgs e)
        {
            if (RequestReturnFocusToSearch != null)
                RequestReturnFocusToSearch(this, e);
        }

        public event EventHandler SearchTextChanged;
        public void OnSearchTextChanged(object sender, EventArgs e)
        {
            if (SearchTextChanged != null)
                SearchTextChanged(this, e);
        }

        #endregion

        #region Properties/Fields

        private IconServices iconServices = new IconServices();

        /// <summary>
        ///     Maximum number of items to show in search.
        /// </summary>
        public int MaxNumSearchResults { get; set; }

        /// <summary>
        ///     Indicates whether the node browser is visible or not
        /// </summary>
        private bool browserVisibility = true;
        public bool BrowserVisibility
        {
            get { return browserVisibility; }
            set { browserVisibility = value; RaisePropertyChanged("BrowserVisibility"); }
        }

        /// <summary>
        ///     SearchText property
        /// </summary>
        /// <value>
        ///     This is the core UI for Dynamo, primarily used for logging.
        /// </value>
        private string searchText;
        public string SearchText
        {
            get { return searchText; }
            set
            {
                searchText = value;
                OnSearchTextChanged(this, EventArgs.Empty);
                RaisePropertyChanged("SearchText");
                RaisePropertyChanged("BrowserRootCategories");
                RaisePropertyChanged("CurrentMode");
            }
        }

        private SearchMemberGroup topResult;
        public SearchMemberGroup TopResult
        {
            get { return topResult; }
            set
            {
                topResult = value;
                RaisePropertyChanged("TopResult");
            }
        }

        /// <summary>
        ///     SearchIconAlignment property
        /// </summary>
        /// <value>
        ///     This is used for aligment search icon and text.
        /// </value>
        private HorizontalAlignment searchIconAlignment;
        public HorizontalAlignment SearchIconAlignment
        {
            get { return searchIconAlignment; }
            set
            {
                searchIconAlignment = value;
                RaisePropertyChanged("SearchIconAlignment");
            }
        }

        /// <summary>
        ///     Visible property
        /// </summary>
        /// <value>
        ///     Tells whether the View is visible or not
        /// </value>
        private bool visible;
        public bool Visible
        {
            get { return visible; }
            set
            {
                visible = value;
                RaisePropertyChanged("Visible");
            }
        }

        public bool SearchAddonsVisibility
        {
            get
            {
                // TODO(Vladimir): uncomment when Addons are shown.
                return false;//AddonRootCategories.Any(cat => cat.Visibility);
            }
        }

        public enum ViewMode { LibraryView, LibrarySearchView };

        /// <summary>
        /// The property specifies which View is active now.
        /// </summary>
        public ViewMode CurrentMode
        {
            get
            {
                return string.IsNullOrEmpty(SearchText) ? ViewMode.LibraryView :
                    ViewMode.LibrarySearchView;
            }
        }

        /// <summary>
        ///     SearchResults property
        /// </summary>
        /// <value>
        ///     This property is observed by SearchView to see the search results
        /// </value>
        public ObservableCollection<NodeSearchElementViewModel> SearchResults { get; private set; }

        private bool searchScrollBarVisibility = true;
        public bool SearchScrollBarVisibility
        {
            get { return searchScrollBarVisibility; }
            set { searchScrollBarVisibility = value; RaisePropertyChanged("SearchScrollBarVisibility"); }
        }

        public Typeface RegularTypeface { get; private set; }

        private ObservableCollection<SearchCategory> searchRootCategories;
        public ObservableCollection<SearchCategory> SearchRootCategories
        {
            get { return searchRootCategories; }
        }

        public ObservableCollection<NodeCategoryViewModel> LibraryRootCategories
        {
            get { return libraryRoot.SubCategories; }
        }

        private readonly NodeCategoryViewModel libraryRoot = new NodeCategoryViewModel("");

        public ObservableCollection<NodeCategoryViewModel> BrowserRootCategories
        {
            get { return LibraryRootCategories; }
        }

        public NodeSearchModel Model { get; private set; }
        private readonly DynamoViewModel dynamoViewModel;
        #endregion

        #region Initialization

        internal SearchViewModel(DynamoViewModel dynamoViewModel, NodeSearchModel model)
        {
            Model = model;
            this.dynamoViewModel = dynamoViewModel;

            MaxNumSearchResults = 15;

            InitializeCore();
        }

        private void InitializeCore()
        {
            SearchResults = new ObservableCollection<NodeSearchElementViewModel>();
            searchRootCategories = new ObservableCollection<SearchCategory>();

            Visible = false;
            searchText = "";
            searchIconAlignment = System.Windows.HorizontalAlignment.Left;

            var fontFamily = new FontFamily(SharedDictionaryManager.DynamoModernDictionaryUri, "../../Fonts/#Open Sans");
            RegularTypeface = new Typeface(fontFamily, FontStyles.Normal, FontWeights.Normal,
                FontStretches.Normal);

            // When Library changes, sync up
            Model.EntryAdded += entry =>
            {
                InsertEntry(MakeNodeSearchElementVM(entry), entry.Categories);
            };
            Model.EntryRemoved += RemoveEntry;

            libraryRoot.PropertyChanged += LibraryRootOnPropertyChanged;
            LibraryRootCategories.AddRange(CategorizeEntries(Model.SearchEntries, false));

            DefineFullCategoryNames(LibraryRootCategories, "");
            InsertClassesIntoTree(LibraryRootCategories);

            ChangeRootCategoryExpandState(BuiltinNodeCategories.GEOMETRY, true);
        }

        private void LibraryRootOnPropertyChanged(object sender, PropertyChangedEventArgs propertyChangedEventArgs)
        {
            if (propertyChangedEventArgs.PropertyName == "Visibility")
                SearchAndUpdateResults();
        }

        private IEnumerable<RootNodeCategoryViewModel> CategorizeEntries(IEnumerable<NodeSearchElement> entries, bool expanded)
        {
            var tempRoot =
                entries.GroupByRecursive<NodeSearchElement, string, NodeCategoryViewModel>(
                    element => element.Categories,
                    (name, subs, es) =>
                    {
                        var category =
                            new NodeCategoryViewModel(name, es.OrderBy(en => en.Name).Select(MakeNodeSearchElementVM), subs);
                        category.IsExpanded = expanded;
                        category.RequestBitmapSource += SearchViewModelRequestBitmapSource;
                        return category;
                    }, "");
            var result =
                tempRoot.SubCategories.Select(
                    cat =>
                        new RootNodeCategoryViewModel(cat.Name, cat.Entries, cat.SubCategories)
                        {
                            IsExpanded = expanded
                        });
            tempRoot.Dispose();
            return result.OrderBy(cat => cat.Name);
        }

        private static void InsertClassesIntoTree(ObservableCollection<NodeCategoryViewModel> tree)
        {
            foreach (var item in tree)
            {
                var classes = item.SubCategories.Where(cat => cat.SubCategories.Count == 0).ToList();
                foreach (var item2 in classes)
                    item.SubCategories.Remove(item2);

                InsertClassesIntoTree(item.SubCategories);

                if (classes.Count == 0)
                    continue;

                var container = new ClassesNodeCategoryViewModel(item);
                container.SubCategories.AddRange(classes);

                item.SubCategories.Insert(0, container);
            }
        }

        private static void DefineFullCategoryNames(ObservableCollection<NodeCategoryViewModel> tree, string path)
        {
            foreach (var item in tree)
            {
                item.FullCategoryName = MakeFullyQualifiedName(path, item.Name);
                if (!item.SubCategories.Any())
                    item.Assembly = (item.Items[0] as NodeSearchElementViewModel).Assembly;

                DefineFullCategoryNames(item.SubCategories, item.FullCategoryName);
            }
        }

        internal void RemoveEntry(NodeSearchElement entry)
        {
            var branch = GetTreeBranchToNode(libraryRoot, entry);
            if (!branch.Any())
                return;
            var treeStack = new Stack<NodeCategoryViewModel>(branch.Reverse());

            var target = treeStack.Pop();
            var location = target.Entries.Select((e, i) => new { e.Model, i })
                .FirstOrDefault(x => entry == x.Model);
            if (location == null)
                return;
            target.Entries.RemoveAt(location.i);

            while (!target.Items.Any() && treeStack.Any())
            {
                var parent = treeStack.Pop();
                parent.SubCategories.Remove(target);

                // Check to see if all items under "parent" are removed, leaving behind only one 
                // entry that is "ClassInformationViewModel" (a class used to show StandardPanel).
                // If that is the case, remove the "ClassInformationViewModel" at the same time.
                if (parent.Items.Count == 1 && parent.Items[0] is ClassInformationViewModel)
                    parent.Items.RemoveAt(0);
                target = parent;
            }

            // After removal of category "target" can become the class.
            // In this case we need to add target to existing classes contaiiner 
            // (ClassesNodeCategoryViewModel) or create new one.
            // For example we have a structure.
            //
            //                         Top
            //                          │
            //                       Sub1_1  
            //             ┌────────────┤       
            //          Sub2_1       Classes 
            //    ┌────────┤            │     
            // Classes     Member2   Sub2_2   
            //    │                     │     
            // Sub3_1                   Member3
            //    │                            
            //    Member1   
            // 
            // Let's remove "Member1". Before next code we have removed entry "Member1" and
            // categories "Sub3_1", "Classes". "Sub2_1" is "target" as soon as it has one item in
            // Items collection. Next code will deattach from "Sub1_1" and attach target to another
            // "Classes" category.
            // Structure should become.
            //
            //                         Top
            //                          │
            //                       Sub1_1  
            //                          │  
            //                       Classes 
            //               ┌──────────┤ 
            //            Sub2_1     Sub2_2   
            //               │          │     
            //               Member2    Member3    
            //
            if (treeStack.Any() && !target.SubCategories.Any())
            {
                var parent = treeStack.Pop();
                // Do not continue if parent is already in classes container.
                if (parent is ClassesNodeCategoryViewModel && parent.SubCategories.Contains(target))
                    return;

                // Do not continue as soon as our target is not class.
                if (target.SubCategories.Any())
                    return;

                if (!(parent.SubCategories[0] is ClassesNodeCategoryViewModel))
                    parent.SubCategories.Insert(0, new ClassesNodeCategoryViewModel(parent));

                if (!parent.SubCategories[0].SubCategories.Contains(target))
                {
                    // Reattach target from parent to classes container.
                    parent.SubCategories.Remove(target);
                    parent.SubCategories[0].SubCategories.Add(target);
                }
            }
        }

        private static IEnumerable<NodeCategoryViewModel> GetTreeBranchToNode(
            NodeCategoryViewModel rootNode, NodeSearchElement leafNode)
        {
            var nodesOnBranch = new Stack<NodeCategoryViewModel>();
            var nameStack = new Stack<string>(leafNode.Categories.Reverse());
            var target = rootNode;
            bool isCheckedForClassesCategory = false;
            while (nameStack.Any())
            {
                var next = nameStack.Pop();
                var categories = target.SubCategories;
                var newTarget = categories.FirstOrDefault(c => c.Name == next);
                if (newTarget == null)
                {
                    // The last entry in categories list can be a class name. When the desired class 
                    // cannot be located with "MyAssembly.MyNamespace.ClassCandidate" pattern, try 
                    // searching with "MyAssembly.MyNamespace.Classes.ClassCandidate" instead. This 
                    // is because a class always resides under a "ClassesNodeCategoryViewModel" node.
                    //
                    if (!isCheckedForClassesCategory && nameStack.Count == 0)
                    {
                        nameStack.Push(next);
                        nameStack.Push(Configurations.ClassesDefaultName);

                        isCheckedForClassesCategory = true;
                        continue;
                    }

                    return Enumerable.Empty<NodeCategoryViewModel>();
                }
                nodesOnBranch.Push(target);
                target = newTarget;
            }

            nodesOnBranch.Push(target);
            return nodesOnBranch;
        }

        /// <summary>
        /// Insert a new search element under the category.
        /// </summary>
        /// <param name="entry">This could represent a function of a given 
        /// class. For example, 'MyAssembly.MyNamespace.MyClass.Foo'.</param>
        /// <param name="categoryNames">A list of entries that make up the fully qualified
        /// class name that contains function 'Foo', e.g. 'MyAssembly.MyNamespace.MyClass'.
        /// </param>
        internal void InsertEntry(NodeSearchElementViewModel entry, IEnumerable<string> categoryNames)
        {
            var nameStack = new Stack<string>(categoryNames.Reverse());
            var target = libraryRoot;
            string fullyQualifiedCategoryName = "";
            ClassesNodeCategoryViewModel targetClass = null;
            while (nameStack.Any())
            {
                var next = nameStack.Pop();
                fullyQualifiedCategoryName = MakeFullyQualifiedName(fullyQualifiedCategoryName, next);

                var categories = target.SubCategories;
                NodeCategoryViewModel targetClassSuccessor = null;
                var newTarget = categories.FirstOrDefault(c =>
                {
                    // Each path has one class. We should find and save it.                    
                    if (c is ClassesNodeCategoryViewModel)
                    {
                        targetClass = c as ClassesNodeCategoryViewModel;
                        // As soon as ClassesNodeCategoryViewModel is found we should search 
                        // through all it classes and save result.
                        targetClassSuccessor = c.SubCategories.FirstOrDefault(c2 => c2.Name == next);
                        return targetClassSuccessor != null;
                    }

                    return c.Name == next;
                });
                if (newTarget == null)
                {
                    // For the first iteration, this would be 'MyAssembly', and the second iteration 'MyNamespace'.
                    var targetIsRoot = target == libraryRoot;
                    newTarget = targetIsRoot ? new RootNodeCategoryViewModel(next) : new NodeCategoryViewModel(next);
                    newTarget.FullCategoryName = fullyQualifiedCategoryName;
                    // Situation when we to add only one new category and item as it child.
                    // New category should be added to existing ClassesNodeCategoryViewModel.
                    // Make notice: ClassesNodeCategoryViewModel is always first item in 
                    // all subcategories.
                    if (nameStack.Count == 0 && target.SubCategories.Count > 0 &&
                        target.SubCategories[0] is ClassesNodeCategoryViewModel)
                    {
                        target.SubCategories[0].SubCategories.Add(newTarget);
                        newTarget.Entries.Add(entry);
                        return;
                    }

                    // We are here when target is the class. New category should be added
                    // as child of it. So class will turn into usual category.
                    // Here we are take class, remove it from ClassesNodeCategoryViewModel
                    // and attach to it parrent.
                    if (targetClass != null)
                    {
                        if (targetClass.SubCategories.Remove(target))
                            targetClass.Parent.SubCategories.Add(target);
                        // Delete empty classes container.
                        if (targetClass.SubCategories.Count == 0)
                            targetClass.Parent.SubCategories.RemoveAt(0);

                        targetClass.Dispose();

                        // Situation when we need to add only one new category and item.
                        // Before adding of it we need create new ClassesNodeCategoryViewModel
                        // as soon as new category will be a class.
                        if (nameStack.Count == 0)
                        {
                            targetClass = new ClassesNodeCategoryViewModel(target);

                            target.SubCategories.Add(targetClass);
                            target = targetClass;
                        }
                    }

                    target.SubCategories.Add(newTarget);

                    // Proceed to insert the new entry under 'newTarget' category with the remaining 
                    // name stack. In the first iteration this would have been 'MyNamespace.MyClass'.
                    InsertEntryIntoNewCategory(newTarget, entry, nameStack);
                    return;
                }
                // If we meet ClassesNodecategoryViewModel during the search of newTarget,
                // next newTarget is specified in targetClassSuccessor.
                if (targetClassSuccessor != null)
                    target = targetClassSuccessor;
                else
                    target = newTarget;
            }
            target.Entries.Add(entry);
        }

        private static void InsertEntryIntoNewCategory(
            NodeCategoryViewModel category,
            NodeSearchElementViewModel entry,
            IEnumerable<string> categoryNames)
        {
            if (!categoryNames.Any())
            {
                category.Entries.Add(entry);
                return;
            }

            // With the example of 'MyAssembly.MyNamespace.MyClass.Foo', 'path' would have been 
            // set to 'MyAssembly' here. The Select statement below would store two entries into
            // 'newTargets' variable:
            // 
            //      NodeCategoryViewModel("MyAssembly.MyNamespace")
            //      NodeCategoryViewModel("MyAssembly.MyNamespace.MyClass")
            // 
            var path = category.FullCategoryName;
            var newTargets = categoryNames.Select(name =>
            {
                path = MakeFullyQualifiedName(path, name);

                var cat = new NodeCategoryViewModel(name);
                cat.FullCategoryName = path;
                return cat;
            }).ToList();

            // The last entry 'NodeCategoryViewModel' represents a class. For our example the 
            // entries in 'newTargets' are:
            // 
            //      NodeCategoryViewModel("MyAssembly.MyNamespace")
            //      NodeCategoryViewModel("MyAssembly.MyNamespace.MyClass")
            // 
            // Since all class entries are contained under a 'ClassesNodeCategoryViewModel', 
            // we need to create a new 'ClassesNodeCategoryViewModel' instance, and insert it 
            // right before the class entry itself to get the following list:
            // 
            //      NodeCategoryViewModel("MyAssembly.MyNamespace")
            //      ClassesNodeCategoryViewModel("Classes")
            //      NodeCategoryViewModel("MyAssembly.MyNamespace.MyClass")
            // 
            int indexToInsertClass = newTargets.Count - 1;
            var classParent = indexToInsertClass > 0 ? newTargets[indexToInsertClass - 1] : category;
            var newClass = new ClassesNodeCategoryViewModel(classParent);
            newTargets.Insert(indexToInsertClass, newClass);

            // Here, all the entries in 'newTargets' are added under 'MyAssembly' recursively,
            // resulting in the following hierarchical structure:
            // 
            //      NodeCategoryViewModel("MyAssembly")
            //          NodeCategoryViewModel("MyAssembly.MyNamespace")
            //              ClassesNodeCategoryViewModel("Classes")
            //                  NodeCategoryViewModel("MyAssembly.MyNamespace.MyClass")
            // 
            foreach (var newTarget in newTargets)
            {
                category.SubCategories.Add(newTarget);
                category = newTarget;
            }

            category.Entries.Add(entry);
        }

        private void SearchViewModelRequestBitmapSource(IconRequestEventArgs e)
        {
            var warehouse = iconServices.GetForAssembly(e.IconAssembly);
            BitmapSource icon = null;
            if (warehouse != null)
                icon = warehouse.LoadIconInternal(e.IconFullPath);

            e.Icon = icon;
        }

        // Form a fully qualified name based on nested level of a "NodeCategoryViewModel" object.
        // For example, "Core.File.Directory" is the fully qualified name for "Directory".
        private static string MakeFullyQualifiedName(string path, string addition)
        {
            return string.IsNullOrEmpty(path) ? addition :
                path + Configurations.CategoryDelimiter + addition;
        }

        internal void ChangeRootCategoryExpandState(string categoryName, bool isExpanded)
        {
            var category = LibraryRootCategories.FirstOrDefault(cat => cat.Name == categoryName);
            if (category != null && category.IsExpanded != isExpanded)
                category.IsExpanded = isExpanded;
        }

        #endregion

        #region Search

        /// <summary>
        ///     Performs a search using the internal SearcText as the query.
        /// </summary>
        internal void SearchAndUpdateResults()
        {
            SearchAndUpdateResults(SearchText);
        }

        /// <summary>
        ///     Performs a search and updates the observable SearchResults property.
        /// </summary>
        /// <param name="query"> The search query </param>
        public void SearchAndUpdateResults(string query)
        {
            if (Visible != true)
                return;


            // if the search query is empty, go back to the default treeview
            if (string.IsNullOrEmpty(query))
                return;

            var foundNodes = Search(query);

            UpdateTopResult();
            RaisePropertyChanged("SearchRootCategories");

            SearchResults = new ObservableCollection<NodeSearchElementViewModel>(foundNodes);
        }


        /// <summary>
        ///     Performs a search using the given string as query.
        /// </summary>
        /// <returns> Returns a list with a maximum MaxNumSearchResults elements.</returns>
        /// <param name="search"> The search query </param>
        internal IEnumerable<NodeSearchElementViewModel> Search(string search)
        {
            if (string.IsNullOrEmpty(search))
            {
                return SearchResults;
            }

            return Search(search, MaxNumSearchResults);
        }

<<<<<<< HEAD
        private IEnumerable<NodeSearchElementViewModel> Search(string search, int maxNumSearchResults)
        {
            var foundNodes = Model.Search(search).Take(15);
=======
            var topResultCategory = new RootNodeCategoryViewModel(Wpf.Properties.Resources.SearchViewTopResult);
            SearchRootCategories.Add(topResultCategory);
>>>>>>> 6e0eacbe

            ClearSearchCategories();
            PopulateSearchCategories(foundNodes);

            return foundNodes.Select(MakeNodeSearchElementVM);
        }

        private void PopulateSearchCategories(IEnumerable<NodeSearchElement> nodes)
        {
            foreach (NodeSearchElement node in nodes)
            {
                var rootCategoryName = NodeSearchElement.SplitCategoryName(node.FullCategoryName).FirstOrDefault();

                var category = searchRootCategories.FirstOrDefault(sc => sc.Name == rootCategoryName);
                if (category == null)
                {
                    category = new SearchCategory(rootCategoryName);
                    searchRootCategories.Add(category);
                }

                category.AddMemberToGroup(node);
            }

            // Order found categories by name.
            searchRootCategories = new ObservableCollection<SearchCategory>(searchRootCategories.OrderBy(x => x.Name));

            SortSearchCategoriesChildren();
        }

        private void SortSearchCategoriesChildren()
        {
            searchRootCategories.ToList().ForEach(x => x.SortChildren());
        }

        private void ClearSearchCategories()
        {
            searchRootCategories.Clear();
        }

        private static IEnumerable<NodeSearchElementViewModel> GetVisibleSearchResults(NodeCategoryViewModel category)
        {
            foreach (var item in category.Items)
            {
                var sub = item as NodeCategoryViewModel;
                if (sub != null)
                {
                    foreach (var visible in GetVisibleSearchResults(sub))
                        yield return visible;
                }
                else
                    yield return (NodeSearchElementViewModel)item;
            }
        }

        private NodeSearchElementViewModel MakeNodeSearchElementVM(NodeSearchElement entry)
        {
            var element = entry as CustomNodeSearchElement;
            var elementVM = element != null
                ? new CustomNodeSearchElementViewModel(element)
                : new NodeSearchElementViewModel(entry);

            elementVM.RequestBitmapSource += SearchViewModelRequestBitmapSource;
            return elementVM;
        }

        private static string MakeShortCategoryString(string fullCategoryName)
        {
            var catName = fullCategoryName.Replace(".", " > ");

            if (catName.Length <= 50)
                return catName;

            // if the category name is too long, we strip off the interior categories
            var s = catName.Split('>').Select(x => x.Trim()).ToList();
            if (s.Count() <= 4)
                return catName;

            s = new List<string>
            {
                s[0],
                "...",
                s[s.Count - 3],
                s[s.Count - 2],
                s[s.Count - 1]
            };
            catName = string.Join(" > ", s);

            return catName;
        }

        #endregion

        #region Selection

        /// <summary>
        ///     Increments the selected element by 1, unless it is the last element already
        /// </summary>
        public void SelectNext()
        {

        }

        private void UpdateTopResult()
        {
            if (!SearchRootCategories.Any())
            {
                TopResult = null;

                return;
            }

            // If SearchRootCategories has at least 1 element, it has at least 1 member. 
            var firstMemberGroup = SearchRootCategories.First().MemberGroups.First();

            var topMemberGroup = new SearchMemberGroup(firstMemberGroup.FullyQualifiedName);
            topMemberGroup.AddMember(firstMemberGroup.Members.First());

            TopResult = topMemberGroup;
        }

        #endregion

        #region Search field manipulation

        /// <summary>
        ///     If there's a period in the SearchText property, remove text
        ///     to the end until you hit a period.  Otherwise, remove the
        ///     last character.  If the SearchText property is empty or null
        ///     return doing nothing.
        /// </summary>
        public void RemoveLastPartOfSearchText()
        {
            SearchText = RemoveLastPartOfText(SearchText);
        }

        /// <summary>
        ///     If there's a period in the argument, remove text
        ///     to the end until you hit a period.  Otherwise, remove the
        ///     last character.  If the argument is empty or null
        ///     return the empty string.
        /// </summary>
        /// <returns>The string cleaved of everything </returns>
        public static string RemoveLastPartOfText(string text)
        {
            while (true)
            {
                if (string.IsNullOrEmpty(text))
                    return text;

                var matches = Regex.Matches(text, Regex.Escape("."));

                // no period
                if (matches.Count == 0)
                    return "";

                if (matches[matches.Count - 1].Index + 1 != text.Length)
                    return text.Substring(0, matches[matches.Count - 1].Index + 2);

                // if period is in last position, remove that period and recurse
                text = text.Substring(0, text.Length - 1);
            }
        }

        /// <summary>
        ///     If there are results, fill the search field with the text from the
        ///     name property of the first search result.
        /// </summary>
        public void PopulateSearchTextWithSelectedResult()
        {
            // TODO (Vladimir): implement it for new navigation system

            //if (SearchResults.Count == 0) return;

            //// none of the elems are selected, return 
            //if (SelectedIndex == -1)
            //    return;

            //SearchText = SearchResults[SelectedIndex].Model.Name;
        }

        #endregion

        #region Commands

        public void Search(object parameter)
        {
            SearchAndUpdateResults();
        }

        internal bool CanSearch(object parameter)
        {
            return true;
        }

        internal void HideSearch(object parameter)
        {
            Visible = false;
        }

        internal bool CanHideSearch(object parameter)
        {
            return Visible;
        }

        public void ShowSearch(object parameter)
        {
            Visible = true;
        }

        internal bool CanShowSearch(object parameter)
        {
            return !Visible;
        }

        public void FocusSearch(object parameter)
        {
            OnRequestFocusSearch(dynamoViewModel, EventArgs.Empty);
        }

        internal bool CanFocusSearch(object parameter)
        {
            return true;
        }

        #endregion
    }
}<|MERGE_RESOLUTION|>--- conflicted
+++ resolved
@@ -650,14 +650,9 @@
             return Search(search, MaxNumSearchResults);
         }
 
-<<<<<<< HEAD
         private IEnumerable<NodeSearchElementViewModel> Search(string search, int maxNumSearchResults)
         {
-            var foundNodes = Model.Search(search).Take(15);
-=======
-            var topResultCategory = new RootNodeCategoryViewModel(Wpf.Properties.Resources.SearchViewTopResult);
-            SearchRootCategories.Add(topResultCategory);
->>>>>>> 6e0eacbe
+            var foundNodes = Model.Search(search).Take(maxNumSearchResults);
 
             ClearSearchCategories();
             PopulateSearchCategories(foundNodes);
