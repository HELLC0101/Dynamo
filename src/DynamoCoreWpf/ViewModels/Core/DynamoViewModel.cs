﻿using System;
using System.Collections.Generic;
using System.Collections.ObjectModel;
using System.Collections.Specialized;
using System.ComponentModel;
using System.Diagnostics;
using System.Globalization;
using System.IO;
using System.Linq;
using System.Reflection;
using System.Windows;
using System.Windows.Forms;
using System.Windows.Threading;
using Dynamo.DSEngine;
using Dynamo.Interfaces;
using Dynamo.Models;
using Dynamo.PackageManager;
using Dynamo.Selection;
using Dynamo.Services;
using Dynamo.UI;
using Dynamo.UpdateManager;
using Dynamo.Utilities;
using Dynamo.Wpf.Interfaces;
using Dynamo.Wpf.Properties;
using Dynamo.Wpf.UI;
using Dynamo.Wpf.ViewModels;
using Dynamo.Wpf.ViewModels.Core;
using Dynamo.Wpf.ViewModels.Watch3D;
using DynCmd = Dynamo.ViewModels.DynamoViewModel;
using ISelectable = Dynamo.Selection.ISelectable;

namespace Dynamo.ViewModels
{
    public interface IDynamoViewModel : INotifyPropertyChanged
    {
        ObservableCollection<WorkspaceViewModel> Workspaces { get; set; } 
    }

    public partial class DynamoViewModel : ViewModelBase, IDynamoViewModel
    {
        #region properties

        private readonly DynamoModel model;
        private Point transformOrigin;
        private bool showStartPage = false;
        
        private List<Watch3DViewModelBase> watch3DViewModels = new List<Watch3DViewModelBase>();

        /// <summary>
        /// An observable collection of workspace view models which tracks the model
        /// </summary>
        private ObservableCollection<WorkspaceViewModel> workspaces = new ObservableCollection<WorkspaceViewModel>();
        public ObservableCollection<WorkspaceViewModel> Workspaces
        {
            get { return workspaces; }
            set
            {
                workspaces = value;
                RaisePropertyChanged("Workspaces");
            }
        }

        public DynamoModel Model
        {
            get { return model; }
        }

        public PreferenceSettings PreferenceSettings
        {
            get { return Model.PreferenceSettings; }
        }

        public Point TransformOrigin
        {
            get { return transformOrigin; }
            set
            {
                transformOrigin = value;
                RaisePropertyChanged("TransformOrigin");
            }
        }

        public bool ViewingHomespace
        {
            get { return model.CurrentWorkspace == HomeSpace; }
        }

        public bool IsAbleToGoHome
        {
            get { return !(model.CurrentWorkspace is HomeWorkspaceModel); }
        }

        public HomeWorkspaceModel HomeSpace
        {
            get
            {
                return model.Workspaces.OfType<HomeWorkspaceModel>().FirstOrDefault();
            }
        }

        public WorkspaceViewModel HomeSpaceViewModel
        {
            get { return Workspaces.FirstOrDefault(w => w.Model is HomeWorkspaceModel); }
        }

        public EngineController EngineController { get { return Model.EngineController; } }

        public WorkspaceModel CurrentSpace
        {
            get { return model.CurrentWorkspace; }
        }

        public double WorkspaceActualHeight { get; set; }
        public double WorkspaceActualWidth { get; set; }

        public void WorkspaceActualSize(double width, double height)
        {
            WorkspaceActualWidth = width;
            WorkspaceActualHeight = height;
            RaisePropertyChanged("WorkspaceActualHeight");
            RaisePropertyChanged("WorkspaceActualWidth");
        }

        private WorkspaceViewModel currentWorkspaceViewModel;
        /// <summary>
        /// The index in the collection of workspaces of the current workspace.
        /// This property is bound to the SelectedIndex property in the workspaces tab control
        /// </summary>
        public int CurrentWorkspaceIndex
        {
            get
            {
                // It is safe to assume that DynamoModel.CurrentWorkspace is
                // update-to-date.
                var viewModel = workspaces.FirstOrDefault(vm => vm.Model == model.CurrentWorkspace);
                var index = workspaces.IndexOf(viewModel);

                // As the getter could aslo be triggered by the change of model,
                // we need to update currentWorkspaceViewModel here. 
                if (currentWorkspaceViewModel != viewModel)
                    currentWorkspaceViewModel = viewModel;

                return index;
            }
            set
            {
                // It happens when current workspace is home workspace, and we 
                // open a new home workspace. At this moment, the old homework 
                // space is removed, before new home workspace is added, Dynamo
                // has no idea about what is selected tab index.
                if (value < 0)
                    return;

                var viewModel = workspaces.ElementAt(value);
                if (currentWorkspaceViewModel != viewModel)
                {
                    currentWorkspaceViewModel = viewModel;

                    // Keep DynamoModel.CurrentWorkspace update-to-date
                    int modelIndex = model.Workspaces.IndexOf(currentWorkspaceViewModel.Model);
                    this.ExecuteCommand(new DynamoModel.SwitchTabCommand(modelIndex));
                }
            }
        }

        /// <summary>
        /// Get the workspace view model whose workspace model is the model's current workspace
        /// </summary>
        public WorkspaceViewModel CurrentSpaceViewModel
        {
            get
            {
                if (currentWorkspaceViewModel == null)
                    currentWorkspaceViewModel = workspaces.FirstOrDefault(vm => vm.Model == model.CurrentWorkspace);

                return currentWorkspaceViewModel;
            }
        }

        internal AutomationSettings Automation { get { return this.automationSettings; } }

        internal string editName = "";
        public string EditName
        {
            get { return editName; }
            set
            {
                editName = value;
                RaisePropertyChanged("EditName");
            }
        }

        public bool ShowStartPage
        {
            get { return this.showStartPage; }

            set
            {
                // If the caller attempts to show the start page, but we are 
                // currently in playback mode, then this will not be allowed
                // (i.e. the start page will never be shown during a playback).
                // 
                if ((value == true) && (null != automationSettings))
                {
                    if (automationSettings.IsInPlaybackMode)
                        return;
                }

                showStartPage = value;
                RaisePropertyChanged("ShowStartPage");
                if (DisplayStartPageCommand != null)
                    DisplayStartPageCommand.RaiseCanExecuteChanged();
            }
        }

        public string LogText
        {
            get { return model.Logger.LogText; }
        }

        public int ConsoleHeight
        {
            get
            {
                return model.PreferenceSettings.ConsoleHeight;
            }
            set
            {
                model.PreferenceSettings.ConsoleHeight = value;

                RaisePropertyChanged("ConsoleHeight");
            }
        }

        public int LibraryWidth
        {
            get
            {
                return model.PreferenceSettings.LibraryWidth;
            }
            set
            {
                model.PreferenceSettings.LibraryWidth = value;
                RaisePropertyChanged("LibraryWidth");
            }
        }

        public bool IsShowingConnectors
        {
            get
            {
                return model.IsShowingConnectors;
            }
            set
            {
                model.IsShowingConnectors = value;

                RaisePropertyChanged("IsShowingConnectors");
            }
        }

        public bool IsMouseDown { get; set; }

        public ConnectorType ConnectorType
        {
            get
            {
                return model.ConnectorType;
            }
            set
            {
                model.ConnectorType = value;

                RaisePropertyChanged("ConnectorType");
            }
        }

        public bool IsUsageReportingApproved
        {
            get
            {
                return UsageReportingManager.Instance.IsUsageReportingApproved;
            }
        }

        private ObservableCollection<string> recentFiles =
            new ObservableCollection<string>();
        public ObservableCollection<string> RecentFiles
        {
            get { return recentFiles; }
            set
            {
                recentFiles = value;
                RaisePropertyChanged("RecentFiles");
            }
        }

        public bool WatchIsResizable { get; set; }

        public string Version
        {
            get { return model.Version; }
        }

        public bool IsUpdateAvailable
        {
            get
            {
                var um = model.UpdateManager;
                return um.IsUpdateAvailable;
            }
        }

        public string LicenseFile
        {
            get
            {
                string executingAssemblyPathName = Assembly.GetExecutingAssembly().Location;
                string rootModuleDirectory = Path.GetDirectoryName(executingAssemblyPathName);
                return Path.Combine(rootModuleDirectory, "License.rtf");
            }
        }

        public bool VerboseLogging
        {
            get { return model.DebugSettings.VerboseLogging; }
            set
            {
                model.DebugSettings.VerboseLogging = value;
                RaisePropertyChanged("VerboseLogging");
           }
        }

        public bool ShowDebugASTs
        {
            get { return IsDebugBuild && model.DebugSettings.ShowDebugASTs; }
            set
            {
                model.DebugSettings.ShowDebugASTs = value;
                RaisePropertyChanged("ShowDebugASTs");
            }
        }

        internal Dispatcher UIDispatcher { get; set; }

        public IWatchHandler WatchHandler { get; private set; }

        public SearchViewModel SearchViewModel { get; private set; }

        public PackageManagerClientViewModel PackageManagerClientViewModel { get; private set; }

        /// <summary>
        ///     Whether sign in should be shown in Dynamo.  In instances where Dynamo obtains
        ///     authentication capabilities from a host, Dynamo's sign in should generally be 
        ///     hidden to avoid inconsistencies in state.
        /// </summary>
        public bool ShowLogin { get; private set; }

        private bool showRunPreview;
        public bool ShowRunPreview
        {
            get { return showRunPreview; }
            set
            {
                showRunPreview = value;
                HomeSpace.GetExecutingNodes(showRunPreview);
                RaisePropertyChanged("ShowRunPreview");              
            }
        }

        public RenderPackageFactoryViewModel RenderPackageFactoryViewModel { get; set; }

        public bool EnablePresetOptions
        {
            get { return this.Model.CurrentWorkspace.Presets.Any(); }            
        }

        public List<Watch3DViewModelBase> Watch3DViewModels
        {
            get { return watch3DViewModels; }
            protected set
            {
                watch3DViewModels = value;
                RaisePropertyChanged("Watch3DViewModels");
            }
        }

        public HelixWatch3DViewModel BackgroundPreviewViewModel
        {
            get
            {
                var result = Watch3DViewModels.FirstOrDefault(vm => vm is HelixWatch3DViewModel);

                return (HelixWatch3DViewModel) result;
            }
        }

        public bool BackgroundPreviewActive
        {
            get { return BackgroundPreviewViewModel.Active; }
        }

        #endregion

        public struct StartConfiguration
        {
            public string CommandFilePath { get; set; }
            public IWatchHandler WatchHandler { get; set; }
            public DynamoModel DynamoModel { get; set; }
            public bool ShowLogin { get; set; }

            /// <summary>
            /// This property is initialized if there is an external host application
            /// at startup in order to be used to pass in host specific resources to DynamoModel
            /// </summary>
            public IBrandingResourceProvider BrandingResourceProvider { get; set; }
        }

        public static DynamoViewModel Start(StartConfiguration startConfiguration = new StartConfiguration())
        {
            if(startConfiguration.DynamoModel == null) 
                startConfiguration.DynamoModel = DynamoModel.Start();

            if(startConfiguration.WatchHandler == null)
                startConfiguration.WatchHandler = new DefaultWatchHandler(startConfiguration.DynamoModel.PreferenceSettings);

            return new DynamoViewModel(startConfiguration);
        }

        protected DynamoViewModel(StartConfiguration startConfiguration)
        {
            this.ShowLogin = startConfiguration.ShowLogin;

            // initialize core data structures
            this.model = startConfiguration.DynamoModel;
            this.model.CommandStarting += OnModelCommandStarting;
            this.model.CommandCompleted += OnModelCommandCompleted;

            UsageReportingManager.Instance.InitializeCore(this);
            this.WatchHandler = startConfiguration.WatchHandler;
            var pmExtension = model.GetPackageManagerExtension();
            this.PackageManagerClientViewModel = new PackageManagerClientViewModel(this, pmExtension.PackageManagerClient);
            this.SearchViewModel = new SearchViewModel(this);

            // Start page should not show up during test mode.
            this.ShowStartPage = !DynamoModel.IsTestMode;

            this.BrandingResourceProvider = startConfiguration.BrandingResourceProvider ?? new DefaultBrandingResourceProvider();

            //add the initial workspace and register for future 
            //updates to the workspaces collection
            var homespaceViewModel = new HomeWorkspaceViewModel(model.CurrentWorkspace as HomeWorkspaceModel, this);
            workspaces.Add(homespaceViewModel);
            currentWorkspaceViewModel = homespaceViewModel;

            model.WorkspaceAdded += WorkspaceAdded;
            model.WorkspaceRemoved += WorkspaceRemoved;

            SubscribeModelCleaningUpEvent();
            SubscribeModelUiEvents();
            SubscribeModelChangedHandlers();
            SubscribeUpdateManagerHandlers();

            InitializeAutomationSettings(startConfiguration.CommandFilePath);

            InitializeDelegateCommands();

            SubscribeLoggerHandlers();

            DynamoSelection.Instance.Selection.CollectionChanged += SelectionOnCollectionChanged;

            InitializeRecentFiles();

            UsageReportingManager.Instance.PropertyChanged += CollectInfoManager_PropertyChanged;

            WatchIsResizable = false;

            SubscribeDispatcherHandlers();

            RenderPackageFactoryViewModel = new RenderPackageFactoryViewModel(Model.PreferenceSettings);

<<<<<<< HEAD
            var backgroundPreviewParams = new Watch3DViewModelStartupParams
            {
                Model = Model,
                Factory = RenderPackageFactoryViewModel.Factory,
                ViewModel = this,
                IsActiveAtStart = Model.PreferenceSettings.IsBackgroundPreviewActive,
                Name = "Background 3D Preview",
                Logger = Model.Logger
            };
=======
            var backgroundPreviewParams = new Watch3DViewModelStartupParams(Model, this, Resources.BackgroundPreviewName);
>>>>>>> 0d2eebbe

            var watch3DViewModel = HelixWatch3DViewModel.Start(backgroundPreviewParams);
            Watch3DViewModels.Add(watch3DViewModel);
            watch3DViewModel.PropertyChanged += HelixWatch3DViewModelPropertyChanged;
        }

        void HelixWatch3DViewModelPropertyChanged(object sender, PropertyChangedEventArgs e)
        {
            switch (e.PropertyName)
            {
                case "Active":
                    RaisePropertyChanged("BackgroundPreviewActive");
                    
                    break;
                case "CanNavigateBackground":
                    if (!((HelixWatch3DViewModel)BackgroundPreviewViewModel).CanNavigateBackground)
                    {
                        // Return focus back to Search View (Search Field)
                        SearchViewModel.OnRequestReturnFocusToSearch(this, new EventArgs());
                    }
                    break;
            }
        }

        internal event EventHandler NodeViewReady;
        internal void OnNodeViewReady(object nodeView)
        {
            if (NodeViewReady != null)
            {
                this.NodeViewReady(nodeView, new EventArgs());
            }
        }

        #region Event handler destroy/create

        protected virtual void UnsubscribeAllEvents()
        {
            UnsubscribeDispatcherEvents();
            UnsubscribeModelUiEvents();
            UnsubscribeModelChangedEvents();
            UnsubscribeUpdateManagerEvents();
            UnsubscribeLoggerEvents();
            UnsubscribeModelCleaningUpEvent();

            model.WorkspaceAdded -= WorkspaceAdded;
            model.WorkspaceRemoved -= WorkspaceRemoved;
            DynamoSelection.Instance.Selection.CollectionChanged -= SelectionOnCollectionChanged;
            UsageReportingManager.Instance.PropertyChanged -= CollectInfoManager_PropertyChanged;
        }

        private void InitializeRecentFiles()
        {
            this.RecentFiles = new ObservableCollection<string>(model.PreferenceSettings.RecentFiles);
            this.RecentFiles.CollectionChanged += (sender, args) =>
            {
                model.PreferenceSettings.RecentFiles = this.RecentFiles.ToList();
            };
        }

        private void SubscribeLoggerHandlers()
        {
            model.Logger.PropertyChanged += Instance_PropertyChanged;
        }

        private void UnsubscribeLoggerEvents()
        {
            model.Logger.PropertyChanged -= Instance_PropertyChanged;
        }

        private void SubscribeUpdateManagerHandlers()
        {
            model.UpdateManager.UpdateDownloaded += Instance_UpdateDownloaded;
            model.UpdateManager.ShutdownRequested += UpdateManager_ShutdownRequested;
        }

        private void UnsubscribeUpdateManagerEvents()
        {
            model.UpdateManager.UpdateDownloaded -= Instance_UpdateDownloaded;
            model.UpdateManager.ShutdownRequested -= UpdateManager_ShutdownRequested;
        }

        private void SubscribeModelUiEvents()
        {
            model.RequestBugReport += ReportABug;
            model.RequestDownloadDynamo += DownloadDynamo;
        }

        private void UnsubscribeModelUiEvents()
        {
            model.RequestBugReport -= ReportABug;
            model.RequestDownloadDynamo -= DownloadDynamo;
        }

        private void SubscribeModelCleaningUpEvent()
        {
            model.CleaningUp += CleanUp;
        }

        private void UnsubscribeModelCleaningUpEvent()
        {
            model.CleaningUp -= CleanUp;
        }

        private void SubscribeModelChangedHandlers()
        {
            model.WorkspaceSaved += ModelWorkspaceSaved;
            model.PropertyChanged += _model_PropertyChanged;
            model.WorkspaceCleared += ModelWorkspaceCleared;
            model.RequestCancelActiveStateForNode += this.CancelActiveState;
        }

        private void UnsubscribeModelChangedEvents()
        {
            model.WorkspaceSaved -= ModelWorkspaceSaved;
            model.PropertyChanged -= _model_PropertyChanged;
            model.WorkspaceCleared -= ModelWorkspaceCleared;
            model.RequestCancelActiveStateForNode -= this.CancelActiveState;
        }

        private void SubscribeDispatcherHandlers()
        {
            DynamoModel.RequestDispatcherBeginInvoke += TryDispatcherBeginInvoke;
            DynamoModel.RequestDispatcherInvoke += TryDispatcherInvoke;
        }

        private void UnsubscribeDispatcherEvents()
        {
            DynamoModel.RequestDispatcherBeginInvoke -= TryDispatcherBeginInvoke;
            DynamoModel.RequestDispatcherInvoke -= TryDispatcherInvoke;
        }
        #endregion

        private void InitializeAutomationSettings(string commandFilePath)
        {
            if (String.IsNullOrEmpty(commandFilePath) || !File.Exists(commandFilePath))
                commandFilePath = null;

            // Instantiate an AutomationSettings to handle record/playback.
            automationSettings = new AutomationSettings(this.Model, commandFilePath);
        }

        private void TryDispatcherBeginInvoke(Action action)
        {
            if (this.UIDispatcher != null)
            {
                UIDispatcher.BeginInvoke(action);
            }
            else
            {
                action();
            }
        }

        private void TryDispatcherInvoke(Action action)
        {
            if (this.UIDispatcher != null)
            {
                UIDispatcher.Invoke(action);
            }
            else
            {
                action();
            }
        }

        private void ModelWorkspaceSaved(WorkspaceModel model)
        {
            this.AddToRecentFiles(model.FileName);
        }

        private void ModelWorkspaceCleared(object sender, EventArgs e)
        {
            this.UndoCommand.RaiseCanExecuteChanged();
            this.RedoCommand.RaiseCanExecuteChanged();

            // Reset workspace state
            this.CurrentSpaceViewModel.CancelActiveState();
        }

        public void ReturnFocusToSearch()
        {
            this.SearchViewModel.OnRequestReturnFocusToSearch(null, EventArgs.Empty);
        }

        internal void ForceRunExprCmd(object parameters)
        {
            bool displayErrors = Convert.ToBoolean(parameters);
            var command = new DynamoModel.ForceRunCancelCommand(displayErrors, false);
            this.ExecuteCommand(command);
        }

        internal void MutateTestCmd(object parameters)
        {
            var command = new DynamoModel.MutateTestCommand();
            this.ExecuteCommand(command);
        }

        public void DisplayFunction(object parameters)
        {
            Model.OpenCustomNodeWorkspace((Guid)parameters);
        }

        internal bool CanDisplayFunction(object parameters)
        {
            return Model.CustomNodeManager.Contains((Guid)parameters);
        }

        public static void ReportABug(object parameter)
        {
            Process.Start(Configurations.GitHubBugReportingLink);
        }

        public static void ReportABug()
        {
            ReportABug(null);
        }

        internal static void DownloadDynamo()
        {
            Process.Start(Configurations.DynamoDownloadLink);
        }

        internal bool CanReportABug(object parameter)
        {
            return true;
        }

        /// <summary>
        /// Clear the UI log.
        /// </summary>
        public void ClearLog(object parameter)
        {
            Model.Logger.ClearLog();
        }

        internal bool CanClearLog(object parameter)
        {
            return true;
        }

        void Instance_UpdateDownloaded(object sender, UpdateDownloadedEventArgs e)
        {
            RaisePropertyChanged("Version");
            RaisePropertyChanged("IsUpdateAvailable");
        }

        void UpdateManager_ShutdownRequested(IUpdateManager updateManager)
        {
            PerformShutdownSequence(new ShutdownParams(
                shutdownHost: true, allowCancellation: true));
        }

        void CollectInfoManager_PropertyChanged(object sender, PropertyChangedEventArgs e)
        {
            switch (e.PropertyName)
            {
                case "CollectInfoOption":
                    RaisePropertyChanged("CollectInfoOption");
                    break;
            }
        }

        private void SelectionOnCollectionChanged(object sender, NotifyCollectionChangedEventArgs notifyCollectionChangedEventArgs)
        {
            PublishSelectedNodesCommand.RaiseCanExecuteChanged();
            AlignSelectedCommand.RaiseCanExecuteChanged();
            DeleteCommand.RaiseCanExecuteChanged();
            UngroupModelCommand.RaiseCanExecuteChanged();
            AddModelsToGroupModelCommand.RaiseCanExecuteChanged();
            ShowNewPresetsDialogCommand.RaiseCanExecuteChanged();
        }

        void Instance_PropertyChanged(object sender, PropertyChangedEventArgs e)
        {

            switch (e.PropertyName)
            {
                case "LogText":
                    RaisePropertyChanged("LogText");
                    RaisePropertyChanged("WarningText");
                    break;
            }

        }

        void _model_PropertyChanged(object sender, PropertyChangedEventArgs e)
        {
            switch (e.PropertyName)
            {
                case "CurrentWorkspace":
                    RaisePropertyChanged("IsAbleToGoHome");
                    RaisePropertyChanged("CurrentSpace");
                    RaisePropertyChanged("BackgroundColor");
                    RaisePropertyChanged("CurrentWorkspaceIndex");
                    RaisePropertyChanged("ViewingHomespace");
                    if (this.PublishCurrentWorkspaceCommand != null)
                        this.PublishCurrentWorkspaceCommand.RaiseCanExecuteChanged();
                    RaisePropertyChanged("IsPanning");
                    RaisePropertyChanged("IsOrbiting");
                    //RaisePropertyChanged("RunEnabled");
                    break;

                case "EnablePresetOptions":
                    RaisePropertyChanged("EnablePresetOptions");
                    break;
            }
        }

        // TODO(Sriram): This method is currently not used, but it should really 
        // be. It watches property change notifications coming from the current 
        // WorkspaceModel, and then enables/disables 'set timer' button on the UI.
        // 
        //void CurrentWorkspace_PropertyChanged(object sender, PropertyChangedEventArgs e)
        //{
        //    switch (e.PropertyName)
        //    {
        //        case "RunEnabled":
        //            RaisePropertyChanged(e.PropertyName);
        //            break;
        //    }
        //}

        private void CleanUp()
        {
            UnsubscribeAllEvents();
        }

        internal bool CanWriteToLog(object parameters)
        {
            if (model.Logger != null)
            {
                return true;
            }

            return false;
        }

        internal bool CanCopy(object parameters)
        {
            if (DynamoSelection.Instance.Selection.Count == 0)
            {
                return false;
            }
            return true;
        }

        internal bool CanPaste(object parameters)
        {
            if (model.ClipBoard.Count == 0)
            {
                return false;
            }

            return true;
        }

        /// <summary>
        /// After command framework is implemented, this method should now be only 
        /// called from a menu item (i.e. Ctrl + W). It should not be used as a way
        /// for any other code paths to create a note programmatically. For that we
        /// now have AddNoteInternal which takes in more configurable arguments.
        /// </summary>
        /// <param name="parameters">This is not used and should always be null,
        /// otherwise an ArgumentException will be thrown.</param>
        /// 
        public void AddNote(object parameters)
        {
            if (null != parameters) // See above for details of this exception.
            {
                var message = "Internal error, argument must be null";
                throw new ArgumentException(message, "parameters");
            }

            var command = new DynamoModel.CreateNoteCommand(Guid.NewGuid(), null, 0, 0, true);
            this.ExecuteCommand(command);
        }

        internal bool CanAddNote(object parameters)
        {
            return true;
        }

        internal void AddAnnotation(object parameters)
        {
            if (null != parameters) // See above for details of this exception.
            {
                var message = "Internal error, argument must be null";
                throw new ArgumentException(message, "parameters");
            }

            var command = new DynamoModel.CreateAnnotationCommand(Guid.NewGuid(), null, 0, 0, true);
            this.ExecuteCommand(command);
        }

        internal bool CanAddAnnotation(object parameter)
        {
            var groups = Model.CurrentWorkspace.Annotations;
            //Create Group should be disabled when a group is selected
            if (groups.Any(x => x.IsSelected))
            {
                return false;
            }

            //Create Group should be disabled when a node selected is already in a group
            if (!groups.Any(x => x.IsSelected))
            {
                var modelSelected = DynamoSelection.Instance.Selection.OfType<ModelBase>().Where(x => x.IsSelected);
                //If there are no nodes selected then return false
                if (!modelSelected.Any())
                {
                    return false;
                }

                foreach (var model in modelSelected)
                {
                    if (groups.ContainsModel(model.GUID))
                    {
                        return false;
                    }
                }
            }

            return true;
        }

        internal void UngroupAnnotation(object parameters)
        {
            if (null != parameters)
            {
                var message = "Internal error, argument must be null";
                throw new ArgumentException(message, "parameters");
            }
            //Check for multiple groups - Delete the group and not the nodes.
            foreach (var group in DynamoSelection.Instance.Selection.OfType<AnnotationModel>().ToList())
            {
                var command = new DynamoModel.DeleteModelCommand(group.GUID);
                this.ExecuteCommand(command);
            }            
        }

        internal bool CanUngroupAnnotation(object parameter)
        {
            return DynamoSelection.Instance.Selection.OfType<AnnotationModel>().Any();
        }

        internal void UngroupModel(object parameters)
        {
            if (null != parameters)
            {
                var message = "Internal error, argument must be null";
                throw new ArgumentException(message, "parameters");
            }
            //Check for multiple groups - Delete the group and not the nodes.
            foreach (var modelb in DynamoSelection.Instance.Selection.OfType<ModelBase>().ToList())
            {
                if (!(modelb is AnnotationModel))
                {
                    var command = new DynamoModel.UngroupModelCommand(modelb.GUID);
                    this.ExecuteCommand(command);
                }
            }  
        }

        internal bool CanUngroupModel(object parameter)
        {
            var tt = DynamoSelection.Instance.Selection.OfType<ModelBase>().Any();
            return DynamoSelection.Instance.Selection.OfType<ModelBase>().Any();
        }

        internal bool CanAddModelsToGroup(object obj)
        {          
            return DynamoSelection.Instance.Selection.OfType<AnnotationModel>().Any();
        }

        internal void AddModelsToGroup(object parameters)
        {
            if (null != parameters)
            {
                var message = "Internal error, argument must be null";
                throw new ArgumentException(message, "parameters");
            }
            //Check for multiple groups - Delete the group and not the nodes.
            foreach (var modelb in DynamoSelection.Instance.Selection.OfType<ModelBase>())
            {
                if (!(modelb is AnnotationModel))
                {
                    var command = new DynamoModel.AddModelToGroupCommand(modelb.GUID);
                    this.ExecuteCommand(command);
                }
            }  
        }

        private void WorkspaceAdded(WorkspaceModel item)
        {
            if (item is HomeWorkspaceModel)
            {
                var newVm = new HomeWorkspaceViewModel(item as HomeWorkspaceModel, this);
                workspaces.Insert(0, newVm);

                // The RunSettings control is a child of the DynamoView, 
                // but has its DataContext set to the RunSettingsViewModel 
                // on the HomeWorkspaceViewModel. When the home workspace is changed,
                // we need to raise a property change notification for the 
                // homespace view model, so the RunSettingsControl's bindings
                // get updated.
                RaisePropertyChanged("HomeSpaceViewModel");
            }
            else
            {
                var newVm = new WorkspaceViewModel(item, this);
                workspaces.Add(newVm);
            }
        }

        private void WorkspaceRemoved(WorkspaceModel item)
        {
            var viewModel = workspaces.First(x => x.Model == item);
            if (currentWorkspaceViewModel == viewModel)
                currentWorkspaceViewModel = null;
            workspaces.Remove(viewModel);
        }

        internal void AddToRecentFiles(string path)
        {
            if (path == null) return;

            if (RecentFiles.Contains(path))
            {
                RecentFiles.Remove(path);
            }

            RecentFiles.Insert(0, path);

            int maxNumRecentFiles = Model.PreferenceSettings.MaxNumRecentFiles;
            if (RecentFiles.Count > maxNumRecentFiles)
            {
                RecentFiles.RemoveRange(maxNumRecentFiles, RecentFiles.Count - maxNumRecentFiles);
            }
        }

        public FileDialog GetSaveDialog(WorkspaceModel workspace)
        {
            FileDialog fileDialog = new SaveFileDialog
            {
                AddExtension = true,
            };

            string ext, fltr;
            if (workspace == HomeSpace)
            {
                ext = ".dyn";
                fltr = string.Format(Resources.FileDialogDynamoWorkspace,BrandingResourceProvider.ProductName,"*.dyn");
            }
            else
            {
                ext = ".dyf";
                fltr = string.Format(Resources.FileDialogDynamoCustomNode,BrandingResourceProvider.ProductName,"*.dyf");
            }
            fltr += "|" + string.Format(Resources.FileDialogAllFiles, "*.*");

            fileDialog.FileName = workspace.Name + ext;
            fileDialog.AddExtension = true;
            fileDialog.DefaultExt = ext;
            fileDialog.Filter = fltr;

            return fileDialog;
        }

        /// <summary>
        /// Open a definition or workspace.
        /// </summary>
        /// <param name="parameters"></param>
        /// For most cases, parameters variable refers to the file path to open
        /// However, when this command is used in OpenFileDialog, the variable is
        /// a Tuple<string, bool> instead. The boolean flag is used to override the
        /// RunSetting of the workspace.
        private void Open(object parameters)
        {
            // try catch for exceptions thrown while opening files, say from a future version, 
            // that can't be handled reliably
            try
            {
                string xmlFilePath = string.Empty;
                bool forceManualMode = false;
                var packedParams = parameters as Tuple<string, bool>;
                if (packedParams != null)
                {
                    xmlFilePath = packedParams.Item1;
                    forceManualMode = packedParams.Item2;
                }
                else
                {
                    xmlFilePath = parameters as string;
                }
                ExecuteCommand(new DynamoModel.OpenFileCommand(xmlFilePath, forceManualMode));
            }
            catch (Exception e)
            {
                model.Logger.Log(Resources.MessageFailedToOpenFile + e.Message);
                model.Logger.Log(e);
                return;
            }
            this.ShowStartPage = false; // Hide start page if there's one.
        }

        private bool CanOpen(object parameters)
        {
            var filePath = parameters as string;
            return ((!string.IsNullOrEmpty(filePath)) && File.Exists(filePath));
        }

        /// <summary>
        /// Present the open dialogue and open the workspace that is selected.
        /// </summary>
        /// <param name="parameter"></param>
        private void ShowOpenDialogAndOpenResult(object parameter)
        {
            if (HomeSpace.HasUnsavedChanges)
            {
                if (!AskUserToSaveWorkspaceOrCancel(HomeSpace))
                    return;
            }

            DynamoOpenFileDialog _fileDialog = new DynamoOpenFileDialog(this)
            {
                Filter = string.Format(Resources.FileDialogDynamoDefinitions,
                         BrandingResourceProvider.ProductName, "*.dyn;*.dyf") + "|" +
                         string.Format(Resources.FileDialogAllFiles, "*.*"),
                Title = string.Format(Resources.OpenDynamoDefinitionDialogTitle,BrandingResourceProvider.ProductName)
            };

            // if you've got the current space path, use it as the inital dir
            if (!string.IsNullOrEmpty(Model.CurrentWorkspace.FileName))
            {
                var fi = new FileInfo(Model.CurrentWorkspace.FileName);
                _fileDialog.InitialDirectory = fi.DirectoryName;
            }
            else // use the samples directory, if it exists
            {
                Assembly dynamoAssembly = Assembly.GetExecutingAssembly();
                string location = Path.GetDirectoryName(dynamoAssembly.Location);
                string UICulture = CultureInfo.CurrentUICulture.ToString();
                string path = Path.Combine(location, "samples", UICulture);

                if (Directory.Exists(path))
                    _fileDialog.InitialDirectory = path;
            }

            if (_fileDialog.ShowDialog() == DialogResult.OK)
            {
                if (CanOpen(_fileDialog.FileName))
                {
                    Open(new Tuple<string,bool>(_fileDialog.FileName, _fileDialog.RunManualMode));
                }
            }
        }

        private bool CanShowOpenDialogAndOpenResultCommand(object parameter)
        {
            return HomeSpace.RunSettings.RunEnabled;
        }

        private void OpenRecent(object path)
        {
            this.Open(path as string);
        }

        private bool CanOpenRecent(object path)
        {
            return HomeSpace.RunSettings.RunEnabled;
        }

        /// <summary>
        /// Attempts to save an the current workspace.
        /// Assumes that workspace has already been saved.
        /// </summary>
        private void Save(object parameter)
        {
            if (!String.IsNullOrEmpty(Model.CurrentWorkspace.FileName))
                SaveAs(Model.CurrentWorkspace.FileName);
        }

        private bool CanSave(object parameter)
        {
            return true;
        }

        /// <summary>
        /// Save the current workspace.
        /// </summary>
        /// <param name="parameters">The file path.</param>
        private void SaveAs(object parameters)
        {
            var filePath = parameters as string;
            if (string.IsNullOrEmpty(filePath))
                return;

            var fi = new FileInfo(filePath);
            SaveAs(fi.FullName);
        }

        internal bool CanSaveAs(object parameters)
        {
            return (parameters != null);
        }

        /// <summary>
        /// Save the current workspace to a specific file path, if the path is null 
        /// or empty, does nothing. If successful, the CurrentWorkspace.FileName
        /// field is updated as a side effect.
        /// </summary>
        /// <param name="path">The path to save to</param>
        internal void SaveAs(string path)
        {
            Model.CurrentWorkspace.SaveAs(path, EngineController.LiveRunnerRuntimeCore);
        }

        /// <summary>
        ///     Attempts to save a given workspace.  Shows a save as dialog if the 
        ///     workspace does not already have a path associated with it
        /// </summary>
        /// <param name="workspace">The workspace for which to show the dialog</param>
        /// <returns>true if save was successful, false otherwise</returns>
        internal bool ShowSaveDialogIfNeededAndSave(WorkspaceModel workspace)
        {
            // crash sould always allow save as
            if (!String.IsNullOrEmpty(workspace.FileName) && !DynamoModel.IsCrashing)
            {
                workspace.Save(EngineController.LiveRunnerRuntimeCore);
                return true;
            }
            else
            {
                //TODO(ben): We still add a cancel button to the save dialog if we're crashing
                // sadly it's not usually possible to cancel a crash

                var fd = this.GetSaveDialog(workspace);
                if (fd.ShowDialog() == DialogResult.OK)
                {
                    workspace.SaveAs(fd.FileName, EngineController.LiveRunnerRuntimeCore);
                    return true;
                }
            }

            return false;
        }

        internal bool CanVisibilityBeToggled(object parameters)
        {
            return true;
        }

        internal bool CanUpstreamVisibilityBeToggled(object parameters)
        {
            return true;
        }

        internal void ShowPackageManagerSearch(object parameters)
        {
            OnRequestPackageManagerSearchDialog(this, EventArgs.Empty);
        }

        internal bool CanShowPackageManagerSearch(object parameters)
        {
            return true;
        }

        private void ShowInstalledPackages(object parameters)
        {
            OnRequestManagePackagesDialog(this, EventArgs.Empty);
        }

        private bool CanShowInstalledPackages(object parameters)
        {
            return true;
        }

        private void ManagePackagePaths(object parameters)
        {
            OnRequestPackagePathsDialog(this, EventArgs.Empty);
        }

        /// <summary>
        ///     Change the currently visible workspace to a custom node's workspace
        /// </summary>
        /// <param name="symbol">The function definition for the custom node workspace to be viewed</param>
        internal void FocusCustomNodeWorkspace(Guid symbol)
        {
            if (symbol == null)
            {
                throw new Exception(Resources.MessageNodeWithNullFunction);
            }

            if (model.OpenCustomNodeWorkspace(symbol))
            {
                //set the zoom and offsets events
                CurrentSpace.OnCurrentOffsetChanged(this, new PointEventArgs(new Point2D(CurrentSpace.X, CurrentSpace.Y)));
                CurrentSpace.OnZoomChanged(this, new ZoomEventArgs(CurrentSpace.Zoom));
            }
        }

        internal void ShowElement(NodeModel e)
        {
            if (HomeSpace.RunSettings.RunType == RunType.Automatic)
                return;

            if (!model.CurrentWorkspace.Nodes.Contains(e))
            {
                if (HomeSpace != null && HomeSpace.Nodes.Contains(e))
                {
                    //Show the homespace
                    model.CurrentWorkspace = HomeSpace;
                }
                else
                {
                    foreach (
                        var customNodeWorkspace in
                            model.CustomNodeManager.LoadedWorkspaces.Where(
                                customNodeWorkspace => customNodeWorkspace.Nodes.Contains(e)))
                    {
                        FocusCustomNodeWorkspace(customNodeWorkspace.CustomNodeId);
                        break;
                    }
                }
            }

            this.CurrentSpaceViewModel.OnRequestCenterViewOnElement(this, new ModelEventArgs(e));
        }

        private void CancelActiveState(NodeModel node)
        {
            WorkspaceViewModel wvm = this.CurrentSpaceViewModel;

            if (wvm.IsConnecting && (node == wvm.ActiveConnector.ActiveStartPort.Owner))
                wvm.CancelActiveState();
        }

        /// <summary>
        /// Present the new function dialogue and create a custom function.
        /// </summary>
        /// <param name="parameter"></param>
        private void ShowNewFunctionDialogAndMakeFunction(object parameter)
        {           
            var args = new FunctionNamePromptEventArgs();
            this.Model.OnRequestsFunctionNamePrompt(this, args);

            if (args.Success)
            {
                this.ExecuteCommand(new DynamoModel.CreateCustomNodeCommand(Guid.NewGuid(),
                    args.Name, args.Category, args.Description, true));
                this.ShowStartPage = false;
            }
        }

        private bool CanShowNewFunctionDialogCommand(object parameter)
        {
            return true;
        }

        /// <summary>
        /// Present the new preset dialogue and add a new presetModel 
        /// to the preset set on this graph
        /// </summary>
        private void ShowNewPresetStateDialogAndMakePreset(object parameter)
        {
            var selectedNodes = GetSelectedInputNodes().ToList();

            //If there are NO input nodes then show the error message
            if (!selectedNodes.Any())
            {
                this.OnRequestPresetWarningPrompt();
            }
            else
            {
                //trigger the event to request the display
                //of the preset name dialogue
                var args = new PresetsNamePromptEventArgs();
                this.Model.OnRequestPresetNamePrompt(args);

                //Select only Input nodes for preset
                var ids = selectedNodes.Select(x => x.GUID).ToList();
                if (args.Success)
                {
                    this.ExecuteCommand(new DynamoModel.AddPresetCommand(args.Name, args.Description, ids));
                }
                
                //Presets created - this will enable the Restore / Delete presets
                RaisePropertyChanged("EnablePresetOptions");     
            }
          
        }
        private bool CanShowNewPresetStateDialog(object parameter)
        {
            RaisePropertyChanged("EnablePresetOptions");
            return DynamoSelection.Instance.Selection.Count > 0;
        }

        /// <summary>
        /// Gets the selected "input" nodes
        /// </summary>
        /// <returns></returns>
        internal IEnumerable<NodeModel> GetSelectedInputNodes()
        {
            return DynamoSelection.Instance.Selection.OfType<NodeModel>()
                                .Where(x => x.IsInputNode);
        }

        public void ShowSaveDialogIfNeededAndSaveResult(object parameter)
        {
            var vm = this;

            if (string.IsNullOrEmpty(vm.Model.CurrentWorkspace.FileName))
            {
                if (CanShowSaveDialogAndSaveResult(parameter))
                    ShowSaveDialogAndSaveResult(parameter);
            }
            else
            {
                if (CanSave(parameter))
                    Save(parameter);
            }
        }

        internal bool CanShowSaveDialogIfNeededAndSaveResultCommand(object parameter)
        {
            return true;
        }

        public void ShowSaveDialogAndSaveResult(object parameter)
        {
            var vm = this;

            FileDialog _fileDialog = vm.GetSaveDialog(vm.Model.CurrentWorkspace);

            //if the xmlPath is not empty set the default directory
            if (!string.IsNullOrEmpty(vm.Model.CurrentWorkspace.FileName))
            {
                var fi = new FileInfo(vm.Model.CurrentWorkspace.FileName);
                _fileDialog.InitialDirectory = fi.DirectoryName;
                _fileDialog.FileName = fi.Name;
            }
            else if (vm.Model.CurrentWorkspace is CustomNodeWorkspaceModel)
            {
                var pathManager = vm.model.PathManager;
                _fileDialog.InitialDirectory = pathManager.DefaultUserDefinitions;
            }

            if (_fileDialog.ShowDialog() == DialogResult.OK)
            {
                SaveAs(_fileDialog.FileName);
            }
        }

        internal bool CanShowSaveDialogAndSaveResult(object parameter)
        {
            return true;
        }

        public void ToggleFullscreenWatchShowing(object parameter)
        {
            BackgroundPreviewViewModel.Active = !BackgroundPreviewViewModel.Active;
        }

        internal bool CanToggleFullscreenWatchShowing(object parameter)
        {
            return true;
        }

        public void GoToWorkspace(object parameter)
        {
            if (parameter is Guid && model.CustomNodeManager.Contains((Guid)parameter))
            {
                FocusCustomNodeWorkspace((Guid)parameter);
            }
        }

        internal bool CanGoToWorkspace(object parameter)
        {
            return true;
        }

        public void AlignSelected(object param)
        {
            //this.CurrentSpaceViewModel.AlignSelectedCommand.Execute(param);
            this.CurrentSpaceViewModel.AlignSelectedCommand.Execute(param.ToString());
        }

        internal bool CanAlignSelected(object param)
        {
            return this.CurrentSpaceViewModel.AlignSelectedCommand.CanExecute(param);
        }

        public void DoGraphAutoLayout(object parameter)
        {
            this.CurrentSpaceViewModel.GraphAutoLayoutCommand.Execute(parameter);
        }

        internal bool CanDoGraphAutoLayout(object parameter)
        {
            return true;
        }

        /// <summary>
        /// Resets the offset and the zoom for a view
        /// </summary>
        public void GoHomeView(object parameter)
        {
            model.CurrentWorkspace.Zoom = 1.0;

            var ws = this.Model.Workspaces.First(x => x == model.CurrentWorkspace);
            ws.OnCurrentOffsetChanged(this, new PointEventArgs(new Point2D(0, 0)));
        }

        internal bool CanGoHomeView(object parameter)
        {
            return true;
        }

        public void GoHome(object _)
        {
            model.CurrentWorkspace = HomeSpace;
        }

        public bool CanGoHome(object _)
        {
            return ViewingHomespace;
        }

        public void SelectAll(object parameter)
        {
            this.CurrentSpaceViewModel.SelectAll(null);
        }

        internal bool CanSelectAll(object parameter)
        {
            return this.CurrentSpaceViewModel.CanSelectAll(null);
        }

        public void MakeNewHomeWorkspace(object parameter)
        {
            if (ClearHomeWorkspaceInternal())
                this.ShowStartPage = false; // Hide start page if there's one.
        }

        internal bool CanMakeNewHomeWorkspace(object parameter)
        {
            return HomeSpace.RunSettings.RunEnabled;
        }

        private void CloseHomeWorkspace(object parameter)
        {
            if (ClearHomeWorkspaceInternal())
            {
                // If after closing the HOME workspace, and there are no other custom 
                // workspaces opened at the time, then we should show the start page.
                this.ShowStartPage = (Model.Workspaces.Count() <= 1);
            }
        }

        private bool CanCloseHomeWorkspace(object parameter)
        {
            return HomeSpace.RunSettings.RunEnabled;
        }

        /// <summary>
        /// TODO(Ben): Both "CloseHomeWorkspace" and "MakeNewHomeWorkspace" are 
        /// quite close in terms of functionality, but because their callers 
        /// have different expectations in different scenarios, they remain 
        /// separate now. A new task has been scheduled for them to be unified 
        /// into one consistent way of handling.
        /// 
        ///     http://adsk-oss.myjetbrains.com/youtrack/issue/MAGN-3813
        /// 
        /// </summary>
        /// <returns>Returns true if the home workspace has been saved and 
        /// cleared, or false otherwise.</returns>
        /// 
        private bool ClearHomeWorkspaceInternal()
        {
            // if the workspace is unsaved, prompt to save
            // otherwise overwrite the home workspace with new workspace
            if (!HomeSpace.HasUnsavedChanges || AskUserToSaveWorkspaceOrCancel(HomeSpace))
            {
                Model.CurrentWorkspace = HomeSpace;

                model.ClearCurrentWorkspace();

                return true;
            }

            return false;
        }

        public void Exit(object allowCancel)
        {
            var allowCancellation = true;
            if (allowCancel != null)
                allowCancellation = ((bool)allowCancel);

            PerformShutdownSequence(new ShutdownParams(
                shutdownHost: false, allowCancellation: allowCancellation));
        }

        internal bool CanExit(object allowCancel)
        {
            return !model.ShutdownRequested;
        }

        /// <summary>
        /// Requests a message box asking the user to save the workspace and allows saving.
        /// </summary>
        /// <param name="workspace">The workspace for which to show the dialog</param>
        /// <returns>False if the user cancels, otherwise true</returns>
        public bool AskUserToSaveWorkspaceOrCancel(WorkspaceModel workspace, bool allowCancel = true)
        {
            var args = new WorkspaceSaveEventArgs(workspace, allowCancel);
            OnRequestUserSaveWorkflow(this, args);
            if (!args.Success)
                return false;
            return true;
        }

        internal bool CanAddToSelection(object parameters)
        {
            var node = parameters as NodeModel;
            if (node == null)
            {
                return false;
            }

            return true;
        }

        internal bool CanClear(object parameter)
        {
            return true;
        }

        internal void Delete(object parameters)
        {
            if (null != parameters) // See above for details of this exception.
            {
                var message = "Internal error, argument must be null";
                throw new ArgumentException(message, "parameters");
            }

            var command = new DynamoModel.DeleteModelCommand(Guid.Empty);
            this.ExecuteCommand(command);
        }

        internal bool CanDelete(object parameters)
        {
            return DynamoSelection.Instance.Selection.Count > 0;
        }


        public void SaveImage(object parameters)
        {
            OnRequestSaveImage(this, new ImageSaveEventArgs(parameters.ToString()));
        }

        internal bool CanSaveImage(object parameters)
        {
            return true;
        }

        public void ShowSaveImageDialogAndSaveResult(object parameter)
        {
            FileDialog _fileDialog = null;

            if (_fileDialog == null)
            {
                _fileDialog = new SaveFileDialog()
                {
                    AddExtension = true,
                    DefaultExt = ".png",
                    FileName = Resources.FileDialogDefaultPNGName,
                    Filter = string.Format(Resources.FileDialogPNGFiles,"*.png"),
                    Title = Resources.SaveWorkbenToImageDialogTitle
                };
            }

            // if you've got the current space path, use it as the inital dir
            if (!string.IsNullOrEmpty(model.CurrentWorkspace.FileName))
            {
                var fi = new FileInfo(model.CurrentWorkspace.FileName);
                _fileDialog.InitialDirectory = fi.DirectoryName;
            }

            if (_fileDialog.ShowDialog() == DialogResult.OK)
            {
                if (CanSaveImage(_fileDialog.FileName))
                    SaveImage(_fileDialog.FileName);
            }

        }

        internal bool CanShowSaveImageDialogAndSaveResult(object parameter)
        {
            return true;
        }

        private void Undo(object parameter)
        {
            var command = new DynamoModel.UndoRedoCommand(DynamoModel.UndoRedoCommand.Operation.Undo);
            this.ExecuteCommand(command);
        }

        private bool CanUndo(object parameter)
        {
            var workspace = model.CurrentWorkspace;
            return ((null == workspace) ? false : workspace.CanUndo);
        }

        private void Redo(object parameter)
        {
            var command = new DynamoModel.UndoRedoCommand(DynamoModel.UndoRedoCommand.Operation.Redo);
            this.ExecuteCommand(command);
        }

        private bool CanRedo(object parameter)
        {
            var workspace = model.CurrentWorkspace;
            return ((null == workspace) ? false : workspace.CanRedo);
        }

        public void ToggleConsoleShowing(object parameter)
        {
            if (ConsoleHeight == 0)
            {
                ConsoleHeight = 100;
            }
            else
            {
                ConsoleHeight = 0;
            }
        }

        internal bool CanToggleConsoleShowing(object parameter)
        {
            return true;
        }

        public void SelectNeighbors(object parameters)
        {
            List<ISelectable> sels = DynamoSelection.Instance.Selection.ToList<ISelectable>();

            foreach (ISelectable sel in sels)
            {
                if (sel is NodeModel)
                    ((NodeModel)sel).SelectNeighbors();
            }
        }

        internal bool CanSelectNeighbors(object parameters)
        {
            return true;
        }

        public void ShowConnectors(object parameter)
        {
        }

        internal bool CanShowConnectors(object parameter)
        {
            return true;
        }

        public void SetConnectorType(object parameters)
        {
            if (parameters.ToString() == "BEZIER")
            {
                ConnectorType = ConnectorType.BEZIER;
            }
            else
            {
                ConnectorType = ConnectorType.POLYLINE;
            }
        }

        internal bool CanSetConnectorType(object parameters)
        {
            //parameter object will be BEZIER or POLYLINE
            if (string.IsNullOrEmpty(parameters.ToString()))
            {
                return false;
            }
            return true;
        }

        public void GoToWiki(object parameter)
        {
            Process.Start(Configurations.DynamoWikiLink);
        }

        internal bool CanGoToWiki(object parameter)
        {
            return true;
        }

        public void GoToSourceCode(object parameter)
        {
            Process.Start(Configurations.GitHubDynamoLink);
        }

        internal bool CanGoToSourceCode(object parameter)
        {
            return true;
        }

        private void DisplayStartPage(object parameter)
        {
            this.ShowStartPage = true;
        }

        private bool CanDisplayStartPage(object parameter)
        {
            return !this.ShowStartPage;
        }

        internal void Pan(object parameter)
        {
            Debug.WriteLine(string.Format("Offset: {0},{1}, Zoom: {2}", model.CurrentWorkspace.X, model.CurrentWorkspace.Y, model.CurrentWorkspace.Zoom));
            var panType = parameter.ToString();
            double pan = 10;
            var pt = new Point2D(model.CurrentWorkspace.X, model.CurrentWorkspace.Y);

            switch (panType)
            {
                case "Left":
                    pt.X += pan;
                    break;
                case "Right":
                    pt.X -= pan;
                    break;
                case "Up":
                    pt.Y += pan;
                    break;
                case "Down":
                    pt.Y -= pan;
                    break;
            }
            model.CurrentWorkspace.X = pt.X;
            model.CurrentWorkspace.Y = pt.Y;

            CurrentSpaceViewModel.Model.OnCurrentOffsetChanged(this, new PointEventArgs(pt));
            CurrentSpaceViewModel.ResetFitViewToggleCommand.Execute(parameter);
        }

        private bool CanPan(object parameter)
        {
            return true;
        }

        internal void ZoomIn(object parameter)
        {
            if (BackgroundPreviewViewModel.CanNavigateBackground)
            {
                var op = ViewOperationEventArgs.Operation.ZoomIn;
                OnRequestViewOperation(new ViewOperationEventArgs(op));
                return;
            }

            CurrentSpaceViewModel.ZoomInInternal();
            ZoomInCommand.RaiseCanExecuteChanged();
        }

        private bool CanZoomIn(object parameter)
        {
            return CurrentSpaceViewModel.CanZoomIn;
        }

        private void ZoomOut(object parameter)
        {
            if (BackgroundPreviewViewModel.CanNavigateBackground)
            {
                var op = ViewOperationEventArgs.Operation.ZoomOut;
                OnRequestViewOperation(new ViewOperationEventArgs(op));
                return;
            }

            CurrentSpaceViewModel.ZoomOutInternal();
            ZoomOutCommand.RaiseCanExecuteChanged();
        }

        private bool CanZoomOut(object parameter)
        {
            return CurrentSpaceViewModel.CanZoomOut;
        }

        private void FitView(object parameter)
        {
            if (BackgroundPreviewViewModel.CanNavigateBackground)
            {
                var op = ViewOperationEventArgs.Operation.FitView;
                OnRequestViewOperation(new ViewOperationEventArgs(op));
                return;
            }

            CurrentSpaceViewModel.FitViewInternal();
        }

        private bool CanFitView(object parameter)
        {
            return true;
        }

        public void ImportLibrary(object parameter)
        {
            string[] fileFilter = {string.Format(Resources.FileDialogLibraryFiles, "*.dll; *.ds" ), string.Format(Resources.FileDialogAssemblyFiles, "*.dll"), 
                                   string.Format(Resources.FileDialogDesignScriptFiles, "*.ds"), string.Format(Resources.FileDialogAllFiles,"*.*")};
            OpenFileDialog openFileDialog = new OpenFileDialog();
            openFileDialog.Filter = String.Join("|", fileFilter);
            openFileDialog.Title = Resources.ImportLibraryDialogTitle;
            openFileDialog.Multiselect = true;
            openFileDialog.RestoreDirectory = true;

            DialogResult result = openFileDialog.ShowDialog();
            if (result == DialogResult.OK)
            {
                foreach (var file in openFileDialog.FileNames)
                {
                    EngineController.ImportLibrary(file);
                }
                SearchViewModel.SearchAndUpdateResults();
            }
        }

        internal bool CanImportLibrary(object parameter)
        {
            return true;
        }

        public void Escape(object parameter)
        {
            CurrentSpaceViewModel.CancelActiveState();

            // Since panning and orbiting modes are exclusive from one another,
            // turning one on may turn the other off. This is the reason we must
            // raise property change for both at the same time to update visual.
            RaisePropertyChanged("IsPanning");
            RaisePropertyChanged("IsOrbiting");
        }

        internal bool CanEscape(object parameter)
        {
            return true;
        }

        internal bool CanShowInfoBubble(object parameter)
        {
            return true;
        }

        private void ExportToSTL(object parameter)
        {
            FileDialog _fileDialog = null ?? new SaveFileDialog()
            {
                AddExtension = true,
                DefaultExt = ".stl",
                FileName = Resources.FileDialogDefaultSTLModelName,
                Filter = string.Format(Resources.FileDialogSTLModels,"*.stl"),
                Title = Resources.SaveModelToSTLDialogTitle,
            };

            // if you've got the current space path, use it as the inital dir
            if (!string.IsNullOrEmpty(model.CurrentWorkspace.FileName))
            {
                var fi = new FileInfo(model.CurrentWorkspace.FileName);
                _fileDialog.InitialDirectory = fi.DirectoryName;
            }

            if (_fileDialog.ShowDialog() == DialogResult.OK)
            {
                BackgroundPreviewViewModel.ExportToSTL(_fileDialog.FileName, HomeSpace.Name);
            }
        }

        internal bool CanExportToSTL(object parameter)
        {
            return true;
        }

        private bool CanShowAboutWindow(object obj)
        {
            return true;
        }

        private void ShowAboutWindow(object obj)
        {
            OnRequestAboutWindow(this);
        }

        private void SetNumberFormat(object parameter)
        {
            model.PreferenceSettings.NumberFormat = parameter.ToString();
        }

        private bool CanSetNumberFormat(object parameter)
        {
            return true;
        }

        #region Shutdown related methods

        /// <summary>
        /// This struct represents parameters for PerformShutdownSequence call.
        /// It exposes several properties to control the way shutdown process goes.
        /// </summary>
        /// 
        public struct ShutdownParams
        {
            public ShutdownParams(
                bool shutdownHost,
                bool allowCancellation)
                : this(shutdownHost, allowCancellation, true) { }

            public ShutdownParams(
                bool shutdownHost,
                bool allowCancellation,
                bool closeDynamoView)
                : this()
            {
                ShutdownHost = shutdownHost;
                AllowCancellation = allowCancellation;
                CloseDynamoView = closeDynamoView;
            }

            /// <summary>
            /// The call to PerformShutdownSequence results in the host 
            /// application being shutdown if this property is set to true.
            /// </summary>
            internal bool ShutdownHost { get; private set; }

            /// <summary>
            /// If this property is set to true, the user is given
            /// an option to cancel the shutdown process.
            /// </summary>
            internal bool AllowCancellation { get; private set; }

            /// <summary>
            /// Set this to true to close down DynamoView as part of shutdown 
            /// process. This is typically desirable for calls originated from 
            /// within the DynamoViewModel layer to shutdown Dynamo. If the 
            /// shutdown is initiated by DynamoView when it is being closed, 
            /// then this should be set to false since DynamoView is already 
            /// being closed.
            /// </summary>
            internal bool CloseDynamoView { get; private set; }
        }

        private bool shutdownSequenceInitiated = false;

        /// <summary>
        /// Call this method to initiate DynamoModel shutdown sequence.
        /// See the definition of ShutdownParams structure for more details.
        /// </summary>
        /// <param name="shutdownParams">A set of parameters that control the 
        /// way in which shutdown sequence is to be performed. See ShutdownParams
        /// for more details.</param>
        /// <returns>Returns true if the shutdown sequence is started, or false 
        /// otherwise (i.e. when user chooses not to proceed with shutting down 
        /// Dynamo).</returns>
        /// 
        public bool PerformShutdownSequence(ShutdownParams shutdownParams)
        {
            if (shutdownSequenceInitiated)
            {
                // There was a prior call to shutdown. This could happen for example
                // when user presses 'ALT + F4' to close the DynamoView, the 'Exit' 
                // handler calls this method to close Dynamo, which in turn closes 
                // the DynamoView ('OnRequestClose' below). When DynamoView closes,
                // its "Window.Closing" event fires and "DynamoView.WindowClosing" 
                // gets called before 'PerformShutdownSequence' is called again.
                // 
                return true;
            }

            if (!AskUserToSaveWorkspacesOrCancel(shutdownParams.AllowCancellation))
                return false;

            // 'shutdownSequenceInitiated' is marked as true here indicating 
            // that the shutdown may not be stopped.
            shutdownSequenceInitiated = true;

            // Request the View layer to close its window (see 
            // ShutdownParams.CloseDynamoView member for details).
            if (shutdownParams.CloseDynamoView)
                OnRequestClose(this, EventArgs.Empty);

            model.ShutDown(shutdownParams.ShutdownHost);
            if (shutdownParams.ShutdownHost)
            {
                model.UpdateManager.HostApplicationBeginQuit();
            }

            UsageReportingManager.DestroyInstance();

            return true;
        }

        /// <summary>
        /// Ask the user if they want to save any unsaved changes.
        /// </summary>
        /// <param name="allowCancel">Whether to show cancel button to user. </param>
        /// <returns>Returns true if the cleanup is completed and that the shutdown 
        /// can proceed, or false if the user chooses to cancel the operation.</returns>
        /// 
        private bool AskUserToSaveWorkspacesOrCancel(bool allowCancel = true)
        {
            if (automationSettings != null)
            {
                // In an automation run, Dynamo should not be asking user to save 
                // the modified file. Instead it should be shutting down, leaving 
                // behind unsaved changes (if saving is desired, then the save command 
                // should have been recorded for the test case to it can be replayed).
                // 
                if (automationSettings.IsInPlaybackMode)
                    return true; // In playback mode, just exit without saving.
            }

            foreach (var wvm in Workspaces.Where((wvm) => wvm.Model.HasUnsavedChanges))
            {
                //if (!AskUserToSaveWorkspaceOrCancel(wvm.Model, allowCancel))
                //    return false;

                var args = new WorkspaceSaveEventArgs(wvm.Model, allowCancel);
                OnRequestUserSaveWorkflow(this, args);
                if (!args.Success)
                    return false;
            }
            return true;
        }

        #endregion
    }
}<|MERGE_RESOLUTION|>--- conflicted
+++ resolved
@@ -479,19 +479,7 @@
 
             RenderPackageFactoryViewModel = new RenderPackageFactoryViewModel(Model.PreferenceSettings);
 
-<<<<<<< HEAD
-            var backgroundPreviewParams = new Watch3DViewModelStartupParams
-            {
-                Model = Model,
-                Factory = RenderPackageFactoryViewModel.Factory,
-                ViewModel = this,
-                IsActiveAtStart = Model.PreferenceSettings.IsBackgroundPreviewActive,
-                Name = "Background 3D Preview",
-                Logger = Model.Logger
-            };
-=======
             var backgroundPreviewParams = new Watch3DViewModelStartupParams(Model, this, Resources.BackgroundPreviewName);
->>>>>>> 0d2eebbe
 
             var watch3DViewModel = HelixWatch3DViewModel.Start(backgroundPreviewParams);
             Watch3DViewModels.Add(watch3DViewModel);
