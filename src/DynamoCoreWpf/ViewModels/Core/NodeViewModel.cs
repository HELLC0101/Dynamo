using System;
using System.Collections.Specialized;
using System.ComponentModel;
using System.Linq;
using System.Collections.ObjectModel;
using System.Text;
using System.Text.RegularExpressions;

using Dynamo.DSEngine;
using Dynamo.Models;
using Dynamo.Nodes;

using System.Windows;

using DynCmd = Dynamo.ViewModels.DynamoViewModel;

namespace Dynamo.ViewModels
{
    /// <summary>
    /// Interaction logic for dynControl.xaml
    /// </summary>

    public partial class NodeViewModel : ViewModelBase
    {
        #region delegates
        public delegate void SetToolTipDelegate(string message);
        public delegate void NodeDialogEventHandler(object sender, NodeDialogEventArgs e);
        public delegate void SnapInputEventHandler(PortViewModel portViewModel);
        #endregion

        #region events
        public event SnapInputEventHandler SnapInputEvent;        
        #endregion

        #region private members

        ObservableCollection<PortViewModel> inPorts = new ObservableCollection<PortViewModel>();
        ObservableCollection<PortViewModel> outPorts = new ObservableCollection<PortViewModel>();
        NodeModel nodeLogic;
        private bool isFullyConnected = false;
        private double zIndex = 3;
        private string astText = string.Empty;

        #endregion

        #region public members

        public readonly DynamoViewModel DynamoViewModel;
        public readonly WorkspaceViewModel WorkspaceViewModel;

        public NodeModel NodeModel { get { return nodeLogic; } private set { nodeLogic = value; } }

        public bool IsFullyConnected
        {
            get { return isFullyConnected; }
            set
            {
                isFullyConnected = value;
                RaisePropertyChanged("IsFullyConnected");
            }
        }

        public LacingStrategy ArgumentLacing
        {
            get { return nodeLogic.ArgumentLacing; }
            set
            {
                nodeLogic.ArgumentLacing = value;
                RaisePropertyChanged("ArgumentLacing");
            }
        }

        public NodeModel NodeLogic
        {
            get { return nodeLogic; }
        }

        public InfoBubbleViewModel ErrorBubble { get; set; }

        public string ToolTipText
        {
            get { return nodeLogic.ToolTipText; }
        }

        public ObservableCollection<PortViewModel> InPorts
        {
            get { return inPorts; }
            set
            {
                inPorts = value;
                RaisePropertyChanged("InPorts");
            }
        }

        public ObservableCollection<PortViewModel> OutPorts
        {
            get { return outPorts; }
            set
            {
                outPorts = value;
                RaisePropertyChanged("OutPorts");
            }
        }

        public bool IsSelected
        {
            get
            {
                return nodeLogic.IsSelected;
            }
        }

        public string NickName
        {
            get { return nodeLogic.NickName; }
            set { nodeLogic.NickName = value; }
        }

        public ElementState State
        {
            get { return nodeLogic.State; }
        }

        public string Description
        {
            get { return nodeLogic.Description; }
        }

        public bool IsCustomFunction
        {
            get { return nodeLogic.IsCustomFunction ? true : false; }
        }

        /// <summary>
        /// Element's left position is two-way bound to this value
        /// </summary>
        public double Left
        {
            get { return nodeLogic.X; }
            set
            {
                nodeLogic.X = value;
                RaisePropertyChanged("Left");
            }
        }

        /// <summary>
        /// Element's top position is two-way bound to this value
        /// </summary>
        public double Top
        {
            get { return nodeLogic.Y; }
            set
            {
                nodeLogic.Y = value;
                RaisePropertyChanged("Top");
            }
        }

        public double ZIndex
         {
            get { return zIndex; }
            set { zIndex = value; RaisePropertyChanged("ZIndex"); }
         }

        /// <summary>
        /// Input grid's enabled state is now bound to this property
        /// which tracks the node model's InteractionEnabled property
        /// </summary>
        public bool IsInteractionEnabled
        {
            get { return true; }
        }

        public bool IsVisible
        {
            get
            {
                return nodeLogic.IsVisible;
            }
            set
            {
                nodeLogic.IsVisible = value;
                RaisePropertyChanged("IsVisible");
            }
        }

        public bool IsUpstreamVisible
        {
            get
            {
                return nodeLogic.IsUpstreamVisible;
            }
            set
            {
                nodeLogic.IsUpstreamVisible = value;
                RaisePropertyChanged("IsUpstreamVisible");
            }
        }

        public bool ShowsVisibilityToggles
        {
            get { return true; }
        }

        public bool IsPreviewInsetVisible
        {
            get { return WorkspaceViewModel.Model is HomeWorkspaceModel && nodeLogic.ShouldDisplayPreview; }
        }

        public bool ShouldShowGlyphBar
        {
            get { return IsPreviewInsetVisible || ArgumentLacing != LacingStrategy.Disabled; }
        }

        /// <summary>
        /// Enable or disable text labels on nodes.
        /// </summary>
        public bool IsDisplayingLabels
        {
            get { return nodeLogic.DisplayLabels; }
            set
            {
                nodeLogic.DisplayLabels = value;
                RaisePropertyChanged("IsDisplayingLabels");
            }
        }

        public bool CanDisplayLabels
        {
            get
            {
                lock (nodeLogic.RenderPackagesMutex)
                {
                    return nodeLogic.RenderPackages.Any(y => ((RenderPackage)y).IsNotEmpty());
                }
            }
        }

        public string ASTText
        {
            get { return astText; }
            set
            {
                astText = value;
                RaisePropertyChanged("ASTText");
            }
        }

        public bool ShowDebugASTs
        {
            get { return DynamoViewModel.Model.DebugSettings.ShowDebugASTs; }
            set
            {
                DynamoViewModel.Model.DebugSettings.ShowDebugASTs = value;
            }
        }

        public bool WillForceReExecuteOfNode
        {
            get
            {
                return NodeModel.NeedsForceExecution;
            }
        }

        public bool ShowExecutionPreview
        {
            get { return NodeModel.ShowExecutionPreview; }
        }

<<<<<<< HEAD
=======
        public PreviewState PreviewState
        {
            get
            {
                if (NodeModel.ShowExecutionPreview)
                {
                    return PreviewState.ExecutionPreview;
                }

                if (NodeModel.IsSelected)
                {
                    return PreviewState.Selection;
                }

                return PreviewState.None;
            }
        }

>>>>>>> 6fd80d57
        #endregion

        #region events
        public event NodeDialogEventHandler RequestShowNodeHelp;
        public virtual void OnRequestShowNodeHelp(Object sender, NodeDialogEventArgs e)
        {
            if (RequestShowNodeHelp != null)
            {
                RequestShowNodeHelp(this, e);
            }
        }

        public event NodeDialogEventHandler RequestShowNodeRename;
        public virtual void OnRequestShowNodeRename(Object sender, NodeDialogEventArgs e)
        {
            if (RequestShowNodeRename != null)
            {
                RequestShowNodeRename(this, e);
            }
        }

        public event EventHandler RequestsSelection;
        public virtual void OnRequestsSelection(Object sender, EventArgs e)
        {
            if (RequestsSelection != null)
            {
                RequestsSelection(this, e);
            }
        }

        #endregion

        #region constructors

        public NodeViewModel(WorkspaceViewModel workspaceViewModel, NodeModel logic)
        {
            this.WorkspaceViewModel = workspaceViewModel;
            this.DynamoViewModel = workspaceViewModel.DynamoViewModel;

            nodeLogic = logic;
            
            //respond to collection changed events to sadd
            //and remove port model views
            logic.InPorts.CollectionChanged += inports_collectionChanged;
            logic.OutPorts.CollectionChanged += outports_collectionChanged;

            logic.PropertyChanged += logic_PropertyChanged;

            this.DynamoViewModel.Model.PropertyChanged += Model_PropertyChanged;
            this.DynamoViewModel.Model.DebugSettings.PropertyChanged += DebugSettings_PropertyChanged;

            ErrorBubble = new InfoBubbleViewModel(DynamoViewModel);
            UpdateBubbleContent();

            //Do a one time setup of the initial ports on the node
            //we can not do this automatically because this constructor
            //is called after the node's constructor where the ports
            //are initially registered
            SetupInitialPortViewModels();

            if (IsDebugBuild)
            {
                DynamoViewModel.EngineController.AstBuilt += EngineController_AstBuilt;
            }
        }

        void DebugSettings_PropertyChanged(object sender, PropertyChangedEventArgs e)
        {
            if (e.PropertyName == "ShowDebugASTs")
            {
                RaisePropertyChanged("ShowDebugASTs");
            }
        }

        /// <summary>
        /// Handler for the EngineController's AstBuilt event.
        /// Formats a string of AST for preview on the node.
        /// </summary>
        /// <param name="sender"></param>
        /// <param name="e"></param>
        void EngineController_AstBuilt(object sender, AstBuilder.ASTBuiltEventArgs e)
        {
            if (e.Node == nodeLogic.GUID)
            {
                var sb = new StringBuilder();
                sb.AppendLine(string.Format("{0} AST:", e.Node));

                foreach (var assocNode in e.AstNodes)
                {
                    var pretty = assocNode.ToString();

                    //shorten the guids
                    var strRegex = @"([0-9a-f-]{32}).*?";
                    var myRegex = new Regex(strRegex, RegexOptions.None);
                    string strTargetString = assocNode.ToString();

                    foreach (Match myMatch in myRegex.Matches(strTargetString))
                    {
                        if (myMatch.Success)
                        {
                            pretty = pretty.Replace(myMatch.Value, "..." + myMatch.Value.Substring(myMatch.Value.Length - 7));
                        }
                    }
                    sb.AppendLine(pretty);
                }

                ASTText = sb.ToString();
            }
        }

        #endregion

        /// <summary>
        /// Do a one setup of the ports 
        /// </summary>
        private void SetupInitialPortViewModels()
        {
            foreach (var item in nodeLogic.InPorts)
            {
                PortViewModel inportViewModel = SubscribePortEvents(item);               
                InPorts.Add(inportViewModel);
            }

            foreach (var item in nodeLogic.OutPorts)
            {
                PortViewModel outportViewModel = SubscribePortEvents(item);              
                OutPorts.Add(outportViewModel);
            }
        }

        
        /// <summary>
        /// Respond to property changes on the model
        /// </summary>
        /// <param name="sender"></param>
        /// <param name="e"></param>
        void Model_PropertyChanged(object sender, PropertyChangedEventArgs e)
        {
            switch (e.PropertyName)
            {
                case "CurrentWorkspace":
                    RaisePropertyChanged("NodeVisibility");
                    break;

            }
        }

        /// <summary>
        /// Respond to property changes on the node model.
        /// </summary>
        /// <param name="sender"></param>
        /// <param name="e"></param>
        void logic_PropertyChanged(object sender, PropertyChangedEventArgs e)
        {
            switch (e.PropertyName)
            {
                case "NickName":
                    RaisePropertyChanged("NickName");
                    break;
                case "X":
                    RaisePropertyChanged("Left");
                    UpdateErrorBubblePosition();
                    break;
                case "Y":
                    RaisePropertyChanged("Top");
                    UpdateErrorBubblePosition();
                    break;
                case "InteractionEnabled":
                    RaisePropertyChanged("IsInteractionEnabled");
                    break;
                case "IsSelected":
                    RaisePropertyChanged("IsSelected");
                    RaisePropertyChanged("PreviewState");
                    break;
                case "State":
                    RaisePropertyChanged("State");
                    break;
                case "ArgumentLacing":
                    RaisePropertyChanged("ArgumentLacing");
                    break;
                case "ToolTipText":
                    UpdateBubbleContent();
                    // TODO Update preview bubble visibility to false
                    break;
                case "IsVisible":
                    RaisePropertyChanged("IsVisible");
                    break;
                case "IsUpstreamVisible":
                    RaisePropertyChanged("IsUpstreamVisible");
                    break;
                case "Width":
                    RaisePropertyChanged("Width");
                    UpdateErrorBubblePosition();
                    break;
                case "Height":
                    RaisePropertyChanged("Height");
                    UpdateErrorBubblePosition();
                    break;
                case "DisplayLabels":
                    RaisePropertyChanged("IsDisplayingLables");
                    break;
                case "Position":
                    UpdateErrorBubblePosition();
                    break;
                case "ForceReExecuteOfNode":
                    RaisePropertyChanged("WillForceReExecuteOfNode");
                    break;
                case "ShowExecutionPreview":
                    RaisePropertyChanged("ShowExecutionPreview");
<<<<<<< HEAD
=======
                    RaisePropertyChanged("PreviewState");
>>>>>>> 6fd80d57
                    break;
            }
        }

        public void UpdateBubbleContent()
        {
            if (ErrorBubble == null || DynamoViewModel == null)
                return;
            if (string.IsNullOrEmpty(NodeModel.ToolTipText))
            {
                if (NodeModel.State != ElementState.Error && NodeModel.State != ElementState.Warning)
                {
                    ErrorBubble.ChangeInfoBubbleStateCommand.Execute(InfoBubbleViewModel.State.Minimized);
                }
            }
            else
            {
                if (!WorkspaceViewModel.Errors.Contains(ErrorBubble))
                    return;

                var topLeft = new Point(NodeModel.X, NodeModel.Y);
                var botRight = new Point(NodeModel.X + NodeModel.Width, NodeModel.Y + NodeModel.Height);
                InfoBubbleViewModel.Style style = NodeModel.State == ElementState.Error
                    ? InfoBubbleViewModel.Style.ErrorCondensed
                    : InfoBubbleViewModel.Style.WarningCondensed;
                // NOTE!: If tooltip is not cached here, it will be cleared once the dispatcher is invoked below
                string content = NodeModel.ToolTipText;
                const InfoBubbleViewModel.Direction connectingDirection = InfoBubbleViewModel.Direction.Bottom;
                var data = new InfoBubbleDataPacket(style, topLeft, botRight, content, connectingDirection);

                ErrorBubble.UpdateContentCommand.Execute(data);
                ErrorBubble.ChangeInfoBubbleStateCommand.Execute(InfoBubbleViewModel.State.Pinned);
            }
        }

        private void UpdateErrorBubblePosition()
        {
            if (ErrorBubble == null)
                return;
            var data = new InfoBubbleDataPacket
            {
                TopLeft = GetTopLeft(),
                BotRight = GetBotRight()
            };
            ErrorBubble.UpdatePositionCommand.Execute(data);
        }

        private void ShowHelp(object parameter)
        {
            //var helpDialog = new NodeHelpPrompt(this.NodeModel);
            //helpDialog.Show();

            OnRequestShowNodeHelp(this, new NodeDialogEventArgs(NodeModel));
        }

        private bool CanShowHelp(object parameter)
        {
            return true;
        }

        private void ShowRename(object parameter)
        {
            OnRequestShowNodeRename(this, new NodeDialogEventArgs(NodeModel));
        }

        private bool CanShowRename(object parameter)
        {
            return true;
        }

        private bool CanDeleteNode(object parameter)
        {
            return true;
        }

        private void DeleteNodeAndItsConnectors(object parameter)
        {
            var command = new DynamoModel.DeleteModelCommand(nodeLogic.GUID);
            DynamoViewModel.ExecuteCommand(command);
        }

        private void SetLacingType(object param)
        {           
            this.DynamoViewModel.ExecuteCommand(
              new DynamoModel.UpdateModelValueCommand(
                    this.NodeModel.GUID, "ArgumentLacing", param.ToString()));
          
            DynamoViewModel.UndoCommand.RaiseCanExecuteChanged();
            DynamoViewModel.RedoCommand.RaiseCanExecuteChanged();
        }

        private bool CanSetLacingType(object param)
        {
            // Only allow setting of lacing strategy when it is not disabled.
            return (ArgumentLacing != LacingStrategy.Disabled);
        }

        private void ViewCustomNodeWorkspace(object parameter)
        {
            var f = (nodeLogic as Function);
            if(f!= null)
                DynamoViewModel.FocusCustomNodeWorkspace(f.Definition.FunctionId);
        }

        private bool CanViewCustomNodeWorkspace(object parameter)
        {
            return nodeLogic.IsCustomFunction;
        }

        //private void SetLayout(object parameters)
        //{
        //    var dict = parameters as Dictionary<string,
        //    double>;
        //    nodeLogic.X = dict["X"];
        //    nodeLogic.Y = dict["Y"];
        //    nodeLogic.Height = dict["Height"];
        //    nodeLogic.Width = dict["Width"];
        //}

        //private bool CanSetLayout(object parameters)
        //{
        //    var dict = parameters as Dictionary<string,
        //    double>;
        //    if (dict == null)
        //        return false;
        //    return true;
        //}

        private void inports_collectionChanged(object sender, NotifyCollectionChangedEventArgs e)
        {
            //The visual height of the node is bound to preferred height.
            //PreferredHeight = Math.Max(inPorts.Count * 20 + 10, outPorts.Count * 20 + 10); //spacing for inputs + title space + bottom space

            if (e.Action == NotifyCollectionChangedAction.Add)
            {
                //create a new port view model
                foreach (var item in e.NewItems)
                {
                    PortViewModel inportViewModel = SubscribePortEvents(item as PortModel);                   
                    InPorts.Add(inportViewModel);                    
                }
            }
            else if (e.Action == NotifyCollectionChangedAction.Remove)
            {
                //remove the port view model whose model item
                //is the one passed in
                foreach (var item in e.OldItems)
                {
                    PortViewModel portToRemove = UnSubscribePortEvents(InPorts.ToList().First(x => x.PortModel == item)); ;                   
                    InPorts.Remove(portToRemove);
                }
            }
        }

        private void outports_collectionChanged(object sender, NotifyCollectionChangedEventArgs e)
        {
            //The visual height of the node is bound to preferred height.
            //PreferredHeight = Math.Max(inPorts.Count * 20 + 10, outPorts.Count * 20 + 10); //spacing for inputs + title space + bottom space

            if (e.Action == NotifyCollectionChangedAction.Add)
            {
                //create a new port view model
                foreach (var item in e.NewItems)
                {
                    PortViewModel outportViewModel = SubscribePortEvents(item as PortModel);                    
                    OutPorts.Add(outportViewModel);
                }
            }
            else if (e.Action == NotifyCollectionChangedAction.Remove)
            {
                //remove the port view model whose model item is the
                //one passed in
                foreach (var item in e.OldItems)
                {
                    PortViewModel portToRemove = UnSubscribePortEvents(OutPorts.ToList().First(x => x.PortModel == item));
                    OutPorts.Remove(portToRemove);
                }
            }
        }


        /// <summary>
        /// Registers the port events.
        /// </summary>
        /// <param name="item">PortModel.</param>
        /// <returns></returns>
        private PortViewModel SubscribePortEvents(PortModel item)
        {
            PortViewModel portViewModel = new PortViewModel(this, item);            
            portViewModel.MouseEnter += OnRectangleMouseEnter;
            portViewModel.MouseLeave += OnRectangleMouseLeave;
            portViewModel.MouseLeftButtonDown += OnMouseLeftButtonDown;
            return portViewModel;
        }


        /// <summary>
        /// Unsubscribe port events.
        /// </summary>
        /// <param name="item">The PortViewModel.</param>
        /// <returns></returns>
        private PortViewModel UnSubscribePortEvents(PortViewModel item)
        {
            item.MouseEnter -= OnRectangleMouseEnter;
            item.MouseLeave -= OnRectangleMouseLeave;
            item.MouseLeftButtonDown -= OnMouseLeftButtonDown;
            return item;
        }


        /// <summary>
        /// Handles the MouseLeftButtonDown event of the port control.
        /// </summary>
        /// <param name="sender">The source of the event.</param>
        /// <param name="e">The <see cref="EventArgs"/> instance containing the event data.</param>
        private void OnMouseLeftButtonDown(object sender, EventArgs e)
        {
            PortViewModel portViewModel = sender as PortViewModel;
            portViewModel.EventType = PortEventType.MouseLeftButtonDown;
            if (SnapInputEvent != null)
                SnapInputEvent(portViewModel);
        }

        /// <summary>
        /// Handles the MouseLeave event of the port control.
        /// </summary>
        /// <param name="sender">The source of the event.</param>
        /// <param name="e">The <see cref="EventArgs"/> instance containing the event data.</param>
        private void OnRectangleMouseLeave(object sender, EventArgs e)
        {
            PortViewModel portViewModel = sender as PortViewModel;
            portViewModel.EventType = PortEventType.MouseLeave;
            if (SnapInputEvent != null)
                SnapInputEvent(portViewModel);
        }

        /// <summary>
        /// Handles the MouseEnter event of the port control.
        /// </summary>
        /// <param name="sender">The source of the event.</param>
        /// <param name="e">The <see cref="EventArgs"/> instance containing the event data.</param>
        private void OnRectangleMouseEnter(object sender, EventArgs e)
        {
            PortViewModel portViewModel = sender as PortViewModel;
            portViewModel.EventType = PortEventType.MouseEnter;
            if (SnapInputEvent != null)
                SnapInputEvent(portViewModel);
        }


        private void ToggleIsVisible(object parameter)
        {
            // Record the state of this node before changes.
            DynamoModel dynamo = DynamoViewModel.Model;
            WorkspaceModel.RecordModelForModification(nodeLogic, dynamo.CurrentWorkspace.UndoRecorder);

            nodeLogic.IsVisible = !nodeLogic.IsVisible;

            RaisePropertyChanged("IsVisible");
            DynamoViewModel.UndoCommand.RaiseCanExecuteChanged();
            DynamoViewModel.RedoCommand.RaiseCanExecuteChanged();
        }

        private void ToggleIsUpstreamVisible(object parameter)
        {
            // Record the state of this node before changes.
            DynamoModel dynamo = DynamoViewModel.Model;
            WorkspaceModel.RecordModelForModification(nodeLogic, dynamo.CurrentWorkspace.UndoRecorder);

            nodeLogic.IsUpstreamVisible = !nodeLogic.IsUpstreamVisible;

            RaisePropertyChanged("IsUpstreamVisible");
            DynamoViewModel.UndoCommand.RaiseCanExecuteChanged();
            DynamoViewModel.RedoCommand.RaiseCanExecuteChanged();
        }

        private bool CanVisibilityBeToggled(object parameter)
        {
            return true;
        }

        private bool CanUpstreamVisibilityBeToggled(object parameter)
        {
            return true;
        }

        private void ValidateConnections(object parameter)
        {
            DynamoModel.OnRequestDispatcherBeginInvoke(nodeLogic.ValidateConnections);
        }

        private bool CanValidateConnections(object parameter)
        {
            return true;
        }

        private void SetState(object parameter)
        {
            nodeLogic.State = (ElementState)parameter;
        }

        private bool CanSetState(object parameter)
        {
            if (parameter is ElementState)
                return true;
            return false;
        }

        private void Select(object parameter)
        {
            //this logic has been moved to the view
            //because it depends on Keyboard modifiers.

            //if (!nodeLogic.IsSelected)
            //{
            //    if (!Keyboard.IsKeyDown(Key.LeftShift) && !Keyboard.IsKeyDown(Key.RightShift))
            //    {
            //        DynamoSelection.Instance.ClearSelection();
            //    }

            //    if (!DynamoSelection.Instance.Selection.Contains(nodeLogic))
            //        DynamoSelection.Instance.Selection.Add(nodeLogic);
            //}
            //else
            //{
            //    if (Keyboard.IsKeyDown(Key.LeftShift) || Keyboard.IsKeyDown(Key.RightShift))
            //    {
            //        DynamoSelection.Instance.Selection.Remove(nodeLogic);
            //    }
            //}

            //if the node is not already selected
            //then clear the selection

            OnRequestsSelection(this, EventArgs.Empty);
        }

        private bool CanSelect(object parameter)
        {
            return true;
        }

        private void SetModelSize(object parameter)
        {
            var size = parameter as double[];
            NodeModel.SetSize(size[0], size[1]);
        }

        private bool CanSetModelSize(object parameter)
        {
            var size = parameter as double[];
            if (size == null)
            {
                return false;
            }

            return NodeModel.Width != size[0] || NodeModel.Height != size[1];
        }

        private void GotoWorkspace(object parameters)
        {
            DynamoViewModel.GoToWorkspace((NodeLogic as Function).Definition.FunctionId);
        }

        private bool CanGotoWorkspace(object parameters)
        {
            if (NodeLogic is Function)
            {
                return true;
            }

            return false;
        }

        #region Private Helper Methods
        private Point GetTopLeft()
        {
            return new Point(NodeModel.X, NodeModel.Y);
        }

        private Point GetBotRight()
        {
            return new Point(NodeModel.X + NodeModel.Width, NodeModel.Y + NodeModel.Height);
        }
        #endregion
    }

    public class NodeDialogEventArgs : EventArgs
    {
        public NodeModel Model { get; set; }
        public bool Handled { get; set; }
        public NodeDialogEventArgs(NodeModel model)
        {
            Model = model;
            Handled = false;
        }
    }
}
<|MERGE_RESOLUTION|>--- conflicted
+++ resolved
@@ -269,8 +269,6 @@
             get { return NodeModel.ShowExecutionPreview; }
         }
 
-<<<<<<< HEAD
-=======
         public PreviewState PreviewState
         {
             get
@@ -289,7 +287,6 @@
             }
         }
 
->>>>>>> 6fd80d57
         #endregion
 
         #region events
@@ -499,10 +496,7 @@
                     break;
                 case "ShowExecutionPreview":
                     RaisePropertyChanged("ShowExecutionPreview");
-<<<<<<< HEAD
-=======
                     RaisePropertyChanged("PreviewState");
->>>>>>> 6fd80d57
                     break;
             }
         }
