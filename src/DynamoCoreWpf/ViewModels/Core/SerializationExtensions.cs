﻿using Dynamo.ViewModels;
using Newtonsoft.Json;
using System;
using System.Collections.Generic;
<<<<<<< HEAD
using Dynamo.Graph.Nodes;
using Newtonsoft.Json.Linq;
=======
using Dynamo.Wpf.ViewModels.Core.Converters;
>>>>>>> f04459b6

namespace Dynamo.Wpf.ViewModels.Core
{
    /// <summary>
    /// SerializationExtensions contains methods for serializing a WorkspaceViewModel to json.
    /// </summary>
    public static class SerializationExtensions
    {
        /// <summary>
        /// Serialize the WorkspaceViewModel to JSON.
        /// </summary>
        /// <param name="viewModel"></param>
        /// <returns>A JSON string representing the WorkspaceViewModel</returns>
        internal static string ToJson(this WorkspaceViewModel viewModel)
        {
            var settings = new JsonSerializerSettings
            {
                Error = (sender, args) =>
                {
                    args.ErrorContext.Handled = true;
                    Console.WriteLine(args.ErrorContext.Error);
                },
                ReferenceLoopHandling = ReferenceLoopHandling.Ignore,
                TypeNameHandling = TypeNameHandling.Auto,
                Formatting = Formatting.Indented,
<<<<<<< HEAD
                Converters = new List<JsonConverter>
                {
                    new NodeViewModelConverter(),
                }
=======
                Converters = new List<JsonConverter>{
                        new AnnotationViewModelConverter(),                        
                    },
>>>>>>> f04459b6
            };

            var json = JsonConvert.SerializeObject(viewModel, settings);

            return json;
        }
    }

    public class NodeViewModelConverter : JsonConverter
    {
        public override bool CanConvert(Type objectType)
        {
            return objectType == typeof(NodeViewModel);
        }

        public override void WriteJson(JsonWriter writer, object value, JsonSerializer serializer)
        {
            var nodeViewModel = (NodeViewModel) value;
            // For each nodeViewModel, start a new object
            writer.WriteStartObject();
            // Serialize Node Id as property name
            writer.WritePropertyName(nodeViewModel.Id.ToString());

            // Start a new object for all the nodeViewModel properties
            writer.WriteStartObject();
            writer.WritePropertyName("Name");
            writer.WriteValue(nodeViewModel.Name);
            writer.WritePropertyName("X");
            writer.WriteValue(nodeViewModel.X);
            writer.WritePropertyName("Y");
            writer.WriteValue(nodeViewModel.Y);
            writer.WritePropertyName("IsVisible");
            writer.WriteValue(nodeViewModel.IsVisible);
            writer.WritePropertyName("IsUpstreamVisible");
            writer.WriteValue(nodeViewModel.IsUpstreamVisible);
            writer.WriteEndObject();
            writer.WriteEndObject();
        }

        public override object ReadJson(JsonReader reader, Type objectType, object existingValue,
            JsonSerializer serializer)
        {
            throw new NotImplementedException();
        }
    }
}<|MERGE_RESOLUTION|>--- conflicted
+++ resolved
@@ -2,12 +2,7 @@
 using Newtonsoft.Json;
 using System;
 using System.Collections.Generic;
-<<<<<<< HEAD
-using Dynamo.Graph.Nodes;
-using Newtonsoft.Json.Linq;
-=======
 using Dynamo.Wpf.ViewModels.Core.Converters;
->>>>>>> f04459b6
 
 namespace Dynamo.Wpf.ViewModels.Core
 {
@@ -33,16 +28,10 @@
                 ReferenceLoopHandling = ReferenceLoopHandling.Ignore,
                 TypeNameHandling = TypeNameHandling.Auto,
                 Formatting = Formatting.Indented,
-<<<<<<< HEAD
-                Converters = new List<JsonConverter>
-                {
+                Converters = new List<JsonConverter>{
+                    new AnnotationViewModelConverter(),
                     new NodeViewModelConverter(),
-                }
-=======
-                Converters = new List<JsonConverter>{
-                        new AnnotationViewModelConverter(),                        
-                    },
->>>>>>> f04459b6
+                },
             };
 
             var json = JsonConvert.SerializeObject(viewModel, settings);
@@ -50,42 +39,4 @@
             return json;
         }
     }
-
-    public class NodeViewModelConverter : JsonConverter
-    {
-        public override bool CanConvert(Type objectType)
-        {
-            return objectType == typeof(NodeViewModel);
-        }
-
-        public override void WriteJson(JsonWriter writer, object value, JsonSerializer serializer)
-        {
-            var nodeViewModel = (NodeViewModel) value;
-            // For each nodeViewModel, start a new object
-            writer.WriteStartObject();
-            // Serialize Node Id as property name
-            writer.WritePropertyName(nodeViewModel.Id.ToString());
-
-            // Start a new object for all the nodeViewModel properties
-            writer.WriteStartObject();
-            writer.WritePropertyName("Name");
-            writer.WriteValue(nodeViewModel.Name);
-            writer.WritePropertyName("X");
-            writer.WriteValue(nodeViewModel.X);
-            writer.WritePropertyName("Y");
-            writer.WriteValue(nodeViewModel.Y);
-            writer.WritePropertyName("IsVisible");
-            writer.WriteValue(nodeViewModel.IsVisible);
-            writer.WritePropertyName("IsUpstreamVisible");
-            writer.WriteValue(nodeViewModel.IsUpstreamVisible);
-            writer.WriteEndObject();
-            writer.WriteEndObject();
-        }
-
-        public override object ReadJson(JsonReader reader, Type objectType, object existingValue,
-            JsonSerializer serializer)
-        {
-            throw new NotImplementedException();
-        }
-    }
 }