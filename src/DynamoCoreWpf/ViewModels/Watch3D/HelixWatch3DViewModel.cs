--- conflicted
+++ resolved
@@ -34,8 +34,7 @@
 namespace Dynamo.Wpf.ViewModels.Watch3D
 {
     public class CameraData
-    {
-        
+    { 
         // Default camera position data. These values have been rounded
         // to the nearest whole value.
         // eyeX="-16.9655136013663" eyeY="24.341577725171" eyeZ="50.6494323150915" 
@@ -405,17 +404,7 @@
             return new CameraData();
         }
 
-<<<<<<< HEAD
-        protected override void OnBeginUpdate(IEnumerable<IRenderPackage> packages)
-=======
-        protected override void OnStartup()
-        {
-            SetupScene();
-            InitializeHelix();
-        }
-
         public override void AddGeometryForRenderPackages(IEnumerable<IRenderPackage> packages)
->>>>>>> 69c8b494
         {
             if (Active == false)
             {
