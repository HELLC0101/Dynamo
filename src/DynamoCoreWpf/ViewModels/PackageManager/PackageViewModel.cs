--- conflicted
+++ resolved
@@ -185,11 +185,7 @@
 
         private bool CanDeprecate()
         {
-<<<<<<< HEAD
-            return dynamoViewModel.Model.AuthenticationManager.HasAuthProvider;
-=======
-            return packageManagerClient.HasAuthProvider;
->>>>>>> d44f7724
+            return dynamoViewModel.Model.AuthenticationManager.HasAuthProvider;
         }
 
         private void Undeprecate()
@@ -204,11 +200,7 @@
 
         private bool CanUndeprecate()
         {
-<<<<<<< HEAD
-            return dynamoViewModel.Model.AuthenticationManager.HasAuthProvider;
-=======
-            return packageManagerClient.HasAuthProvider;
->>>>>>> d44f7724
+            return dynamoViewModel.Model.AuthenticationManager.HasAuthProvider;
         }
 
         private void PublishNewPackageVersion(bool isTestMode)
@@ -222,11 +214,7 @@
 
         private bool CanPublishNewPackageVersion()
         {
-<<<<<<< HEAD
-            return dynamoViewModel.Model.AuthenticationManager.HasAuthProvider;
-=======
-            return packageManagerClient.HasAuthProvider;
->>>>>>> d44f7724
+            return dynamoViewModel.Model.AuthenticationManager.HasAuthProvider;
         }
 
         private void PublishNewPackage(bool isTestMode)
@@ -240,11 +228,7 @@
 
         private bool CanPublishNewPackage()
         {
-<<<<<<< HEAD
-            return dynamoViewModel.Model.AuthenticationManager.HasAuthProvider;
-=======
-            return packageManagerClient.HasAuthProvider;
->>>>>>> d44f7724
+            return dynamoViewModel.Model.AuthenticationManager.HasAuthProvider;
         }
 
         private void GetLatestVersion()
