--- conflicted
+++ resolved
@@ -1819,17 +1819,14 @@
   </data>
   <data name="SelectNodeButtonSelect" xml:space="preserve">
     <value>Select</value>
-  </data>
-<<<<<<< HEAD
+  </data> 
   <data name="PresetTextRemaining" xml:space="preserve">
     <value>Characters Remaining</value>
   </data>
-=======
   <data name="PresetOverwrite" xml:space="preserve">
     <value>A preset by this name already exists, do you wish to overwrite?</value>
   </data>
   <data name="AddButton" xml:space="preserve">
     <value>Add</value>
    </data>
->>>>>>> 70b6661b
 </root>