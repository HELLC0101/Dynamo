﻿<?xml version="1.0" encoding="utf-8"?>
<root>
  <!-- 
    Microsoft ResX Schema 
    
    Version 2.0
    
    The primary goals of this format is to allow a simple XML format 
    that is mostly human readable. The generation and parsing of the 
    various data types are done through the TypeConverter classes 
    associated with the data types.
    
    Example:
    
    ... ado.net/XML headers & schema ...
    <resheader name="resmimetype">text/microsoft-resx</resheader>
    <resheader name="version">2.0</resheader>
    <resheader name="reader">System.Resources.ResXResourceReader, System.Windows.Forms, ...</resheader>
    <resheader name="writer">System.Resources.ResXResourceWriter, System.Windows.Forms, ...</resheader>
    <data name="Name1"><value>this is my long string</value><comment>this is a comment</comment></data>
    <data name="Color1" type="System.Drawing.Color, System.Drawing">Blue</data>
    <data name="Bitmap1" mimetype="application/x-microsoft.net.object.binary.base64">
        <value>[base64 mime encoded serialized .NET Framework object]</value>
    </data>
    <data name="Icon1" type="System.Drawing.Icon, System.Drawing" mimetype="application/x-microsoft.net.object.bytearray.base64">
        <value>[base64 mime encoded string representing a byte array form of the .NET Framework object]</value>
        <comment>This is a comment</comment>
    </data>
                
    There are any number of "resheader" rows that contain simple 
    name/value pairs.
    
    Each data row contains a name, and value. The row also contains a 
    type or mimetype. Type corresponds to a .NET class that support 
    text/value conversion through the TypeConverter architecture. 
    Classes that don't support this are serialized and stored with the 
    mimetype set.
    
    The mimetype is used for serialized objects, and tells the 
    ResXResourceReader how to depersist the object. This is currently not 
    extensible. For a given mimetype the value must be set accordingly:
    
    Note - application/x-microsoft.net.object.binary.base64 is the format 
    that the ResXResourceWriter will generate, however the reader can 
    read any of the formats listed below.
    
    mimetype: application/x-microsoft.net.object.binary.base64
    value   : The object must be serialized with 
            : System.Runtime.Serialization.Formatters.Binary.BinaryFormatter
            : and then encoded with base64 encoding.
    
    mimetype: application/x-microsoft.net.object.soap.base64
    value   : The object must be serialized with 
            : System.Runtime.Serialization.Formatters.Soap.SoapFormatter
            : and then encoded with base64 encoding.

    mimetype: application/x-microsoft.net.object.bytearray.base64
    value   : The object must be serialized into a byte array 
            : using a System.ComponentModel.TypeConverter
            : and then encoded with base64 encoding.
    -->
  <xsd:schema id="root" xmlns="" xmlns:xsd="http://www.w3.org/2001/XMLSchema" xmlns:msdata="urn:schemas-microsoft-com:xml-msdata">
    <xsd:import namespace="http://www.w3.org/XML/1998/namespace" />
    <xsd:element name="root" msdata:IsDataSet="true">
      <xsd:complexType>
        <xsd:choice maxOccurs="unbounded">
          <xsd:element name="metadata">
            <xsd:complexType>
              <xsd:sequence>
                <xsd:element name="value" type="xsd:string" minOccurs="0" />
              </xsd:sequence>
              <xsd:attribute name="name" use="required" type="xsd:string" />
              <xsd:attribute name="type" type="xsd:string" />
              <xsd:attribute name="mimetype" type="xsd:string" />
              <xsd:attribute ref="xml:space" />
            </xsd:complexType>
          </xsd:element>
          <xsd:element name="assembly">
            <xsd:complexType>
              <xsd:attribute name="alias" type="xsd:string" />
              <xsd:attribute name="name" type="xsd:string" />
            </xsd:complexType>
          </xsd:element>
          <xsd:element name="data">
            <xsd:complexType>
              <xsd:sequence>
                <xsd:element name="value" type="xsd:string" minOccurs="0" msdata:Ordinal="1" />
                <xsd:element name="comment" type="xsd:string" minOccurs="0" msdata:Ordinal="2" />
              </xsd:sequence>
              <xsd:attribute name="name" type="xsd:string" use="required" msdata:Ordinal="1" />
              <xsd:attribute name="type" type="xsd:string" msdata:Ordinal="3" />
              <xsd:attribute name="mimetype" type="xsd:string" msdata:Ordinal="4" />
              <xsd:attribute ref="xml:space" />
            </xsd:complexType>
          </xsd:element>
          <xsd:element name="resheader">
            <xsd:complexType>
              <xsd:sequence>
                <xsd:element name="value" type="xsd:string" minOccurs="0" msdata:Ordinal="1" />
              </xsd:sequence>
              <xsd:attribute name="name" type="xsd:string" use="required" />
            </xsd:complexType>
          </xsd:element>
        </xsd:choice>
      </xsd:complexType>
    </xsd:element>
  </xsd:schema>
  <resheader name="resmimetype">
    <value>text/microsoft-resx</value>
  </resheader>
  <resheader name="version">
    <value>2.0</value>
  </resheader>
  <resheader name="reader">
    <value>System.Resources.ResXResourceReader, System.Windows.Forms, Version=4.0.0.0, Culture=neutral, PublicKeyToken=b77a5c561934e089</value>
  </resheader>
  <resheader name="writer">
    <value>System.Resources.ResXResourceWriter, System.Windows.Forms, Version=4.0.0.0, Culture=neutral, PublicKeyToken=b77a5c561934e089</value>
  </resheader>
  <data name="AboutWindowCannotGetVersion" xml:space="preserve">
    <value>Could not get version.</value>
    <comment>To indicate not abe to get Dynamo version</comment>
  </data>
  <data name="AboutWIndowDynamoWebsiteButton" xml:space="preserve">
    <value>Dynamo Website</value>
    <comment>Click button to go to Dynamo website</comment>
  </data>
  <data name="AboutWindowTitle" xml:space="preserve">
    <value>About Dynamo</value>
    <comment>About window title</comment>
  </data>
  <data name="AboutWindowUpToDate" xml:space="preserve">
    <value>(Up-to-date)</value>
    <comment>To indicate Dynamo is up to date</comment>
  </data>
  <data name="ContextMenuEditCustomNode" xml:space="preserve">
    <value>Edit Custom Node...</value>
    <comment>Context menu item</comment>
  </data>
  <data name="ContextMenuEditCustomNodeProperty" xml:space="preserve">
    <value>Edit Custom Node Properties...</value>
    <comment>Context menu item</comment>
  </data>
  <data name="ContextMenuFitToScreen" xml:space="preserve">
    <value>_Fit to Screen</value>
    <comment>Context menu item</comment>
  </data>
  <data name="ContextMenuGeometryView" xml:space="preserve">
    <value>Switch to Geometry _View</value>
    <comment>Context menu item</comment>
  </data>
  <data name="ContextCreateGroupFromSelection" xml:space="preserve">
    <value>Create Group</value>
    <comment>Context menu item</comment>
  </data>
  <data name="ContextMenuNodesFromGeometry" xml:space="preserve">
    <value>Nodes From _Selected Geometry</value>
    <comment>Context menu item</comment>
  </data>
  <data name="ContextMenuNodesFromSelection" xml:space="preserve">
    <value>New Node F_rom Selection</value>
    <comment>Context menu item</comment>
  </data>
  <data name="ContextMenuNodeToCode" xml:space="preserve">
    <value>Node to _Code</value>
    <comment>Context menu item</comment>
  </data>
  <data name="ContextMenuPan" xml:space="preserve">
    <value>Pa_n</value>
    <comment>Context menu item </comment>
  </data>
  <data name="ContextMenuPublishCustomNode" xml:space="preserve">
    <value>Publish This Custom Node...</value>
    <comment>Context menu item</comment>
  </data>
  <data name="DynamoViewCancelButtonTooltip" xml:space="preserve">
    <value>Cancel Run (Shift+F5)</value>
    <comment>Cancel button tooltip</comment>
  </data>
  <data name="DynamoViewDebugMenu" xml:space="preserve">
    <value>Debug</value>
    <comment>Debug menu</comment>
  </data>
  <data name="DynamoViewDebugMenuCheckDailyBuild" xml:space="preserve">
    <value>Check Daily Builds</value>
    <comment>Debug menu | Check the latest daily build</comment>
  </data>
  <data name="DynamoViewDebugMenuDumpLibrary" xml:space="preserve">
    <value>Dump Library</value>
    <comment>Debug menu | Dump all imported libraries</comment>
  </data>
  <data name="DynamoViewDebugMenuForceReExecute" xml:space="preserve">
    <value>Force Re-execute</value>
    <comment>Debug menu | Force to re-execute the whole graph</comment>
  </data>
  <data name="DynamoViewDebugMenuForceUpdate" xml:space="preserve">
    <value>Force Update</value>
    <comment>Debug menu | Force to update Dynamo</comment>
  </data>
  <data name="DynamoViewDebugMenuRunMutationTest" xml:space="preserve">
    <value>Run mutation test</value>
    <comment>Debug menu | Run mutation test</comment>
  </data>
  <data name="DynamoViewDebugMenuShowDebugAST" xml:space="preserve">
    <value>Show Debug ASTs</value>
    <comment>Debug menu | Show debug abstract syntax tree</comment>
  </data>
  <data name="DynamoViewDebugMenuVerboseLogging" xml:space="preserve">
    <value>Verbose Logging</value>
    <comment>Debug menu | Verbose logging</comment>
  </data>
  <data name="DynamoViewEditMenu" xml:space="preserve">
    <value>_Edit</value>
    <comment>Edit menu</comment>
  </data>
  <data name="DynamoViewEditMenuAlighBottom" xml:space="preserve">
    <value>_Bottom</value>
    <comment>Edit menu | Align based on selected nodes' bottom Y position</comment>
  </data>
  <data name="DynamoViewEditMenuAlignLeft" xml:space="preserve">
    <value>_Left</value>
    <comment>Edit menu | Align based on selected nodes' leftmost X position</comment>
  </data>
  <data name="DynamoViewEditMenuAlignRight" xml:space="preserve">
    <value>_Right</value>
    <comment>Edit menu | Align based on selected nodes' rightmost X position</comment>
  </data>
  <data name="DynamoViewEditMenuAlignSelection" xml:space="preserve">
    <value>_Align Selection</value>
    <comment>Edit menu | Align selected nodes</comment>
  </data>
  <data name="DynamoViewEditMenuAlignTop" xml:space="preserve">
    <value>_Top</value>
    <comment>Edit menu | Align based on selected nodes' topmost Y position</comment>
  </data>
  <data name="DynamoViewEditMenuAlignXAverage" xml:space="preserve">
    <value>_X Average</value>
    <comment>Edit menu | Align based on selected nodes' average X positions</comment>
  </data>
  <data name="DynamoViewEditMenuAlignXDistribute" xml:space="preserve">
    <value>_X Distribute</value>
    <comment>Edit menu | Align selected nodes evenly on horizontal direction</comment>
  </data>
  <data name="DynamoViewEditMenuAlignYAverage" xml:space="preserve">
    <value>_Y Average</value>
    <comment>Edit menu | Align based on selected nodes' average Y positions</comment>
  </data>
  <data name="DynamoViewEditMenuAlignYDistribute" xml:space="preserve">
    <value>_Y Distribute</value>
    <comment>Edit menu | Align selected nodes evenly on vertical direction</comment>
  </data>
  <data name="DynamoViewEditMenuCleanupLayout" xml:space="preserve">
    <value>_Cleanup Node Layout</value>
    <comment>Edit menu | Automatically layout graph</comment>
  </data>
  <data name="DynamoViewEditMenuCopy" xml:space="preserve">
    <value>_Copy</value>
    <comment>Edit menu | Copy</comment>
  </data>
  <data name="DynamoViewEditMenuCreateNodeFromSelection" xml:space="preserve">
    <value>_Create Node From Selection</value>
    <comment>Edit menu | Create custom node from selected nodes</comment>
  </data>
  <data name="DynamoViewEditMenuCreateNote" xml:space="preserve">
    <value>_Create Note</value>
    <comment>Edit menu | Create note for a node</comment>
  </data>
  <data name="DynamoViewEditMenuCreateGroup" xml:space="preserve">
    <value>_Create Group</value>
    <comment>Edit menu | Create Grouping for nodes</comment>
  </data>
  <data name="DynamoViewEditMenuDeleteSelected" xml:space="preserve">
    <value>_Delete Selected</value>
    <comment>Edit menu | Delete selected nodes</comment>
  </data>
  <data name="DynamoViewEditMenuPaste" xml:space="preserve">
    <value>_Paste</value>
    <comment>Edit menu | Paste</comment>
  </data>
  <data name="DynamoViewEditMenuRedo" xml:space="preserve">
    <value>_Redo</value>
    <comment>Edit menu | Redo</comment>
  </data>
  <data name="DynamoViewEditMenuSelectAll" xml:space="preserve">
    <value>_Select All</value>
    <comment>Edit menu | Select all nodes</comment>
  </data>
  <data name="DynamoViewEditMenuUndo" xml:space="preserve">
    <value>_Undo</value>
    <comment>Edit menu | Undo</comment>
  </data>
  <data name="DynamoViewFiileMenuExit" xml:space="preserve">
    <value>_Exit</value>
    <comment>File menu | Exit Dynamo</comment>
  </data>
  <data name="DynamoViewFileMenu" xml:space="preserve">
    <value>_File</value>
    <comment>File menu</comment>
  </data>
  <data name="DynamoViewFileMenuExportAsImage" xml:space="preserve">
    <value>_Export Workspace As Image...</value>
    <comment>File menu | Export workspace as image</comment>
  </data>
  <data name="DynamoViewFileMenuExportToSTL" xml:space="preserve">
    <value>_Export Model to STL...</value>
    <comment>File menu | Export geometry model to STL file format</comment>
  </data>
  <data name="DynamoViewFileMenuImport" xml:space="preserve">
    <value>_Import Library...</value>
    <comment>File menu | Import</comment>
  </data>
  <data name="DynamoViewFileMenuNew" xml:space="preserve">
    <value>_New</value>
    <comment>File menu | New</comment>
  </data>
  <data name="DynamoViewFileMenuNewCustomNode" xml:space="preserve">
    <value>_Custom Node...</value>
    <comment>FIle menu | New | New custom node</comment>
  </data>
  <data name="DynamoViewFileMenuNewHomeWorkSpace" xml:space="preserve">
    <value>_Home Workspace...</value>
    <comment>File menu | New | New home workspace</comment>
  </data>
  <data name="DynamoViewFileMenuOpen" xml:space="preserve">
    <value>_Open...</value>
    <comment>File menu | Open</comment>
  </data>
  <data name="DynamoViewFileMenuRecentFiles" xml:space="preserve">
    <value>_Recent Files</value>
    <comment>File menu | Recent files</comment>
  </data>
  <data name="DynamoViewFileMenuSave" xml:space="preserve">
    <value>_Save</value>
    <comment>File menu | Save</comment>
  </data>
  <data name="DynamoViewFileMenuSaveAs" xml:space="preserve">
    <value>_Save As...</value>
    <comment>File menu | Save as</comment>
  </data>
  <data name="DynamoViewHelpMenu" xml:space="preserve">
    <value>Help</value>
    <comment>Help menu</comment>
  </data>
  <data name="DynamoViewHelpMenuAbout" xml:space="preserve">
    <value>_About...</value>
    <comment>Help menu | Display About dialog</comment>
  </data>
  <data name="DynamoViewHelpMenuDisplayStartPage" xml:space="preserve">
    <value>_Display Start Page</value>
    <comment>Help menu | Display start page</comment>
  </data>
  <data name="DynamoViewHelpMenuGotoWebsite" xml:space="preserve">
    <value>_Go To Project Website</value>
    <comment>Help menu | Go go Dynamo website</comment>
  </data>
  <data name="DynamoViewHelpMenuGotoWiki" xml:space="preserve">
    <value>Go To Project _Wiki</value>
    <comment>Help menu | Go to wiki</comment>
  </data>
  <data name="DynamoViewHelpMenuReportBug" xml:space="preserve">
    <value>_Report A Bug</value>
    <comment>Help menu | Report a bug</comment>
  </data>
  <data name="DynamoViewHepMenuSamples" xml:space="preserve">
    <value>Samples</value>
    <comment>Help menu | Samples</comment>
  </data>
  <data name="DynamoViewPackageMenu" xml:space="preserve">
    <value>_Packages</value>
    <comment>Package menu</comment>
  </data>
  <data name="DynamoViewPackageMenuManagePackage" xml:space="preserve">
    <value>_Manage Packages...</value>
    <comment>Package menu | Manage packages...</comment>
  </data>
  <data name="DynamoViewPackageMenuPublishNodes" xml:space="preserve">
    <value>_Publish Selected Nodes...</value>
    <comment>Package menu | Publish selected nodes as a package</comment>
  </data>
  <data name="DynamoViewPackageMenuPublishPackage" xml:space="preserve">
    <value>_Publish New Package...</value>
    <comment>Package menu | Publish new package</comment>
  </data>
  <data name="DynamoViewPackageMenuPublishWorkspace" xml:space="preserve">
    <value>_Publish Current Workspace...</value>
    <comment>Package menu | Publish current workspace as a package</comment>
  </data>
  <data name="DynamoViewPackageMenuSearchPackage" xml:space="preserve">
    <value>_Search for a Package...</value>
    <comment>Package menu | Search for a package</comment>
  </data>
  <data name="DynamoViewRunAutomaticallyOption" xml:space="preserve">
    <value>Run Automatically</value>
    <comment>Run automatically option</comment>
  </data>
  <data name="DynamoViewRunButton" xml:space="preserve">
    <value>Run</value>
    <comment>Run button</comment>
  </data>
  <data name="DynamoViewRunButtonTooltip" xml:space="preserve">
    <value>Run Workflow (F5)</value>
    <comment>Run button tooltip</comment>
  </data>
  <data name="DynamoViewSettingMenu" xml:space="preserve">
    <value>_Settings</value>
    <comment>Setting menu</comment>
  </data>
  <data name="DynamoViewSettingMenuAreaUnits" xml:space="preserve">
    <value>Area Display Units</value>
    <comment>Setting menu | Area unit display</comment>
  </data>
  <data name="DynamoViewSettingMenuCentimeter" xml:space="preserve">
    <value>Centimeter</value>
    <comment>Setting menu | Centimeter</comment>
  </data>
  <data name="DynamoViewSettingMenuCubicCentimeter" xml:space="preserve">
    <value>Cubic Centimeter</value>
    <comment>Setting menu | Cubic centimeter</comment>
  </data>
  <data name="DynamoViewSettingMenuCubicFoot" xml:space="preserve">
    <value>Cubic Foot</value>
    <comment>Setting menu | Cubic foot</comment>
  </data>
  <data name="DynamoViewSettingMenuCubicInch" xml:space="preserve">
    <value>Cubic Inch</value>
    <comment>Setting menu | Cubic inch</comment>
  </data>
  <data name="DynamoViewSettingMenuCubicMeter" xml:space="preserve">
    <value>Cubic Meter</value>
    <comment>Setting menu | Cubic meter</comment>
  </data>
  <data name="DynamoViewSettingMenuCubicMillimeter" xml:space="preserve">
    <value>Cubic Millimeter</value>
    <comment>Setting menu | Cubic millimeter</comment>
  </data>
  <data name="DynamoViewSettingMenuDecimalFoot" xml:space="preserve">
    <value>Decimal Foot</value>
    <comment>Setting menu | Decimal foot</comment>
  </data>
  <data name="DynamoViewSettingMenuDecimalInch" xml:space="preserve">
    <value>Decimal Inch</value>
    <comment>Setting menu | Decimal inch</comment>
  </data>
  <data name="DynamoViewSettingMenuEnableDataReporting" xml:space="preserve">
    <value>_Enable detailed usability data reporting</value>
    <comment>Setting menu | Enable data reporting during usage</comment>
  </data>
  <data name="DynamoViewSettingMenuEnableDataReportingTooltip" xml:space="preserve">
    <value>Detailed reporting sends behaviour data that we use for improving Dynamo.&amp;#x0a;It includes the graph being created as well as errors and warnings</value>
    <comment>Setting menu | Tooltip for enable data reporting during usage menu item</comment>
  </data>
  <data name="DynamoViewSettingMenuEnableSummaryReporting" xml:space="preserve">
    <value>Enable anonymous summary reporting</value>
    <comment>Setting menu | Eanble summary reporting</comment>
  </data>
  <data name="DynamoViewSettingMenuEnableSummaryReportingTooltip" xml:space="preserve">
    <value>Anonymous summary reporting sends a minimal set of data for computing user counts, stability and performance metrics.&amp;#x0a;It does not contain your graph or any personal data</value>
    <comment>Setting menu | Tooltip for enable summary reporting during usage menu item</comment>
  </data>
  <data name="DynamoViewSettingShowRunPreview" xml:space="preserve">
    <value>Show Run Preview</value>
    <comment>Setting menu | Show Run Preview</comment>
  </data>
  <data name="ShowRunPreviewEnableToolTip" xml:space="preserve">
    <value>Execution preview is not available when running automatically</value>
  </data>
  <data name="ShowRunPreviewDisableToolTip" xml:space="preserve">
    <value>Preview the execution state of your graph. Nodes that are scheduled for execution will highlight in the graph</value>
  </data>
  <data name="DynamoViewSettingMenuFractionalFoot" xml:space="preserve">
    <value>Fractional Foot</value>
    <comment>Setting menu | Fractional foot</comment>
  </data>
  <data name="DynamoViewSettingMenuFractionalInch" xml:space="preserve">
    <value>Fractional Inch</value>
    <comment>Setting menu | Fractional inch</comment>
  </data>
  <data name="DynamoViewSettingMenuHighRenderPrecision" xml:space="preserve">
    <value>High</value>
    <comment>Setting menu | Slider for render precision</comment>
  </data>
  <data name="DynamoViewSettingMenuLengthUnits" xml:space="preserve">
    <value>Length Display Units</value>
    <comment>Setting menu | Length unit display</comment>
  </data>
  <data name="DynamoViewSettingMenuLowRenderPrecision" xml:space="preserve">
    <value>Low</value>
    <comment>Setting menu | Slider for render precision</comment>
  </data>
  <data name="DynamoViewSettingMenuMeter" xml:space="preserve">
    <value>Meter</value>
    <comment>Setting menu | Meter</comment>
  </data>
  <data name="DynamoViewSettingMenuMillimeter" xml:space="preserve">
    <value>Millimeter</value>
    <comment>Setting menu | Millimeter</comment>
  </data>
  <data name="DynamoViewSettingMenuNumber0" xml:space="preserve">
    <value>0</value>
    <comment>Locale dependent number format 0</comment>
  </data>
  <data name="DynamoViewSettingMenuNumber00" xml:space="preserve">
    <value>0.0</value>
    <comment>Locale dependent number format 0.0</comment>
  </data>
  <data name="DynamoViewSettingMenuNumber000" xml:space="preserve">
    <value>0.00</value>
    <comment>Locale dependent number format 0.00</comment>
  </data>
  <data name="DynamoViewSettingMenuNumber0000" xml:space="preserve">
    <value>0.000</value>
    <comment>Locale dependent number format 0.000</comment>
  </data>
  <data name="DynamoViewSettingMenuNumber00000" xml:space="preserve">
    <value>0.0000</value>
    <comment>Locale dependent number format 0.0000</comment>
  </data>
  <data name="DynamoViewSettingMenuNumberFormat" xml:space="preserve">
    <value>Number Format</value>
    <comment>Setting menu | Number format</comment>
  </data>
  <data name="DynamoViewSettingMenuRenderPrecision" xml:space="preserve">
    <value>Render Precision</value>
    <comment>Setting menu | Render precision</comment>
  </data>
  <data name="DynamoViewSettingMenuSquareCentimeter" xml:space="preserve">
    <value>Square Centimeter</value>
    <comment>Setting menu | Square centimeter</comment>
  </data>
  <data name="DynamoViewSettingMenuSquareFoot" xml:space="preserve">
    <value>Square Foot</value>
    <comment>Setting menu | Square foot</comment>
  </data>
  <data name="DynamoViewSettingMenuSquareInch" xml:space="preserve">
    <value>Square Inch</value>
    <comment>Setting menu | Square inch</comment>
  </data>
  <data name="DynamoViewSettingMenuSquareMeter" xml:space="preserve">
    <value>Square Meter</value>
    <comment>Setting menu | Square meter</comment>
  </data>
  <data name="DynamoViewSettingMenuSquareMillimeter" xml:space="preserve">
    <value>Square Millimeter</value>
    <comment>Setting menu | Square millimeter</comment>
  </data>
  <data name="DynamoViewSettingMenuVolumeUnits" xml:space="preserve">
    <value>Volume Display Units</value>
    <comment>Setting menu | Volume unit display</comment>
  </data>
  <data name="DynamoViewToolbarExportButtonTooltip" xml:space="preserve">
    <value>Export Workspace As Image</value>
    <comment>Toolbar export button tooltip</comment>
  </data>
  <data name="DynamoViewToolbarNewButtonTooltip" xml:space="preserve">
    <value>New [Ctrl + N]</value>
    <comment>Toolbar new button tooltip</comment>
  </data>
  <data name="DynamoViewToolbarOpenButtonTooltip" xml:space="preserve">
    <value>Open [Ctrl + O]</value>
    <comment>Toolbar open button tooltip</comment>
  </data>
  <data name="DynamoViewToolbarRedoButtonTooltip" xml:space="preserve">
    <value>Redo [Ctrl + Y]</value>
    <comment>Toolbar redo button tooltip</comment>
  </data>
  <data name="DynamoViewToolbarSaveButtonTooltip" xml:space="preserve">
    <value>Save [Ctrl + S]</value>
    <comment>Toolbar save button tooltip</comment>
  </data>
  <data name="DynamoViewToolbarUndoButtonTooltip" xml:space="preserve">
    <value>Undo [Ctrl + Z]</value>
    <comment>Toolbar undo button tooltip</comment>
  </data>
  <data name="DynamoViewViewMenu" xml:space="preserve">
    <value>_View</value>
    <comment>View menu</comment>
  </data>
  <data name="DynamoViewViewMenu3DPreview" xml:space="preserve">
    <value>_Background 3D Preview</value>
    <comment>View menu | Background 3d preview</comment>
  </data>
  <data name="DynamoViewViewMenuAlternateContextGeometry" xml:space="preserve">
    <value>Show Geometry in {0}</value>
    <comment>View menu | Show geometry in some context</comment>
  </data>
  <data name="DynamoViewViewMenuConnector" xml:space="preserve">
    <value>_Connectors</value>
    <comment>View menu | Connector setting</comment>
  </data>
  <data name="DynamoViewViewMenuConnectorType" xml:space="preserve">
    <value>_Connector Type</value>
    <comment>View menu | Connector type</comment>
  </data>
  <data name="DynamoViewViewMenuConnectorTypeCurve" xml:space="preserve">
    <value>Curves</value>
    <comment>View menu | Curve type connector</comment>
  </data>
  <data name="DynamoViewViewMenuConnectorTypePolylines" xml:space="preserve">
    <value>Polylines</value>
    <comment>View menu | Polyline type connector</comment>
  </data>
  <data name="DynamoViewViewMenuHideConsole" xml:space="preserve">
    <value>Hide Console</value>
    <comment>View menu | Hide console</comment>
  </data>
  <data name="DynamoViewViewMenuPan" xml:space="preserve">
    <value>_Pan</value>
    <comment>View menu | Pan</comment>
  </data>
  <data name="DynamoViewViewMenuPanDown" xml:space="preserve">
    <value>Pan Down (Mouse wheel drag down)</value>
    <comment>View menu | Pan down</comment>
  </data>
  <data name="DynamoViewViewMenuPanLeft" xml:space="preserve">
    <value>Pan Left (Mouse wheel drag left)</value>
    <comment>View menu | Pan left</comment>
  </data>
  <data name="DynamoViewViewMenuPanRight" xml:space="preserve">
    <value>Pan Right (Mouse wheel drag right)</value>
    <comment>View menu | Pan right</comment>
  </data>
  <data name="DynamoViewViewMenuPanUp" xml:space="preserve">
    <value>Pan Up (Mouse wheel drag up)</value>
    <comment>View menu | Pan up</comment>
  </data>
  <data name="DynamoViewViewMenuPreviewNavigate" xml:space="preserve">
    <value>Navigate Background 3D Preview</value>
    <comment>View menu | Navigate background 3D preview</comment>
  </data>
  <data name="DynamoViewViewMenuShowBackground3DPreview" xml:space="preserve">
    <value>Showing Background 3D Preview</value>
    <comment>View menu | Show background preview</comment>
  </data>
  <data name="DynamoViewViewMenuShowConnectors" xml:space="preserve">
    <value>_Show Connectors</value>
    <comment>View menu | Show connectors</comment>
  </data>
  <data name="DynamoViewViewMenuShowConsole" xml:space="preserve">
    <value>Show Console</value>
    <comment>View menu | Show console</comment>
  </data>
  <data name="DynamoViewViewMenuZoom" xml:space="preserve">
    <value>_Zoom</value>
    <comment>View menu | Zoom</comment>
  </data>
  <data name="DynamoViewViewMenuZoomIn" xml:space="preserve">
    <value>Zoom In (Mouse wheel down)</value>
    <comment>View menu | Zoom in</comment>
  </data>
  <data name="DynamoViewViewMenuZoomOut" xml:space="preserve">
    <value>Zoom Out (Mouse wheel up)</value>
    <comment>View menu | Zoom out</comment>
  </data>
  <data name="ContextMenuDelete" xml:space="preserve">
    <value>Remove</value>
    <comment>Context menu for selected node - delete selected node</comment>
  </data>
  <data name="NodeContextMenuHelp" xml:space="preserve">
    <value>Help...</value>
    <comment>Display help message for this node</comment>
  </data>
  <data name="ContextMenuLacing" xml:space="preserve">
    <value>Lacing</value>
    <comment>Context menu for selected node</comment>
  </data>
  <data name="ContextMenuLacingCrossProduct" xml:space="preserve">
    <value>Cross Product</value>
    <comment>Lacing strategy: use cross product for two lists</comment>
  </data>
  <data name="ContextMenuLacingFirst" xml:space="preserve">
    <value>First</value>
    <comment>Lacing strategy: use the first list</comment>
  </data>
  <data name="ContextMenuLacingLongest" xml:space="preserve">
    <value>Longest</value>
    <comment>Lacing strategy: use the longest list</comment>
  </data>
  <data name="ContextMenuLacingShortest" xml:space="preserve">
    <value>Shortest</value>
    <comment>Lacing strategy: use the shortest list</comment>
  </data>
  <data name="NodeContextMenuPreview" xml:space="preserve">
    <value>Preview</value>
    <comment>Context menu item - preview geometry</comment>
  </data>
  <data name="NodeContextMenuPreviewUpstream" xml:space="preserve">
    <value>Preview Upstream</value>
    <comment>Context menu item - preview geometry of upstream nodes</comment>
  </data>
  <data name="NodeContextMenuRenameNode" xml:space="preserve">
    <value>Rename Node...</value>
    <comment>Context menu item - rename this node</comment>
  </data>
  <data name="NodeContextMenuShowLabels" xml:space="preserve">
    <value>Show Labels</value>
    <comment>Context menu item - show labels</comment>
  </data>
  <data name="NodeHelpWindowNodeCategory" xml:space="preserve">
    <value>CATEGORY</value>
    <comment>Category label</comment>
  </data>
  <data name="NodeHelpWindowNodeDescription" xml:space="preserve">
    <value>DESCRIPTION</value>
    <comment>Description label</comment>
  </data>
  <data name="NodeHelpWindowNodeInput" xml:space="preserve">
    <value>INPUTS</value>
    <comment>Input label</comment>
  </data>
  <data name="NodeHelpWindowNodeOutput" xml:space="preserve">
    <value>OUTPUTS</value>
    <comment>Output label</comment>
  </data>
  <data name="NodeHelpWindowNodeType" xml:space="preserve">
    <value>NODE TYPE</value>
    <comment>Title label</comment>
  </data>
  <data name="StartPageAsk" xml:space="preserve">
    <value>ASK</value>
  </data>
  <data name="StartPageCode" xml:space="preserve">
    <value>CODE</value>
  </data>
  <data name="StartPageDiscussionForum" xml:space="preserve">
    <value>Discussion forum</value>
  </data>
  <data name="StartPageFiles" xml:space="preserve">
    <value>FILES</value>
  </data>
  <data name="StartPageGithubRepository" xml:space="preserve">
    <value>Github repository</value>
  </data>
  <data name="StartPageMoreSamples" xml:space="preserve">
    <value>More Samples</value>
  </data>
  <data name="StartPageNewCustomNode" xml:space="preserve">
    <value>Custom Node</value>
    <comment>Start page | New custom node</comment>
  </data>
  <data name="StartPageNewFile" xml:space="preserve">
    <value>New</value>
    <comment>Start page | New </comment>
  </data>
  <data name="StartPageOpenFile" xml:space="preserve">
    <value>Open</value>
    <comment>Start page | Open files</comment>
  </data>
  <data name="StartPageRecent" xml:space="preserve">
    <value>RECENT</value>
  </data>
  <data name="StartPageReference" xml:space="preserve">
    <value>REFERENCE</value>
  </data>
  <data name="StartPageSamples" xml:space="preserve">
    <value>SAMPLES</value>
  </data>
  <data name="StartPageSendIssues" xml:space="preserve">
    <value>Send issues</value>
  </data>
  <data name="StartPageShowSamples" xml:space="preserve">
    <value>Show Samples In Folder</value>
  </data>
  <data name="StartPageStart" xml:space="preserve">
    <value>Start</value>
  </data>
  <data name="StartPageVideoTutorials" xml:space="preserve">
    <value>Video Tutorials</value>
    <comment>Start page | Link to videos</comment>
  </data>
  <data name="StartPageVisitDynamoBim" xml:space="preserve">
    <value>Visit www.dynamobim.org</value>
    <comment>Start page | Link to DynamoBIM</comment>
  </data>
  <data name="StartPageAdvancedTutorials" xml:space="preserve">
    <value>Advanced Tutorials</value>
    <comment>Start page | Link to tutorials</comment>
  </data>
  <data name="AddFileToPackageDialogTitle" xml:space="preserve">
    <value>Add File to Package...</value>
  </data>
  <data name="CancelButton" xml:space="preserve">
    <value>Cancel</value>
  </data>
  <data name="CannotDownloadPackageMessageBoxTitle" xml:space="preserve">
    <value>Cannot Download Package</value>
  </data>
  <data name="CustomNodePropertyErrorMessageBoxTitle" xml:space="preserve">
    <value>Custom Node Property Error</value>
  </data>
  <data name="CustomNodePropertyWindowCategory" xml:space="preserve">
    <value>Category</value>
    <comment>Label - specify custom node category</comment>
  </data>
  <data name="CustomNodePropertyWindowDescription" xml:space="preserve">
    <value>Description</value>
    <comment>Label - custom node description</comment>
  </data>
  <data name="CustomNodePropertyWindowDescriptionHint" xml:space="preserve">
    <value>Description of Custom Node</value>
    <comment>Text box hint</comment>
  </data>
  <data name="CustomNodePropertyWindowName" xml:space="preserve">
    <value>Name</value>
    <comment>Label - specify custom node name</comment>
  </data>
  <data name="CustomNodePropertyWindowNameHint" xml:space="preserve">
    <value>Name of Custom Node</value>
    <comment>Text box hint</comment>
  </data>
  <data name="CustomNodePropertyWindowTitle" xml:space="preserve">
    <value>Custom Node Properties</value>
    <comment>Dialog name</comment>
  </data>
  <data name="DeprecatingPackageMessageBoxTitle" xml:space="preserve">
    <value>Deprecating Package</value>
  </data>
  <data name="DynamoViewHelpMenuShowInFolder" xml:space="preserve">
    <value>Show In Folder</value>
    <comment>Help menu | Show in Folder</comment>
  </data>
  <data name="ImportLibraryDialogTitle" xml:space="preserve">
    <value>Import Library</value>
  </data>
  <data name="MessageAlreadyInstallDynamo" xml:space="preserve">
    <value>Dynamo has already installed {0}.

Dynamo will attempt to uninstall this package before installing.</value>
  </data>
  <data name="MessageConfirmToInstallPackage" xml:space="preserve">
    <value>Are you sure you want to install {0} {1} ?</value>
    <comment>Message box content</comment>
  </data>
  <data name="MessageConfirmToSaveCustomNode" xml:space="preserve">
    <value>You have unsaved changes to custom node workspace: "{0}".

Would you like to save your changes?</value>
  </data>
  <data name="MessageConfirmToSaveHomeWorkSpace" xml:space="preserve">
    <value>You have unsaved changes to the Home workspace.

Would you like to save your changes?</value>
  </data>
  <data name="MessageConfirmToSaveNamedHomeWorkSpace" xml:space="preserve">
    <value>You have unsaved changes to {0}.

Would you like to save your changes?</value>
  </data>
  <data name="MessageConfirmToUninstallPackage" xml:space="preserve">
    <value>Are you sure you want to uninstall {0} ?  This will delete the packages root directory.

You can always redownload the package.</value>
  </data>
  <data name="MessageCustomNodeNameExist" xml:space="preserve">
    <value>A built-in node with the given name already exists.</value>
  </data>
  <data name="MessageCustomNodeNeedNewCategory" xml:space="preserve">
    <value>You must enter a new category or choose one from the existing categories.</value>
  </data>
  <data name="MessageCustomNodeNoName" xml:space="preserve">
    <value>You must supply a name.</value>
  </data>
  <data name="MessageFailedToDownloadPackage" xml:space="preserve">
    <value>Failed to download package with id: {0}.  Please try again and report the package if you continue to have problems.</value>
    <comment>Message box content</comment>
  </data>
  <data name="MessageFailedToUninstall" xml:space="preserve">
    <value>Dynamo failed to uninstall the package.  You may need to delete the package's root directory manually.</value>
  </data>
  <data name="MessageFailToUninstallPackage" xml:space="preserve">
    <value>Dynamo failed to uninstall the package: {0}.  The package may need to be reinstalled manually.</value>
    <comment>Message box content</comment>
  </data>
  <data name="MessageFileNotFound" xml:space="preserve">
    <value>File not found: {0}</value>
    <comment>Message box content</comment>
  </data>
  <data name="MessageGettingNodeError" xml:space="preserve">
    <value>There was a problem getting the node from the workspace.</value>
    <comment>Message box content</comment>
  </data>
  <data name="MessageNeedToRestart" xml:space="preserve">
    <value>Dynamo and its host application must restart before uninstall takes effect.</value>
  </data>
  <data name="MessagePackageContainPythonScript" xml:space="preserve">
    <value>The package or one of its dependencies contains Python scripts or binaries. Do you want to continue?</value>
  </data>
  <data name="MessagePackageNewerDynamo" xml:space="preserve">
    <value>The following packages use a newer version of Dynamo than you are currently using:

{0}

Do you want to continue?</value>
  </data>
  <data name="MessageSelectAtLeastOneNode" xml:space="preserve">
    <value>You must select at least one custom node.</value>
    <comment>Message box content</comment>
  </data>
  <data name="MessageSelectSymbolNotFound" xml:space="preserve">
    <value>The selected symbol was not found in the workspace</value>
    <comment>Message box content</comment>
  </data>
  <data name="MessageSubmitSameNamePackage" xml:space="preserve">
    <value>The node is part of the dynamo package called "{0}" - do you want to submit a new version of this package?

If not, this node will be moved to the new package you are creating."</value>
    <comment>Message box content</comment>
  </data>
  <data name="MessageToDeprecatePackage" xml:space="preserve">
    <value>Are you sure you want to deprecate {0} ?  This request will be rejected if you are not a maintainer of the package.  It indicates that you will no longer support the package, although the package will still appear when explicitly searched for. 

You can always undeprecate the package.</value>
  </data>
  <data name="MessageToUndeprecatePackage" xml:space="preserve">
    <value>Are you sure you want to undeprecate {0} ?  This request will be rejected if you are not a maintainer of the package.  It indicates that you will continue to support the package and the package will appear when users are browsing packages.

You can always re-deprecate the package.</value>
  </data>
  <data name="MessageUninstallToContinue" xml:space="preserve">
    <value>Dynamo needs to uninstall {0} to continue, but cannot as one of its types appears to be in use.  Try restarting Dynamo.</value>
  </data>
  <data name="MessageUnintallToContinue2" xml:space="preserve">
    <value>Dynamo needs to uninstall {0} to continue but it contains binaries already loaded into Dynamo.  It's now marked for removal, but you'll need to first restart Dynamo.</value>
  </data>
  <data name="OKButton" xml:space="preserve">
    <value>OK</value>
  </data>
  <data name="OpenDynamoDefinitionDialogTitle" xml:space="preserve">
    <value>Open Dynamo Definition...</value>
  </data>
  <data name="PackageDownloadConfirmMessageBoxTitle" xml:space="preserve">
    <value>Package Download Confirmation</value>
    <comment>Message box title</comment>
  </data>
  <data name="PackageDownloadErrorMessageBoxTitle" xml:space="preserve">
    <value>Package Download Error</value>
    <comment>Message box title</comment>
  </data>
  <data name="PackageDownloadMessageBoxTitle" xml:space="preserve">
    <value>Package Download</value>
  </data>
  <data name="PackageUseNewerDynamoMessageBoxTitle" xml:space="preserve">
    <value>Package Uses Newer Version of Dynamo!</value>
  </data>
  <data name="PackageWarningMessageBoxTitle" xml:space="preserve">
    <value>Package Warning</value>
    <comment>Message box title</comment>
  </data>
  <data name="SaveConfirmationMessageBoxTitle" xml:space="preserve">
    <value>Confirmation</value>
  </data>
  <data name="SaveModelToSTLDialogTitle" xml:space="preserve">
    <value>Save your model to STL.</value>
  </data>
  <data name="SaveWorkbenToImageDialogTitle" xml:space="preserve">
    <value>Save your Workbench to an Image</value>
  </data>
  <data name="SelectionErrorMessageBoxTitle" xml:space="preserve">
    <value>Selection Error</value>
    <comment>Message box title</comment>
  </data>
  <data name="UndeprecatingPackageMessageBoxTitle" xml:space="preserve">
    <value>Removing Package Deprecation</value>
  </data>
  <data name="UninstallFailureMessageBoxTitle" xml:space="preserve">
    <value>Uninstall Failure</value>
  </data>
  <data name="UninstallingPackageMessageBoxTitle" xml:space="preserve">
    <value>Uninstalling Package</value>
  </data>
  <data name="ContinueButton" xml:space="preserve">
    <value>Continue</value>
    <comment>Continue to use Dynamo</comment>
  </data>
  <data name="CrashPromptDialogCopyButton" xml:space="preserve">
    <value>Copy</value>
    <comment>Copy crash details</comment>
  </data>
  <data name="CrashPromptDialogCrashMessage" xml:space="preserve">
    <value>Uh oh... something went wrong and dynamo has crashed, sorry about that.

You will get a chance to save your work.</value>
  </data>
  <data name="CrashPromptDialogDetailButton" xml:space="preserve">
    <value>Details</value>
    <comment>Click it to display crash details</comment>
  </data>
  <data name="CrashPromptDialogOpenFolderButton" xml:space="preserve">
    <value>Open Folder</value>
    <comment>Open folder that contains crash report</comment>
  </data>
  <data name="CrashPromptDialogSubmitBugButton" xml:space="preserve">
    <value>Submit Bug To Github</value>
    <comment>Submit a bug on github</comment>
  </data>
  <data name="CrashPromptDialogTitle" xml:space="preserve">
    <value>Dynamo has crashed</value>
  </data>
  <data name="DownloadWarningMessageBoxTitle" xml:space="preserve">
    <value>Download Warning</value>
  </data>
  <data name="DynamoUpdateAvailabeToolTip" xml:space="preserve">
    <value>A Dynamo update is available. Click to install.</value>
  </data>
  <data name="EditNodeWindowTitle" xml:space="preserve">
    <value>Edit Node Name</value>
    <comment>Dialog for editing a node's name</comment>
  </data>
  <data name="EditWindowAcceptButton" xml:space="preserve">
    <value>Accept</value>
  </data>
  <data name="EditWindowTitle" xml:space="preserve">
    <value>Set value...</value>
  </data>
  <data name="GenericTaskDialogSampleLeftButton" xml:space="preserve">
    <value>Sample Left Button</value>
    <comment>Sample button, it will be replaced at runtime</comment>
  </data>
  <data name="GenericTaskDialogSampleRightButton" xml:space="preserve">
    <value>Sample Right Button</value>
    <comment>Sample button, it will be replaced at runtime</comment>
  </data>
  <data name="GenericTaskDialogTitle" xml:space="preserve">
    <value>Generic Task Dialog</value>
  </data>
  <data name="UsageReportPromptDialogConsent" xml:space="preserve">
    <value>I give my consent for Autodesk to collect information on how I use Dynamo.</value>
  </data>
  <data name="UsageReportPromptDialogFeatureUsage" xml:space="preserve">
    <value>The features and commands you use in Dynamo</value>
  </data>
  <data name="UsageReportPromptDialogMessagePart1" xml:space="preserve">
    <value>We would like to collect some information about how Dynamo is used.

Autodesk will use the information for product improvement purposes, by improving the usability and stability of the product.  For example, we would like to detect if you have difficulty with a specific function call in the language.

The information will be de-identified and it will not be used for advertising. We will not contact you unless you specifically request it (and provide an email address).

The information being collected is:</value>
  </data>
  <data name="UsageReportPromptDialogMessagePart2" xml:space="preserve">
    <value>It will be a great help to us if you consent to provide this information. You can opt in by selecting the check box below.  You can withdraw your consent and opt-out of data collection at any time by unselecting 'Enable usability data reporting' in the settings menu of the UI.

ALTHOUGH WE WILL ONLY USE DATA SENT FOR INTERNAL PRODUCT DEVELOPMENT, PLEASE DO NOT AGREE TO DATA COLLECTION IF YOU HAVE CONCERNS ABOUT INFORMATION YOU CONSIDER CONFIDENTIAL BEING SENT TO AUTODESK.

Many thanks!</value>
  </data>
  <data name="UsageReportPromptDialogNodeUsage" xml:space="preserve">
    <value>The nodes that you use and the code that you write - this includes the script that is typed into the editor and run, the names of the files that are loaded/saved, and error messages that are reported (build time and runtime).
</value>
  </data>
  <data name="UsageReportPromptDialogTitle" xml:space="preserve">
    <value>Agreement to collect usability data on your use of Dynamo</value>
  </data>
  <data name="DynamoViewContextMenuClearLog" xml:space="preserve">
    <value>Clear</value>
    <comment>Clear log</comment>
  </data>
  <data name="DynamoViewEditMenuSelectNeighbours" xml:space="preserve">
    <value>_Select Neighbors</value>
  </data>
  <data name="FilePathConverterNoFileSelected" xml:space="preserve">
    <value>No file selected.</value>
  </data>
  <data name="HideClassicNodeLibrary" xml:space="preserve">
    <value>Hide Classic Node Library</value>
  </data>
  <data name="InstalledPackageViewAdditionalFileLabel" xml:space="preserve">
    <value>Additional Files</value>
  </data>
  <data name="InstalledPackageViewAdditionalLabel" xml:space="preserve">
    <value>Additional Libraries</value>
  </data>
  <data name="InstalledPackageViewContextMenuCancelUninstall" xml:space="preserve">
    <value>Cancel pending uninstall...</value>
  </data>
  <data name="InstalledPackageViewContextMenuCancelUninstallTooltip" xml:space="preserve">
    <value>Remove the pending uninstall status</value>
  </data>
  <data name="InstalledPackageViewContextMenuDeprecate" xml:space="preserve">
    <value>Deprecate</value>
  </data>
  <data name="InstalledPackageViewContextMenuDeprecateTooltip" xml:space="preserve">
    <value>Set this package as deprecated.  Only allowed if you're a current maintainer of the package.</value>
  </data>
  <data name="InstalledPackageViewContextMenuGetLatest" xml:space="preserve">
    <value>Get Latest Version</value>
  </data>
  <data name="InstalledPackageViewContextMenuGetLatestTooltip" xml:space="preserve">
    <value>Check if there is a newer version of this package and download it.</value>
  </data>
  <data name="InstalledPackageViewContextMenuPublish" xml:space="preserve">
    <value>Publish...</value>
  </data>
  <data name="InstalledPackageViewContextMenuPublishTooltip" xml:space="preserve">
    <value>Publish this package, if it has yet to be published.</value>
  </data>
  <data name="InstalledPackageViewContextMenuPublishVersion" xml:space="preserve">
    <value>Publish Version...</value>
  </data>
  <data name="InstalledPackageViewContextMenuPublishVersionTooltip" xml:space="preserve">
    <value>Publish a new version of this package, assuming it has already been published. Only allowed if you're a current maintainer of the package.</value>
  </data>
  <data name="InstalledPackageViewContextMenuRemoveDeprecation" xml:space="preserve">
    <value>Remove deprecation</value>
  </data>
  <data name="InstalledPackageViewContextMenuRemoveDeprecationTooltip" xml:space="preserve">
    <value>Remove package deprecation. Only allowed if you're a current maintainer of the package.</value>
  </data>
  <data name="InstalledPackageViewContextMenuShowContent" xml:space="preserve">
    <value>Show Contents</value>
  </data>
  <data name="InstalledPackageViewContextMenuShowContentTooltip" xml:space="preserve">
    <value>See the types loaded by this package</value>
  </data>
  <data name="InstalledPackageViewContextMenuShowRootDir" xml:space="preserve">
    <value>Show Root Directory</value>
  </data>
  <data name="InstalledPackageViewContextMenuShowRootDirTooltip" xml:space="preserve">
    <value>Go to the root folder of this package</value>
  </data>
  <data name="InstalledPackageViewContextMenuUninstall" xml:space="preserve">
    <value>Uninstall...</value>
  </data>
  <data name="InstalledPackageViewContextMenuUninstallTooltip" xml:space="preserve">
    <value>Uninstall this package, only allowed if none of the types are currently in use</value>
  </data>
  <data name="InstalledPackageViewCustomNodesLabel" xml:space="preserve">
    <value>Custom Nodes</value>
  </data>
  <data name="InstalledPackageViewNodeLibrariesLabel" xml:space="preserve">
    <value>Node Libraries</value>
  </data>
  <data name="InstalledPackageViewPendingInstallButton" xml:space="preserve">
    <value>Pending uninstall</value>
  </data>
  <data name="InstalledPackageViewTitle" xml:space="preserve">
    <value>Installed Packages</value>
  </data>
  <data name="LacingCrossProductToolTip" xml:space="preserve">
    <value>For two lists {a,b,c}{1,2,3} returns {a1,a2,a3}{b1,b2,b3}{c1,c2,c3}.</value>
  </data>
  <data name="LacingDisabledToolTip" xml:space="preserve">
    <value>Arugment lacing is disabled for this node.</value>
  </data>
  <data name="LacingFirstToolTip" xml:space="preserve">
    <value>For two lists {a,b,c}{1,2,3} returns {a1}.</value>
  </data>
  <data name="LacingLongestToolTip" xml:space="preserve">
    <value>For two lists {a,b,c}{1,2} returns {a1,b2,c2}.</value>
  </data>
  <data name="LacingShortestToolTip" xml:space="preserve">
    <value>For two lists {a,b,c}{1,2} returns {a1,b2}.</value>
  </data>
  <data name="LibraryViewContextMenuEditNode" xml:space="preserve">
    <value>Edit...</value>
  </data>
  <data name="LibraryViewNoMatchesFound" xml:space="preserve">
    <value>No matches found</value>
    <comment>No matches for the search llibrary</comment>
  </data>
  <data name="LibraryViewSearchText" xml:space="preserve">
    <value>Search</value>
  </data>
  <data name="LibraryViewTitle" xml:space="preserve">
    <value>Library</value>
  </data>
  <data name="NoteViewContextMenuDelete" xml:space="preserve">
    <value>Delete</value>
    <comment>Delete note </comment>
  </data>
  <data name="NoteViewContextMenuEdit" xml:space="preserve">
    <value>Edit...</value>
    <comment>Edit note</comment>
  </data>
  <data name="PackageDownloadStateDownloaded" xml:space="preserve">
    <value>Downloaded</value>
  </data>
  <data name="PackageDownloadStateDownloading" xml:space="preserve">
    <value>Downloading</value>
  </data>
  <data name="PackageDownloadStateError" xml:space="preserve">
    <value>Error</value>
  </data>
  <data name="PackageDownloadStateInstalled" xml:space="preserve">
    <value>Installed</value>
  </data>
  <data name="PackageDownloadStateInstalling" xml:space="preserve">
    <value>Installing</value>
  </data>
  <data name="PackageDownloadStateStarting" xml:space="preserve">
    <value>Starting</value>
  </data>
  <data name="PackageManagerWebSiteButton" xml:space="preserve">
    <value>Package Manager Website</value>
  </data>
  <data name="PackageSearchStateNoResult" xml:space="preserve">
    <value>Search returned no results!</value>
  </data>
  <data name="PackageSearchStateSearching" xml:space="preserve">
    <value>Searching...</value>
  </data>
  <data name="PackageSearchStateSyncingWithServer" xml:space="preserve">
    <value>Syncing with server...</value>
  </data>
  <data name="PackageSearchViewClearButton" xml:space="preserve">
    <value>Clear</value>
    <comment>Clear completed installation</comment>
  </data>
  <data name="PackageSearchViewClearButtonTooltip" xml:space="preserve">
    <value>Clear Downloads</value>
  </data>
  <data name="PackageSearchViewContextMenuOrderAscending" xml:space="preserve">
    <value>Ascending</value>
    <comment>Order by Ascending</comment>
  </data>
  <data name="PackageSearchViewContextMenuOrderDescending" xml:space="preserve">
    <value>Descending</value>
    <comment>Order by Descending</comment>
  </data>
  <data name="PackageSearchViewContextMenuSortByAuthor" xml:space="preserve">
    <value>Author</value>
    <comment>Sort package by author name</comment>
  </data>
  <data name="PackageSearchViewContextMenuSortByDownloads" xml:space="preserve">
    <value>Downloads</value>
    <comment>Sort package by download numbers</comment>
  </data>
  <data name="PackageSearchViewContextMenuSortByName" xml:space="preserve">
    <value>Name</value>
    <comment>Sort package by name</comment>
  </data>
  <data name="PackageSearchViewContextMenuSortByVotes" xml:space="preserve">
    <value>Votes</value>
    <comment>Sort package by user votes</comment>
  </data>
  <data name="PackageSearchViewContextMenuSortyByUpdate" xml:space="preserve">
    <value>Most Recent Update</value>
    <comment>Sort package by the most recent update</comment>
  </data>
  <data name="PackageSearchViewDeprecated" xml:space="preserve">
    <value>DEPRECATED</value>
    <comment>Indicate package has been deprecated</comment>
  </data>
  <data name="PackageSearchViewDeprecatedTooltip" xml:space="preserve">
    <value>The maintainers of this package have indicated that they will no longer be updating it.  Use at your own risk!</value>
  </data>
  <data name="PackageSearchViewDescription" xml:space="preserve">
    <value>Description</value>
    <comment>Package description</comment>
  </data>
  <data name="PackageSearchViewDownvoteButtonTooltip" xml:space="preserve">
    <value>Downvote to voice lack of support for this package</value>
  </data>
  <data name="PackageSearchViewInstallButton" xml:space="preserve">
    <value>⇓ Install</value>
    <comment>To install package</comment>
  </data>
  <data name="PackageSearchViewInstallButtonTooltip" xml:space="preserve">
    <value>Install This Version</value>
  </data>
  <data name="PackageSearchViewKeywords" xml:space="preserve">
    <value>Keywords</value>
    <comment>Package keywords</comment>
  </data>
  <data name="PackageSearchViewSearchTextBox" xml:space="preserve">
    <value>Search...</value>
  </data>
  <data name="PackageSearchViewSortByButton" xml:space="preserve">
    <value>Sort by</value>
  </data>
  <data name="PackageSearchViewTitle" xml:space="preserve">
    <value>Online Package Search</value>
  </data>
  <data name="PackageSearchViewUpvoteButtonTooltip" xml:space="preserve">
    <value>Vote in support of this package</value>
  </data>
  <data name="PackageSearchViewVersions" xml:space="preserve">
    <value>Versions</value>
    <comment>Package versions</comment>
  </data>
  <data name="PackageSearchViewVisitRepositoryBuutton" xml:space="preserve">
    <value>Visit package repository</value>
  </data>
  <data name="PackageSearchViewVisitWebSiteButton" xml:space="preserve">
    <value>Visit package website</value>
  </data>
  <data name="PackageStateUnknown" xml:space="preserve">
    <value>Unknown</value>
  </data>
  <data name="PackageUploadStateCompressing" xml:space="preserve">
    <value>Compressing...</value>
  </data>
  <data name="PackageUploadStateCopying" xml:space="preserve">
    <value>Copying...</value>
  </data>
  <data name="PackageUploadStateError" xml:space="preserve">
    <value>Error!</value>
    <comment>Something wrong with package uploading</comment>
  </data>
  <data name="PackageUploadStateReady" xml:space="preserve">
    <value>Ready</value>
  </data>
  <data name="PackageUploadStateUploaded" xml:space="preserve">
    <value>Uploaded</value>
  </data>
  <data name="PackageUploadStateUploading" xml:space="preserve">
    <value>Uploading...</value>
  </data>
  <data name="PortViewContextMenuUserDefaultValue" xml:space="preserve">
    <value>Use Default Value</value>
  </data>
  <data name="PublishPackagePackageContent" xml:space="preserve">
    <value>Package Contents</value>
  </data>
  <data name="PublishPackageViewAddFileButton" xml:space="preserve">
    <value>Add file...</value>
  </data>
  <data name="PublishPackageViewAddFileButtonTooltip" xml:space="preserve">
    <value>Add File To Package</value>
  </data>
  <data name="PublishPackageViewContextMenuIsNodeLibrary" xml:space="preserve">
    <value>Is Node Library</value>
  </data>
  <data name="PublishPackageViewLicense" xml:space="preserve">
    <value>License (optional - default is MIT)</value>
  </data>
  <data name="PublishPackageViewPackageDependencies" xml:space="preserve">
    <value>Dependencies</value>
  </data>
  <data name="PublishPackageViewPackageDescription" xml:space="preserve">
    <value>Description</value>
  </data>
  <data name="PublishPackageViewPackageGroup" xml:space="preserve">
    <value>Group (optional)</value>
    <comment>User to input group name about this package</comment>
  </data>
  <data name="PublishPackageViewPackageGroupTooltip" xml:space="preserve">
    <value>A group to help categorize this package.  Might be useful for a collection of packages related to a firm, school, etc.</value>
  </data>
  <data name="PublishPackageViewPackageKeywords" xml:space="preserve">
    <value>Keywords (optional)</value>
    <comment>User to input some keywords about this package</comment>
  </data>
  <data name="PublishPackageViewPackageKeywordsTooltip" xml:space="preserve">
    <value>Keywords help find your package in the database.  Separate them by spaces.</value>
  </data>
  <data name="PublishPackageViewPackageName" xml:space="preserve">
    <value>Name</value>
  </data>
  <data name="PublishPackageViewPackageVersion" xml:space="preserve">
    <value>Version (major minor build)</value>
  </data>
  <data name="PublishPackageViewPackageVersionTooltip" xml:space="preserve">
    <value>A version name helps a submitter keep track of updates to the package.  A new version of a package will be REJECTED if this is not incremeneted.</value>
  </data>
  <data name="PublishPackageViewPublish" xml:space="preserve">
    <value>Publish a Package Online</value>
  </data>
  <data name="PublishPackageViewPublisherWebiSite" xml:space="preserve">
    <value>Website Url (optional)</value>
  </data>
  <data name="PublishPackageViewRepositoryUrl" xml:space="preserve">
    <value>Repository Url (optional)</value>
    <comment>Github repository</comment>
  </data>
  <data name="PublishPackageViewTitle" xml:space="preserve">
    <value>Publish a Dynamo Package</value>
  </data>
  <data name="ShowClassicNodeLibrary" xml:space="preserve">
    <value>Show Classic Node Library</value>
  </data>
  <data name="UnknowDateFormat" xml:space="preserve">
    <value>Unknown date format</value>
  </data>
  <data name="Watch3DViewContextMenuPan" xml:space="preserve">
    <value>_Pan</value>
  </data>
  <data name="Watch3DViewContextMenuRotate" xml:space="preserve">
    <value>_Rotate</value>
  </data>
  <data name="Watch3DViewContextMenuSwitchView" xml:space="preserve">
    <value>Switch to Node _View</value>
  </data>
  <data name="Watch3DViewContextMenuZoomToFit" xml:space="preserve">
    <value>_Zoom to Fit</value>
  </data>
  <data name="BuildVersionNonNegative" xml:space="preserve">
    <value>You must provide a Build version as a non-negative integer.</value>
    <comment>ErrorString</comment>
  </data>
  <data name="CannotSubmitPackage" xml:space="preserve">
    <value>You can't submit a package in this version of Dynamo.  You'll need a host application, like Revit, to submit a package.</value>
    <comment>ErrorString</comment>
  </data>
  <data name="DescriptionNeedMoreCharacters" xml:space="preserve">
    <value>Description must be longer than 10 characters.</value>
    <comment>ErrorString</comment>
  </data>
  <data name="MajorVersionNonNegative" xml:space="preserve">
    <value>You must provide a Major version as a non-negative integer.</value>
    <comment>ErrorString</comment>
  </data>
  <data name="MinorVersionNonNegative" xml:space="preserve">
    <value>You must provide a Minor version as a non-negative integer.</value>
    <comment>ErrorString</comment>
  </data>
  <data name="NameNeedMoreCharacters" xml:space="preserve">
    <value>Name must be at least 3 characters.</value>
    <comment>ErrorString</comment>
  </data>
  <data name="PackageNameCannotContainTheseCharacters" xml:space="preserve">
    <value>The name of the package cannot contain /,\, or *.</value>
    <comment>ErrorString</comment>
  </data>
  <data name="PackageNeedAtLeastOneFile" xml:space="preserve">
    <value>Your package must contain at least one file.</value>
    <comment>ErrorString</comment>
  </data>
  <data name="UpdateMessage" xml:space="preserve">
    <value>An update is available for Dynamo.
Installing the latest update requires Dynamo and any host applications to close.
Do you want to install the latest Dynamo update?</value>
  </data>
  <data name="VersionValueGreaterThan0" xml:space="preserve">
    <value>At least one of your version values must be greater than 0.</value>
    <comment>ErrorString</comment>
  </data>
  <data name="InstallMessageCaption" xml:space="preserve">
    <value>Install Dynamo</value>
  </data>
  <data name="InCanvasGeomButtonToolTip" xml:space="preserve">
    <value>Enable background 3D preview navigation (Ctrl + G)</value>
    <comment>Enable background 3D preview navigation</comment>
  </data>
  <data name="InCanvasNodeButtonToolTip" xml:space="preserve">
    <value>Enable graph view navigation (Ctrl + G)</value>
    <comment>Enable graph view navigation</comment>
  </data>
  <data name="AddCustomFileToPackageDialogTitle" xml:space="preserve">
    <value>Add Custom Node, Library, or XML file to Package...</value>
  </data>
  <data name="ConverterMessageCurrentOffset" xml:space="preserve">
    <value>Current offset X: {0}, Y: {1}</value>
  </data>
  <data name="ConverterMessageTransformOrigin" xml:space="preserve">
    <value>Transform origin X: {0}, Y: {1}</value>
  </data>
  <data name="ConverterMessageZoom" xml:space="preserve">
    <value>Zoom : {0}</value>
  </data>
  <data name="DynamoViewSamplesMenuShowInFolder" xml:space="preserve">
    <value>Show In Folder</value>
  </data>
  <data name="FileDialogAllFiles" xml:space="preserve">
    <value>All Files ({0})|{0}</value>
  </data>
  <data name="FileDialogAssemblyFiles" xml:space="preserve">
    <value>Assembly Library Files ({0})|{0}</value>
  </data>
  <data name="FileDialogCustomNodeDLLXML" xml:space="preserve">
    <value>Custom Node, DLL, XML ({0})|{0}</value>
  </data>
  <data name="FileDialogDefaultPNGName" xml:space="preserve">
    <value>Capture.png</value>
  </data>
  <data name="FileDialogDefaultSTLModelName" xml:space="preserve">
    <value>model.stl</value>
  </data>
  <data name="FileDialogDesignScriptFiles" xml:space="preserve">
    <value>DesignScript Files ({0})|{0}</value>
  </data>
  <data name="FileDialogDynamoCustomNode" xml:space="preserve">
    <value>Dynamo Custom Node ({0})|{0}</value>
  </data>
  <data name="FileDialogDynamoDefinitions" xml:space="preserve">
    <value>Dynamo Definitions ({0})|{0}</value>
  </data>
  <data name="FileDialogDynamoWorkspace" xml:space="preserve">
    <value>Dynamo Workspace ({0})|{0}</value>
  </data>
  <data name="FileDialogLibraryFiles" xml:space="preserve">
    <value>Library Files ({0})|{0}</value>
  </data>
  <data name="FileDialogPNGFiles" xml:space="preserve">
    <value>PNG Image|{0}</value>
  </data>
  <data name="FileDialogSTLModels" xml:space="preserve">
    <value>STL Models|{0}</value>
  </data>
  <data name="InfoBubbleError" xml:space="preserve">
    <value>Error: </value>
  </data>
  <data name="InfoBubbleWarning" xml:space="preserve">
    <value>Warning: </value>
  </data>
  <data name="MessageFailedToApplyCustomization" xml:space="preserve">
    <value>Failed to apply NodeViewCustomization for {0}</value>
  </data>
  <data name="MessageFailedToAttachToRowColumn" xml:space="preserve">
    <value>'AttachmentToRowColumnConverter' expects a 'ConverterParameter' value to be either 'Row' or 'Column'</value>
  </data>
  <data name="MessageFailedToAutocomple" xml:space="preserve">
    <value>Failed to perform code block autocomplete with exception:</value>
  </data>
  <data name="MessageFailedToFindNodeById" xml:space="preserve">
    <value>No node could be found with that Id.</value>
  </data>
  <data name="MessageFailedToOpenFile" xml:space="preserve">
    <value>Error opening file: </value>
  </data>
  <data name="MessageFailedToSaveAsImage" xml:space="preserve">
    <value>Failed to save the Workspace as image.</value>
  </data>
  <data name="MessageLoadingTime" xml:space="preserve">
    <value>{0} elapsed for loading Dynamo main window.</value>
  </data>
  <data name="MessageNodeWithNullFunction" xml:space="preserve">
    <value>There is a null function definition for this node.</value>
  </data>
  <data name="MessageNoNodeDescription" xml:space="preserve">
    <value>No description provided</value>
  </data>
  <data name="MessageUnsavedChanges0" xml:space="preserve">
    <value>The following workspaces have not been saved:</value>
  </data>
  <data name="MessageUnsavedChanges1" xml:space="preserve">
    <value>. Please save them and try again.</value>
  </data>
  <data name="SearchViewTopResult" xml:space="preserve">
    <value>Top Result</value>
  </data>
  <data name="TooltipCurrentIndex" xml:space="preserve">
    <value>{0} of {1}</value>
  </data>
  <data name="AutodeskSignIn" xml:space="preserve">
    <value>Autodesk Sign In</value>
  </data>
  <data name="BrowserWindowLoading" xml:space="preserve">
    <value>Loading...</value>
  </data>
  <data name="InvalidLoginUrl" xml:space="preserve">
    <value>Invalid URL for login page!</value>
  </data>
  <data name="NoneString" xml:space="preserve">
    <value>none</value>
  </data>
  <data name="DynamoViewRunButtonToolTipDisabled" xml:space="preserve">
    <value>Run is not available when running Automatically or Periodically.</value>
  </data>
  <data name="RunTypeToolTipAutomatically" xml:space="preserve">
    <value>Run whenever there is a change to the graph.</value>
  </data>
  <data name="RunTypeToolTipManually" xml:space="preserve">
    <value>Run whenever you press the Run button.</value>
  </data>
  <data name="RunTypeToolTipPeriodicallyDisabled" xml:space="preserve">
    <value>Periodic running is disabled when there are no nodes in your graph that support it.</value>
  </data>
  <data name="RunTypeToolTipPeriodicallyEnabled" xml:space="preserve">
    <value>Run at the specified interval.</value>
  </data>
  <data name="RunCompletedMessage" xml:space="preserve">
    <value>Run completed.</value>
  </data>
  <data name="RunCompletedWithWarningsMessage" xml:space="preserve">
    <value>Run completed with warnings.</value>
  </data>
  <data name="RunStartedMessage" xml:space="preserve">
    <value>Run started...</value>
  </data>
<<<<<<< HEAD
  <data name="GroupDefaultText" xml:space="preserve">
    <value>&lt;Click here to edit the group title&gt;</value>
  </data>
  <data name="GroupContextMenuBackground" xml:space="preserve">
    <value>Select Background</value>
  </data>
  <data name="GroupContextMenuFont" xml:space="preserve">
    <value>Font</value>
  </data>
  <data name="GroupContextMenuUngroup" xml:space="preserve">
    <value>Ungroup</value>
=======
  <data name="PackageDuplicateAssemblyWarning" xml:space="preserve">
    <value>Due to limitations in the .NET framework, it is not possible to update your package assembly while it is already loaded.  Please update the assembly while Dynamo is not running and try again.</value>
  </data>
  <data name="PackageDuplicateAssemblyWarningTitle" xml:space="preserve">
    <value>Cannot update assembly</value>
  </data>
  <data name="Automatic" xml:space="preserve">
    <value>Automatic</value>
  </data>
  <data name="Manual" xml:space="preserve">
    <value>Manual</value>
  </data>
  <data name="Periodic" xml:space="preserve">
    <value>Periodic</value>
  </data>
  <data name="ContextMenuCopy" xml:space="preserve">
    <value>Copy</value>
    <comment>Context menu item</comment>
  </data>
  <data name="ContextMenuHideAllGeometry" xml:space="preserve">
    <value>Hide all geometry preview</value>
    <comment>Context menu item - Specific to canvas</comment>
  </data>
  <data name="ContextMenuHideAllTextBubble" xml:space="preserve">
    <value>Hide all text bubble</value>
    <comment>Context menu item - Specific to canvas</comment>
  </data>
  <data name="ContextMenuHideUpstreamPreview" xml:space="preserve">
    <value>Hide upstream geometry preview</value>
    <comment>Context menu item - Specific to canvas</comment>
  </data>
  <data name="ContextMenuInsertCodeBlock" xml:space="preserve">
    <value>Insert code block</value>
    <comment>Context menu item - Specific to canvas</comment>
  </data>
  <data name="ContextMenuPaste" xml:space="preserve">
    <value>Paste</value>
    <comment>Context menu item</comment>
  </data>
  <data name="ContextMenuShowAllGeometry" xml:space="preserve">
    <value>Show all geometry preview</value>
    <comment>Context menu item - Specific to canvas</comment>
  </data>
  <data name="ContextMenuShowAllTextBubble" xml:space="preserve">
    <value>Show all text buble</value>
    <comment>Context menu item - Specific to canvas</comment>
  </data>
  <data name="ContextMenuShowUpstreamPreview" xml:space="preserve">
    <value>Show upstream geometry preview</value>
    <comment>Context menu item - Specific to canvas</comment>
>>>>>>> 489b0551
  </data>
</root><|MERGE_RESOLUTION|>--- conflicted
+++ resolved
@@ -1568,7 +1568,6 @@
   <data name="RunStartedMessage" xml:space="preserve">
     <value>Run started...</value>
   </data>
-<<<<<<< HEAD
   <data name="GroupDefaultText" xml:space="preserve">
     <value>&lt;Click here to edit the group title&gt;</value>
   </data>
@@ -1580,7 +1579,7 @@
   </data>
   <data name="GroupContextMenuUngroup" xml:space="preserve">
     <value>Ungroup</value>
-=======
+  </data>
   <data name="PackageDuplicateAssemblyWarning" xml:space="preserve">
     <value>Due to limitations in the .NET framework, it is not possible to update your package assembly while it is already loaded.  Please update the assembly while Dynamo is not running and try again.</value>
   </data>
@@ -1631,6 +1630,5 @@
   <data name="ContextMenuShowUpstreamPreview" xml:space="preserve">
     <value>Show upstream geometry preview</value>
     <comment>Context menu item - Specific to canvas</comment>
->>>>>>> 489b0551
   </data>
 </root>