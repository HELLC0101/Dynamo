﻿<?xml version="1.0" encoding="utf-8"?>
<root>
  <!-- 
    Microsoft ResX Schema 
    
    Version 2.0
    
    The primary goals of this format is to allow a simple XML format 
    that is mostly human readable. The generation and parsing of the 
    various data types are done through the TypeConverter classes 
    associated with the data types.
    
    Example:
    
    ... ado.net/XML headers & schema ...
    <resheader name="resmimetype">text/microsoft-resx</resheader>
    <resheader name="version">2.0</resheader>
    <resheader name="reader">System.Resources.ResXResourceReader, System.Windows.Forms, ...</resheader>
    <resheader name="writer">System.Resources.ResXResourceWriter, System.Windows.Forms, ...</resheader>
    <data name="Name1"><value>this is my long string</value><comment>this is a comment</comment></data>
    <data name="Color1" type="System.Drawing.Color, System.Drawing">Blue</data>
    <data name="Bitmap1" mimetype="application/x-microsoft.net.object.binary.base64">
        <value>[base64 mime encoded serialized .NET Framework object]</value>
    </data>
    <data name="Icon1" type="System.Drawing.Icon, System.Drawing" mimetype="application/x-microsoft.net.object.bytearray.base64">
        <value>[base64 mime encoded string representing a byte array form of the .NET Framework object]</value>
        <comment>This is a comment</comment>
    </data>
                
    There are any number of "resheader" rows that contain simple 
    name/value pairs.
    
    Each data row contains a name, and value. The row also contains a 
    type or mimetype. Type corresponds to a .NET class that support 
    text/value conversion through the TypeConverter architecture. 
    Classes that don't support this are serialized and stored with the 
    mimetype set.
    
    The mimetype is used for serialized objects, and tells the 
    ResXResourceReader how to depersist the object. This is currently not 
    extensible. For a given mimetype the value must be set accordingly:
    
    Note - application/x-microsoft.net.object.binary.base64 is the format 
    that the ResXResourceWriter will generate, however the reader can 
    read any of the formats listed below.
    
    mimetype: application/x-microsoft.net.object.binary.base64
    value   : The object must be serialized with 
            : System.Runtime.Serialization.Formatters.Binary.BinaryFormatter
            : and then encoded with base64 encoding.
    
    mimetype: application/x-microsoft.net.object.soap.base64
    value   : The object must be serialized with 
            : System.Runtime.Serialization.Formatters.Soap.SoapFormatter
            : and then encoded with base64 encoding.

    mimetype: application/x-microsoft.net.object.bytearray.base64
    value   : The object must be serialized into a byte array 
            : using a System.ComponentModel.TypeConverter
            : and then encoded with base64 encoding.
    -->
  <xsd:schema id="root" xmlns="" xmlns:xsd="http://www.w3.org/2001/XMLSchema" xmlns:msdata="urn:schemas-microsoft-com:xml-msdata">
    <xsd:import namespace="http://www.w3.org/XML/1998/namespace" />
    <xsd:element name="root" msdata:IsDataSet="true">
      <xsd:complexType>
        <xsd:choice maxOccurs="unbounded">
          <xsd:element name="metadata">
            <xsd:complexType>
              <xsd:sequence>
                <xsd:element name="value" type="xsd:string" minOccurs="0" />
              </xsd:sequence>
              <xsd:attribute name="name" use="required" type="xsd:string" />
              <xsd:attribute name="type" type="xsd:string" />
              <xsd:attribute name="mimetype" type="xsd:string" />
              <xsd:attribute ref="xml:space" />
            </xsd:complexType>
          </xsd:element>
          <xsd:element name="assembly">
            <xsd:complexType>
              <xsd:attribute name="alias" type="xsd:string" />
              <xsd:attribute name="name" type="xsd:string" />
            </xsd:complexType>
          </xsd:element>
          <xsd:element name="data">
            <xsd:complexType>
              <xsd:sequence>
                <xsd:element name="value" type="xsd:string" minOccurs="0" msdata:Ordinal="1" />
                <xsd:element name="comment" type="xsd:string" minOccurs="0" msdata:Ordinal="2" />
              </xsd:sequence>
              <xsd:attribute name="name" type="xsd:string" use="required" msdata:Ordinal="1" />
              <xsd:attribute name="type" type="xsd:string" msdata:Ordinal="3" />
              <xsd:attribute name="mimetype" type="xsd:string" msdata:Ordinal="4" />
              <xsd:attribute ref="xml:space" />
            </xsd:complexType>
          </xsd:element>
          <xsd:element name="resheader">
            <xsd:complexType>
              <xsd:sequence>
                <xsd:element name="value" type="xsd:string" minOccurs="0" msdata:Ordinal="1" />
              </xsd:sequence>
              <xsd:attribute name="name" type="xsd:string" use="required" />
            </xsd:complexType>
          </xsd:element>
        </xsd:choice>
      </xsd:complexType>
    </xsd:element>
  </xsd:schema>
  <resheader name="resmimetype">
    <value>text/microsoft-resx</value>
  </resheader>
  <resheader name="version">
    <value>2.0</value>
  </resheader>
  <resheader name="reader">
    <value>System.Resources.ResXResourceReader, System.Windows.Forms, Version=4.0.0.0, Culture=neutral, PublicKeyToken=b77a5c561934e089</value>
  </resheader>
  <resheader name="writer">
    <value>System.Resources.ResXResourceWriter, System.Windows.Forms, Version=4.0.0.0, Culture=neutral, PublicKeyToken=b77a5c561934e089</value>
  </resheader>
  <data name="AboutWindowCannotGetVersion" xml:space="preserve">
    <value>Could not get version.</value>
    <comment>To indicate not abe to get Dynamo version</comment>
  </data>
  <data name="AboutWIndowDynamoWebsiteButton" xml:space="preserve">
    <value>Dynamo Website</value>
    <comment>Click button to go to Dynamo website</comment>
  </data>
  <data name="AboutWindowTitle" xml:space="preserve">
    <value>About Dynamo</value>
    <comment>About window title</comment>
  </data>
  <data name="AboutWindowUpToDate" xml:space="preserve">
    <value>(Up-to-date)</value>
    <comment>To indicate Dynamo is up to date</comment>
  </data>
  <data name="ContextMenuEditCustomNode" xml:space="preserve">
    <value>Edit Custom Node...</value>
    <comment>Context menu item</comment>
  </data>
  <data name="ContextMenuEditCustomNodeProperty" xml:space="preserve">
    <value>Edit Custom Node Properties...</value>
    <comment>Context menu item</comment>
  </data>
  <data name="ContextMenuFitToScreen" xml:space="preserve">
    <value>_Fit to Screen</value>
    <comment>Context menu item</comment>
  </data>
  <data name="ContextMenuGeometryView" xml:space="preserve">
    <value>Switch to Geometry _View</value>
    <comment>Context menu item</comment>
  </data>
  <data name="ContextMenuNodesFromGeometry" xml:space="preserve">
    <value>Nodes From _Selected Geometry</value>
    <comment>Context menu item</comment>
  </data>
  <data name="ContextMenuNodesFromSelection" xml:space="preserve">
    <value>New Node F_rom Selection</value>
    <comment>Context menu item</comment>
  </data>
  <data name="ContextMenuNodeToCode" xml:space="preserve">
    <value>Node to _Code</value>
    <comment>Context menu item</comment>
  </data>
  <data name="ContextMenuPan" xml:space="preserve">
    <value>Pa_n</value>
    <comment>Context menu item </comment>
  </data>
  <data name="ContextMenuPublishCustomNode" xml:space="preserve">
    <value>Publish This Custom Node...</value>
    <comment>Context menu item</comment>
  </data>
  <data name="DynamoViewCancelButtonTooltip" xml:space="preserve">
    <value>Cancel Run (Shift+F5)</value>
    <comment>Cancel button tooltip</comment>
  </data>
  <data name="DynamoViewDebugMenu" xml:space="preserve">
    <value>Debug</value>
    <comment>Debug menu</comment>
  </data>
  <data name="DynamoViewDebugMenuCheckDailyBuild" xml:space="preserve">
    <value>Check Daily Builds</value>
    <comment>Debug menu | Check the latest daily build</comment>
  </data>
  <data name="DynamoViewDebugMenuDumpLibrary" xml:space="preserve">
    <value>Dump Library</value>
    <comment>Debug menu | Dump all imported libraries</comment>
  </data>
  <data name="DynamoViewDebugMenuForceReExecute" xml:space="preserve">
    <value>Force Re-execute</value>
    <comment>Debug menu | Force to re-execute the whole graph</comment>
  </data>
  <data name="DynamoViewDebugMenuForceUpdate" xml:space="preserve">
    <value>Force Update</value>
    <comment>Debug menu | Force to update Dynamo</comment>
  </data>
  <data name="DynamoViewDebugMenuRunMutationTest" xml:space="preserve">
    <value>Run mutation test</value>
    <comment>Debug menu | Run mutation test</comment>
  </data>
  <data name="DynamoViewDebugMenuShowDebugAST" xml:space="preserve">
    <value>Show Debug ASTs</value>
    <comment>Debug menu | Show debug abstract syntax tree</comment>
  </data>
  <data name="DynamoViewDebugMenuVerboseLogging" xml:space="preserve">
    <value>Verbose Logging</value>
    <comment>Debug menu | Verbose logging</comment>
  </data>
  <data name="DynamoViewEditMenu" xml:space="preserve">
    <value>_Edit</value>
    <comment>Edit menu</comment>
  </data>
  <data name="DynamoViewEditMenuAlighBottom" xml:space="preserve">
    <value>_Bottom</value>
    <comment>Edit menu | Align based on selected nodes' bottom Y position</comment>
  </data>
  <data name="DynamoViewEditMenuAlignLeft" xml:space="preserve">
    <value>_Left</value>
    <comment>Edit menu | Align based on selected nodes' leftmost X position</comment>
  </data>
  <data name="DynamoViewEditMenuAlignRight" xml:space="preserve">
    <value>_Right</value>
    <comment>Edit menu | Align based on selected nodes' rightmost X position</comment>
  </data>
  <data name="DynamoViewEditMenuAlignSelection" xml:space="preserve">
    <value>_Align Selection</value>
    <comment>Edit menu | Align selected nodes</comment>
  </data>
  <data name="DynamoViewEditMenuAlignTop" xml:space="preserve">
    <value>_Top</value>
    <comment>Edit menu | Align based on selected nodes' topmost Y position</comment>
  </data>
  <data name="DynamoViewEditMenuAlignXAverage" xml:space="preserve">
    <value>_X Average</value>
    <comment>Edit menu | Align based on selected nodes' average X positions</comment>
  </data>
  <data name="DynamoViewEditMenuAlignXDistribute" xml:space="preserve">
    <value>_X Distribute</value>
    <comment>Edit menu | Align selected nodes evenly on horizontal direction</comment>
  </data>
  <data name="DynamoViewEditMenuAlignYAverage" xml:space="preserve">
    <value>_Y Average</value>
    <comment>Edit menu | Align based on selected nodes' average Y positions</comment>
  </data>
  <data name="DynamoViewEditMenuAlignYDistribute" xml:space="preserve">
    <value>_Y Distribute</value>
    <comment>Edit menu | Align selected nodes evenly on vertical direction</comment>
  </data>
  <data name="DynamoViewEditMenuCleanupLayout" xml:space="preserve">
    <value>_Cleanup Node Layout</value>
    <comment>Edit menu | Automatically layout graph</comment>
  </data>
  <data name="DynamoViewEditMenuCopy" xml:space="preserve">
    <value>_Copy</value>
    <comment>Edit menu | Copy</comment>
  </data>
  <data name="DynamoViewEditMenuCreateNodeFromSelection" xml:space="preserve">
    <value>_Create Node From Selection</value>
    <comment>Edit menu | Create custom node from selected nodes</comment>
  </data>
  <data name="DynamoViewEditMenuCreateNote" xml:space="preserve">
    <value>_Create Note</value>
    <comment>Edit menu | Create note for a node</comment>
  </data>
  <data name="DynamoViewEditMenuDeleteSelected" xml:space="preserve">
    <value>_Delete Selected</value>
    <comment>Edit menu | Delete selected nodes</comment>
  </data>
  <data name="DynamoViewEditMenuPaste" xml:space="preserve">
    <value>_Paste</value>
    <comment>Edit menu | Paste</comment>
  </data>
  <data name="DynamoViewEditMenuRedo" xml:space="preserve">
    <value>_Redo</value>
    <comment>Edit menu | Redo</comment>
  </data>
  <data name="DynamoViewEditMenuSelectAll" xml:space="preserve">
    <value>_Select All</value>
    <comment>Edit menu | Select all nodes</comment>
  </data>
  <data name="DynamoViewEditMenuUndo" xml:space="preserve">
    <value>_Undo</value>
    <comment>Edit menu | Undo</comment>
  </data>
  <data name="DynamoViewFiileMenuExit" xml:space="preserve">
    <value>_Exit</value>
    <comment>File menu | Exit Dynamo</comment>
  </data>
  <data name="DynamoViewFileMenu" xml:space="preserve">
    <value>_File</value>
    <comment>File menu</comment>
  </data>
  <data name="DynamoViewFileMenuExportAsImage" xml:space="preserve">
    <value>_Export Workspace As Image...</value>
    <comment>File menu | Export workspace as image</comment>
  </data>
  <data name="DynamoViewFileMenuExportToSTL" xml:space="preserve">
    <value>_Export Model to STL...</value>
    <comment>File menu | Export geometry model to STL file format</comment>
  </data>
  <data name="DynamoViewFileMenuImport" xml:space="preserve">
    <value>_Import Library...</value>
    <comment>File menu | Import</comment>
  </data>
  <data name="DynamoViewFileMenuNew" xml:space="preserve">
    <value>_New</value>
    <comment>File menu | New</comment>
  </data>
  <data name="DynamoViewFileMenuNewCustomNode" xml:space="preserve">
    <value>_Custom Node...</value>
    <comment>FIle menu | New | New custom node</comment>
  </data>
  <data name="DynamoViewFileMenuNewHomeWorkSpace" xml:space="preserve">
    <value>_Home Workspace...</value>
    <comment>File menu | New | New home workspace</comment>
  </data>
  <data name="DynamoViewFileMenuOpen" xml:space="preserve">
    <value>_Open...</value>
    <comment>File menu | Open</comment>
  </data>
  <data name="DynamoViewFileMenuRecentFiles" xml:space="preserve">
    <value>_Recent Files</value>
    <comment>File menu | Recent files</comment>
  </data>
  <data name="DynamoViewFileMenuSave" xml:space="preserve">
    <value>_Save</value>
    <comment>File menu | Save</comment>
  </data>
  <data name="DynamoViewFileMenuSaveAs" xml:space="preserve">
    <value>_Save As...</value>
    <comment>File menu | Save as</comment>
  </data>
  <data name="DynamoViewHelpMenu" xml:space="preserve">
    <value>Help</value>
    <comment>Help menu</comment>
  </data>
  <data name="DynamoViewHelpMenuAbout" xml:space="preserve">
    <value>_About...</value>
    <comment>Help menu | Display About dialog</comment>
  </data>
  <data name="DynamoViewHelpMenuDisplayStartPage" xml:space="preserve">
    <value>_Display Start Page</value>
    <comment>Help menu | Display start page</comment>
  </data>
  <data name="DynamoViewHelpMenuGotoWebsite" xml:space="preserve">
    <value>_Go To Project Website</value>
    <comment>Help menu | Go go Dynamo website</comment>
  </data>
  <data name="DynamoViewHelpMenuGotoWiki" xml:space="preserve">
    <value>Go To Project _Wiki</value>
    <comment>Help menu | Go to wiki</comment>
  </data>
  <data name="DynamoViewHelpMenuReportBug" xml:space="preserve">
    <value>_Report A Bug</value>
    <comment>Help menu | Report a bug</comment>
  </data>
  <data name="DynamoViewHepMenuSamples" xml:space="preserve">
    <value>Samples</value>
    <comment>Help menu | Samples</comment>
  </data>
  <data name="DynamoViewPackageMenu" xml:space="preserve">
    <value>_Packages</value>
    <comment>Package menu</comment>
  </data>
  <data name="DynamoViewPackageMenuManagePackage" xml:space="preserve">
    <value>_Manage Packages...</value>
    <comment>Package menu | Manage packages...</comment>
  </data>
  <data name="DynamoViewPackageMenuPublishNodes" xml:space="preserve">
    <value>_Publish Selected Nodes...</value>
    <comment>Package menu | Publish selected nodes as a package</comment>
  </data>
  <data name="DynamoViewPackageMenuPublishPackage" xml:space="preserve">
    <value>_Publish New Package...</value>
    <comment>Package menu | Publish new package</comment>
  </data>
  <data name="DynamoViewPackageMenuPublishWorkspace" xml:space="preserve">
    <value>_Publish Current Workspace...</value>
    <comment>Package menu | Publish current workspace as a package</comment>
  </data>
  <data name="DynamoViewPackageMenuSearchPackage" xml:space="preserve">
    <value>_Search for a Package...</value>
    <comment>Package menu | Search for a package</comment>
  </data>
  <data name="DynamoViewRunAutomaticallyOption" xml:space="preserve">
    <value>Run Automatically</value>
    <comment>Run automatically option</comment>
  </data>
  <data name="DynamoViewRunButton" xml:space="preserve">
    <value>Run</value>
    <comment>Run button</comment>
  </data>
  <data name="DynamoViewRunButtonTooltip" xml:space="preserve">
    <value>Run Workflow (F5)</value>
    <comment>Run button tooltip</comment>
  </data>
  <data name="DynamoViewSettingMenu" xml:space="preserve">
    <value>_Settings</value>
    <comment>Setting menu</comment>
  </data>
  <data name="DynamoViewSettingMenuAreaUnits" xml:space="preserve">
    <value>Area Display Units</value>
    <comment>Setting menu | Area unit display</comment>
  </data>
  <data name="DynamoViewSettingMenuCentimeter" xml:space="preserve">
    <value>Centimeter</value>
    <comment>Setting menu | Centimeter</comment>
  </data>
  <data name="DynamoViewSettingMenuCubicCentimeter" xml:space="preserve">
    <value>Cubic Centimeter</value>
    <comment>Setting menu | Cubic centimeter</comment>
  </data>
  <data name="DynamoViewSettingMenuCubicFoot" xml:space="preserve">
    <value>Cubic Foot</value>
    <comment>Setting menu | Cubic foot</comment>
  </data>
  <data name="DynamoViewSettingMenuCubicInch" xml:space="preserve">
    <value>Cubic Inch</value>
    <comment>Setting menu | Cubic inch</comment>
  </data>
  <data name="DynamoViewSettingMenuCubicMeter" xml:space="preserve">
    <value>Cubic Meter</value>
    <comment>Setting menu | Cubic meter</comment>
  </data>
  <data name="DynamoViewSettingMenuCubicMillimeter" xml:space="preserve">
    <value>Cubic Millimeter</value>
    <comment>Setting menu | Cubic millimeter</comment>
  </data>
  <data name="DynamoViewSettingMenuDecimalFoot" xml:space="preserve">
    <value>Decimal Foot</value>
    <comment>Setting menu | Decimal foot</comment>
  </data>
  <data name="DynamoViewSettingMenuDecimalInch" xml:space="preserve">
    <value>Decimal Inch</value>
    <comment>Setting menu | Decimal inch</comment>
  </data>
  <data name="DynamoViewSettingMenuEnableDataReporting" xml:space="preserve">
    <value>_Enable detailed usability data reporting</value>
    <comment>Setting menu | Enable data reporting during usage</comment>
  </data>
  <data name="DynamoViewSettingMenuEnableDataReportingTooltip" xml:space="preserve">
    <value>Detailed reporting sends behaviour data that we use for improving Dynamo.&amp;#x0a;It includes the graph being created as well as errors and warnings</value>
    <comment>Setting menu | Tooltip for enable data reporting during usage menu item</comment>
  </data>
  <data name="DynamoViewSettingMenuEnableSummaryReporting" xml:space="preserve">
    <value>Enable anonymous summary reporting</value>
    <comment>Setting menu | Eanble summary reporting</comment>
  </data>
  <data name="DynamoViewSettingMenuEnableSummaryReportingTooltip" xml:space="preserve">
    <value>Anonymous summary reporting sends a minimal set of data for computing user counts, stability and performance metrics.&amp;#x0a;It does not contain your graph or any personal data</value>
    <comment>Setting menu | Tooltip for enable summary reporting during usage menu item</comment>
  </data>
  <data name="DynamoViewSettingMenuFractionalFoot" xml:space="preserve">
    <value>Fractional Foot</value>
    <comment>Setting menu | Fractional foot</comment>
  </data>
  <data name="DynamoViewSettingMenuFractionalInch" xml:space="preserve">
    <value>Fractional Inch</value>
    <comment>Setting menu | Fractional inch</comment>
  </data>
  <data name="DynamoViewSettingMenuHighRenderPrecision" xml:space="preserve">
    <value>High</value>
    <comment>Setting menu | Slider for render precision</comment>
  </data>
  <data name="DynamoViewSettingMenuLengthUnits" xml:space="preserve">
    <value>Length Display Units</value>
    <comment>Setting menu | Length unit display</comment>
  </data>
  <data name="DynamoViewSettingMenuLowRenderPrecision" xml:space="preserve">
    <value>Low</value>
    <comment>Setting menu | Slider for render precision</comment>
  </data>
  <data name="DynamoViewSettingMenuMeter" xml:space="preserve">
    <value>Meter</value>
    <comment>Setting menu | Meter</comment>
  </data>
  <data name="DynamoViewSettingMenuMillimeter" xml:space="preserve">
    <value>Millimeter</value>
    <comment>Setting menu | Millimeter</comment>
  </data>
  <data name="DynamoViewSettingMenuNumber0" xml:space="preserve">
    <value>0</value>
    <comment>Locale dependent number format 0</comment>
  </data>
  <data name="DynamoViewSettingMenuNumber00" xml:space="preserve">
    <value>0.0</value>
    <comment>Locale dependent number format 0.0</comment>
  </data>
  <data name="DynamoViewSettingMenuNumber000" xml:space="preserve">
    <value>0.00</value>
    <comment>Locale dependent number format 0.00</comment>
  </data>
  <data name="DynamoViewSettingMenuNumber0000" xml:space="preserve">
    <value>0.000</value>
    <comment>Locale dependent number format 0.000</comment>
  </data>
  <data name="DynamoViewSettingMenuNumber00000" xml:space="preserve">
    <value>0.0000</value>
    <comment>Locale dependent number format 0.0000</comment>
  </data>
  <data name="DynamoViewSettingMenuNumberFormat" xml:space="preserve">
    <value>Number Format</value>
    <comment>Setting menu | Number format</comment>
  </data>
  <data name="DynamoViewSettingMenuRenderPrecision" xml:space="preserve">
    <value>Render Precision</value>
    <comment>Setting menu | Render precision</comment>
  </data>
  <data name="DynamoViewSettingMenuSquareCentimeter" xml:space="preserve">
    <value>Square Centimeter</value>
    <comment>Setting menu | Square centimeter</comment>
  </data>
  <data name="DynamoViewSettingMenuSquareFoot" xml:space="preserve">
    <value>Square Foot</value>
    <comment>Setting menu | Square foot</comment>
  </data>
  <data name="DynamoViewSettingMenuSquareInch" xml:space="preserve">
    <value>Square Inch</value>
    <comment>Setting menu | Square inch</comment>
  </data>
  <data name="DynamoViewSettingMenuSquareMeter" xml:space="preserve">
    <value>Square Meter</value>
    <comment>Setting menu | Square meter</comment>
  </data>
  <data name="DynamoViewSettingMenuSquareMillimeter" xml:space="preserve">
    <value>Square Millimeter</value>
    <comment>Setting menu | Square millimeter</comment>
  </data>
  <data name="DynamoViewSettingMenuVolumeUnits" xml:space="preserve">
    <value>Volume Display Units</value>
    <comment>Setting menu | Volume unit display</comment>
  </data>
  <data name="DynamoViewToolbarExportButtonTooltip" xml:space="preserve">
    <value>Export Workspace As Image</value>
    <comment>Toolbar export button tooltip</comment>
  </data>
  <data name="DynamoViewToolbarNewButtonTooltip" xml:space="preserve">
    <value>New [Ctrl + N]</value>
    <comment>Toolbar new button tooltip</comment>
  </data>
  <data name="DynamoViewToolbarOpenButtonTooltip" xml:space="preserve">
    <value>Open [Ctrl + O]</value>
    <comment>Toolbar open button tooltip</comment>
  </data>
  <data name="DynamoViewToolbarRedoButtonTooltip" xml:space="preserve">
    <value>Redo [Ctrl + Y]</value>
    <comment>Toolbar redo button tooltip</comment>
  </data>
  <data name="DynamoViewToolbarSaveButtonTooltip" xml:space="preserve">
    <value>Save [Ctrl + S]</value>
    <comment>Toolbar save button tooltip</comment>
  </data>
  <data name="DynamoViewToolbarUndoButtonTooltip" xml:space="preserve">
    <value>Undo [Ctrl + Z]</value>
    <comment>Toolbar undo button tooltip</comment>
  </data>
  <data name="DynamoViewViewMenu" xml:space="preserve">
    <value>_View</value>
    <comment>View menu</comment>
  </data>
  <data name="DynamoViewViewMenu3DPreview" xml:space="preserve">
    <value>_Background 3D Preview</value>
    <comment>View menu | Background 3d preview</comment>
  </data>
  <data name="DynamoViewViewMenuAlternateContextGeometry" xml:space="preserve">
    <value>Show Geometry in {0}</value>
    <comment>View menu | Show geometry in some context</comment>
  </data>
  <data name="DynamoViewViewMenuConnector" xml:space="preserve">
    <value>_Connectors</value>
    <comment>View menu | Connector setting</comment>
  </data>
  <data name="DynamoViewViewMenuConnectorType" xml:space="preserve">
    <value>_Connector Type</value>
    <comment>View menu | Connector type</comment>
  </data>
  <data name="DynamoViewViewMenuConnectorTypeCurve" xml:space="preserve">
    <value>Curves</value>
    <comment>View menu | Curve type connector</comment>
  </data>
  <data name="DynamoViewViewMenuConnectorTypePolylines" xml:space="preserve">
    <value>Polylines</value>
    <comment>View menu | Polyline type connector</comment>
  </data>
  <data name="DynamoViewViewMenuHideConsole" xml:space="preserve">
    <value>Hide Console</value>
    <comment>View menu | Hide console</comment>
  </data>
  <data name="DynamoViewViewMenuPan" xml:space="preserve">
    <value>_Pan</value>
    <comment>View menu | Pan</comment>
  </data>
  <data name="DynamoViewViewMenuPanDown" xml:space="preserve">
    <value>Pan Down (Mouse wheel drag down)</value>
    <comment>View menu | Pan down</comment>
  </data>
  <data name="DynamoViewViewMenuPanLeft" xml:space="preserve">
    <value>Pan Left (Mouse wheel drag left)</value>
    <comment>View menu | Pan left</comment>
  </data>
  <data name="DynamoViewViewMenuPanRight" xml:space="preserve">
    <value>Pan Right (Mouse wheel drag right)</value>
    <comment>View menu | Pan right</comment>
  </data>
  <data name="DynamoViewViewMenuPanUp" xml:space="preserve">
    <value>Pan Up (Mouse wheel drag up)</value>
    <comment>View menu | Pan up</comment>
  </data>
  <data name="DynamoViewViewMenuPreviewNavigate" xml:space="preserve">
    <value>Navigate Background 3D Preview</value>
    <comment>View menu | Navigate background 3D preview</comment>
  </data>
  <data name="DynamoViewViewMenuShowBackground3DPreview" xml:space="preserve">
    <value>Showing Background 3D Preview</value>
    <comment>View menu | Show background preview</comment>
  </data>
  <data name="DynamoViewViewMenuShowConnectors" xml:space="preserve">
    <value>_Show Connectors</value>
    <comment>View menu | Show connectors</comment>
  </data>
  <data name="DynamoViewViewMenuShowConsole" xml:space="preserve">
    <value>Show Console</value>
    <comment>View menu | Show console</comment>
  </data>
  <data name="DynamoViewViewMenuZoom" xml:space="preserve">
    <value>_Zoom</value>
    <comment>View menu | Zoom</comment>
  </data>
  <data name="DynamoViewViewMenuZoomIn" xml:space="preserve">
    <value>Zoom In (Mouse wheel down)</value>
    <comment>View menu | Zoom in</comment>
  </data>
  <data name="DynamoViewViewMenuZoomOut" xml:space="preserve">
    <value>Zoom Out (Mouse wheel up)</value>
    <comment>View menu | Zoom out</comment>
  </data>
  <data name="NodeContextMenuDelete" xml:space="preserve">
    <value>Delete</value>
    <comment>Context menu for selected node - delete selected node</comment>
  </data>
  <data name="NodeContextMenuHelp" xml:space="preserve">
    <value>Help...</value>
    <comment>Display help message for this node</comment>
  </data>
  <data name="NodeContextMenuLacing" xml:space="preserve">
    <value>Lacing</value>
    <comment>Context menu for selected node</comment>
  </data>
  <data name="NodeContextMenuLacingCrossProduct" xml:space="preserve">
    <value>Cross Product</value>
    <comment>Lacing strategy: use cross product for two lists</comment>
  </data>
  <data name="NodeContextMenuLacingFirst" xml:space="preserve">
    <value>First</value>
    <comment>Lacing strategy: use the first list</comment>
  </data>
  <data name="NodeContextMenuLacingLongest" xml:space="preserve">
    <value>Longest</value>
    <comment>Lacing strategy: use the longest list</comment>
  </data>
  <data name="NodeContextMenuLacingShortest" xml:space="preserve">
    <value>Shortest</value>
    <comment>Lacing strategy: use the shortest list</comment>
  </data>
  <data name="NodeContextMenuPreview" xml:space="preserve">
    <value>Preview</value>
    <comment>Context menu item - preview geometry</comment>
  </data>
  <data name="NodeContextMenuPreviewUpstream" xml:space="preserve">
    <value>Preview Upstream</value>
    <comment>Context menu item - preview geometry of upstream nodes</comment>
  </data>
  <data name="NodeContextMenuRenameNode" xml:space="preserve">
    <value>Rename Node...</value>
    <comment>Context menu item - rename this node</comment>
  </data>
  <data name="NodeContextMenuShowLabels" xml:space="preserve">
    <value>Show Labels</value>
    <comment>Context menu item - show labels</comment>
  </data>
  <data name="NodeHelpWindowNodeCategory" xml:space="preserve">
    <value>CATEGORY</value>
    <comment>Category label</comment>
  </data>
  <data name="NodeHelpWindowNodeDescription" xml:space="preserve">
    <value>DESCRIPTION</value>
    <comment>Description label</comment>
  </data>
  <data name="NodeHelpWindowNodeInput" xml:space="preserve">
    <value>INPUTS</value>
    <comment>Input label</comment>
  </data>
  <data name="NodeHelpWindowNodeOutput" xml:space="preserve">
    <value>OUTPUTS</value>
    <comment>Output label</comment>
  </data>
  <data name="NodeHelpWindowNodeType" xml:space="preserve">
    <value>NODE TYPE</value>
    <comment>Title label</comment>
  </data>
  <data name="StartPageAsk" xml:space="preserve">
    <value>ASK</value>
  </data>
  <data name="StartPageCode" xml:space="preserve">
    <value>CODE</value>
  </data>
  <data name="StartPageDiscussionForum" xml:space="preserve">
    <value>Discussion forum</value>
  </data>
  <data name="StartPageFiles" xml:space="preserve">
    <value>FILES</value>
  </data>
  <data name="StartPageGithubRepository" xml:space="preserve">
    <value>Github repository</value>
  </data>
  <data name="StartPageMoreSamples" xml:space="preserve">
    <value>More Samples</value>
  </data>
  <data name="StartPageNewCustomNode" xml:space="preserve">
    <value>Custom Node</value>
    <comment>Start page | New custom node</comment>
  </data>
  <data name="StartPageNewFile" xml:space="preserve">
    <value>New</value>
    <comment>Start page | New </comment>
  </data>
  <data name="StartPageOpenFile" xml:space="preserve">
    <value>Open</value>
    <comment>Start page | Open files</comment>
  </data>
  <data name="StartPageRecent" xml:space="preserve">
    <value>RECENT</value>
  </data>
  <data name="StartPageReference" xml:space="preserve">
    <value>REFERENCE</value>
  </data>
  <data name="StartPageSamples" xml:space="preserve">
    <value>SAMPLES</value>
  </data>
  <data name="StartPageSendIssues" xml:space="preserve">
    <value>Send issues</value>
  </data>
  <data name="StartPageShowSamples" xml:space="preserve">
    <value>Show Samples In Folder</value>
  </data>
  <data name="StartPageStart" xml:space="preserve">
    <value>Start</value>
  </data>
  <data name="StartPageVideoTutorials" xml:space="preserve">
    <value>Video Tutorials</value>
    <comment>Start page | Link to videos</comment>
  </data>
  <data name="StartPageVisitDynamoBim" xml:space="preserve">
    <value>Visit www.dynamobim.org</value>
    <comment>Start page | Link to DynamoBIM</comment>
  </data>
  <data name="StartPageAdvancedTutorials" xml:space="preserve">
    <value>Advanced Tutorials</value>
    <comment>Start page | Link to tutorials</comment>
  </data>
  <data name="AddFileToPackageDialogTitle" xml:space="preserve">
    <value>Add File to Package...</value>
  </data>
  <data name="CancelButton" xml:space="preserve">
    <value>Cancel</value>
  </data>
  <data name="CannotDownloadPackageMessageBoxTitle" xml:space="preserve">
    <value>Cannot Download Package</value>
  </data>
  <data name="CustomNodePropertyErrorMessageBoxTitle" xml:space="preserve">
    <value>Custom Node Property Error</value>
  </data>
  <data name="CustomNodePropertyWindowCategory" xml:space="preserve">
    <value>Category</value>
    <comment>Label - specify custom node category</comment>
  </data>
  <data name="CustomNodePropertyWindowDescription" xml:space="preserve">
    <value>Description</value>
    <comment>Label - custom node description</comment>
  </data>
  <data name="CustomNodePropertyWindowDescriptionHint" xml:space="preserve">
    <value>Description of Custom Node</value>
    <comment>Text box hint</comment>
  </data>
  <data name="CustomNodePropertyWindowName" xml:space="preserve">
    <value>Name</value>
    <comment>Label - specify custom node name</comment>
  </data>
  <data name="CustomNodePropertyWindowNameHint" xml:space="preserve">
    <value>Name of Custom Node</value>
    <comment>Text box hint</comment>
  </data>
  <data name="CustomNodePropertyWindowTitle" xml:space="preserve">
    <value>Custom Node Properties</value>
    <comment>Dialog name</comment>
  </data>
  <data name="DeprecatingPackageMessageBoxTitle" xml:space="preserve">
    <value>Deprecating Package</value>
  </data>
  <data name="DynamoViewHelpMenuShowInFolder" xml:space="preserve">
    <value>Show In Folder</value>
    <comment>Help menu | Show in Folder</comment>
  </data>
  <data name="ImportLibraryDialogTitle" xml:space="preserve">
    <value>Import Library</value>
  </data>
  <data name="MessageAlreadyInstallDynamo" xml:space="preserve">
    <value>Dynamo has already installed {0}.

Dynamo will attempt to uninstall this package before installing.</value>
  </data>
  <data name="MessageConfirmToInstallPackage" xml:space="preserve">
    <value>Are you sure you want to install {0} {1} ?</value>
    <comment>Message box content</comment>
  </data>
  <data name="MessageConfirmToSaveCustomNode" xml:space="preserve">
    <value>You have unsaved changes to custom node workspace: "{0}".

Would you like to save your changes?</value>
  </data>
  <data name="MessageConfirmToSaveHomeWorkSpace" xml:space="preserve">
    <value>You have unsaved changes to the Home workspace.

Would you like to save your changes?</value>
  </data>
  <data name="MessageConfirmToSaveNamedHomeWorkSpace" xml:space="preserve">
    <value>You have unsaved changes to {0}.

Would you like to save your changes?</value>
  </data>
  <data name="MessageConfirmToUninstallPackage" xml:space="preserve">
    <value>Are you sure you want to uninstall {0} ?  This will delete the packages root directory.

You can always redownload the package.</value>
  </data>
  <data name="MessageCustomNodeNameExist" xml:space="preserve">
    <value>A built-in node with the given name already exists.</value>
  </data>
  <data name="MessageCustomNodeNeedNewCategory" xml:space="preserve">
    <value>You must enter a new category or choose one from the existing categories.</value>
  </data>
  <data name="MessageCustomNodeNoName" xml:space="preserve">
    <value>You must supply a name.</value>
  </data>
  <data name="MessageFailedToDownloadPackage" xml:space="preserve">
    <value>Failed to download package with id: {0}.  Please try again and report the package if you continue to have problems.</value>
    <comment>Message box content</comment>
  </data>
  <data name="MessageFailedToUninstall" xml:space="preserve">
    <value>Dynamo failed to uninstall the package.  You may need to delete the package's root directory manually.</value>
  </data>
  <data name="MessageFailToUninstallPackage" xml:space="preserve">
    <value>Dynamo failed to uninstall the package: {0}.  The package may need to be reinstalled manually.</value>
    <comment>Message box content</comment>
  </data>
  <data name="MessageFileNotFound" xml:space="preserve">
    <value>File not found: {0}</value>
    <comment>Message box content</comment>
  </data>
  <data name="MessageGettingNodeError" xml:space="preserve">
    <value>There was a problem getting the node from the workspace.</value>
    <comment>Message box content</comment>
  </data>
  <data name="MessageNeedToRestart" xml:space="preserve">
    <value>Dynamo and its host application must restart before uninstall takes effect.</value>
  </data>
  <data name="MessagePackageContainPythonScript" xml:space="preserve">
    <value>The package or one of its dependencies contains Python scripts or binaries. Do you want to continue?</value>
  </data>
  <data name="MessagePackageNewerDynamo" xml:space="preserve">
    <value>The following packages use a newer version of Dynamo than you are currently using:

{0}

Do you want to continue?</value>
  </data>
  <data name="MessageSelectAtLeastOneNode" xml:space="preserve">
    <value>You must select at least one custom node.</value>
    <comment>Message box content</comment>
  </data>
  <data name="MessageSelectSymbolNotFound" xml:space="preserve">
    <value>The selected symbol was not found in the workspace</value>
    <comment>Message box content</comment>
  </data>
  <data name="MessageSubmitSameNamePackage" xml:space="preserve">
    <value>The node is part of the dynamo package called "{0}" - do you want to submit a new version of this package?

If not, this node will be moved to the new package you are creating."</value>
    <comment>Message box content</comment>
  </data>
  <data name="MessageToDeprecatePackage" xml:space="preserve">
    <value>Are you sure you want to deprecate {0} ?  This request will be rejected if you are not a maintainer of the package.  It indicates that you will no longer support the package, although the package will still appear when explicitly searched for. 

You can always undeprecate the package.</value>
  </data>
  <data name="MessageToUndeprecatePackage" xml:space="preserve">
    <value>Are you sure you want to undeprecate {0} ?  This request will be rejected if you are not a maintainer of the package.  It indicates that you will continue to support the package and the package will appear when users are browsing packages.

You can always re-deprecate the package.</value>
  </data>
  <data name="MessageUninstallToContinue" xml:space="preserve">
    <value>Dynamo needs to uninstall {0} to continue, but cannot as one of its types appears to be in use.  Try restarting Dynamo.</value>
  </data>
  <data name="MessageUnintallToContinue2" xml:space="preserve">
    <value>Dynamo needs to uninstall {0} to continue but it contains binaries already loaded into Dynamo.  It's now marked for removal, but you'll need to first restart Dynamo.</value>
  </data>
  <data name="OKButton" xml:space="preserve">
    <value>OK</value>
  </data>
  <data name="OpenDynamoDefinitionDialogTitle" xml:space="preserve">
    <value>Open Dynamo Definition...</value>
  </data>
  <data name="PackageDownloadConfirmMessageBoxTitle" xml:space="preserve">
    <value>Package Download Confirmation</value>
    <comment>Message box title</comment>
  </data>
  <data name="PackageDownloadErrorMessageBoxTitle" xml:space="preserve">
    <value>Package Download Error</value>
    <comment>Message box title</comment>
  </data>
  <data name="PackageDownloadMessageBoxTitle" xml:space="preserve">
    <value>Package Download</value>
  </data>
  <data name="PackageUseNewerDynamoMessageBoxTitle" xml:space="preserve">
    <value>Package Uses Newer Version of Dynamo!</value>
  </data>
  <data name="PackageWarningMessageBoxTitle" xml:space="preserve">
    <value>Package Warning</value>
    <comment>Message box title</comment>
  </data>
  <data name="SaveConfirmationMessageBoxTitle" xml:space="preserve">
    <value>Confirmation</value>
  </data>
  <data name="SaveModelToSTLDialogTitle" xml:space="preserve">
    <value>Save your model to STL.</value>
  </data>
  <data name="SaveWorkbenToImageDialogTitle" xml:space="preserve">
    <value>Save your Workbench to an Image</value>
  </data>
  <data name="SelectionErrorMessageBoxTitle" xml:space="preserve">
    <value>Selection Error</value>
    <comment>Message box title</comment>
  </data>
  <data name="UndeprecatingPackageMessageBoxTitle" xml:space="preserve">
    <value>Removing Package Deprecation</value>
  </data>
  <data name="UninstallFailureMessageBoxTitle" xml:space="preserve">
    <value>Uninstall Failure</value>
  </data>
  <data name="UninstallingPackageMessageBoxTitle" xml:space="preserve">
    <value>Uninstalling Package</value>
  </data>
  <data name="ContinueButton" xml:space="preserve">
    <value>Continue</value>
    <comment>Continue to use Dynamo</comment>
  </data>
  <data name="CrashPromptDialogCopyButton" xml:space="preserve">
    <value>Copy</value>
    <comment>Copy crash details</comment>
  </data>
  <data name="CrashPromptDialogCrashMessage" xml:space="preserve">
    <value>Uh oh... something went wrong and dynamo has crashed, sorry about that.

You will get a chance to save your work.</value>
  </data>
  <data name="CrashPromptDialogDetailButton" xml:space="preserve">
    <value>Details</value>
    <comment>Click it to display crash details</comment>
  </data>
  <data name="CrashPromptDialogOpenFolderButton" xml:space="preserve">
    <value>Open Folder</value>
    <comment>Open folder that contains crash report</comment>
  </data>
  <data name="CrashPromptDialogSubmitBugButton" xml:space="preserve">
    <value>Submit Bug To Github</value>
    <comment>Submit a but on github</comment>
  </data>
  <data name="CrashPromptDialogTitle" xml:space="preserve">
    <value>Dynamo has crashed</value>
  </data>
  <data name="DownloadWarningMessageBoxTitle" xml:space="preserve">
    <value>Download Warning</value>
  </data>
  <data name="DynamoUpdateAvailabeToolTip" xml:space="preserve">
    <value>A Dynamo update is available. Click to install.</value>
  </data>
  <data name="EditNodeWindowTitle" xml:space="preserve">
    <value>Edit Node Name</value>
    <comment>Dialog for editing a node's name</comment>
  </data>
  <data name="EditWindowAcceptButton" xml:space="preserve">
    <value>Accept</value>
  </data>
  <data name="EditWindowTitle" xml:space="preserve">
    <value>Set value...</value>
  </data>
  <data name="GenericTaskDialogSampleLeftButton" xml:space="preserve">
    <value>Sample Left Button</value>
    <comment>Sample button, it will be replaced at runtime</comment>
  </data>
  <data name="GenericTaskDialogSampleRightButton" xml:space="preserve">
    <value>Sample Right Button</value>
    <comment>Sample button, it will be replaced at runtime</comment>
  </data>
  <data name="GenericTaskDialogTitle" xml:space="preserve">
    <value>Generic Task Dialog</value>
  </data>
  <data name="UsageReportPromptDialogConsent" xml:space="preserve">
    <value>I give my consent for Autodesk to collect information on how I use Dynamo.</value>
  </data>
  <data name="UsageReportPromptDialogFeatureUsage" xml:space="preserve">
    <value>The features and commands you use in Dynamo</value>
  </data>
  <data name="UsageReportPromptDialogMessagePart1" xml:space="preserve">
    <value>We would like to collect some information about how Dynamo is used.

Autodesk will use the information for product improvement purposes, by improving the usability and stability of the product.  For example, we would like to detect if you have difficulty with a specific function call in the language.

The information will be de-identified and it will not be used for advertising. We will not contact you unless you specifically request it (and provide an email address).

The information being collected is:</value>
  </data>
  <data name="UsageReportPromptDialogMessagePart2" xml:space="preserve">
    <value>It will be a great help to us if you consent to provide this information. You can opt in by selecting the check box below.  You can withdraw your consent and opt-out of data collection at any time by unselecting 'Enable usability data reporting' in the settings menu of the UI.

ALTHOUGH WE WILL ONLY USE DATA SENT FOR INTERNAL PRODUCT DEVELOPMENT, PLEASE DO NOT AGREE TO DATA COLLECTION IF YOU HAVE CONCERNS ABOUT INFORMATION YOU CONSIDER CONFIDENTIAL BEING SENT TO AUTODESK.

Many thanks!</value>
  </data>
  <data name="UsageReportPromptDialogNodeUsage" xml:space="preserve">
    <value>The nodes that you use and the code that you write - this includes the script that is typed into the editor and run, the names of the files that are loaded/saved, and error messages that are reported (build time and runtime).
</value>
  </data>
  <data name="UsageReportPromptDialogTitle" xml:space="preserve">
    <value>Agreement to collect usability data on your use of Dynamo</value>
  </data>
  <data name="DynamoViewContextMenuClearLog" xml:space="preserve">
    <value>Clear</value>
    <comment>Clear log</comment>
  </data>
  <data name="DynamoViewEditMenuSelectNeighbours" xml:space="preserve">
    <value>_Select Neighbors</value>
  </data>
  <data name="FilePathConverterNoFileSelected" xml:space="preserve">
    <value>No file selected.</value>
  </data>
  <data name="HideClassicNodeLibrary" xml:space="preserve">
    <value>Hide Classic Node Library</value>
  </data>
  <data name="InstalledPackageViewAdditionalFileLabel" xml:space="preserve">
    <value>Additional Files</value>
  </data>
  <data name="InstalledPackageViewAdditionalLabel" xml:space="preserve">
    <value>Additional Libraries</value>
  </data>
  <data name="InstalledPackageViewContextMenuCancelUninstall" xml:space="preserve">
    <value>Cancel pending uninstall...</value>
  </data>
  <data name="InstalledPackageViewContextMenuCancelUninstallTooltip" xml:space="preserve">
    <value>Remove the pending uninstall status</value>
  </data>
  <data name="InstalledPackageViewContextMenuDeprecate" xml:space="preserve">
    <value>Deprecate</value>
  </data>
  <data name="InstalledPackageViewContextMenuDeprecateTooltip" xml:space="preserve">
    <value>Set this package as deprecated.  Only allowed if you're a current maintainer of the package.</value>
  </data>
  <data name="InstalledPackageViewContextMenuGetLatest" xml:space="preserve">
    <value>Get Latest Version</value>
  </data>
  <data name="InstalledPackageViewContextMenuGetLatestTooltip" xml:space="preserve">
    <value>Check if there is a newer version of this package and download it.</value>
  </data>
  <data name="InstalledPackageViewContextMenuPublish" xml:space="preserve">
    <value>Publish...</value>
  </data>
  <data name="InstalledPackageViewContextMenuPublishTooltip" xml:space="preserve">
    <value>Publish this package, if it has yet to be published.</value>
  </data>
  <data name="InstalledPackageViewContextMenuPublishVersion" xml:space="preserve">
    <value>Publish Version...</value>
  </data>
  <data name="InstalledPackageViewContextMenuPublishVersionTooltip" xml:space="preserve">
    <value>Publish a new version of this package, assuming it has already been published. Only allowed if you're a current maintainer of the package.</value>
  </data>
  <data name="InstalledPackageViewContextMenuRemoveDeprecation" xml:space="preserve">
    <value>Remove deprecation</value>
  </data>
  <data name="InstalledPackageViewContextMenuRemoveDeprecationTooltip" xml:space="preserve">
    <value>Remove package deprecation. Only allowed if you're a current maintainer of the package.</value>
  </data>
  <data name="InstalledPackageViewContextMenuShowContent" xml:space="preserve">
    <value>Show Contents</value>
  </data>
  <data name="InstalledPackageViewContextMenuShowContentTooltip" xml:space="preserve">
    <value>See the types loaded by this package</value>
  </data>
  <data name="InstalledPackageViewContextMenuShowRootDir" xml:space="preserve">
    <value>Show Root Directory</value>
  </data>
  <data name="InstalledPackageViewContextMenuShowRootDirTooltip" xml:space="preserve">
    <value>Go to the root folder of this package</value>
  </data>
  <data name="InstalledPackageViewContextMenuUninstall" xml:space="preserve">
    <value>Uninstall...</value>
  </data>
  <data name="InstalledPackageViewContextMenuUninstallTooltip" xml:space="preserve">
    <value>Uninstall this package, only allowed if none of the types are currently in use</value>
  </data>
  <data name="InstalledPackageViewCustomNodesLabel" xml:space="preserve">
    <value>Custom Nodes</value>
  </data>
  <data name="InstalledPackageViewNodeLibrariesLabel" xml:space="preserve">
    <value>Node Libraries</value>
  </data>
  <data name="InstalledPackageViewPendingInstallButton" xml:space="preserve">
    <value>Pending uninstall</value>
  </data>
  <data name="InstalledPackageViewTitle" xml:space="preserve">
    <value>Installed Packages</value>
  </data>
  <data name="LacingCrossProductToolTip" xml:space="preserve">
    <value>For two lists {a,b,c}{1,2,3} returns {a1,a2,a3}{b1,b2,b3}{c1,c2,c3}.</value>
  </data>
  <data name="LacingDisabledToolTip" xml:space="preserve">
    <value>Arugment lacing is disabled for this node.</value>
  </data>
  <data name="LacingFirstToolTip" xml:space="preserve">
    <value>For two lists {a,b,c}{1,2,3} returns {a1}.</value>
  </data>
  <data name="LacingLongestToolTip" xml:space="preserve">
    <value>For two lists {a,b,c}{1,2} returns {a1,b2,c2}.</value>
  </data>
  <data name="LacingShortestToolTip" xml:space="preserve">
    <value>For two lists {a,b,c}{1,2} returns {a1,b2}.</value>
  </data>
  <data name="LibraryViewContextMenuEditNode" xml:space="preserve">
    <value>Edit...</value>
  </data>
  <data name="LibraryViewNoMatchesFound" xml:space="preserve">
    <value>No matches found</value>
    <comment>No matches for the search llibrary</comment>
  </data>
  <data name="LibraryViewSearchText" xml:space="preserve">
    <value>Search</value>
  </data>
  <data name="LibraryViewTitle" xml:space="preserve">
    <value>Library</value>
  </data>
  <data name="NoteViewContextMenuDelete" xml:space="preserve">
    <value>Delete</value>
    <comment>Delete note </comment>
  </data>
  <data name="NoteViewContextMenuEdit" xml:space="preserve">
    <value>Edit...</value>
    <comment>Edit note</comment>
  </data>
  <data name="PackageDownloadStateDownloaded" xml:space="preserve">
    <value>Downloaded</value>
  </data>
  <data name="PackageDownloadStateDownloading" xml:space="preserve">
    <value>Downloading</value>
  </data>
  <data name="PackageDownloadStateError" xml:space="preserve">
    <value>Error</value>
  </data>
  <data name="PackageDownloadStateInstalled" xml:space="preserve">
    <value>Installed</value>
  </data>
  <data name="PackageDownloadStateInstalling" xml:space="preserve">
    <value>Installing</value>
  </data>
  <data name="PackageDownloadStateStarting" xml:space="preserve">
    <value>Starting</value>
  </data>
  <data name="PackageManagerWebSiteButton" xml:space="preserve">
    <value>Package Manager Website</value>
  </data>
  <data name="PackageSearchStateNoResult" xml:space="preserve">
    <value>Search returned no results!</value>
  </data>
  <data name="PackageSearchStateSearching" xml:space="preserve">
    <value>Searching...</value>
  </data>
  <data name="PackageSearchStateSyncingWithServer" xml:space="preserve">
    <value>Syncing with server...</value>
  </data>
  <data name="PackageSearchViewClearButton" xml:space="preserve">
    <value>Clear</value>
    <comment>Clear completed installation</comment>
  </data>
  <data name="PackageSearchViewClearButtonTooltip" xml:space="preserve">
    <value>Clear Downloads</value>
  </data>
  <data name="PackageSearchViewContextMenuOrderAscending" xml:space="preserve">
    <value>Ascending</value>
    <comment>Order by Ascending</comment>
  </data>
  <data name="PackageSearchViewContextMenuOrderDescending" xml:space="preserve">
    <value>Descending</value>
    <comment>Order by Descending</comment>
  </data>
  <data name="PackageSearchViewContextMenuSortByAuthor" xml:space="preserve">
    <value>Author</value>
    <comment>Sort package by author name</comment>
  </data>
  <data name="PackageSearchViewContextMenuSortByDownloads" xml:space="preserve">
    <value>Downloads</value>
    <comment>Sort package by download numbers</comment>
  </data>
  <data name="PackageSearchViewContextMenuSortByName" xml:space="preserve">
    <value>Name</value>
    <comment>Sort package by name</comment>
  </data>
  <data name="PackageSearchViewContextMenuSortByVotes" xml:space="preserve">
    <value>Votes</value>
    <comment>Sort package by user votes</comment>
  </data>
  <data name="PackageSearchViewContextMenuSortyByUpdate" xml:space="preserve">
    <value>Most Recent Update</value>
    <comment>Sort package by the most recent update</comment>
  </data>
  <data name="PackageSearchViewDeprecated" xml:space="preserve">
    <value>DEPRECATED</value>
    <comment>Indicate package has been deprecated</comment>
  </data>
  <data name="PackageSearchViewDeprecatedTooltip" xml:space="preserve">
    <value>The maintainers of this package have indicated that they will no longer be updating it.  Use at your own risk!</value>
  </data>
  <data name="PackageSearchViewDescription" xml:space="preserve">
    <value>Description</value>
    <comment>Package description</comment>
  </data>
  <data name="PackageSearchViewDownvoteButtonTooltip" xml:space="preserve">
    <value>Downvote to voice lack of support for this package</value>
  </data>
  <data name="PackageSearchViewInstallButton" xml:space="preserve">
    <value>⇓ Install</value>
    <comment>To install package</comment>
  </data>
  <data name="PackageSearchViewInstallButtonTooltip" xml:space="preserve">
    <value>Install This Version</value>
  </data>
  <data name="PackageSearchViewKeywords" xml:space="preserve">
    <value>Keywords</value>
    <comment>Package keywords</comment>
  </data>
  <data name="PackageSearchViewSearchTextBox" xml:space="preserve">
    <value>Search...</value>
  </data>
  <data name="PackageSearchViewSortByButton" xml:space="preserve">
    <value>Sort by</value>
  </data>
  <data name="PackageSearchViewTitle" xml:space="preserve">
    <value>Online Package Search</value>
  </data>
  <data name="PackageSearchViewUpvoteButtonTooltip" xml:space="preserve">
    <value>Vote in support of this package</value>
  </data>
  <data name="PackageSearchViewVersions" xml:space="preserve">
    <value>Versions</value>
    <comment>Package versions</comment>
  </data>
  <data name="PackageSearchViewVisitRepositoryBuutton" xml:space="preserve">
    <value>Visit package repository</value>
  </data>
  <data name="PackageSearchViewVisitWebSiteButton" xml:space="preserve">
    <value>Visit package website</value>
  </data>
  <data name="PackageStateUnknown" xml:space="preserve">
    <value>Unknown</value>
  </data>
  <data name="PackageUploadStateCompressing" xml:space="preserve">
    <value>Compressing...</value>
  </data>
  <data name="PackageUploadStateCopying" xml:space="preserve">
    <value>Copying...</value>
  </data>
  <data name="PackageUploadStateError" xml:space="preserve">
    <value>Error!</value>
    <comment>Something wrong with package uploading</comment>
  </data>
  <data name="PackageUploadStateReady" xml:space="preserve">
    <value>Ready</value>
  </data>
  <data name="PackageUploadStateUploaded" xml:space="preserve">
    <value>Uploaded</value>
  </data>
  <data name="PackageUploadStateUploading" xml:space="preserve">
    <value>Uploading...</value>
  </data>
  <data name="PortViewContextMenuUserDefaultValue" xml:space="preserve">
    <value>Use Default Value</value>
  </data>
  <data name="PublishPackagePackageContent" xml:space="preserve">
    <value>Package Contents</value>
  </data>
  <data name="PublishPackageViewAddFileButton" xml:space="preserve">
    <value>Add file...</value>
  </data>
  <data name="PublishPackageViewAddFileButtonTooltip" xml:space="preserve">
    <value>Add File To Package</value>
  </data>
  <data name="PublishPackageViewContextMenuIsNodeLibrary" xml:space="preserve">
    <value>Is Node Library</value>
  </data>
  <data name="PublishPackageViewLicense" xml:space="preserve">
    <value>License (optional - default is MIT)</value>
  </data>
  <data name="PublishPackageViewPackageDependencies" xml:space="preserve">
    <value>Dependencies</value>
  </data>
  <data name="PublishPackageViewPackageDescription" xml:space="preserve">
    <value>Description</value>
  </data>
  <data name="PublishPackageViewPackageGroup" xml:space="preserve">
    <value>Group (optional)</value>
    <comment>User to input group name about this package</comment>
  </data>
  <data name="PublishPackageViewPackageGroupTooltip" xml:space="preserve">
    <value>A group to help categorize this package.  Might be useful for a collection of packages related to a firm, school, etc.</value>
  </data>
  <data name="PublishPackageViewPackageKeywords" xml:space="preserve">
    <value>Keywords (optional)</value>
    <comment>User to input some keywords about this package</comment>
  </data>
  <data name="PublishPackageViewPackageKeywordsTooltip" xml:space="preserve">
    <value>Keywords help find your package in the database.  Separate them by spaces.</value>
  </data>
  <data name="PublishPackageViewPackageName" xml:space="preserve">
    <value>Name</value>
  </data>
  <data name="PublishPackageViewPackageVersion" xml:space="preserve">
    <value>Version (major minor build)</value>
  </data>
  <data name="PublishPackageViewPackageVersionTooltip" xml:space="preserve">
    <value>A version name helps a submitter keep track of updates to the package.  A new version of a package will be REJECTED if this is not incremeneted.</value>
  </data>
  <data name="PublishPackageViewPublish" xml:space="preserve">
    <value>Publish a Package Online</value>
  </data>
  <data name="PublishPackageViewPublisherWebiSite" xml:space="preserve">
    <value>Website Url (optional)</value>
  </data>
  <data name="PublishPackageViewRepositoryUrl" xml:space="preserve">
    <value>Repository Url (optional)</value>
    <comment>Github repository</comment>
  </data>
  <data name="PublishPackageViewTitle" xml:space="preserve">
    <value>Publish a Dynamo Package</value>
  </data>
  <data name="ShowClassicNodeLibrary" xml:space="preserve">
    <value>Show Classic Node Library</value>
  </data>
  <data name="UnknowDateFormat" xml:space="preserve">
    <value>Unknown date format</value>
  </data>
  <data name="Watch3DViewContextMenuPan" xml:space="preserve">
    <value>_Pan</value>
  </data>
  <data name="Watch3DViewContextMenuRotate" xml:space="preserve">
    <value>_Rotate</value>
  </data>
  <data name="Watch3DViewContextMenuSwitchView" xml:space="preserve">
    <value>Switch to Node _View</value>
  </data>
  <data name="Watch3DViewContextMenuZoomToFit" xml:space="preserve">
    <value>_Zoom to Fit</value>
  </data>
  <data name="BuildVersionNonNegative" xml:space="preserve">
    <value>You must provide a Build version as a non-negative integer.</value>
    <comment>ErrorString</comment>
  </data>
  <data name="CannotSubmitPackage" xml:space="preserve">
    <value>You can't submit a package in this version of Dynamo.  You'll need a host application, like Revit, to submit a package.</value>
    <comment>ErrorString</comment>
  </data>
  <data name="DescriptionNeedMoreCharacters" xml:space="preserve">
    <value>Description must be longer than 10 characters.</value>
    <comment>ErrorString</comment>
  </data>
  <data name="MajorVersionNonNegative" xml:space="preserve">
    <value>You must provide a Major version as a non-negative integer.</value>
    <comment>ErrorString</comment>
  </data>
  <data name="MinorVersionNonNegative" xml:space="preserve">
    <value>You must provide a Minor version as a non-negative integer.</value>
    <comment>ErrorString</comment>
  </data>
  <data name="NameNeedMoreCharacters" xml:space="preserve">
    <value>Name must be at least 3 characters.</value>
    <comment>ErrorString</comment>
  </data>
  <data name="PackageNameCannotContainTheseCharacters" xml:space="preserve">
    <value>The name of the package cannot contain /,\, or *.</value>
    <comment>ErrorString</comment>
  </data>
  <data name="PackageNeedAtLeastOneFile" xml:space="preserve">
    <value>Your package must contain at least one file.</value>
    <comment>ErrorString</comment>
  </data>
  <data name="UpdateMessage" xml:space="preserve">
    <value>An update is available for Dynamo.
Installing the latest update requires Dynamo and any host applications to close.
Do you want to install the latest Dynamo update?</value>
  </data>
  <data name="VersionValueGreaterThan0" xml:space="preserve">
    <value>At least one of your version values must be greater than 0.</value>
    <comment>ErrorString</comment>
  </data>
  <data name="InstallMessageCaption" xml:space="preserve">
    <value>Install Dynamo</value>
  </data>
  <data name="InCanvasGeomButtonToolTip" xml:space="preserve">
    <value>Enable background 3D preview navigation (Ctrl + G)</value>
    <comment>Enable background 3D preview navigation</comment>
  </data>
  <data name="InCanvasNodeButtonToolTip" xml:space="preserve">
    <value>Enable graph view navigation (Ctrl + G)</value>
    <comment>Enable graph view navigation</comment>
  </data>
  <data name="AddCustomFileToPackageDialogTitle" xml:space="preserve">
    <value>Add Custom Node, Library, or XML file to Package...</value>
  </data>
  <data name="ConverterMessageCurrentOffset" xml:space="preserve">
    <value>Current offset X: {0}, Y: {1}</value>
  </data>
  <data name="ConverterMessageTransformOrigin" xml:space="preserve">
    <value>Transform origin X: {0}, Y: {1}</value>
  </data>
  <data name="ConverterMessageZoom" xml:space="preserve">
    <value>Zoom : {0}</value>
  </data>
  <data name="DynamoViewSamplesMenuShowInFolder" xml:space="preserve">
    <value>Show In Folder</value>
  </data>
  <data name="FileDialogAllFiles" xml:space="preserve">
    <value>All Files (*.*)|*.*</value>
  </data>
  <data name="FileDialogAssemblyFiles" xml:space="preserve">
    <value>Assembly Library Files (*.dll)|*.dll</value>
  </data>
  <data name="FileDialogCustomNodeDLLXML" xml:space="preserve">
    <value>Custom Node, DLL, XML (*.dyf, *.dll, *.xml)|*.dyf;*.dll;*.xml</value>
  </data>
  <data name="FileDialogDefaultPNGName" xml:space="preserve">
    <value>Capture.png</value>
  </data>
  <data name="FileDialogDefaultSTLModelName" xml:space="preserve">
    <value>model.stl</value>
  </data>
  <data name="FileDialogDesignScriptFiles" xml:space="preserve">
    <value>DesignScript Files (*.ds)|*.ds</value>
  </data>
  <data name="FileDialogDynamoCustomNode" xml:space="preserve">
    <value>Dynamo Custom Node (*.dyf)|*.dyf</value>
  </data>
  <data name="FileDialogDynamoDefinitions" xml:space="preserve">
    <value>Dynamo Definitions (*.dyn; *.dyf)|*.dyn;*.dyf</value>
  </data>
  <data name="FileDialogDynamoWorkspace" xml:space="preserve">
    <value>Dynamo Workspace (*.dyn)|*.dyn</value>
  </data>
  <data name="FileDialogLibraryFiles" xml:space="preserve">
    <value>Library Files (*.dll, *.ds)|*.dll;*.ds</value>
  </data>
  <data name="FileDialogPNGFiles" xml:space="preserve">
    <value>PNG Image|*.png</value>
  </data>
  <data name="FileDialogSTLModels" xml:space="preserve">
    <value>STL Models|*.stl</value>
  </data>
  <data name="InfoBubbleError" xml:space="preserve">
    <value>Error: </value>
  </data>
  <data name="InfoBubbleWarning" xml:space="preserve">
    <value>Warning: </value>
  </data>
  <data name="MessageFailedToApplyCustomization" xml:space="preserve">
    <value>Failed to apply NodeViewCustomization for {0}</value>
  </data>
  <data name="MessageFailedToAttachToRowColumn" xml:space="preserve">
    <value>'AttachmentToRowColumnConverter' expects a 'ConverterParameter' value to be either 'Row' or 'Column'</value>
  </data>
  <data name="MessageFailedToAutocomple" xml:space="preserve">
    <value>Failed to perform code block autocomplete with exception:</value>
  </data>
  <data name="MessageFailedToFindNodeById" xml:space="preserve">
    <value>No node could be found with that Id.</value>
  </data>
  <data name="MessageFailedToOpenFile" xml:space="preserve">
    <value>Error opening file: </value>
  </data>
  <data name="MessageFailedToSaveAsImage" xml:space="preserve">
    <value>Failed to save the Workspace as image.</value>
  </data>
  <data name="MessageLoadingTime" xml:space="preserve">
    <value>{0} elapsed for loading Dynamo main window.</value>
  </data>
  <data name="MessageNodeWithNullFunction" xml:space="preserve">
    <value>There is a null function definition for this node.</value>
  </data>
  <data name="MessageNoNodeDescription" xml:space="preserve">
    <value>No description provided</value>
  </data>
  <data name="MessageUnsavedChanges0" xml:space="preserve">
    <value>The following workspaces have not been saved:</value>
  </data>
  <data name="MessageUnsavedChanges1" xml:space="preserve">
    <value>. Please save them and try again.</value>
  </data>
  <data name="SearchViewTopResult" xml:space="preserve">
    <value>Top Result</value>
  </data>
  <data name="TooltipCurrentIndex" xml:space="preserve">
    <value>{0} of {1}</value>
  </data>
  <data name="AutodeskSignIn" xml:space="preserve">
    <value>Autodesk Sign In</value>
  </data>
  <data name="BrowserWindowLoading" xml:space="preserve">
    <value>Loading...</value>
  </data>
  <data name="InvalidLoginUrl" xml:space="preserve">
    <value>Invalid URL for login page!</value>
  </data>
<<<<<<< HEAD
  <data name="DynamoViewRunButtonToolTipDisabled" xml:space="preserve">
    <value>Run is disabled when the run type is set to Automatic or Periodic</value>
  </data>
  <data name="RunTypeToolTipAutomatically" xml:space="preserve">
    <value>Run whenever an input to the graph is updated.</value>
  </data>
  <data name="RunTypeToolTipManually" xml:space="preserve">
    <value>Run when you click the Run button.</value>
  </data>
  <data name="RunTypeToolTipPeriodicallyDisabled" xml:space="preserve">
    <value>Run Periodically is only available when there are nodes in the graph that support periodic update.</value>
  </data>
  <data name="RunTypeToolTipPeriodicallyEnabled" xml:space="preserve">
    <value>Run at the specified interval.</value>
=======
  <data name="NoneString" xml:space="preserve">
    <value>none</value>
>>>>>>> 382c8951
  </data>
</root><|MERGE_RESOLUTION|>--- conflicted
+++ resolved
@@ -1523,24 +1523,7 @@
   <data name="InvalidLoginUrl" xml:space="preserve">
     <value>Invalid URL for login page!</value>
   </data>
-<<<<<<< HEAD
-  <data name="DynamoViewRunButtonToolTipDisabled" xml:space="preserve">
-    <value>Run is disabled when the run type is set to Automatic or Periodic</value>
-  </data>
-  <data name="RunTypeToolTipAutomatically" xml:space="preserve">
-    <value>Run whenever an input to the graph is updated.</value>
-  </data>
-  <data name="RunTypeToolTipManually" xml:space="preserve">
-    <value>Run when you click the Run button.</value>
-  </data>
-  <data name="RunTypeToolTipPeriodicallyDisabled" xml:space="preserve">
-    <value>Run Periodically is only available when there are nodes in the graph that support periodic update.</value>
-  </data>
-  <data name="RunTypeToolTipPeriodicallyEnabled" xml:space="preserve">
-    <value>Run at the specified interval.</value>
-=======
   <data name="NoneString" xml:space="preserve">
     <value>none</value>
->>>>>>> 382c8951
   </data>
 </root>