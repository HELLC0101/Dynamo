<?xml version="1.0" encoding="utf-8"?>
<root>
  <!-- 
    Microsoft ResX Schema 
    
    Version 2.0
    
    The primary goals of this format is to allow a simple XML format 
    that is mostly human readable. The generation and parsing of the 
    various data types are done through the TypeConverter classes 
    associated with the data types.
    
    Example:
    
    ... ado.net/XML headers & schema ...
    <resheader name="resmimetype">text/microsoft-resx</resheader>
    <resheader name="version">2.0</resheader>
    <resheader name="reader">System.Resources.ResXResourceReader, System.Windows.Forms, ...</resheader>
    <resheader name="writer">System.Resources.ResXResourceWriter, System.Windows.Forms, ...</resheader>
    <data name="Name1"><value>this is my long string</value><comment>this is a comment</comment></data>
    <data name="Color1" type="System.Drawing.Color, System.Drawing">Blue</data>
    <data name="Bitmap1" mimetype="application/x-microsoft.net.object.binary.base64">
        <value>[base64 mime encoded serialized .NET Framework object]</value>
    </data>
    <data name="Icon1" type="System.Drawing.Icon, System.Drawing" mimetype="application/x-microsoft.net.object.bytearray.base64">
        <value>[base64 mime encoded string representing a byte array form of the .NET Framework object]</value>
        <comment>This is a comment</comment>
    </data>
                
    There are any number of "resheader" rows that contain simple 
    name/value pairs.
    
    Each data row contains a name, and value. The row also contains a 
    type or mimetype. Type corresponds to a .NET class that support 
    text/value conversion through the TypeConverter architecture. 
    Classes that don't support this are serialized and stored with the 
    mimetype set.
    
    The mimetype is used for serialized objects, and tells the 
    ResXResourceReader how to depersist the object. This is currently not 
    extensible. For a given mimetype the value must be set accordingly:
    
    Note - application/x-microsoft.net.object.binary.base64 is the format 
    that the ResXResourceWriter will generate, however the reader can 
    read any of the formats listed below.
    
    mimetype: application/x-microsoft.net.object.binary.base64
    value   : The object must be serialized with 
            : System.Runtime.Serialization.Formatters.Binary.BinaryFormatter
            : and then encoded with base64 encoding.
    
    mimetype: application/x-microsoft.net.object.soap.base64
    value   : The object must be serialized with 
            : System.Runtime.Serialization.Formatters.Soap.SoapFormatter
            : and then encoded with base64 encoding.

    mimetype: application/x-microsoft.net.object.bytearray.base64
    value   : The object must be serialized into a byte array 
            : using a System.ComponentModel.TypeConverter
            : and then encoded with base64 encoding.
    -->
  <xsd:schema id="root" xmlns="" xmlns:xsd="http://www.w3.org/2001/XMLSchema" xmlns:msdata="urn:schemas-microsoft-com:xml-msdata">
    <xsd:import namespace="http://www.w3.org/XML/1998/namespace" />
    <xsd:element name="root" msdata:IsDataSet="true">
      <xsd:complexType>
        <xsd:choice maxOccurs="unbounded">
          <xsd:element name="metadata">
            <xsd:complexType>
              <xsd:sequence>
                <xsd:element name="value" type="xsd:string" minOccurs="0" />
              </xsd:sequence>
              <xsd:attribute name="name" use="required" type="xsd:string" />
              <xsd:attribute name="type" type="xsd:string" />
              <xsd:attribute name="mimetype" type="xsd:string" />
              <xsd:attribute ref="xml:space" />
            </xsd:complexType>
          </xsd:element>
          <xsd:element name="assembly">
            <xsd:complexType>
              <xsd:attribute name="alias" type="xsd:string" />
              <xsd:attribute name="name" type="xsd:string" />
            </xsd:complexType>
          </xsd:element>
          <xsd:element name="data">
            <xsd:complexType>
              <xsd:sequence>
                <xsd:element name="value" type="xsd:string" minOccurs="0" msdata:Ordinal="1" />
                <xsd:element name="comment" type="xsd:string" minOccurs="0" msdata:Ordinal="2" />
              </xsd:sequence>
              <xsd:attribute name="name" type="xsd:string" use="required" msdata:Ordinal="1" />
              <xsd:attribute name="type" type="xsd:string" msdata:Ordinal="3" />
              <xsd:attribute name="mimetype" type="xsd:string" msdata:Ordinal="4" />
              <xsd:attribute ref="xml:space" />
            </xsd:complexType>
          </xsd:element>
          <xsd:element name="resheader">
            <xsd:complexType>
              <xsd:sequence>
                <xsd:element name="value" type="xsd:string" minOccurs="0" msdata:Ordinal="1" />
              </xsd:sequence>
              <xsd:attribute name="name" type="xsd:string" use="required" />
            </xsd:complexType>
          </xsd:element>
        </xsd:choice>
      </xsd:complexType>
    </xsd:element>
  </xsd:schema>
  <resheader name="resmimetype">
    <value>text/microsoft-resx</value>
  </resheader>
  <resheader name="version">
    <value>2.0</value>
  </resheader>
  <resheader name="reader">
    <value>System.Resources.ResXResourceReader, System.Windows.Forms, Version=4.0.0.0, Culture=neutral, PublicKeyToken=b77a5c561934e089</value>
  </resheader>
  <resheader name="writer">
    <value>System.Resources.ResXResourceWriter, System.Windows.Forms, Version=4.0.0.0, Culture=neutral, PublicKeyToken=b77a5c561934e089</value>
  </resheader>
  <data name="AboutWindowCannotGetVersion" xml:space="preserve">
    <value>Could not get version.</value>
    <comment>To indicate not abe to get Dynamo version</comment>
  </data>
  <data name="AboutWindowDynamoWebsiteButton" xml:space="preserve">
    <value>{0} Website</value>
    <comment>Click button to go to Dynamo website</comment>
  </data>
  <data name="AboutWindowTitle" xml:space="preserve">
    <value>About {0}</value>
    <comment>About window title</comment>
  </data>
  <data name="AboutWindowUpToDate" xml:space="preserve">
    <value>(Up-to-date)</value>
    <comment>To indicate Dynamo is up to date</comment>
  </data>
  <data name="ContextMenuEditCustomNode" xml:space="preserve">
    <value>Edit Custom Node...</value>
    <comment>Context menu item</comment>
  </data>
  <data name="ContextMenuEditCustomNodeProperty" xml:space="preserve">
    <value>Edit Custom Node Properties...</value>
    <comment>Context menu item</comment>
  </data>
  <data name="ContextMenuFitToScreen" xml:space="preserve">
    <value>_Fit to Screen</value>
    <comment>Context menu item</comment>
  </data>
  <data name="ContextMenuGeometryView" xml:space="preserve">
    <value>Switch to Geometry _View</value>
    <comment>Context menu item</comment>
  </data>
  <data name="ContextCreateGroupFromSelection" xml:space="preserve">
    <value>Create Group</value>
    <comment>Context menu item</comment>
  </data>
  <data name="ContextUnGroupFromSelection" xml:space="preserve">
    <value>Remove from Group</value>
    <comment>Context menu item</comment>
  </data>
  <data name="ContextAddGroupFromSelection" xml:space="preserve">
    <value>Add To Group</value>
    <comment>Context menu item</comment>
  </data>
  <data name="ContextMenuNodesFromGeometry" xml:space="preserve">
    <value>Nodes From _Selected Geometry</value>
    <comment>Context menu item</comment>
  </data>
  <data name="ContextMenuNodesFromSelection" xml:space="preserve">
    <value>New Node F_rom Selection</value>
    <comment>Context menu item</comment>
  </data>
  <data name="ContextMenuNodeToCode" xml:space="preserve">
    <value>Node to _Code</value>
    <comment>Context menu item</comment>
  </data>
  <data name="ContextMenuPan" xml:space="preserve">
    <value>Pa_n</value>
    <comment>Context menu item </comment>
  </data>
  <data name="ContextMenuPublishCustomNode" xml:space="preserve">
    <value>Publish This Custom Node...</value>
    <comment>Context menu item</comment>
  </data>
  <data name="DynamoViewCancelButtonTooltip" xml:space="preserve">
    <value>Cancel Run (Shift+F5)</value>
    <comment>Cancel button tooltip</comment>
  </data>
  <data name="DynamoViewDebugMenu" xml:space="preserve">
    <value>Debug</value>
    <comment>Debug menu</comment>
  </data>
  <data name="DynamoViewDebugMenuCheckDailyBuild" xml:space="preserve">
    <value>Check Daily Builds</value>
    <comment>Debug menu | Check the latest daily build</comment>
  </data>
  <data name="DynamoViewDebugMenuDumpLibrary" xml:space="preserve">
    <value>Dump Library</value>
    <comment>Debug menu | Dump all imported libraries</comment>
  </data>
  <data name="DynamoViewDebugMenuForceReExecute" xml:space="preserve">
    <value>Force Re-execute</value>
    <comment>Debug menu | Force to re-execute the whole graph</comment>
  </data>
  <data name="DynamoViewDebugMenuForceUpdate" xml:space="preserve">
    <value>Force Update</value>
    <comment>Debug menu | Force to update Dynamo</comment>
  </data>
  <data name="DynamoViewDebugMenuRunMutationTest" xml:space="preserve">
    <value>Run mutation test</value>
    <comment>Debug menu | Run mutation test</comment>
  </data>
  <data name="DynamoViewDebugMenuShowDebugAST" xml:space="preserve">
    <value>Show Debug ASTs</value>
    <comment>Debug menu | Show debug abstract syntax tree</comment>
  </data>
  <data name="DynamoViewDebugMenuVerboseLogging" xml:space="preserve">
    <value>Verbose Logging</value>
    <comment>Debug menu | Verbose logging</comment>
  </data>
  <data name="DynamoViewEditMenu" xml:space="preserve">
    <value>_Edit</value>
    <comment>Edit menu</comment>
  </data>
  <data name="DynamoViewEditMenuAlighBottom" xml:space="preserve">
    <value>_Bottom</value>
    <comment>Edit menu | Align based on selected nodes' bottom Y position</comment>
  </data>
  <data name="DynamoViewEditMenuAlignLeft" xml:space="preserve">
    <value>_Left</value>
    <comment>Edit menu | Align based on selected nodes' leftmost X position</comment>
  </data>
  <data name="DynamoViewEditMenuAlignRight" xml:space="preserve">
    <value>_Right</value>
    <comment>Edit menu | Align based on selected nodes' rightmost X position</comment>
  </data>
  <data name="DynamoViewEditMenuAlignSelection" xml:space="preserve">
    <value>_Align Selection</value>
    <comment>Edit menu | Align selected nodes</comment>
  </data>
  <data name="DynamoViewEditMenuAlignTop" xml:space="preserve">
    <value>_Top</value>
    <comment>Edit menu | Align based on selected nodes' topmost Y position</comment>
  </data>
  <data name="DynamoViewEditMenuAlignXAverage" xml:space="preserve">
    <value>_X Average</value>
    <comment>Edit menu | Align based on selected nodes' average X positions</comment>
  </data>
  <data name="DynamoViewEditMenuAlignXDistribute" xml:space="preserve">
    <value>_X Distribute</value>
    <comment>Edit menu | Align selected nodes evenly on horizontal direction</comment>
  </data>
  <data name="DynamoViewEditMenuAlignYAverage" xml:space="preserve">
    <value>_Y Average</value>
    <comment>Edit menu | Align based on selected nodes' average Y positions</comment>
  </data>
  <data name="DynamoViewEditMenuAlignYDistribute" xml:space="preserve">
    <value>_Y Distribute</value>
    <comment>Edit menu | Align selected nodes evenly on vertical direction</comment>
  </data>
  <data name="DynamoViewEditMenuCleanupLayout" xml:space="preserve">
    <value>_Cleanup Node Layout</value>
    <comment>Edit menu | Automatically layout graph</comment>
  </data>
  <data name="DynamoViewEditMenuCopy" xml:space="preserve">
    <value>_Copy</value>
    <comment>Edit menu | Copy</comment>
  </data>
  <data name="DynamoViewEditMenuCreateNodeFromSelection" xml:space="preserve">
    <value>_Create Node From Selection</value>
    <comment>Edit menu | Create custom node from selected nodes</comment>
  </data>
  <data name="DynamoViewEditMenuCreateNote" xml:space="preserve">
    <value>_Create Note</value>
    <comment>Edit menu | Create note for a node</comment>
  </data>
  <data name="DynamoViewEditMenuCreateGroup" xml:space="preserve">
    <value>_Create Group</value>
    <comment>Edit menu | Create Grouping for nodes</comment>
  </data>
  <data name="DynamoViewEditMenuDeleteSelected" xml:space="preserve">
    <value>_Delete Selected</value>
    <comment>Edit menu | Delete selected nodes</comment>
  </data>
  <data name="DynamoViewEditMenuPaste" xml:space="preserve">
    <value>_Paste</value>
    <comment>Edit menu | Paste</comment>
  </data>
  <data name="DynamoViewEditMenuRedo" xml:space="preserve">
    <value>_Redo</value>
    <comment>Edit menu | Redo</comment>
  </data>
  <data name="DynamoViewEditMenuSelectAll" xml:space="preserve">
    <value>_Select All</value>
    <comment>Edit menu | Select all nodes</comment>
  </data>
  <data name="DynamoViewEditMenuUndo" xml:space="preserve">
    <value>_Undo</value>
    <comment>Edit menu | Undo</comment>
  </data>
  <data name="DynamoViewFiileMenuExit" xml:space="preserve">
    <value>_Exit</value>
    <comment>File menu | Exit Dynamo</comment>
  </data>
  <data name="DynamoViewFileMenu" xml:space="preserve">
    <value>_File</value>
    <comment>File menu</comment>
  </data>
  <data name="DynamoViewFileMenuExportAsImage" xml:space="preserve">
    <value>_Export Workspace As Image...</value>
    <comment>File menu | Export workspace as image</comment>
  </data>
  <data name="DynamoViewFileMenuExportToSTL" xml:space="preserve">
    <value>_Export Model to STL...</value>
    <comment>File menu | Export geometry model to STL file format</comment>
  </data>
  <data name="DynamoViewFileMenuImport" xml:space="preserve">
    <value>_Import Library...</value>
    <comment>File menu | Import</comment>
  </data>
  <data name="DynamoViewFileMenuNew" xml:space="preserve">
    <value>_New</value>
    <comment>File menu | New</comment>
  </data>
  <data name="DynamoViewFileMenuNewCustomNode" xml:space="preserve">
    <value>_Custom Node...</value>
    <comment>FIle menu | New | New custom node</comment>
  </data>
  <data name="DynamoViewFileMenuNewHomeWorkSpace" xml:space="preserve">
    <value>_Home Workspace...</value>
    <comment>File menu | New | New home workspace</comment>
  </data>
  <data name="DynamoViewFileMenuOpen" xml:space="preserve">
    <value>_Open...</value>
    <comment>File menu | Open</comment>
  </data>
  <data name="DynamoViewFileMenuRecentFiles" xml:space="preserve">
    <value>_Recent Files</value>
    <comment>File menu | Recent files</comment>
  </data>
  <data name="DynamoViewFileMenuSave" xml:space="preserve">
    <value>_Save</value>
    <comment>File menu | Save</comment>
  </data>
  <data name="DynamoViewFileMenuSaveAs" xml:space="preserve">
    <value>_Save As...</value>
    <comment>File menu | Save as</comment>
  </data>
  <data name="DynamoViewHelpMenu" xml:space="preserve">
    <value>Help</value>
    <comment>Help menu</comment>
  </data>
  <data name="DynamoViewHelpMenuAbout" xml:space="preserve">
    <value>_About...</value>
    <comment>Help menu | Display About dialog</comment>
  </data>
  <data name="DynamoViewHelpMenuDisplayStartPage" xml:space="preserve">
    <value>_Display Start Page</value>
    <comment>Help menu | Display start page</comment>
  </data>
  <data name="DynamoViewHelpMenuGotoWebsite" xml:space="preserve">
    <value>_Go To Project Website</value>
    <comment>Help menu | Go go Dynamo website</comment>
  </data>
  <data name="DynamoViewHelpMenuGotoWiki" xml:space="preserve">
    <value>Go To Project _Wiki</value>
    <comment>Help menu | Go to wiki</comment>
  </data>
  <data name="DynamoViewHelpMenuReportBug" xml:space="preserve">
    <value>_Report A Bug</value>
    <comment>Help menu | Report a bug</comment>
  </data>
  <data name="DynamoViewHepMenuSamples" xml:space="preserve">
    <value>Samples</value>
    <comment>Help menu | Samples</comment>
  </data>
  <data name="DynamoViewPackageMenu" xml:space="preserve">
    <value>_Packages</value>
    <comment>Package menu</comment>
  </data>
  <data name="DynamoViewPackageMenuManagePackage" xml:space="preserve">
    <value>_Manage Packages...</value>
    <comment>Package menu | Manage packages...</comment>
  </data>
  <data name="DynamoViewPackageMenuPublishNodes" xml:space="preserve">
    <value>_Publish Selected Nodes...</value>
    <comment>Package menu | Publish selected nodes as a package</comment>
  </data>
  <data name="DynamoViewPackageMenuPublishPackage" xml:space="preserve">
    <value>_Publish New Package...</value>
    <comment>Package menu | Publish new package</comment>
  </data>
  <data name="DynamoViewPackageMenuPublishWorkspace" xml:space="preserve">
    <value>_Publish Current Workspace...</value>
    <comment>Package menu | Publish current workspace as a package</comment>
  </data>
  <data name="DynamoViewPackageMenuSearchPackage" xml:space="preserve">
    <value>_Search for a Package...</value>
    <comment>Package menu | Search for a package</comment>
  </data>
  <data name="DynamoViewRunAutomaticallyOption" xml:space="preserve">
    <value>Run Automatically</value>
    <comment>Run automatically option</comment>
  </data>
  <data name="DynamoViewRunButton" xml:space="preserve">
    <value>Run</value>
    <comment>Run button</comment>
  </data>
  <data name="DynamoViewRunButtonTooltip" xml:space="preserve">
    <value>Run Workflow (F5)</value>
    <comment>Run button tooltip</comment>
  </data>
  <data name="DynamoViewSettingMenu" xml:space="preserve">
    <value>_Settings</value>
    <comment>Setting menu</comment>
  </data>
  <data name="DynamoViewSettingMenuAreaUnits" xml:space="preserve">
    <value>Area Display Units</value>
    <comment>Setting menu | Area unit display</comment>
  </data>
  <data name="DynamoViewSettingMenuCentimeter" xml:space="preserve">
    <value>Centimeter</value>
    <comment>Setting menu | Centimeter</comment>
  </data>
  <data name="DynamoViewSettingMenuCubicCentimeter" xml:space="preserve">
    <value>Cubic Centimeter</value>
    <comment>Setting menu | Cubic centimeter</comment>
  </data>
  <data name="DynamoViewSettingMenuCubicFoot" xml:space="preserve">
    <value>Cubic Foot</value>
    <comment>Setting menu | Cubic foot</comment>
  </data>
  <data name="DynamoViewSettingMenuCubicInch" xml:space="preserve">
    <value>Cubic Inch</value>
    <comment>Setting menu | Cubic inch</comment>
  </data>
  <data name="DynamoViewSettingMenuCubicMeter" xml:space="preserve">
    <value>Cubic Meter</value>
    <comment>Setting menu | Cubic meter</comment>
  </data>
  <data name="DynamoViewSettingMenuCubicMillimeter" xml:space="preserve">
    <value>Cubic Millimeter</value>
    <comment>Setting menu | Cubic millimeter</comment>
  </data>
  <data name="DynamoViewSettingMenuDecimalFoot" xml:space="preserve">
    <value>Decimal Foot</value>
    <comment>Setting menu | Decimal foot</comment>
  </data>
  <data name="DynamoViewSettingMenuDecimalInch" xml:space="preserve">
    <value>Decimal Inch</value>
    <comment>Setting menu | Decimal inch</comment>
  </data>
  <data name="DynamoViewSettingMenuEnableDataReporting" xml:space="preserve">
    <value>Enable detailed usability data reporting (Instrumentation)</value>
    <comment>Setting menu | Enable data reporting during usage</comment>
  </data>
  <data name="DynamoViewSettingMenuEnableDataReportingTooltip" xml:space="preserve">
    <value>Detailed reporting sends behaviour data that we use for improving {0}.

It includes the graph being created as well as errors and warnings</value>
    <comment>Setting menu | Tooltip for enable data reporting during usage menu item</comment>
  </data>
  <data name="DynamoViewSettingMenuEnableSummaryReporting" xml:space="preserve">
    <value>Enable anonymous summary reporting (Google Analytics)</value>
    <comment>Setting menu | Enable summary reporting</comment>
  </data>
  <data name="DynamoViewSettingMenuEnableSummaryReportingTooltip" xml:space="preserve">
    <value>Anonymous summary reporting sends a minimal set of data for computing user counts, stability and performance metrics.

It does not contain your graph or any personal data</value>
    <comment>Setting menu | Tooltip for enable summary reporting during usage menu item</comment>
  </data>
  <data name="DynamoViewSettingShowRunPreview" xml:space="preserve">
    <value>Show Run Preview</value>
    <comment>Setting menu | Show Run Preview</comment>
  </data>
  <data name="ShowRunPreviewEnableToolTip" xml:space="preserve">
    <value>Execution preview is not available when running automatically</value>
  </data>
  <data name="ShowRunPreviewDisableToolTip" xml:space="preserve">
    <value>Preview the execution state of your graph. Nodes that are scheduled for execution will highlight in the graph</value>
  </data>
  <data name="DynamoViewSettingMenuFractionalFoot" xml:space="preserve">
    <value>Fractional Foot</value>
    <comment>Setting menu | Fractional foot</comment>
  </data>
  <data name="DynamoViewSettingMenuFractionalInch" xml:space="preserve">
    <value>Fractional Inch</value>
    <comment>Setting menu | Fractional inch</comment>
  </data>
  <data name="DynamoViewSettingMenuHighRenderPrecision" xml:space="preserve">
    <value>High</value>
    <comment>Setting menu | Slider for render precision</comment>
  </data>
  <data name="DynamoViewSettingMenuLengthUnits" xml:space="preserve">
    <value>Length Display Units</value>
    <comment>Setting menu | Length unit display</comment>
  </data>
  <data name="DynamoViewSettingMenuLowRenderPrecision" xml:space="preserve">
    <value>Low</value>
    <comment>Setting menu | Slider for render precision</comment>
  </data>
  <data name="DynamoViewSettingMenuMeter" xml:space="preserve">
    <value>Meter</value>
    <comment>Setting menu | Meter</comment>
  </data>
  <data name="DynamoViewSettingMenuMillimeter" xml:space="preserve">
    <value>Millimeter</value>
    <comment>Setting menu | Millimeter</comment>
  </data>
  <data name="DynamoViewSettingMenuNumber0" xml:space="preserve">
    <value>0</value>
    <comment>Locale dependent number format 0</comment>
  </data>
  <data name="DynamoViewSettingMenuNumber00" xml:space="preserve">
    <value>0.0</value>
    <comment>Locale dependent number format 0.0</comment>
  </data>
  <data name="DynamoViewSettingMenuNumber000" xml:space="preserve">
    <value>0.00</value>
    <comment>Locale dependent number format 0.00</comment>
  </data>
  <data name="DynamoViewSettingMenuNumber0000" xml:space="preserve">
    <value>0.000</value>
    <comment>Locale dependent number format 0.000</comment>
  </data>
  <data name="DynamoViewSettingMenuNumber00000" xml:space="preserve">
    <value>0.0000</value>
    <comment>Locale dependent number format 0.0000</comment>
  </data>
  <data name="DynamoViewSettingMenuNumberFormat" xml:space="preserve">
    <value>Number Format</value>
    <comment>Setting menu | Number format</comment>
  </data>
  <data name="DynamoViewSettingMenuRenderPrecision" xml:space="preserve">
    <value>Render Precision</value>
    <comment>Setting menu | Render precision</comment>
  </data>
  <data name="DynamoViewSettingMenuSquareCentimeter" xml:space="preserve">
    <value>Square Centimeter</value>
    <comment>Setting menu | Square centimeter</comment>
  </data>
  <data name="DynamoViewSettingMenuSquareFoot" xml:space="preserve">
    <value>Square Foot</value>
    <comment>Setting menu | Square foot</comment>
  </data>
  <data name="DynamoViewSettingMenuSquareInch" xml:space="preserve">
    <value>Square Inch</value>
    <comment>Setting menu | Square inch</comment>
  </data>
  <data name="DynamoViewSettingMenuSquareMeter" xml:space="preserve">
    <value>Square Meter</value>
    <comment>Setting menu | Square meter</comment>
  </data>
  <data name="DynamoViewSettingMenuSquareMillimeter" xml:space="preserve">
    <value>Square Millimeter</value>
    <comment>Setting menu | Square millimeter</comment>
  </data>
  <data name="DynamoViewSettingMenuVolumeUnits" xml:space="preserve">
    <value>Volume Display Units</value>
    <comment>Setting menu | Volume unit display</comment>
  </data>
  <data name="DynamoViewToolbarExportButtonTooltip" xml:space="preserve">
    <value>Export Workspace As Image</value>
    <comment>Toolbar export button tooltip</comment>
  </data>
  <data name="DynamoViewToolbarNewButtonTooltip" xml:space="preserve">
    <value>New [Ctrl + N]</value>
    <comment>Toolbar new button tooltip</comment>
  </data>
  <data name="DynamoViewToolbarOpenButtonTooltip" xml:space="preserve">
    <value>Open [Ctrl + O]</value>
    <comment>Toolbar open button tooltip</comment>
  </data>
  <data name="DynamoViewToolbarRedoButtonTooltip" xml:space="preserve">
    <value>Redo [Ctrl + Y]</value>
    <comment>Toolbar redo button tooltip</comment>
  </data>
  <data name="DynamoViewToolbarSaveButtonTooltip" xml:space="preserve">
    <value>Save [Ctrl + S]</value>
    <comment>Toolbar save button tooltip</comment>
  </data>
  <data name="DynamoViewToolbarUndoButtonTooltip" xml:space="preserve">
    <value>Undo [Ctrl + Z]</value>
    <comment>Toolbar undo button tooltip</comment>
  </data>
  <data name="DynamoViewViewMenu" xml:space="preserve">
    <value>_View</value>
    <comment>View menu</comment>
  </data>
  <data name="DynamoViewViewMenu3DPreview" xml:space="preserve">
    <value>_Background 3D Preview</value>
    <comment>View menu | Background 3d preview</comment>
  </data>
  <data name="DynamoViewViewMenuAlternateContextGeometry" xml:space="preserve">
    <value>Show Geometry in {0}</value>
    <comment>View menu | Show geometry in some context</comment>
  </data>
  <data name="DynamoViewViewMenuConnector" xml:space="preserve">
    <value>_Connectors</value>
    <comment>View menu | Connector setting</comment>
  </data>
  <data name="DynamoViewViewMenuConnectorType" xml:space="preserve">
    <value>_Connector Type</value>
    <comment>View menu | Connector type</comment>
  </data>
  <data name="DynamoViewViewMenuConnectorTypeCurve" xml:space="preserve">
    <value>Curves</value>
    <comment>View menu | Curve type connector</comment>
  </data>
  <data name="DynamoViewViewMenuConnectorTypePolylines" xml:space="preserve">
    <value>Polylines</value>
    <comment>View menu | Polyline type connector</comment>
  </data>
  <data name="DynamoViewViewMenuHideConsole" xml:space="preserve">
    <value>Hide Console</value>
    <comment>View menu | Hide console</comment>
  </data>
  <data name="DynamoViewViewMenuPan" xml:space="preserve">
    <value>_Pan</value>
    <comment>View menu | Pan</comment>
  </data>
  <data name="DynamoViewViewMenuPanDown" xml:space="preserve">
    <value>Pan Down (Mouse wheel drag down)</value>
    <comment>View menu | Pan down</comment>
  </data>
  <data name="DynamoViewViewMenuPanLeft" xml:space="preserve">
    <value>Pan Left (Mouse wheel drag left)</value>
    <comment>View menu | Pan left</comment>
  </data>
  <data name="DynamoViewViewMenuPanRight" xml:space="preserve">
    <value>Pan Right (Mouse wheel drag right)</value>
    <comment>View menu | Pan right</comment>
  </data>
  <data name="DynamoViewViewMenuPanUp" xml:space="preserve">
    <value>Pan Up (Mouse wheel drag up)</value>
    <comment>View menu | Pan up</comment>
  </data>
  <data name="DynamoViewViewMenuPreviewNavigate" xml:space="preserve">
    <value>Navigate Background 3D Preview</value>
    <comment>View menu | Navigate background 3D preview</comment>
  </data>
  <data name="DynamoViewViewMenuShowBackground3DPreview" xml:space="preserve">
    <value>Showing Background 3D Preview</value>
    <comment>View menu | Show background preview</comment>
  </data>
  <data name="DynamoViewViewMenuShowConnectors" xml:space="preserve">
    <value>_Show Connectors</value>
    <comment>View menu | Show connectors</comment>
  </data>
  <data name="DynamoViewViewMenuShowConsole" xml:space="preserve">
    <value>Show Console</value>
    <comment>View menu | Show console</comment>
  </data>
  <data name="DynamoViewViewMenuZoom" xml:space="preserve">
    <value>_Zoom</value>
    <comment>View menu | Zoom</comment>
  </data>
  <data name="DynamoViewViewMenuZoomIn" xml:space="preserve">
    <value>Zoom In (Mouse wheel down)</value>
    <comment>View menu | Zoom in</comment>
  </data>
  <data name="DynamoViewViewMenuZoomOut" xml:space="preserve">
    <value>Zoom Out (Mouse wheel up)</value>
    <comment>View menu | Zoom out</comment>
  </data>
  <data name="ContextMenuDelete" xml:space="preserve">
    <value>Remove</value>
    <comment>Context menu for selected node - delete selected node</comment>
  </data>
  <data name="NodeContextMenuHelp" xml:space="preserve">
    <value>Help...</value>
    <comment>Display help message for this node</comment>
  </data>
  <data name="ContextMenuLacing" xml:space="preserve">
    <value>Lacing</value>
    <comment>Context menu for selected node</comment>
  </data>
  <data name="ContextMenuLacingCrossProduct" xml:space="preserve">
    <value>Cross Product</value>
    <comment>Lacing strategy: use cross product for two lists</comment>
  </data>
  <data name="ContextMenuLacingFirst" xml:space="preserve">
    <value>First</value>
    <comment>Lacing strategy: use the first list</comment>
  </data>
  <data name="ContextMenuLacingLongest" xml:space="preserve">
    <value>Longest</value>
    <comment>Lacing strategy: use the longest list</comment>
  </data>
  <data name="ContextMenuLacingShortest" xml:space="preserve">
    <value>Shortest</value>
    <comment>Lacing strategy: use the shortest list</comment>
  </data>
  <data name="NodeContextMenuPreview" xml:space="preserve">
    <value>Preview</value>
    <comment>Context menu item - preview geometry</comment>
  </data>
  <data name="NodeContextMenuPreviewUpstream" xml:space="preserve">
    <value>Preview Upstream</value>
    <comment>Context menu item - preview geometry of upstream nodes</comment>
  </data>
  <data name="NodeContextMenuRenameNode" xml:space="preserve">
    <value>Rename Node...</value>
    <comment>Context menu item - rename this node</comment>
  </data>
  <data name="NodeContextMenuShowLabels" xml:space="preserve">
    <value>Show Labels</value>
    <comment>Context menu item - show labels</comment>
  </data>
  <data name="NodeHelpWindowNodeCategory" xml:space="preserve">
    <value>CATEGORY</value>
    <comment>Category label</comment>
  </data>
  <data name="NodeHelpWindowNodeDescription" xml:space="preserve">
    <value>DESCRIPTION</value>
    <comment>Description label</comment>
  </data>
  <data name="NodeHelpWindowNodeInput" xml:space="preserve">
    <value>INPUTS</value>
    <comment>Input label</comment>
  </data>
  <data name="NodeHelpWindowNodeOutput" xml:space="preserve">
    <value>OUTPUTS</value>
    <comment>Output label</comment>
  </data>
  <data name="NodeHelpWindowNodeType" xml:space="preserve">
    <value>NODE TYPE</value>
    <comment>Title label</comment>
  </data>
  <data name="StartPageAsk" xml:space="preserve">
    <value>ASK</value>
  </data>
  <data name="StartPageCode" xml:space="preserve">
    <value>CODE</value>
  </data>
  <data name="StartPageBackupOnCrash" xml:space="preserve">
    <value>RECOVER FROM BACKUP</value>
  </data>
  <data name="StartPageBackupNoCrash" xml:space="preserve">
    <value>BACKUP</value>
  </data>
  <data name="StartPageBackupLocation" xml:space="preserve">
    <value>Backup location</value>
  </data>
  <data name="StartPageOpenAll" xml:space="preserve">
    <value>Open all</value>
  </data>
  <data name="StartPageDiscussionForum" xml:space="preserve">
    <value>Discussion forum</value>
  </data>
  <data name="StartPageFiles" xml:space="preserve">
    <value>FILES</value>
  </data>
  <data name="StartPageGithubRepository" xml:space="preserve">
    <value>Github repository</value>
  </data>
  <data name="StartPageMoreSamples" xml:space="preserve">
    <value>More Samples</value>
  </data>
  <data name="StartPageNewCustomNode" xml:space="preserve">
    <value>Custom Node</value>
    <comment>Start page | New custom node</comment>
  </data>
  <data name="StartPageNewFile" xml:space="preserve">
    <value>New</value>
    <comment>Start page | New </comment>
  </data>
  <data name="StartPageOpenFile" xml:space="preserve">
    <value>Open</value>
    <comment>Start page | Open files</comment>
  </data>
  <data name="StartPageRecent" xml:space="preserve">
    <value>RECENT</value>
  </data>
  <data name="StartPageReference" xml:space="preserve">
    <value>REFERENCE</value>
  </data>
  <data name="StartPageSamples" xml:space="preserve">
    <value>SAMPLES</value>
  </data>
  <data name="StartPageSendIssues" xml:space="preserve">
    <value>Send issues</value>
  </data>
  <data name="StartPageShowSamples" xml:space="preserve">
    <value>Show Samples In Folder</value>
  </data>
  <data name="StartPageStart" xml:space="preserve">
    <value>Start</value>
  </data>
  <data name="StartPageVideoTutorials" xml:space="preserve">
    <value>Video Tutorials</value>
    <comment>Start page | Link to videos</comment>
  </data>
  <data name="StartPageVisitWebsite" xml:space="preserve">
    <value>{0} website</value>
    <comment>Start page | Link to DynamoBIM</comment>
  </data>
  <data name="StartPageAdvancedTutorials" xml:space="preserve">
    <value>Advanced Tutorials</value>
    <comment>Start page | Link to tutorials</comment>
  </data>
  <data name="AddFileToPackageDialogTitle" xml:space="preserve">
    <value>Add File to Package...</value>
  </data>
  <data name="CancelButton" xml:space="preserve">
    <value>Cancel</value>
  </data>
  <data name="CannotDownloadPackageMessageBoxTitle" xml:space="preserve">
    <value>Cannot Download Package</value>
  </data>
  <data name="CustomNodePropertyErrorMessageBoxTitle" xml:space="preserve">
    <value>Custom Node Property Error</value>
  </data>
  <data name="CustomNodePropertyWindowCategory" xml:space="preserve">
    <value>Category</value>
    <comment>Label - specify custom node category</comment>
  </data>
  <data name="CustomNodePropertyWindowDescription" xml:space="preserve">
    <value>Description</value>
    <comment>Label - custom node description</comment>
  </data>
  <data name="CustomNodePropertyWindowDescriptionHint" xml:space="preserve">
    <value>Description of Custom Node</value>
    <comment>Text box hint</comment>
  </data>
  <data name="CustomNodePropertyWindowName" xml:space="preserve">
    <value>Name</value>
    <comment>Label - specify custom node name</comment>
  </data>
  <data name="CustomNodePropertyWindowNameHint" xml:space="preserve">
    <value>Name of Custom Node</value>
    <comment>Text box hint</comment>
  </data>
  <data name="CustomNodePropertyWindowTitle" xml:space="preserve">
    <value>Custom Node Properties</value>
    <comment>Dialog name</comment>
  </data>
  <data name="DeprecatingPackageMessageBoxTitle" xml:space="preserve">
    <value>Deprecating Package</value>
  </data>
  <data name="DynamoViewHelpMenuShowInFolder" xml:space="preserve">
    <value>Show In Folder</value>
    <comment>Help menu | Show in Folder</comment>
  </data>
  <data name="ImportLibraryDialogTitle" xml:space="preserve">
    <value>Import Library</value>
  </data>
  <data name="MessageAlreadyInstallDynamo" xml:space="preserve">
    <value>{0} has already installed {1}.

{0} will attempt to uninstall this package before installing.</value>
  </data>
  <data name="MessageConfirmToInstallPackage" xml:space="preserve">
    <value>Are you sure you want to install {0} {1} ?</value>
    <comment>Message box content</comment>
  </data>
  <data name="MessageConfirmToSaveCustomNode" xml:space="preserve">
    <value>You have unsaved changes to custom node workspace: "{0}".

Would you like to save your changes?</value>
  </data>
  <data name="MessageConfirmToSaveHomeWorkSpace" xml:space="preserve">
    <value>You have unsaved changes to the Home workspace.

Would you like to save your changes?</value>
  </data>
  <data name="MessageConfirmToSaveNamedHomeWorkSpace" xml:space="preserve">
    <value>You have unsaved changes to {0}.

Would you like to save your changes?</value>
  </data>
  <data name="MessageConfirmToUninstallPackage" xml:space="preserve">
    <value>Are you sure you want to uninstall {0} ?  This will delete the packages root directory.

You can always redownload the package.</value>
  </data>
  <data name="MessageCustomNodeNameExist" xml:space="preserve">
    <value>A built-in node with the given name already exists.</value>
  </data>
  <data name="MessageCustomNodeNeedNewCategory" xml:space="preserve">
    <value>You must enter a new category or choose one from the existing categories.</value>
  </data>
  <data name="MessageCustomNodeNoName" xml:space="preserve">
    <value>You must supply a name.</value>
  </data>
  <data name="MessageFailedToDownloadPackage" xml:space="preserve">
    <value>Failed to download package with id: {0}.  Please try again and report the package if you continue to have problems.</value>
    <comment>Message box content</comment>
  </data>
  <data name="MessageFailedToUninstall" xml:space="preserve">
    <value>{0} failed to uninstall the package.  You may need to delete the package's root directory manually.</value>
  </data>
  <data name="MessageFailToUninstallPackage" xml:space="preserve">
    <value>{0} failed to uninstall the package: {1}.  The package may need to be reinstalled manually.</value>
    <comment>Message box content</comment>
  </data>
  <data name="MessageFileNotFound" xml:space="preserve">
    <value>File not found: {0}</value>
    <comment>Message box content</comment>
  </data>
  <data name="MessageGettingNodeError" xml:space="preserve">
    <value>There was a problem getting the node from the workspace.</value>
    <comment>Message box content</comment>
  </data>
  <data name="MessageNeedToRestart" xml:space="preserve">
    <value>{0} and its host application must restart before uninstall takes effect.</value>
  </data>
  <data name="MessagePackageContainPythonScript" xml:space="preserve">
    <value>The package or one of its dependencies contains Python scripts or binaries. Do you want to continue?</value>
  </data>
  <data name="MessagePackageNewerDynamo" xml:space="preserve">
    <value>The following packages use a newer version of {0} than you are currently using:

{1}

Do you want to continue?</value>
  </data>
  <data name="MessageSelectAtLeastOneNode" xml:space="preserve">
    <value>You must select at least one custom node.</value>
    <comment>Message box content</comment>
  </data>
  <data name="MessageSelectSymbolNotFound" xml:space="preserve">
    <value>The selected symbol was not found in the workspace</value>
    <comment>Message box content</comment>
  </data>
  <data name="MessageSubmitSameNamePackage" xml:space="preserve">
    <value>The node is part of the {0} package called "{1}" - do you want to submit a new version of this package?

If not, this node will be moved to the new package you are creating."</value>
    <comment>Message box content</comment>
  </data>
  <data name="MessageToDeprecatePackage" xml:space="preserve">
    <value>Are you sure you want to deprecate {0} ?  This request will be rejected if you are not a maintainer of the package.  It indicates that you will no longer support the package, although the package will still appear when explicitly searched for. 

You can always undeprecate the package.</value>
  </data>
  <data name="MessageToUndeprecatePackage" xml:space="preserve">
    <value>Are you sure you want to undeprecate {0} ?  This request will be rejected if you are not a maintainer of the package.  It indicates that you will continue to support the package and the package will appear when users are browsing packages.

You can always re-deprecate the package.</value>
  </data>
  <data name="MessageUninstallToContinue" xml:space="preserve">
    <value>{0} needs to uninstall {1} to continue, but cannot as one of its types appears to be in use.  Try restarting {0}.</value>
  </data>
  <data name="MessageUninstallToContinue2" xml:space="preserve">
    <value>{0} needs to uninstall {1} to continue but it contains binaries already loaded into Dynamo.  It's now marked for removal, but you'll need to first restart {0}.</value>
  </data>
  <data name="OKButton" xml:space="preserve">
    <value>OK</value>
  </data>
  <data name="OpenDynamoDefinitionDialogTitle" xml:space="preserve">
    <value>Open {0} Definition...</value>
  </data>
  <data name="PackageDownloadConfirmMessageBoxTitle" xml:space="preserve">
    <value>Package Download Confirmation</value>
    <comment>Message box title</comment>
  </data>
  <data name="PackageDownloadErrorMessageBoxTitle" xml:space="preserve">
    <value>Package Download Error</value>
    <comment>Message box title</comment>
  </data>
  <data name="PackageDownloadMessageBoxTitle" xml:space="preserve">
    <value>Package Download</value>
  </data>
  <data name="PackageUseNewerDynamoMessageBoxTitle" xml:space="preserve">
    <value>Package Uses Newer Version of {0}!</value>
  </data>
  <data name="PackageWarningMessageBoxTitle" xml:space="preserve">
    <value>Package Warning</value>
    <comment>Message box title</comment>
  </data>
  <data name="SaveConfirmationMessageBoxTitle" xml:space="preserve">
    <value>Confirmation</value>
  </data>
  <data name="SaveModelToSTLDialogTitle" xml:space="preserve">
    <value>Save your model to STL.</value>
  </data>
  <data name="SaveWorkbenToImageDialogTitle" xml:space="preserve">
    <value>Save your Workbench to an Image</value>
  </data>
  <data name="SelectionErrorMessageBoxTitle" xml:space="preserve">
    <value>Selection Error</value>
    <comment>Message box title</comment>
  </data>
  <data name="UndeprecatingPackageMessageBoxTitle" xml:space="preserve">
    <value>Removing Package Deprecation</value>
  </data>
  <data name="UninstallFailureMessageBoxTitle" xml:space="preserve">
    <value>Uninstall Failure</value>
  </data>
  <data name="UninstallingPackageMessageBoxTitle" xml:space="preserve">
    <value>Uninstalling Package</value>
  </data>
  <data name="ContinueButton" xml:space="preserve">
    <value>Continue</value>
    <comment>Continue to use Dynamo</comment>
  </data>
  <data name="CrashPromptDialogCopyButton" xml:space="preserve">
    <value>Copy</value>
    <comment>Copy crash details</comment>
  </data>
  <data name="CrashPromptDialogCrashMessage" xml:space="preserve">
    <value>Uh oh... something went wrong and {0} has crashed, sorry about that.

You will get a chance to save your work.</value>
  </data>
  <data name="CrashPromptDialogDetailButton" xml:space="preserve">
    <value>Details</value>
    <comment>Click it to display crash details</comment>
  </data>
  <data name="CrashPromptDialogOpenFolderButton" xml:space="preserve">
    <value>Open Folder</value>
    <comment>Open folder that contains crash report</comment>
  </data>
  <data name="CrashPromptDialogSubmitBugButton" xml:space="preserve">
    <value>Submit Bug To Github</value>
    <comment>Submit a bug on github</comment>
  </data>
  <data name="CrashPromptDialogTitle" xml:space="preserve">
    <value>{0} has crashed</value>
  </data>
  <data name="DownloadWarningMessageBoxTitle" xml:space="preserve">
    <value>Download Warning</value>
  </data>
  <data name="DynamoUpdateAvailableToolTip" xml:space="preserve">
    <value>A Dynamo update is available. Click to install.</value>
  </data>
  <data name="EditNodeWindowTitle" xml:space="preserve">
    <value>Edit Node Name</value>
    <comment>Dialog for editing a node's name</comment>
  </data>
  <data name="EditAnnotationTitle" xml:space="preserve">
    <value>Edit Group Title</value>
    <comment>Dialog for editing a node's name</comment>
  </data>
  <data name="EditWindowAcceptButton" xml:space="preserve">
    <value>Accept</value>
  </data>
  <data name="EditWindowTitle" xml:space="preserve">
    <value>Set value...</value>
  </data>
  <data name="GenericTaskDialogSampleLeftButton" xml:space="preserve">
    <value>Sample Left Button</value>
    <comment>Sample button, it will be replaced at runtime</comment>
  </data>
  <data name="GenericTaskDialogSampleRightButton" xml:space="preserve">
    <value>Sample Right Button</value>
    <comment>Sample button, it will be replaced at runtime</comment>
  </data>
  <data name="GenericTaskDialogTitle" xml:space="preserve">
    <value>Generic Task Dialog</value>
  </data>
  <data name="UsageReportPromptDialogTitle" xml:space="preserve">
    <value>Agreement to collect usability data on your use of {0}</value>
  </data>
  <data name="DynamoViewContextMenuClearLog" xml:space="preserve">
    <value>Clear</value>
    <comment>Clear log</comment>
  </data>
  <data name="DynamoViewEditMenuSelectNeighbours" xml:space="preserve">
    <value>_Select Neighbors</value>
  </data>
  <data name="FilePathConverterNoFileSelected" xml:space="preserve">
    <value>No file selected.</value>
  </data>
  <data name="HideClassicNodeLibrary" xml:space="preserve">
    <value>Hide Classic Node Library</value>
  </data>
  <data name="InstalledPackageViewAdditionalFileLabel" xml:space="preserve">
    <value>Additional Files</value>
  </data>
  <data name="InstalledPackageViewAdditionalLabel" xml:space="preserve">
    <value>Additional Libraries</value>
  </data>
  <data name="InstalledPackageViewContextMenuCancelUninstall" xml:space="preserve">
    <value>Cancel pending uninstall...</value>
  </data>
  <data name="InstalledPackageViewContextMenuCancelUninstallTooltip" xml:space="preserve">
    <value>Remove the pending uninstall status</value>
  </data>
  <data name="InstalledPackageViewContextMenuDeprecate" xml:space="preserve">
    <value>Deprecate</value>
  </data>
  <data name="InstalledPackageViewContextMenuDeprecateTooltip" xml:space="preserve">
    <value>Set this package as deprecated.  Only allowed if you're a current maintainer of the package.</value>
  </data>
  <data name="InstalledPackageViewContextMenuGetLatest" xml:space="preserve">
    <value>Get Latest Version</value>
  </data>
  <data name="InstalledPackageViewContextMenuGetLatestTooltip" xml:space="preserve">
    <value>Check if there is a newer version of this package and download it.</value>
  </data>
  <data name="InstalledPackageViewContextMenuPublish" xml:space="preserve">
    <value>Publish...</value>
  </data>
  <data name="InstalledPackageViewContextMenuPublishTooltip" xml:space="preserve">
    <value>Publish this package, if it has yet to be published.</value>
  </data>
  <data name="InstalledPackageViewContextMenuPublishVersion" xml:space="preserve">
    <value>Publish Version...</value>
  </data>
  <data name="InstalledPackageViewContextMenuPublishVersionTooltip" xml:space="preserve">
    <value>Publish a new version of this package, assuming it has already been published. Only allowed if you're a current maintainer of the package.</value>
  </data>
  <data name="InstalledPackageViewContextMenuRemoveDeprecation" xml:space="preserve">
    <value>Remove deprecation</value>
  </data>
  <data name="InstalledPackageViewContextMenuRemoveDeprecationTooltip" xml:space="preserve">
    <value>Remove package deprecation. Only allowed if you're a current maintainer of the package.</value>
  </data>
  <data name="InstalledPackageViewContextMenuShowContent" xml:space="preserve">
    <value>Show Contents</value>
  </data>
  <data name="InstalledPackageViewContextMenuShowContentTooltip" xml:space="preserve">
    <value>See the types loaded by this package</value>
  </data>
  <data name="InstalledPackageViewContextMenuShowRootDir" xml:space="preserve">
    <value>Show Root Directory</value>
  </data>
  <data name="InstalledPackageViewContextMenuShowRootDirTooltip" xml:space="preserve">
    <value>Go to the root folder of this package</value>
  </data>
  <data name="InstalledPackageViewContextMenuUninstall" xml:space="preserve">
    <value>Uninstall...</value>
  </data>
  <data name="InstalledPackageViewContextMenuUninstallTooltip" xml:space="preserve">
    <value>Uninstall this package, only allowed if none of the types are currently in use</value>
  </data>
  <data name="InstalledPackageViewCustomNodesLabel" xml:space="preserve">
    <value>Custom Nodes</value>
  </data>
  <data name="InstalledPackageViewNodeLibrariesLabel" xml:space="preserve">
    <value>Node Libraries</value>
  </data>
  <data name="InstalledPackageViewPendingInstallButton" xml:space="preserve">
    <value>Pending uninstall</value>
  </data>
  <data name="InstalledPackageViewTitle" xml:space="preserve">
    <value>Installed Packages</value>
  </data>
  <data name="LacingCrossProductToolTip" xml:space="preserve">
    <value>For two lists {a,b,c}{1,2,3} returns {a1,a2,a3}{b1,b2,b3}{c1,c2,c3}.</value>
  </data>
  <data name="LacingDisabledToolTip" xml:space="preserve">
    <value>Argument lacing is disabled for this node.</value>
  </data>
  <data name="LacingFirstToolTip" xml:space="preserve">
    <value>For two lists {a,b,c}{1,2,3} returns {a1}.</value>
  </data>
  <data name="LacingLongestToolTip" xml:space="preserve">
    <value>For two lists {a,b,c}{1,2} returns {a1,b2,c2}.</value>
  </data>
  <data name="LacingShortestToolTip" xml:space="preserve">
    <value>For two lists {a,b,c}{1,2} returns {a1,b2}.</value>
  </data>
  <data name="LibraryViewContextMenuEditNode" xml:space="preserve">
    <value>Edit...</value>
  </data>
  <data name="LibraryViewNoMatchesFound" xml:space="preserve">
    <value>No matches found</value>
    <comment>No matches for the search llibrary</comment>
  </data>
  <data name="LibraryViewSearchText" xml:space="preserve">
    <value>Search</value>
  </data>
  <data name="LibraryViewTitle" xml:space="preserve">
    <value>Library</value>
  </data>
  <data name="NoteViewContextMenuDelete" xml:space="preserve">
    <value>Delete</value>
    <comment>Delete note </comment>
  </data>
  <data name="NoteViewContextMenuEdit" xml:space="preserve">
    <value>Edit...</value>
    <comment>Edit note</comment>
  </data>
  <data name="PackageDownloadStateDownloaded" xml:space="preserve">
    <value>Downloaded</value>
  </data>
  <data name="PackageDownloadStateDownloading" xml:space="preserve">
    <value>Downloading</value>
  </data>
  <data name="PackageDownloadStateError" xml:space="preserve">
    <value>Error</value>
  </data>
  <data name="PackageDownloadStateInstalled" xml:space="preserve">
    <value>Installed</value>
  </data>
  <data name="PackageDownloadStateInstalling" xml:space="preserve">
    <value>Installing</value>
  </data>
  <data name="PackageDownloadStateStarting" xml:space="preserve">
    <value>Starting</value>
  </data>
  <data name="PackageManagerWebSiteButton" xml:space="preserve">
    <value>Package Manager Website</value>
  </data>
  <data name="PackageSearchStateNoResult" xml:space="preserve">
    <value>Search returned no results!</value>
  </data>
  <data name="PackageSearchStateSearching" xml:space="preserve">
    <value>Searching...</value>
  </data>
  <data name="PackageSearchStateSyncingWithServer" xml:space="preserve">
    <value>Syncing with server...</value>
  </data>
  <data name="PackageSearchViewClearButton" xml:space="preserve">
    <value>Clear</value>
    <comment>Clear completed installation</comment>
  </data>
  <data name="PackageSearchViewClearButtonTooltip" xml:space="preserve">
    <value>Clear Downloads</value>
  </data>
  <data name="PackageSearchViewContextMenuOrderAscending" xml:space="preserve">
    <value>Ascending</value>
    <comment>Order by Ascending</comment>
  </data>
  <data name="PackageSearchViewContextMenuOrderDescending" xml:space="preserve">
    <value>Descending</value>
    <comment>Order by Descending</comment>
  </data>
  <data name="PackageSearchViewContextMenuSortByAuthor" xml:space="preserve">
    <value>Author</value>
    <comment>Sort package by author name</comment>
  </data>
  <data name="PackageSearchViewContextMenuSortByDownloads" xml:space="preserve">
    <value>Downloads</value>
    <comment>Sort package by download numbers</comment>
  </data>
  <data name="PackageSearchViewContextMenuSortByName" xml:space="preserve">
    <value>Name</value>
    <comment>Sort package by name</comment>
  </data>
  <data name="PackageSearchViewContextMenuSortByVotes" xml:space="preserve">
    <value>Votes</value>
    <comment>Sort package by user votes</comment>
  </data>
  <data name="PackageSearchViewContextMenuSortyByUpdate" xml:space="preserve">
    <value>Most Recent Update</value>
    <comment>Sort package by the most recent update</comment>
  </data>
  <data name="PackageSearchViewDeprecated" xml:space="preserve">
    <value>DEPRECATED</value>
    <comment>Indicate package has been deprecated</comment>
  </data>
  <data name="PackageSearchViewDeprecatedTooltip" xml:space="preserve">
    <value>The maintainers of this package have indicated that they will no longer be updating it.  Use at your own risk!</value>
  </data>
  <data name="PackageSearchViewDescription" xml:space="preserve">
    <value>Description</value>
    <comment>Package description</comment>
  </data>
  <data name="PackageSearchViewDownvoteButtonTooltip" xml:space="preserve">
    <value>Downvote to voice lack of support for this package</value>
  </data>
  <data name="PackageSearchViewInstallButton" xml:space="preserve">
    <value>⇓ Install</value>
    <comment>To install package</comment>
  </data>
  <data name="PackageSearchViewInstallButtonTooltip" xml:space="preserve">
    <value>Install This Version</value>
  </data>
  <data name="PackageSearchViewKeywords" xml:space="preserve">
    <value>Keywords</value>
    <comment>Package keywords</comment>
  </data>
  <data name="PackageSearchViewSearchTextBox" xml:space="preserve">
    <value>Search...</value>
  </data>
  <data name="PackageSearchViewSortByButton" xml:space="preserve">
    <value>Sort by</value>
  </data>
  <data name="PackageSearchViewTitle" xml:space="preserve">
    <value>Online Package Search</value>
  </data>
  <data name="PackageSearchViewUpvoteButtonTooltip" xml:space="preserve">
    <value>Vote in support of this package</value>
  </data>
  <data name="PackageSearchViewVersions" xml:space="preserve">
    <value>Versions</value>
    <comment>Package versions</comment>
  </data>
  <data name="PackageSearchViewVisitRepositoryBuutton" xml:space="preserve">
    <value>Visit package repository</value>
  </data>
  <data name="PackageSearchViewVisitWebSiteButton" xml:space="preserve">
    <value>Visit package website</value>
  </data>
  <data name="PackageStateUnknown" xml:space="preserve">
    <value>Unknown</value>
  </data>
  <data name="PackageUploadStateCompressing" xml:space="preserve">
    <value>Compressing...</value>
  </data>
  <data name="PackageUploadStateCopying" xml:space="preserve">
    <value>Copying...</value>
  </data>
  <data name="PackageUploadStateError" xml:space="preserve">
    <value>Error!</value>
    <comment>Something wrong with package uploading</comment>
  </data>
  <data name="PackageUploadStateReady" xml:space="preserve">
    <value>Ready</value>
  </data>
  <data name="PackageUploadStateUploaded" xml:space="preserve">
    <value>Uploaded</value>
  </data>
  <data name="PackageUploadStateUploading" xml:space="preserve">
    <value>Uploading...</value>
  </data>
  <data name="PortViewContextMenuUserDefaultValue" xml:space="preserve">
    <value>Use Default Value</value>
  </data>
  <data name="PublishPackagePackageContent" xml:space="preserve">
    <value>Package Contents</value>
  </data>
  <data name="PublishPackageViewAddFileButton" xml:space="preserve">
    <value>Add file...</value>
  </data>
  <data name="PublishPackageViewAddFileButtonTooltip" xml:space="preserve">
    <value>Add File To Package</value>
  </data>
  <data name="PublishPackageViewContextMenuIsNodeLibrary" xml:space="preserve">
    <value>Is Node Library</value>
  </data>
  <data name="PublishPackageViewLicense" xml:space="preserve">
    <value>License (optional - default is MIT)</value>
  </data>
  <data name="PublishPackageViewPackageDependencies" xml:space="preserve">
    <value>Dependencies</value>
  </data>
  <data name="PublishPackageViewPackageDescription" xml:space="preserve">
    <value>Description</value>
  </data>
  <data name="PublishPackageViewPackageGroup" xml:space="preserve">
    <value>Group (optional)</value>
    <comment>User to input group name about this package</comment>
  </data>
  <data name="PublishPackageViewPackageGroupTooltip" xml:space="preserve">
    <value>A group to help categorize this package.  Might be useful for a collection of packages related to a firm, school, etc.</value>
  </data>
  <data name="PublishPackageViewPackageKeywords" xml:space="preserve">
    <value>Keywords (optional)</value>
    <comment>User to input some keywords about this package</comment>
  </data>
  <data name="PublishPackageViewPackageKeywordsTooltip" xml:space="preserve">
    <value>Keywords help find your package in the database.  Separate them by spaces.</value>
  </data>
  <data name="PublishPackageViewPackageName" xml:space="preserve">
    <value>Name</value>
  </data>
  <data name="PublishPackageViewPackageVersion" xml:space="preserve">
    <value>Version (major minor build)</value>
  </data>
  <data name="PublishPackageViewPackageVersionTooltip" xml:space="preserve">
    <value>A version name helps a submitter keep track of updates to the package.  A new version of a package will be REJECTED if this is not incremeneted.</value>
  </data>
  <data name="PublishPackageViewPublish" xml:space="preserve">
    <value>Publish a Package Online</value>
  </data>
  <data name="PublishPackageViewPublisherWebiSite" xml:space="preserve">
    <value>Website Url (optional)</value>
  </data>
  <data name="PublishPackageViewRepositoryUrl" xml:space="preserve">
    <value>Repository Url (optional)</value>
    <comment>Github repository</comment>
  </data>
  <data name="PublishPackageViewTitle" xml:space="preserve">
    <value>Publish a {0} Package</value>
  </data>
  <data name="ShowClassicNodeLibrary" xml:space="preserve">
    <value>Show Classic Node Library</value>
  </data>
  <data name="UnknowDateFormat" xml:space="preserve">
    <value>Unknown date format</value>
  </data>
  <data name="Watch3DViewContextMenuPan" xml:space="preserve">
    <value>_Pan</value>
  </data>
  <data name="Watch3DViewContextMenuRotate" xml:space="preserve">
    <value>_Rotate</value>
  </data>
  <data name="Watch3DViewContextMenuSwitchView" xml:space="preserve">
    <value>Switch to Node _View</value>
  </data>
  <data name="Watch3DViewContextMenuZoomToFit" xml:space="preserve">
    <value>_Zoom to Fit</value>
  </data>
  <data name="BuildVersionNonNegative" xml:space="preserve">
    <value>You must provide a Build version as a non-negative integer.</value>
    <comment>ErrorString</comment>
  </data>
  <data name="CannotSubmitPackage" xml:space="preserve">
    <value>You can't submit a package in this version of {0}.  You'll need a host application, like Revit, to submit a package.</value>
    <comment>ErrorString</comment>
  </data>
  <data name="DescriptionNeedMoreCharacters" xml:space="preserve">
    <value>Description must be longer than 10 characters.</value>
    <comment>ErrorString</comment>
  </data>
  <data name="MajorVersionNonNegative" xml:space="preserve">
    <value>You must provide a Major version as a non-negative integer.</value>
    <comment>ErrorString</comment>
  </data>
  <data name="MinorVersionNonNegative" xml:space="preserve">
    <value>You must provide a Minor version as a non-negative integer.</value>
    <comment>ErrorString</comment>
  </data>
  <data name="NameNeedMoreCharacters" xml:space="preserve">
    <value>Name must be at least 3 characters.</value>
    <comment>ErrorString</comment>
  </data>
  <data name="PackageNameCannotContainTheseCharacters" xml:space="preserve">
    <value>The name of the package cannot contain /,\, or *.</value>
    <comment>ErrorString</comment>
  </data>
  <data name="PackageNeedAtLeastOneFile" xml:space="preserve">
    <value>Your package must contain at least one file.</value>
    <comment>ErrorString</comment>
  </data>
  <data name="UpdateMessage" xml:space="preserve">
    <value>An update is available for Dynamo.
Installing the latest update requires Dynamo and any host applications to close.
Do you want to install the latest Dynamo update?</value>
  </data>
  <data name="VersionValueGreaterThan0" xml:space="preserve">
    <value>At least one of your version values must be greater than 0.</value>
    <comment>ErrorString</comment>
  </data>
  <data name="InstallMessageCaption" xml:space="preserve">
    <value>Install Dynamo</value>
  </data>
  <data name="InCanvasGeomButtonToolTip" xml:space="preserve">
    <value>Enable background 3D preview navigation (Ctrl + B)</value>
    <comment>Enable background 3D preview navigation</comment>
  </data>
  <data name="InCanvasNodeButtonToolTip" xml:space="preserve">
    <value>Enable graph view navigation (Ctrl + B)</value>
    <comment>Enable graph view navigation</comment>
  </data>
  <data name="AddCustomFileToPackageDialogTitle" xml:space="preserve">
    <value>Add Custom Node, Library, or XML file to Package...</value>
  </data>
  <data name="ConverterMessageCurrentOffset" xml:space="preserve">
    <value>Current offset X: {0}, Y: {1}</value>
  </data>
  <data name="ConverterMessageTransformOrigin" xml:space="preserve">
    <value>Transform origin X: {0}, Y: {1}</value>
  </data>
  <data name="ConverterMessageZoom" xml:space="preserve">
    <value>Zoom : {0}</value>
  </data>
  <data name="DynamoViewSamplesMenuShowInFolder" xml:space="preserve">
    <value>Show In Folder</value>
  </data>
  <data name="FileDialogAllFiles" xml:space="preserve">
    <value>All Files ({0})|{0}</value>
  </data>
  <data name="FileDialogAssemblyFiles" xml:space="preserve">
    <value>Assembly Library Files ({0})|{0}</value>
  </data>
  <data name="FileDialogCustomNodeDLLXML" xml:space="preserve">
    <value>Custom Node, DLL, XML ({0})|{0}</value>
  </data>
  <data name="FileDialogDefaultPNGName" xml:space="preserve">
    <value>Capture.png</value>
  </data>
  <data name="FileDialogDefaultSTLModelName" xml:space="preserve">
    <value>model.stl</value>
  </data>
  <data name="FileDialogDesignScriptFiles" xml:space="preserve">
    <value>DesignScript Files ({0})|{0}</value>
  </data>
  <data name="FileDialogDynamoCustomNode" xml:space="preserve">
    <value>{0} Custom Node ({1})|{1}</value>
  </data>
  <data name="FileDialogDynamoDefinitions" xml:space="preserve">
    <value>{0} Definitions ({1})|{1}</value>
  </data>
  <data name="FileDialogDynamoWorkspace" xml:space="preserve">
    <value>{0} Workspace ({1})|{1}</value>
  </data>
  <data name="FileDialogLibraryFiles" xml:space="preserve">
    <value>Library Files ({0})|{0}</value>
  </data>
  <data name="FileDialogPNGFiles" xml:space="preserve">
    <value>PNG Image|{0}</value>
  </data>
  <data name="FileDialogSTLModels" xml:space="preserve">
    <value>STL Models|{0}</value>
  </data>
  <data name="InfoBubbleError" xml:space="preserve">
    <value>Error: </value>
  </data>
  <data name="InfoBubbleWarning" xml:space="preserve">
    <value>Warning: </value>
  </data>
  <data name="MessageFailedToApplyCustomization" xml:space="preserve">
    <value>Failed to apply NodeViewCustomization for {0}</value>
  </data>
  <data name="MessageFailedToAttachToRowColumn" xml:space="preserve">
    <value>'AttachmentToRowColumnConverter' expects a 'ConverterParameter' value to be either 'Row' or 'Column'</value>
  </data>
  <data name="MessageFailedToAutocomple" xml:space="preserve">
    <value>Failed to perform code block autocomplete with exception:</value>
  </data>
  <data name="MessageFailedToFindNodeById" xml:space="preserve">
    <value>No node could be found with that Id.</value>
  </data>
  <data name="MessageFailedToOpenFile" xml:space="preserve">
    <value>Error opening file: </value>
  </data>
  <data name="MessageFailedToSaveAsImage" xml:space="preserve">
    <value>Failed to save the Workspace as image.</value>
  </data>
  <data name="MessageLoadingTime" xml:space="preserve">
    <value>{0} elapsed for loading {1} main window.</value>
  </data>
  <data name="MessageNodeWithNullFunction" xml:space="preserve">
    <value>There is a null function definition for this node.</value>
  </data>
  <data name="MessageNoNodeDescription" xml:space="preserve">
    <value>No description provided</value>
  </data>
  <data name="MessageUnsavedChanges0" xml:space="preserve">
    <value>The following workspaces have not been saved:</value>
  </data>
  <data name="MessageUnsavedChanges1" xml:space="preserve">
    <value>. Please save them and try again.</value>
  </data>
  <data name="SearchViewTopResult" xml:space="preserve">
    <value>Top Result</value>
  </data>
  <data name="TooltipCurrentIndex" xml:space="preserve">
    <value>{0} of {1}</value>
  </data>
  <data name="AutodeskSignIn" xml:space="preserve">
    <value>Autodesk Sign In</value>
  </data>
  <data name="BrowserWindowLoading" xml:space="preserve">
    <value>Loading...</value>
  </data>
  <data name="InvalidLoginUrl" xml:space="preserve">
    <value>Invalid URL for login page!</value>
  </data>
  <data name="NoneString" xml:space="preserve">
    <value>none</value>
  </data>
  <data name="PresetsWindowDescription" xml:space="preserve">
    <value>Description</value>
  </data>
  <data name="PresetsWindowDescriptionHint" xml:space="preserve">
    <value>Enter a description for this preset.</value>
  </data>
  <data name="PresetsWindowName" xml:space="preserve">
    <value>Name</value>
  </data>
  <data name="PresetsWindowTitle" xml:space="preserve">
    <value>Preset State Properties</value>
  </data>
  <data name="DynamoViewRunButtonToolTipDisabled" xml:space="preserve">
    <value>Run is not available when running Automatically or Periodically.</value>
  </data>
  <data name="RunTypeToolTipAutomatically" xml:space="preserve">
    <value>Run whenever there is a change to the graph.</value>
  </data>
  <data name="RunTypeToolTipManually" xml:space="preserve">
    <value>Run whenever you press the Run button.</value>
  </data>
  <data name="RunTypeToolTipPeriodicallyDisabled" xml:space="preserve">
    <value>Periodic running is disabled when there are no nodes in your graph that support it.</value>
  </data>
  <data name="RunTypeToolTipPeriodicallyEnabled" xml:space="preserve">
    <value>Run at the specified interval.</value>
  </data>
  <data name="RunCompletedMessage" xml:space="preserve">
    <value>Run completed.</value>
  </data>
  <data name="RunCompletedWithWarningsMessage" xml:space="preserve">
    <value>Run completed with warnings.</value>
  </data>
  <data name="RunStartedMessage" xml:space="preserve">
    <value>Run started...</value>
  </data>
  <data name="GroupDefaultText" xml:space="preserve">
    <value>&lt;Click here to edit the group title&gt;</value>
  </data>
  <data name="GroupContextMenuBackground" xml:space="preserve">
    <value>Select Background</value>
  </data>
  <data name="GroupContextMenuFont" xml:space="preserve">
    <value>Font Size</value>
  </data>
  <data name="GroupContextMenuUngroup" xml:space="preserve">
    <value>Ungroup</value>
  </data>
  <data name="PackageDuplicateAssemblyWarning" xml:space="preserve">
    <value>Due to limitations in the .NET framework, it is not possible to update your package assembly while it is already loaded.  Please update the assembly while {0} is not running and try again.</value>
  </data>
  <data name="PackageDuplicateAssemblyWarningTitle" xml:space="preserve">
    <value>Cannot update assembly</value>
  </data>
  <data name="Automatic" xml:space="preserve">
    <value>Automatic</value>
  </data>
  <data name="Manual" xml:space="preserve">
    <value>Manual</value>
  </data>
  <data name="Periodic" xml:space="preserve">
    <value>Periodic</value>
  </data>
  <data name="ContextMenuCopy" xml:space="preserve">
    <value>Copy</value>
    <comment>Context menu item</comment>
  </data>
  <data name="ContextMenuHideAllGeometry" xml:space="preserve">
    <value>Hide all geometry preview</value>
    <comment>Context menu item - Specific to canvas</comment>
  </data>
  <data name="ContextMenuHideAllTextBubble" xml:space="preserve">
    <value>Hide all text bubble</value>
    <comment>Context menu item - Specific to canvas</comment>
  </data>
  <data name="ContextMenuHideUpstreamPreview" xml:space="preserve">
    <value>Hide upstream geometry preview</value>
    <comment>Context menu item - Specific to canvas</comment>
  </data>
  <data name="ContextMenuInsertCodeBlock" xml:space="preserve">
    <value>Insert code block</value>
    <comment>Context menu item - Specific to canvas</comment>
  </data>
  <data name="ContextMenuPaste" xml:space="preserve">
    <value>Paste</value>
    <comment>Context menu item</comment>
  </data>
  <data name="ContextMenuShowAllGeometry" xml:space="preserve">
    <value>Show all geometry preview</value>
    <comment>Context menu item - Specific to canvas</comment>
  </data>
  <data name="ContextMenuShowAllTextBubble" xml:space="preserve">
    <value>Show all text buble</value>
    <comment>Context menu item - Specific to canvas</comment>
  </data>
  <data name="ContextMenuShowUpstreamPreview" xml:space="preserve">
    <value>Show upstream geometry preview</value>
    <comment>Context menu item - Specific to canvas</comment>
  </data>
  <data name="MoreButton" xml:space="preserve">
    <value>More</value>
    <comment>The "More" button on "Publish a Dynamo Package" dialog</comment>
  </data>
  <data name="PublishPackage" xml:space="preserve">
    <value>Publish Package !</value>
  </data>
  <data name="StartPageWhatsNew" xml:space="preserve">
    <value>What's New</value>
  </data>
  <data name="TermsOfUseAcceptButton" xml:space="preserve">
    <value>I Accept</value>
  </data>
  <data name="TermsOfUseDeclineButton" xml:space="preserve">
    <value>I Decline</value>
  </data>
  <data name="TermsOfUseViewTitle" xml:space="preserve">
    <value>Package Manager Terms of Use</value>
  </data>
  <data name="GalleryDynamoVersion" xml:space="preserve">
    <value>Version {0}.{1}</value>
  </data>
  <data name="LearnMore" xml:space="preserve">
    <value>Learn more</value>
  </data>
  <data name="Autodesk360SignInButtonContentToolTip" xml:space="preserve">
    <value>Sign in to Autodesk A360 to access online services that integrate with your desktop software.</value>
  </data>
  <data name="Autodesk360SignInButtonTitleToolTip" xml:space="preserve">
    <value>Autodesk A360</value>
  </data>
  <data name="ConsentFormGoogleAnalyticsCheckBoxContent" xml:space="preserve">
    <value>Yes, I would like to contribute to this program (Google Analytics).</value>
  </data>
  <data name="ConsentFormInstrumentationCheckBoxContent" xml:space="preserve">
    <value>I give my consent for Autodesk to collect information, using a tool called Instrumentation, on how I use {0}</value>
  </data>
  <data name="GroupContextMenuDeleteGroup" xml:space="preserve">
    <value>Delete Group</value>
  </data>
  <data name="CustomNodeTypeShortString" xml:space="preserve">
    <value>DS</value>
  </data>
  <data name="PackageTypeShortString" xml:space="preserve">
    <value>PKG</value>
  </data>
  <data name="ZeroTouchTypeShortString" xml:space="preserve">
    <value>DLL</value>
  </data>
  <data name="DynamoViewEditMenuCreatePreset" xml:space="preserve">
    <value>Create Preset From Selection</value>
  </data>
  <data name="DynamoViewEditMenuDeletePreset" xml:space="preserve">
    <value>Delete Preset</value>
  </data>
  <data name="DynamoViewEditMenuRestorePreset" xml:space="preserve">
    <value>Restore Preset</value>
  </data>
  <data name="DynamoViewEditMenuPresetsMenu" xml:space="preserve">
    <value>Presets</value>
  </data>
  <data name="DynamoViewSettingsMenuShowEdges" xml:space="preserve">
    <value>Show Edges</value>
  </data>
  <data name="DynamoViewSettingsMenuVisualizationSettings" xml:space="preserve">
    <value>Visualization Settings</value>
  </data>
  <data name="FileDialogManualMode" xml:space="preserve">
    <value>Open in Manual Execution Mode</value>
  </data>
  <data name="BrowserNodeButtonLabel" xml:space="preserve">
    <value>Browse...</value>
  </data>
  <data name="BrowserNodeNoFileSelected" xml:space="preserve">
    <value>No file selected.</value>
  </data>
  <data name="StringInputNodeEditMenu" xml:space="preserve">
    <value>Edit...</value>
  </data>
  <data name="WatchNodeRawDataMenu" xml:space="preserve">
    <value>Show Raw Data</value>
  </data>
  <data name="NodeContextMenuEnablePeriodicUpdate" xml:space="preserve">
    <value>Enable Periodic Update</value>
  </data>
  <data name="PackageUploadNoDependency" xml:space="preserve">
    <value>None</value>
  </data>
  <data name="PublishPackageViewPackageDescriptionTooltip" xml:space="preserve">
    <value>A description that helps people understand what the package might be used for.</value>
  </data>
  <data name="PublishPackageViewPackageNameTooltip" xml:space="preserve">
    <value>A unique name for the package.</value>
  </data>
  <data name="UnitAcres" xml:space="preserve">
    <value>Acres</value>
  </data>
  <data name="UnitCentimeters" xml:space="preserve">
    <value>Centimeters</value>
  </data>
  <data name="UnitCubicCentimeter" xml:space="preserve">
    <value>CubicCentimeter</value>
  </data>
  <data name="UnitCubicFoot" xml:space="preserve">
    <value>CubicFoot</value>
  </data>
  <data name="UnitCubicInches" xml:space="preserve">
    <value>CubicInches</value>
  </data>
  <data name="UnitCubicMeters" xml:space="preserve">
    <value>CubicMeters</value>
  </data>
  <data name="UnitCubicMillimeter" xml:space="preserve">
    <value>CubicMillimeter</value>
  </data>
  <data name="UnitCubicYards" xml:space="preserve">
    <value>CubicYards</value>
  </data>
  <data name="UnitDecimeters" xml:space="preserve">
    <value>Decimeters</value>
  </data>
  <data name="UnitFeet" xml:space="preserve">
    <value>Feet</value>
  </data>
  <data name="UnitHectares" xml:space="preserve">
    <value>Hectares</value>
  </data>
  <data name="UnitInches" xml:space="preserve">
    <value>Inches</value>
  </data>
  <data name="UnitLitres" xml:space="preserve">
    <value>Litres</value>
  </data>
  <data name="UnitMeters" xml:space="preserve">
    <value>Meters</value>
  </data>
  <data name="UnitMillimeters" xml:space="preserve">
    <value>Millimeters</value>
  </data>
  <data name="UnitSquareCentimeter" xml:space="preserve">
    <value>SquareCentimeter</value>
  </data>
  <data name="UnitSquareFoot" xml:space="preserve">
    <value>SquareFoot</value>
  </data>
  <data name="UnitSquareInch" xml:space="preserve">
    <value>SquareInch</value>
  </data>
  <data name="UnitSquareMeter" xml:space="preserve">
    <value>SquareMeter</value>
  </data>
  <data name="UnitSquareMillimeter" xml:space="preserve">
    <value>SquareMillimeter</value>
  </data>
  <data name="UnitUSGallons" xml:space="preserve">
    <value>USGallons</value>
  </data>
  <data name="CustomNodePromptDescriptionTooltip" xml:space="preserve">
    <value>A description that helps people understand what the node might be used for.</value>
  </data>
  <data name="CustomNodePromptNameTooltip" xml:space="preserve">
    <value>A unique name for the node.</value>
  </data>
  <data name="PresetPromptDescriptionTooltip" xml:space="preserve">
    <value>A description of the preset state.</value>
  </data>
  <data name="PresetPromptNameTooltip" xml:space="preserve">
    <value>A unique name for the preset.</value>
  </data>
  <data name="SelectNodeButtonChange" xml:space="preserve">
    <value>Change</value>
  </data>
  <data name="SelectNodeButtonSelect" xml:space="preserve">
    <value>Select</value>
  </data> 
  <data name="PresetTextRemaining" xml:space="preserve">
    <value>Characters Remaining</value>
  </data>
  <data name="PresetOverwrite" xml:space="preserve">
    <value>A preset by this name already exists, do you wish to overwrite?</value>
  </data>
  <data name="AddButton" xml:space="preserve">
    <value>Add</value>
  </data>
<<<<<<< HEAD
  <data name="DynamoViewSettingMenuManagePackagePath" xml:space="preserve">
    <value>Custom Node Definition and Package Paths…</value>
    <comment>Setting menu | Custom node definition and package paths</comment>
  </data>
  <data name="PackagePathViewClose" xml:space="preserve">
    <value>Close</value>
    <comment>Close button on the package path dialog</comment>
  </data>
  <data name="PackagePathViewHeading" xml:space="preserve">
    <value>Paths:</value>
    <comment>Package path management dialog content</comment>
  </data>
  <data name="PackagePathViewSummary" xml:space="preserve">
    <value>The top path is the default location for saving new packages and custom nodes. Nodes in additional locations will show up in the add-ons section of the library.</value>
    <comment>Package path management dialog content</comment>
  </data>
  <data name="PackagePathViewTitle" xml:space="preserve">
    <value>Custom node definition and package paths</value>
    <comment>Package path management dialog title</comment>
  </data>
  <data name="PackagePathViewToolTipDown" xml:space="preserve">
    <value>Move the selected path downward</value>
    <comment>Tool-tip for down arrow</comment>
  </data>
  <data name="PackagePathViewToolTipMinus" xml:space="preserve">
    <value>Remove the selected path from list</value>
    <comment>Tool-tip for minus icon</comment>
  </data>
  <data name="PackagePathViewToolTipPlus" xml:space="preserve">
    <value>Add a new path to the list</value>
    <comment>Tool-tip for plus icon</comment>
  </data>
  <data name="PackagePathViewToolTipUp" xml:space="preserve">
    <value>Move the selected path upward</value>
    <comment>Tool-tip for up arrow</comment>
=======
  <data name="NodeContextMenuIsInput" xml:space="preserve">
    <value>Is Input</value>
>>>>>>> c9e4c78c
  </data>
</root><|MERGE_RESOLUTION|>--- conflicted
+++ resolved
@@ -1829,7 +1829,6 @@
   <data name="AddButton" xml:space="preserve">
     <value>Add</value>
   </data>
-<<<<<<< HEAD
   <data name="DynamoViewSettingMenuManagePackagePath" xml:space="preserve">
     <value>Custom Node Definition and Package Paths…</value>
     <comment>Setting menu | Custom node definition and package paths</comment>
@@ -1865,9 +1864,8 @@
   <data name="PackagePathViewToolTipUp" xml:space="preserve">
     <value>Move the selected path upward</value>
     <comment>Tool-tip for up arrow</comment>
-=======
+  </data>
   <data name="NodeContextMenuIsInput" xml:space="preserve">
     <value>Is Input</value>
->>>>>>> c9e4c78c
   </data>
 </root>