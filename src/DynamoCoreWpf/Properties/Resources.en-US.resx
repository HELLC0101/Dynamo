--- conflicted
+++ resolved
@@ -1872,11 +1872,9 @@
   <data name="NodeContextMenuIsInput" xml:space="preserve">
     <value>Is Input</value>
   </data>
-<<<<<<< HEAD
   <data name="DynamoViewViewMenuAvailablePreviews" xml:space="preserve">
     <value>Available Previews</value>
-=======
-
+  </data>
   <data name="UnitArea" xml:space="preserve">
     <value>Area</value>
   </data>
@@ -1888,7 +1886,6 @@
   </data>
   <data name="Units" xml:space="preserve">
     <value>Units:</value>
->>>>>>> bd3bf4c5
   </data>
   <data name="PublishPackageLocally" xml:space="preserve">
     <value>Publish Locally</value>
