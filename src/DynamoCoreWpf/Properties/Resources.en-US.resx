--- conflicted
+++ resolved
@@ -1872,7 +1872,7 @@
   <data name="NodeContextMenuIsInput" xml:space="preserve">
     <value>Is Input</value>
   </data>
-<<<<<<< HEAD
+
   <data name="UnitArea" xml:space="preserve">
     <value>Area</value>
   </data>
@@ -1884,9 +1884,8 @@
   </data>
   <data name="Units" xml:space="preserve">
     <value>Units:</value>
-=======
+  </data>
   <data name="PublishPackageLocally" xml:space="preserve">
     <value>Publish Locally</value>
->>>>>>> ab8c4c36
   </data>
 </root>