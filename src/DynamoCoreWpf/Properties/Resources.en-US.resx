﻿<?xml version="1.0" encoding="utf-8"?>
<root>
  <!-- 
    Microsoft ResX Schema 
    
    Version 2.0
    
    The primary goals of this format is to allow a simple XML format 
    that is mostly human readable. The generation and parsing of the 
    various data types are done through the TypeConverter classes 
    associated with the data types.
    
    Example:
    
    ... ado.net/XML headers & schema ...
    <resheader name="resmimetype">text/microsoft-resx</resheader>
    <resheader name="version">2.0</resheader>
    <resheader name="reader">System.Resources.ResXResourceReader, System.Windows.Forms, ...</resheader>
    <resheader name="writer">System.Resources.ResXResourceWriter, System.Windows.Forms, ...</resheader>
    <data name="Name1"><value>this is my long string</value><comment>this is a comment</comment></data>
    <data name="Color1" type="System.Drawing.Color, System.Drawing">Blue</data>
    <data name="Bitmap1" mimetype="application/x-microsoft.net.object.binary.base64">
        <value>[base64 mime encoded serialized .NET Framework object]</value>
    </data>
    <data name="Icon1" type="System.Drawing.Icon, System.Drawing" mimetype="application/x-microsoft.net.object.bytearray.base64">
        <value>[base64 mime encoded string representing a byte array form of the .NET Framework object]</value>
        <comment>This is a comment</comment>
    </data>
                
    There are any number of "resheader" rows that contain simple 
    name/value pairs.
    
    Each data row contains a name, and value. The row also contains a 
    type or mimetype. Type corresponds to a .NET class that support 
    text/value conversion through the TypeConverter architecture. 
    Classes that don't support this are serialized and stored with the 
    mimetype set.
    
    The mimetype is used for serialized objects, and tells the 
    ResXResourceReader how to depersist the object. This is currently not 
    extensible. For a given mimetype the value must be set accordingly:
    
    Note - application/x-microsoft.net.object.binary.base64 is the format 
    that the ResXResourceWriter will generate, however the reader can 
    read any of the formats listed below.
    
    mimetype: application/x-microsoft.net.object.binary.base64
    value   : The object must be serialized with 
            : System.Runtime.Serialization.Formatters.Binary.BinaryFormatter
            : and then encoded with base64 encoding.
    
    mimetype: application/x-microsoft.net.object.soap.base64
    value   : The object must be serialized with 
            : System.Runtime.Serialization.Formatters.Soap.SoapFormatter
            : and then encoded with base64 encoding.

    mimetype: application/x-microsoft.net.object.bytearray.base64
    value   : The object must be serialized into a byte array 
            : using a System.ComponentModel.TypeConverter
            : and then encoded with base64 encoding.
    -->
  <xsd:schema id="root" xmlns="" xmlns:xsd="http://www.w3.org/2001/XMLSchema" xmlns:msdata="urn:schemas-microsoft-com:xml-msdata">
    <xsd:import namespace="http://www.w3.org/XML/1998/namespace" />
    <xsd:element name="root" msdata:IsDataSet="true">
      <xsd:complexType>
        <xsd:choice maxOccurs="unbounded">
          <xsd:element name="metadata">
            <xsd:complexType>
              <xsd:sequence>
                <xsd:element name="value" type="xsd:string" minOccurs="0" />
              </xsd:sequence>
              <xsd:attribute name="name" use="required" type="xsd:string" />
              <xsd:attribute name="type" type="xsd:string" />
              <xsd:attribute name="mimetype" type="xsd:string" />
              <xsd:attribute ref="xml:space" />
            </xsd:complexType>
          </xsd:element>
          <xsd:element name="assembly">
            <xsd:complexType>
              <xsd:attribute name="alias" type="xsd:string" />
              <xsd:attribute name="name" type="xsd:string" />
            </xsd:complexType>
          </xsd:element>
          <xsd:element name="data">
            <xsd:complexType>
              <xsd:sequence>
                <xsd:element name="value" type="xsd:string" minOccurs="0" msdata:Ordinal="1" />
                <xsd:element name="comment" type="xsd:string" minOccurs="0" msdata:Ordinal="2" />
              </xsd:sequence>
              <xsd:attribute name="name" type="xsd:string" use="required" msdata:Ordinal="1" />
              <xsd:attribute name="type" type="xsd:string" msdata:Ordinal="3" />
              <xsd:attribute name="mimetype" type="xsd:string" msdata:Ordinal="4" />
              <xsd:attribute ref="xml:space" />
            </xsd:complexType>
          </xsd:element>
          <xsd:element name="resheader">
            <xsd:complexType>
              <xsd:sequence>
                <xsd:element name="value" type="xsd:string" minOccurs="0" msdata:Ordinal="1" />
              </xsd:sequence>
              <xsd:attribute name="name" type="xsd:string" use="required" />
            </xsd:complexType>
          </xsd:element>
        </xsd:choice>
      </xsd:complexType>
    </xsd:element>
  </xsd:schema>
  <resheader name="resmimetype">
    <value>text/microsoft-resx</value>
  </resheader>
  <resheader name="version">
    <value>2.0</value>
  </resheader>
  <resheader name="reader">
    <value>System.Resources.ResXResourceReader, System.Windows.Forms, Version=4.0.0.0, Culture=neutral, PublicKeyToken=b77a5c561934e089</value>
  </resheader>
  <resheader name="writer">
    <value>System.Resources.ResXResourceWriter, System.Windows.Forms, Version=4.0.0.0, Culture=neutral, PublicKeyToken=b77a5c561934e089</value>
  </resheader>
  <data name="AboutWindowCannotGetVersion" xml:space="preserve">
    <value>Could not get version.</value>
    <comment>To indicate not abe to get Dynamo version</comment>
  </data>
  <data name="AboutWindowDynamoWebsiteButton" xml:space="preserve">
    <value>{0} Website</value>
    <comment>Click button to go to Dynamo website</comment>
  </data>
  <data name="AboutWindowTitle" xml:space="preserve">
    <value>About {0}</value>
    <comment>About window title</comment>
  </data>
  <data name="AboutWindowUpToDate" xml:space="preserve">
    <value>(Up-to-date)</value>
    <comment>To indicate Dynamo is up to date</comment>
  </data>
  <data name="ContextMenuEditCustomNode" xml:space="preserve">
    <value>Edit Custom Node...</value>
    <comment>Context menu item</comment>
  </data>
  <data name="ContextMenuEditCustomNodeProperty" xml:space="preserve">
    <value>Edit Custom Node Properties...</value>
    <comment>Context menu item</comment>
  </data>
  <data name="ContextMenuFitToScreen" xml:space="preserve">
    <value>_Fit to Screen</value>
    <comment>Context menu item</comment>
  </data>
  <data name="ContextMenuGeometryView" xml:space="preserve">
    <value>Switch to Geometry _View</value>
    <comment>Context menu item</comment>
  </data>
  <data name="ContextCreateGroupFromSelection" xml:space="preserve">
    <value>Create Group</value>
    <comment>Context menu item</comment>
  </data>
  <data name="ContextUnGroupFromSelection" xml:space="preserve">
    <value>Ungroup</value>
    <comment>Context menu item</comment>
  </data>
  <data name="ContextMenuNodesFromGeometry" xml:space="preserve">
    <value>Nodes From _Selected Geometry</value>
    <comment>Context menu item</comment>
  </data>
  <data name="ContextMenuNodesFromSelection" xml:space="preserve">
    <value>New Node F_rom Selection</value>
    <comment>Context menu item</comment>
  </data>
  <data name="ContextMenuNodeToCode" xml:space="preserve">
    <value>Node to _Code</value>
    <comment>Context menu item</comment>
  </data>
  <data name="ContextMenuPan" xml:space="preserve">
    <value>Pa_n</value>
    <comment>Context menu item </comment>
  </data>
  <data name="ContextMenuPublishCustomNode" xml:space="preserve">
    <value>Publish This Custom Node...</value>
    <comment>Context menu item</comment>
  </data>
  <data name="DynamoViewCancelButtonTooltip" xml:space="preserve">
    <value>Cancel Run (Shift+F5)</value>
    <comment>Cancel button tooltip</comment>
  </data>
  <data name="DynamoViewDebugMenu" xml:space="preserve">
    <value>Debug</value>
    <comment>Debug menu</comment>
  </data>
  <data name="DynamoViewDebugMenuCheckDailyBuild" xml:space="preserve">
    <value>Check Daily Builds</value>
    <comment>Debug menu | Check the latest daily build</comment>
  </data>
  <data name="DynamoViewDebugMenuDumpLibrary" xml:space="preserve">
    <value>Dump Library</value>
    <comment>Debug menu | Dump all imported libraries</comment>
  </data>
  <data name="DynamoViewDebugMenuForceReExecute" xml:space="preserve">
    <value>Force Re-execute</value>
    <comment>Debug menu | Force to re-execute the whole graph</comment>
  </data>
  <data name="DynamoViewDebugMenuForceUpdate" xml:space="preserve">
    <value>Force Update</value>
    <comment>Debug menu | Force to update Dynamo</comment>
  </data>
  <data name="DynamoViewDebugMenuRunMutationTest" xml:space="preserve">
    <value>Run mutation test</value>
    <comment>Debug menu | Run mutation test</comment>
  </data>
  <data name="DynamoViewDebugMenuShowDebugAST" xml:space="preserve">
    <value>Show Debug ASTs</value>
    <comment>Debug menu | Show debug abstract syntax tree</comment>
  </data>
  <data name="DynamoViewDebugMenuVerboseLogging" xml:space="preserve">
    <value>Verbose Logging</value>
    <comment>Debug menu | Verbose logging</comment>
  </data>
  <data name="DynamoViewEditMenu" xml:space="preserve">
    <value>_Edit</value>
    <comment>Edit menu</comment>
  </data>
  <data name="DynamoViewEditMenuAlighBottom" xml:space="preserve">
    <value>_Bottom</value>
    <comment>Edit menu | Align based on selected nodes' bottom Y position</comment>
  </data>
  <data name="DynamoViewEditMenuAlignLeft" xml:space="preserve">
    <value>_Left</value>
    <comment>Edit menu | Align based on selected nodes' leftmost X position</comment>
  </data>
  <data name="DynamoViewEditMenuAlignRight" xml:space="preserve">
    <value>_Right</value>
    <comment>Edit menu | Align based on selected nodes' rightmost X position</comment>
  </data>
  <data name="DynamoViewEditMenuAlignSelection" xml:space="preserve">
    <value>_Align Selection</value>
    <comment>Edit menu | Align selected nodes</comment>
  </data>
  <data name="DynamoViewEditMenuAlignTop" xml:space="preserve">
    <value>_Top</value>
    <comment>Edit menu | Align based on selected nodes' topmost Y position</comment>
  </data>
  <data name="DynamoViewEditMenuAlignXAverage" xml:space="preserve">
    <value>_X Average</value>
    <comment>Edit menu | Align based on selected nodes' average X positions</comment>
  </data>
  <data name="DynamoViewEditMenuAlignXDistribute" xml:space="preserve">
    <value>_X Distribute</value>
    <comment>Edit menu | Align selected nodes evenly on horizontal direction</comment>
  </data>
  <data name="DynamoViewEditMenuAlignYAverage" xml:space="preserve">
    <value>_Y Average</value>
    <comment>Edit menu | Align based on selected nodes' average Y positions</comment>
  </data>
  <data name="DynamoViewEditMenuAlignYDistribute" xml:space="preserve">
    <value>_Y Distribute</value>
    <comment>Edit menu | Align selected nodes evenly on vertical direction</comment>
  </data>
  <data name="DynamoViewEditMenuCleanupLayout" xml:space="preserve">
    <value>_Cleanup Node Layout</value>
    <comment>Edit menu | Automatically layout graph</comment>
  </data>
  <data name="DynamoViewEditMenuCopy" xml:space="preserve">
    <value>_Copy</value>
    <comment>Edit menu | Copy</comment>
  </data>
  <data name="DynamoViewEditMenuCreateNodeFromSelection" xml:space="preserve">
    <value>_Create Node From Selection</value>
    <comment>Edit menu | Create custom node from selected nodes</comment>
  </data>
  <data name="DynamoViewEditMenuCreateNote" xml:space="preserve">
    <value>_Create Note</value>
    <comment>Edit menu | Create note for a node</comment>
  </data>
  <data name="DynamoViewEditMenuCreateGroup" xml:space="preserve">
    <value>_Create Group</value>
    <comment>Edit menu | Create Grouping for nodes</comment>
  </data>
  <data name="DynamoViewEditMenuDeleteSelected" xml:space="preserve">
    <value>_Delete Selected</value>
    <comment>Edit menu | Delete selected nodes</comment>
  </data>
  <data name="DynamoViewEditMenuPaste" xml:space="preserve">
    <value>_Paste</value>
    <comment>Edit menu | Paste</comment>
  </data>
  <data name="DynamoViewEditMenuRedo" xml:space="preserve">
    <value>_Redo</value>
    <comment>Edit menu | Redo</comment>
  </data>
  <data name="DynamoViewEditMenuSelectAll" xml:space="preserve">
    <value>_Select All</value>
    <comment>Edit menu | Select all nodes</comment>
  </data>
  <data name="DynamoViewEditMenuUndo" xml:space="preserve">
    <value>_Undo</value>
    <comment>Edit menu | Undo</comment>
  </data>
  <data name="DynamoViewFiileMenuExit" xml:space="preserve">
    <value>_Exit</value>
    <comment>File menu | Exit Dynamo</comment>
  </data>
  <data name="DynamoViewFileMenu" xml:space="preserve">
    <value>_File</value>
    <comment>File menu</comment>
  </data>
  <data name="DynamoViewFileMenuExportAsImage" xml:space="preserve">
    <value>_Export Workspace As Image...</value>
    <comment>File menu | Export workspace as image</comment>
  </data>
  <data name="DynamoViewFileMenuExportToSTL" xml:space="preserve">
    <value>_Export Model to STL...</value>
    <comment>File menu | Export geometry model to STL file format</comment>
  </data>
  <data name="DynamoViewFileMenuImport" xml:space="preserve">
    <value>_Import Library...</value>
    <comment>File menu | Import</comment>
  </data>
  <data name="DynamoViewFileMenuNew" xml:space="preserve">
    <value>_New</value>
    <comment>File menu | New</comment>
  </data>
  <data name="DynamoViewFileMenuNewCustomNode" xml:space="preserve">
    <value>_Custom Node...</value>
    <comment>FIle menu | New | New custom node</comment>
  </data>
  <data name="DynamoViewFileMenuNewHomeWorkSpace" xml:space="preserve">
    <value>_Home Workspace...</value>
    <comment>File menu | New | New home workspace</comment>
  </data>
  <data name="DynamoViewFileMenuOpen" xml:space="preserve">
    <value>_Open...</value>
    <comment>File menu | Open</comment>
  </data>
  <data name="DynamoViewFileMenuRecentFiles" xml:space="preserve">
    <value>_Recent Files</value>
    <comment>File menu | Recent files</comment>
  </data>
  <data name="DynamoViewFileMenuSave" xml:space="preserve">
    <value>_Save</value>
    <comment>File menu | Save</comment>
  </data>
  <data name="DynamoViewFileMenuSaveAs" xml:space="preserve">
    <value>_Save As...</value>
    <comment>File menu | Save as</comment>
  </data>
  <data name="DynamoViewHelpMenu" xml:space="preserve">
    <value>Help</value>
    <comment>Help menu</comment>
  </data>
  <data name="DynamoViewHelpMenuAbout" xml:space="preserve">
    <value>_About...</value>
    <comment>Help menu | Display About dialog</comment>
  </data>
  <data name="DynamoViewHelpMenuDisplayStartPage" xml:space="preserve">
    <value>_Display Start Page</value>
    <comment>Help menu | Display start page</comment>
  </data>
  <data name="DynamoViewHelpMenuGotoWebsite" xml:space="preserve">
    <value>_Go To Project Website</value>
    <comment>Help menu | Go go Dynamo website</comment>
  </data>
  <data name="DynamoViewHelpMenuGotoWiki" xml:space="preserve">
    <value>Go To Project _Wiki</value>
    <comment>Help menu | Go to wiki</comment>
  </data>
  <data name="DynamoViewHelpMenuReportBug" xml:space="preserve">
    <value>_Report A Bug</value>
    <comment>Help menu | Report a bug</comment>
  </data>
  <data name="DynamoViewHepMenuSamples" xml:space="preserve">
    <value>Samples</value>
    <comment>Help menu | Samples</comment>
  </data>
  <data name="DynamoViewPackageMenu" xml:space="preserve">
    <value>_Packages</value>
    <comment>Package menu</comment>
  </data>
  <data name="DynamoViewPackageMenuManagePackage" xml:space="preserve">
    <value>_Manage Packages...</value>
    <comment>Package menu | Manage packages...</comment>
  </data>
  <data name="DynamoViewPackageMenuPublishNodes" xml:space="preserve">
    <value>_Publish Selected Nodes...</value>
    <comment>Package menu | Publish selected nodes as a package</comment>
  </data>
  <data name="DynamoViewPackageMenuPublishPackage" xml:space="preserve">
    <value>_Publish New Package...</value>
    <comment>Package menu | Publish new package</comment>
  </data>
  <data name="DynamoViewPackageMenuPublishWorkspace" xml:space="preserve">
    <value>_Publish Current Workspace...</value>
    <comment>Package menu | Publish current workspace as a package</comment>
  </data>
  <data name="DynamoViewPackageMenuSearchPackage" xml:space="preserve">
    <value>_Search for a Package...</value>
    <comment>Package menu | Search for a package</comment>
  </data>
  <data name="DynamoViewRunAutomaticallyOption" xml:space="preserve">
    <value>Run Automatically</value>
    <comment>Run automatically option</comment>
  </data>
  <data name="DynamoViewRunButton" xml:space="preserve">
    <value>Run</value>
    <comment>Run button</comment>
  </data>
  <data name="DynamoViewRunButtonTooltip" xml:space="preserve">
    <value>Run Workflow (F5)</value>
    <comment>Run button tooltip</comment>
  </data>
  <data name="DynamoViewSettingMenu" xml:space="preserve">
    <value>_Settings</value>
    <comment>Setting menu</comment>
  </data>
  <data name="DynamoViewSettingMenuAreaUnits" xml:space="preserve">
    <value>Area Display Units</value>
    <comment>Setting menu | Area unit display</comment>
  </data>
  <data name="DynamoViewSettingMenuCentimeter" xml:space="preserve">
    <value>Centimeter</value>
    <comment>Setting menu | Centimeter</comment>
  </data>
  <data name="DynamoViewSettingMenuCubicCentimeter" xml:space="preserve">
    <value>Cubic Centimeter</value>
    <comment>Setting menu | Cubic centimeter</comment>
  </data>
  <data name="DynamoViewSettingMenuCubicFoot" xml:space="preserve">
    <value>Cubic Foot</value>
    <comment>Setting menu | Cubic foot</comment>
  </data>
  <data name="DynamoViewSettingMenuCubicInch" xml:space="preserve">
    <value>Cubic Inch</value>
    <comment>Setting menu | Cubic inch</comment>
  </data>
  <data name="DynamoViewSettingMenuCubicMeter" xml:space="preserve">
    <value>Cubic Meter</value>
    <comment>Setting menu | Cubic meter</comment>
  </data>
  <data name="DynamoViewSettingMenuCubicMillimeter" xml:space="preserve">
    <value>Cubic Millimeter</value>
    <comment>Setting menu | Cubic millimeter</comment>
  </data>
  <data name="DynamoViewSettingMenuDecimalFoot" xml:space="preserve">
    <value>Decimal Foot</value>
    <comment>Setting menu | Decimal foot</comment>
  </data>
  <data name="DynamoViewSettingMenuDecimalInch" xml:space="preserve">
    <value>Decimal Inch</value>
    <comment>Setting menu | Decimal inch</comment>
  </data>
  <data name="DynamoViewSettingMenuEnableDataReporting" xml:space="preserve">
    <value>_Enable detailed usability data reporting</value>
    <comment>Setting menu | Enable data reporting during usage</comment>
  </data>
  <data name="DynamoViewSettingMenuEnableDataReportingTooltip" xml:space="preserve">
    <value>Detailed reporting sends behaviour data that we use for improving {0}.&amp;#x0a;It includes the graph being created as well as errors and warnings</value>
    <comment>Setting menu | Tooltip for enable data reporting during usage menu item</comment>
  </data>
  <data name="DynamoViewSettingMenuEnableSummaryReporting" xml:space="preserve">
    <value>Enable anonymous summary reporting</value>
    <comment>Setting menu | Eanble summary reporting</comment>
  </data>
  <data name="DynamoViewSettingMenuEnableSummaryReportingTooltip" xml:space="preserve">
    <value>Anonymous summary reporting sends a minimal set of data for computing user counts, stability and performance metrics.&amp;#x0a;It does not contain your graph or any personal data</value>
    <comment>Setting menu | Tooltip for enable summary reporting during usage menu item</comment>
  </data>
  <data name="DynamoViewSettingShowRunPreview" xml:space="preserve">
    <value>Show Run Preview</value>
    <comment>Setting menu | Show Run Preview</comment>
  </data>
  <data name="ShowRunPreviewEnableToolTip" xml:space="preserve">
    <value>Execution preview is not available when running automatically</value>
  </data>
  <data name="ShowRunPreviewDisableToolTip" xml:space="preserve">
    <value>Preview the execution state of your graph. Nodes that are scheduled for execution will highlight in the graph</value>
  </data>
  <data name="DynamoViewSettingMenuFractionalFoot" xml:space="preserve">
    <value>Fractional Foot</value>
    <comment>Setting menu | Fractional foot</comment>
  </data>
  <data name="DynamoViewSettingMenuFractionalInch" xml:space="preserve">
    <value>Fractional Inch</value>
    <comment>Setting menu | Fractional inch</comment>
  </data>
  <data name="DynamoViewSettingMenuHighRenderPrecision" xml:space="preserve">
    <value>High</value>
    <comment>Setting menu | Slider for render precision</comment>
  </data>
  <data name="DynamoViewSettingMenuLengthUnits" xml:space="preserve">
    <value>Length Display Units</value>
    <comment>Setting menu | Length unit display</comment>
  </data>
  <data name="DynamoViewSettingMenuLowRenderPrecision" xml:space="preserve">
    <value>Low</value>
    <comment>Setting menu | Slider for render precision</comment>
  </data>
  <data name="DynamoViewSettingMenuMeter" xml:space="preserve">
    <value>Meter</value>
    <comment>Setting menu | Meter</comment>
  </data>
  <data name="DynamoViewSettingMenuMillimeter" xml:space="preserve">
    <value>Millimeter</value>
    <comment>Setting menu | Millimeter</comment>
  </data>
  <data name="DynamoViewSettingMenuNumber0" xml:space="preserve">
    <value>0</value>
    <comment>Locale dependent number format 0</comment>
  </data>
  <data name="DynamoViewSettingMenuNumber00" xml:space="preserve">
    <value>0.0</value>
    <comment>Locale dependent number format 0.0</comment>
  </data>
  <data name="DynamoViewSettingMenuNumber000" xml:space="preserve">
    <value>0.00</value>
    <comment>Locale dependent number format 0.00</comment>
  </data>
  <data name="DynamoViewSettingMenuNumber0000" xml:space="preserve">
    <value>0.000</value>
    <comment>Locale dependent number format 0.000</comment>
  </data>
  <data name="DynamoViewSettingMenuNumber00000" xml:space="preserve">
    <value>0.0000</value>
    <comment>Locale dependent number format 0.0000</comment>
  </data>
  <data name="DynamoViewSettingMenuNumberFormat" xml:space="preserve">
    <value>Number Format</value>
    <comment>Setting menu | Number format</comment>
  </data>
  <data name="DynamoViewSettingMenuRenderPrecision" xml:space="preserve">
    <value>Render Precision</value>
    <comment>Setting menu | Render precision</comment>
  </data>
  <data name="DynamoViewSettingMenuSquareCentimeter" xml:space="preserve">
    <value>Square Centimeter</value>
    <comment>Setting menu | Square centimeter</comment>
  </data>
  <data name="DynamoViewSettingMenuSquareFoot" xml:space="preserve">
    <value>Square Foot</value>
    <comment>Setting menu | Square foot</comment>
  </data>
  <data name="DynamoViewSettingMenuSquareInch" xml:space="preserve">
    <value>Square Inch</value>
    <comment>Setting menu | Square inch</comment>
  </data>
  <data name="DynamoViewSettingMenuSquareMeter" xml:space="preserve">
    <value>Square Meter</value>
    <comment>Setting menu | Square meter</comment>
  </data>
  <data name="DynamoViewSettingMenuSquareMillimeter" xml:space="preserve">
    <value>Square Millimeter</value>
    <comment>Setting menu | Square millimeter</comment>
  </data>
  <data name="DynamoViewSettingMenuVolumeUnits" xml:space="preserve">
    <value>Volume Display Units</value>
    <comment>Setting menu | Volume unit display</comment>
  </data>
  <data name="DynamoViewToolbarExportButtonTooltip" xml:space="preserve">
    <value>Export Workspace As Image</value>
    <comment>Toolbar export button tooltip</comment>
  </data>
  <data name="DynamoViewToolbarNewButtonTooltip" xml:space="preserve">
    <value>New [Ctrl + N]</value>
    <comment>Toolbar new button tooltip</comment>
  </data>
  <data name="DynamoViewToolbarOpenButtonTooltip" xml:space="preserve">
    <value>Open [Ctrl + O]</value>
    <comment>Toolbar open button tooltip</comment>
  </data>
  <data name="DynamoViewToolbarRedoButtonTooltip" xml:space="preserve">
    <value>Redo [Ctrl + Y]</value>
    <comment>Toolbar redo button tooltip</comment>
  </data>
  <data name="DynamoViewToolbarSaveButtonTooltip" xml:space="preserve">
    <value>Save [Ctrl + S]</value>
    <comment>Toolbar save button tooltip</comment>
  </data>
  <data name="DynamoViewToolbarUndoButtonTooltip" xml:space="preserve">
    <value>Undo [Ctrl + Z]</value>
    <comment>Toolbar undo button tooltip</comment>
  </data>
  <data name="DynamoViewViewMenu" xml:space="preserve">
    <value>_View</value>
    <comment>View menu</comment>
  </data>
  <data name="DynamoViewViewMenu3DPreview" xml:space="preserve">
    <value>_Background 3D Preview</value>
    <comment>View menu | Background 3d preview</comment>
  </data>
  <data name="DynamoViewViewMenuAlternateContextGeometry" xml:space="preserve">
    <value>Show Geometry in {0}</value>
    <comment>View menu | Show geometry in some context</comment>
  </data>
  <data name="DynamoViewViewMenuConnector" xml:space="preserve">
    <value>_Connectors</value>
    <comment>View menu | Connector setting</comment>
  </data>
  <data name="DynamoViewViewMenuConnectorType" xml:space="preserve">
    <value>_Connector Type</value>
    <comment>View menu | Connector type</comment>
  </data>
  <data name="DynamoViewViewMenuConnectorTypeCurve" xml:space="preserve">
    <value>Curves</value>
    <comment>View menu | Curve type connector</comment>
  </data>
  <data name="DynamoViewViewMenuConnectorTypePolylines" xml:space="preserve">
    <value>Polylines</value>
    <comment>View menu | Polyline type connector</comment>
  </data>
  <data name="DynamoViewViewMenuHideConsole" xml:space="preserve">
    <value>Hide Console</value>
    <comment>View menu | Hide console</comment>
  </data>
  <data name="DynamoViewViewMenuPan" xml:space="preserve">
    <value>_Pan</value>
    <comment>View menu | Pan</comment>
  </data>
  <data name="DynamoViewViewMenuPanDown" xml:space="preserve">
    <value>Pan Down (Mouse wheel drag down)</value>
    <comment>View menu | Pan down</comment>
  </data>
  <data name="DynamoViewViewMenuPanLeft" xml:space="preserve">
    <value>Pan Left (Mouse wheel drag left)</value>
    <comment>View menu | Pan left</comment>
  </data>
  <data name="DynamoViewViewMenuPanRight" xml:space="preserve">
    <value>Pan Right (Mouse wheel drag right)</value>
    <comment>View menu | Pan right</comment>
  </data>
  <data name="DynamoViewViewMenuPanUp" xml:space="preserve">
    <value>Pan Up (Mouse wheel drag up)</value>
    <comment>View menu | Pan up</comment>
  </data>
  <data name="DynamoViewViewMenuPreviewNavigate" xml:space="preserve">
    <value>Navigate Background 3D Preview</value>
    <comment>View menu | Navigate background 3D preview</comment>
  </data>
  <data name="DynamoViewViewMenuShowBackground3DPreview" xml:space="preserve">
    <value>Showing Background 3D Preview</value>
    <comment>View menu | Show background preview</comment>
  </data>
  <data name="DynamoViewViewMenuShowConnectors" xml:space="preserve">
    <value>_Show Connectors</value>
    <comment>View menu | Show connectors</comment>
  </data>
  <data name="DynamoViewViewMenuShowConsole" xml:space="preserve">
    <value>Show Console</value>
    <comment>View menu | Show console</comment>
  </data>
  <data name="DynamoViewViewMenuZoom" xml:space="preserve">
    <value>_Zoom</value>
    <comment>View menu | Zoom</comment>
  </data>
  <data name="DynamoViewViewMenuZoomIn" xml:space="preserve">
    <value>Zoom In (Mouse wheel down)</value>
    <comment>View menu | Zoom in</comment>
  </data>
  <data name="DynamoViewViewMenuZoomOut" xml:space="preserve">
    <value>Zoom Out (Mouse wheel up)</value>
    <comment>View menu | Zoom out</comment>
  </data>
  <data name="ContextMenuDelete" xml:space="preserve">
    <value>Remove</value>
    <comment>Context menu for selected node - delete selected node</comment>
  </data>
  <data name="NodeContextMenuHelp" xml:space="preserve">
    <value>Help...</value>
    <comment>Display help message for this node</comment>
  </data>
  <data name="ContextMenuLacing" xml:space="preserve">
    <value>Lacing</value>
    <comment>Context menu for selected node</comment>
  </data>
  <data name="ContextMenuLacingCrossProduct" xml:space="preserve">
    <value>Cross Product</value>
    <comment>Lacing strategy: use cross product for two lists</comment>
  </data>
  <data name="ContextMenuLacingFirst" xml:space="preserve">
    <value>First</value>
    <comment>Lacing strategy: use the first list</comment>
  </data>
  <data name="ContextMenuLacingLongest" xml:space="preserve">
    <value>Longest</value>
    <comment>Lacing strategy: use the longest list</comment>
  </data>
  <data name="ContextMenuLacingShortest" xml:space="preserve">
    <value>Shortest</value>
    <comment>Lacing strategy: use the shortest list</comment>
  </data>
  <data name="NodeContextMenuPreview" xml:space="preserve">
    <value>Preview</value>
    <comment>Context menu item - preview geometry</comment>
  </data>
  <data name="NodeContextMenuPreviewUpstream" xml:space="preserve">
    <value>Preview Upstream</value>
    <comment>Context menu item - preview geometry of upstream nodes</comment>
  </data>
  <data name="NodeContextMenuRenameNode" xml:space="preserve">
    <value>Rename Node...</value>
    <comment>Context menu item - rename this node</comment>
  </data>
  <data name="NodeContextMenuShowLabels" xml:space="preserve">
    <value>Show Labels</value>
    <comment>Context menu item - show labels</comment>
  </data>
  <data name="NodeHelpWindowNodeCategory" xml:space="preserve">
    <value>CATEGORY</value>
    <comment>Category label</comment>
  </data>
  <data name="NodeHelpWindowNodeDescription" xml:space="preserve">
    <value>DESCRIPTION</value>
    <comment>Description label</comment>
  </data>
  <data name="NodeHelpWindowNodeInput" xml:space="preserve">
    <value>INPUTS</value>
    <comment>Input label</comment>
  </data>
  <data name="NodeHelpWindowNodeOutput" xml:space="preserve">
    <value>OUTPUTS</value>
    <comment>Output label</comment>
  </data>
  <data name="NodeHelpWindowNodeType" xml:space="preserve">
    <value>NODE TYPE</value>
    <comment>Title label</comment>
  </data>
  <data name="StartPageAsk" xml:space="preserve">
    <value>ASK</value>
  </data>
  <data name="StartPageCode" xml:space="preserve">
    <value>CODE</value>
  </data>
  <data name="StartPageDiscussionForum" xml:space="preserve">
    <value>Discussion forum</value>
  </data>
  <data name="StartPageFiles" xml:space="preserve">
    <value>FILES</value>
  </data>
  <data name="StartPageGithubRepository" xml:space="preserve">
    <value>Github repository</value>
  </data>
  <data name="StartPageMoreSamples" xml:space="preserve">
    <value>More Samples</value>
  </data>
  <data name="StartPageNewCustomNode" xml:space="preserve">
    <value>Custom Node</value>
    <comment>Start page | New custom node</comment>
  </data>
  <data name="StartPageNewFile" xml:space="preserve">
    <value>New</value>
    <comment>Start page | New </comment>
  </data>
  <data name="StartPageOpenFile" xml:space="preserve">
    <value>Open</value>
    <comment>Start page | Open files</comment>
  </data>
  <data name="StartPageRecent" xml:space="preserve">
    <value>RECENT</value>
  </data>
  <data name="StartPageReference" xml:space="preserve">
    <value>REFERENCE</value>
  </data>
  <data name="StartPageSamples" xml:space="preserve">
    <value>SAMPLES</value>
  </data>
  <data name="StartPageSendIssues" xml:space="preserve">
    <value>Send issues</value>
  </data>
  <data name="StartPageShowSamples" xml:space="preserve">
    <value>Show Samples In Folder</value>
  </data>
  <data name="StartPageStart" xml:space="preserve">
    <value>Start</value>
  </data>
  <data name="StartPageVideoTutorials" xml:space="preserve">
    <value>Video Tutorials</value>
    <comment>Start page | Link to videos</comment>
  </data>
  <data name="StartPageVisitDynamoBim" xml:space="preserve">
    <value>Visit www.dynamobim.org</value>
    <comment>Start page | Link to DynamoBIM</comment>
  </data>
  <data name="StartPageAdvancedTutorials" xml:space="preserve">
    <value>Advanced Tutorials</value>
    <comment>Start page | Link to tutorials</comment>
  </data>
  <data name="AddFileToPackageDialogTitle" xml:space="preserve">
    <value>Add File to Package...</value>
  </data>
  <data name="CancelButton" xml:space="preserve">
    <value>Cancel</value>
  </data>
  <data name="CannotDownloadPackageMessageBoxTitle" xml:space="preserve">
    <value>Cannot Download Package</value>
  </data>
  <data name="CustomNodePropertyErrorMessageBoxTitle" xml:space="preserve">
    <value>Custom Node Property Error</value>
  </data>
  <data name="CustomNodePropertyWindowCategory" xml:space="preserve">
    <value>Category</value>
    <comment>Label - specify custom node category</comment>
  </data>
  <data name="CustomNodePropertyWindowDescription" xml:space="preserve">
    <value>Description</value>
    <comment>Label - custom node description</comment>
  </data>
  <data name="CustomNodePropertyWindowDescriptionHint" xml:space="preserve">
    <value>Description of Custom Node</value>
    <comment>Text box hint</comment>
  </data>
  <data name="CustomNodePropertyWindowName" xml:space="preserve">
    <value>Name</value>
    <comment>Label - specify custom node name</comment>
  </data>
  <data name="CustomNodePropertyWindowNameHint" xml:space="preserve">
    <value>Name of Custom Node</value>
    <comment>Text box hint</comment>
  </data>
  <data name="CustomNodePropertyWindowTitle" xml:space="preserve">
    <value>Custom Node Properties</value>
    <comment>Dialog name</comment>
  </data>
  <data name="DeprecatingPackageMessageBoxTitle" xml:space="preserve">
    <value>Deprecating Package</value>
  </data>
  <data name="DynamoViewHelpMenuShowInFolder" xml:space="preserve">
    <value>Show In Folder</value>
    <comment>Help menu | Show in Folder</comment>
  </data>
  <data name="ImportLibraryDialogTitle" xml:space="preserve">
    <value>Import Library</value>
  </data>
  <data name="MessageAlreadyInstallDynamo" xml:space="preserve">
    <value>{0} has already installed {1}.

{0} will attempt to uninstall this package before installing.</value>
  </data>
  <data name="MessageConfirmToInstallPackage" xml:space="preserve">
    <value>Are you sure you want to install {0} {1} ?</value>
    <comment>Message box content</comment>
  </data>
  <data name="MessageConfirmToSaveCustomNode" xml:space="preserve">
    <value>You have unsaved changes to custom node workspace: "{0}".

Would you like to save your changes?</value>
  </data>
  <data name="MessageConfirmToSaveHomeWorkSpace" xml:space="preserve">
    <value>You have unsaved changes to the Home workspace.

Would you like to save your changes?</value>
  </data>
  <data name="MessageConfirmToSaveNamedHomeWorkSpace" xml:space="preserve">
    <value>You have unsaved changes to {0}.

Would you like to save your changes?</value>
  </data>
  <data name="MessageConfirmToUninstallPackage" xml:space="preserve">
    <value>Are you sure you want to uninstall {0} ?  This will delete the packages root directory.

You can always redownload the package.</value>
  </data>
  <data name="MessageCustomNodeNameExist" xml:space="preserve">
    <value>A built-in node with the given name already exists.</value>
  </data>
  <data name="MessageCustomNodeNeedNewCategory" xml:space="preserve">
    <value>You must enter a new category or choose one from the existing categories.</value>
  </data>
  <data name="MessageCustomNodeNoName" xml:space="preserve">
    <value>You must supply a name.</value>
  </data>
  <data name="MessageFailedToDownloadPackage" xml:space="preserve">
    <value>Failed to download package with id: {0}.  Please try again and report the package if you continue to have problems.</value>
    <comment>Message box content</comment>
  </data>
  <data name="MessageFailedToUninstall" xml:space="preserve">
    <value>{0} failed to uninstall the package.  You may need to delete the package's root directory manually.</value>
  </data>
  <data name="MessageFailToUninstallPackage" xml:space="preserve">
    <value>{0} failed to uninstall the package: {1}.  The package may need to be reinstalled manually.</value>
    <comment>Message box content</comment>
  </data>
  <data name="MessageFileNotFound" xml:space="preserve">
    <value>File not found: {0}</value>
    <comment>Message box content</comment>
  </data>
  <data name="MessageGettingNodeError" xml:space="preserve">
    <value>There was a problem getting the node from the workspace.</value>
    <comment>Message box content</comment>
  </data>
  <data name="MessageNeedToRestart" xml:space="preserve">
    <value>{0} and its host application must restart before uninstall takes effect.</value>
  </data>
  <data name="MessagePackageContainPythonScript" xml:space="preserve">
    <value>The package or one of its dependencies contains Python scripts or binaries. Do you want to continue?</value>
  </data>
  <data name="MessagePackageNewerDynamo" xml:space="preserve">
    <value>The following packages use a newer version of {0} than you are currently using:

{1}

Do you want to continue?</value>
  </data>
  <data name="MessageSelectAtLeastOneNode" xml:space="preserve">
    <value>You must select at least one custom node.</value>
    <comment>Message box content</comment>
  </data>
  <data name="MessageSelectSymbolNotFound" xml:space="preserve">
    <value>The selected symbol was not found in the workspace</value>
    <comment>Message box content</comment>
  </data>
  <data name="MessageSubmitSameNamePackage" xml:space="preserve">
    <value>The node is part of the {0} package called "{1}" - do you want to submit a new version of this package?

If not, this node will be moved to the new package you are creating."</value>
    <comment>Message box content</comment>
  </data>
  <data name="MessageToDeprecatePackage" xml:space="preserve">
    <value>Are you sure you want to deprecate {0} ?  This request will be rejected if you are not a maintainer of the package.  It indicates that you will no longer support the package, although the package will still appear when explicitly searched for. 

You can always undeprecate the package.</value>
  </data>
  <data name="MessageToUndeprecatePackage" xml:space="preserve">
    <value>Are you sure you want to undeprecate {0} ?  This request will be rejected if you are not a maintainer of the package.  It indicates that you will continue to support the package and the package will appear when users are browsing packages.

You can always re-deprecate the package.</value>
  </data>
  <data name="MessageUninstallToContinue" xml:space="preserve">
    <value>{0} needs to uninstall {1} to continue, but cannot as one of its types appears to be in use.  Try restarting {0}.</value>
  </data>
  <data name="MessageUninstallToContinue2" xml:space="preserve">
    <value>{0} needs to uninstall {1} to continue but it contains binaries already loaded into Dynamo.  It's now marked for removal, but you'll need to first restart {0}.</value>
  </data>
  <data name="OKButton" xml:space="preserve">
    <value>OK</value>
  </data>
  <data name="OpenDynamoDefinitionDialogTitle" xml:space="preserve">
    <value>Open {0} Definition...</value>
  </data>
  <data name="PackageDownloadConfirmMessageBoxTitle" xml:space="preserve">
    <value>Package Download Confirmation</value>
    <comment>Message box title</comment>
  </data>
  <data name="PackageDownloadErrorMessageBoxTitle" xml:space="preserve">
    <value>Package Download Error</value>
    <comment>Message box title</comment>
  </data>
  <data name="PackageDownloadMessageBoxTitle" xml:space="preserve">
    <value>Package Download</value>
  </data>
  <data name="PackageUseNewerDynamoMessageBoxTitle" xml:space="preserve">
    <value>Package Uses Newer Version of {0}!</value>
  </data>
  <data name="PackageWarningMessageBoxTitle" xml:space="preserve">
    <value>Package Warning</value>
    <comment>Message box title</comment>
  </data>
  <data name="SaveConfirmationMessageBoxTitle" xml:space="preserve">
    <value>Confirmation</value>
  </data>
  <data name="SaveModelToSTLDialogTitle" xml:space="preserve">
    <value>Save your model to STL.</value>
  </data>
  <data name="SaveWorkbenToImageDialogTitle" xml:space="preserve">
    <value>Save your Workbench to an Image</value>
  </data>
  <data name="SelectionErrorMessageBoxTitle" xml:space="preserve">
    <value>Selection Error</value>
    <comment>Message box title</comment>
  </data>
  <data name="UndeprecatingPackageMessageBoxTitle" xml:space="preserve">
    <value>Removing Package Deprecation</value>
  </data>
  <data name="UninstallFailureMessageBoxTitle" xml:space="preserve">
    <value>Uninstall Failure</value>
  </data>
  <data name="UninstallingPackageMessageBoxTitle" xml:space="preserve">
    <value>Uninstalling Package</value>
  </data>
  <data name="ContinueButton" xml:space="preserve">
    <value>Continue</value>
    <comment>Continue to use Dynamo</comment>
  </data>
  <data name="CrashPromptDialogCopyButton" xml:space="preserve">
    <value>Copy</value>
    <comment>Copy crash details</comment>
  </data>
  <data name="CrashPromptDialogCrashMessage" xml:space="preserve">
    <value>Uh oh... something went wrong and {0} has crashed, sorry about that.

You will get a chance to save your work.</value>
  </data>
  <data name="CrashPromptDialogDetailButton" xml:space="preserve">
    <value>Details</value>
    <comment>Click it to display crash details</comment>
  </data>
  <data name="CrashPromptDialogOpenFolderButton" xml:space="preserve">
    <value>Open Folder</value>
    <comment>Open folder that contains crash report</comment>
  </data>
  <data name="CrashPromptDialogSubmitBugButton" xml:space="preserve">
    <value>Submit Bug To Github</value>
    <comment>Submit a bug on github</comment>
  </data>
  <data name="CrashPromptDialogTitle" xml:space="preserve">
    <value>{0} has crashed</value>
  </data>
  <data name="DownloadWarningMessageBoxTitle" xml:space="preserve">
    <value>Download Warning</value>
  </data>
  <data name="DynamoUpdateAvailableToolTip" xml:space="preserve">
    <value>A Dynamo update is available. Click to install.</value>
  </data>
  <data name="EditNodeWindowTitle" xml:space="preserve">
    <value>Edit Node Name</value>
    <comment>Dialog for editing a node's name</comment>
  </data>
  <data name="EditWindowAcceptButton" xml:space="preserve">
    <value>Accept</value>
  </data>
  <data name="EditWindowTitle" xml:space="preserve">
    <value>Set value...</value>
  </data>
  <data name="GenericTaskDialogSampleLeftButton" xml:space="preserve">
    <value>Sample Left Button</value>
    <comment>Sample button, it will be replaced at runtime</comment>
  </data>
  <data name="GenericTaskDialogSampleRightButton" xml:space="preserve">
    <value>Sample Right Button</value>
    <comment>Sample button, it will be replaced at runtime</comment>
  </data>
  <data name="GenericTaskDialogTitle" xml:space="preserve">
    <value>Generic Task Dialog</value>
  </data>
  <data name="UsageReportPromptDialogConsent" xml:space="preserve">
    <value>I give my consent for Autodesk to collect information on how I use {0}.</value>
  </data>
  <data name="UsageReportPromptDialogFeatureUsage" xml:space="preserve">
    <value>The features and commands you use in {0}</value>
  </data>
  <data name="UsageReportPromptDialogMessagePart1" xml:space="preserve">
    <value>We would like to collect some information about how {0} is used.

Autodesk will use the information for product improvement purposes, by improving the usability and stability of the product.  For example, we would like to detect if you have difficulty with a specific function call in the language.

The information will be de-identified and it will not be used for advertising. We will not contact you unless you specifically request it (and provide an email address).

The information being collected is:</value>
  </data>
  <data name="UsageReportPromptDialogMessagePart2" xml:space="preserve">
    <value>It will be a great help to us if you consent to provide this information. You can opt in by selecting the check box below.  You can withdraw your consent and opt-out of data collection at any time by unselecting 'Enable usability data reporting' in the settings menu of the UI.

ALTHOUGH WE WILL ONLY USE DATA SENT FOR INTERNAL PRODUCT DEVELOPMENT, PLEASE DO NOT AGREE TO DATA COLLECTION IF YOU HAVE CONCERNS ABOUT INFORMATION YOU CONSIDER CONFIDENTIAL BEING SENT TO AUTODESK.

Many thanks!</value>
  </data>
  <data name="UsageReportPromptDialogNodeUsage" xml:space="preserve">
    <value>The nodes that you use and the code that you write - this includes the script that is typed into the editor and run, the names of the files that are loaded/saved, and error messages that are reported (build time and runtime).
</value>
  </data>
  <data name="UsageReportPromptDialogTitle" xml:space="preserve">
    <value>Agreement to collect usability data on your use of {0}</value>
  </data>
  <data name="DynamoViewContextMenuClearLog" xml:space="preserve">
    <value>Clear</value>
    <comment>Clear log</comment>
  </data>
  <data name="DynamoViewEditMenuSelectNeighbours" xml:space="preserve">
    <value>_Select Neighbors</value>
  </data>
  <data name="FilePathConverterNoFileSelected" xml:space="preserve">
    <value>No file selected.</value>
  </data>
  <data name="HideClassicNodeLibrary" xml:space="preserve">
    <value>Hide Classic Node Library</value>
  </data>
  <data name="InstalledPackageViewAdditionalFileLabel" xml:space="preserve">
    <value>Additional Files</value>
  </data>
  <data name="InstalledPackageViewAdditionalLabel" xml:space="preserve">
    <value>Additional Libraries</value>
  </data>
  <data name="InstalledPackageViewContextMenuCancelUninstall" xml:space="preserve">
    <value>Cancel pending uninstall...</value>
  </data>
  <data name="InstalledPackageViewContextMenuCancelUninstallTooltip" xml:space="preserve">
    <value>Remove the pending uninstall status</value>
  </data>
  <data name="InstalledPackageViewContextMenuDeprecate" xml:space="preserve">
    <value>Deprecate</value>
  </data>
  <data name="InstalledPackageViewContextMenuDeprecateTooltip" xml:space="preserve">
    <value>Set this package as deprecated.  Only allowed if you're a current maintainer of the package.</value>
  </data>
  <data name="InstalledPackageViewContextMenuGetLatest" xml:space="preserve">
    <value>Get Latest Version</value>
  </data>
  <data name="InstalledPackageViewContextMenuGetLatestTooltip" xml:space="preserve">
    <value>Check if there is a newer version of this package and download it.</value>
  </data>
  <data name="InstalledPackageViewContextMenuPublish" xml:space="preserve">
    <value>Publish...</value>
  </data>
  <data name="InstalledPackageViewContextMenuPublishTooltip" xml:space="preserve">
    <value>Publish this package, if it has yet to be published.</value>
  </data>
  <data name="InstalledPackageViewContextMenuPublishVersion" xml:space="preserve">
    <value>Publish Version...</value>
  </data>
  <data name="InstalledPackageViewContextMenuPublishVersionTooltip" xml:space="preserve">
    <value>Publish a new version of this package, assuming it has already been published. Only allowed if you're a current maintainer of the package.</value>
  </data>
  <data name="InstalledPackageViewContextMenuRemoveDeprecation" xml:space="preserve">
    <value>Remove deprecation</value>
  </data>
  <data name="InstalledPackageViewContextMenuRemoveDeprecationTooltip" xml:space="preserve">
    <value>Remove package deprecation. Only allowed if you're a current maintainer of the package.</value>
  </data>
  <data name="InstalledPackageViewContextMenuShowContent" xml:space="preserve">
    <value>Show Contents</value>
  </data>
  <data name="InstalledPackageViewContextMenuShowContentTooltip" xml:space="preserve">
    <value>See the types loaded by this package</value>
  </data>
  <data name="InstalledPackageViewContextMenuShowRootDir" xml:space="preserve">
    <value>Show Root Directory</value>
  </data>
  <data name="InstalledPackageViewContextMenuShowRootDirTooltip" xml:space="preserve">
    <value>Go to the root folder of this package</value>
  </data>
  <data name="InstalledPackageViewContextMenuUninstall" xml:space="preserve">
    <value>Uninstall...</value>
  </data>
  <data name="InstalledPackageViewContextMenuUninstallTooltip" xml:space="preserve">
    <value>Uninstall this package, only allowed if none of the types are currently in use</value>
  </data>
  <data name="InstalledPackageViewCustomNodesLabel" xml:space="preserve">
    <value>Custom Nodes</value>
  </data>
  <data name="InstalledPackageViewNodeLibrariesLabel" xml:space="preserve">
    <value>Node Libraries</value>
  </data>
  <data name="InstalledPackageViewPendingInstallButton" xml:space="preserve">
    <value>Pending uninstall</value>
  </data>
  <data name="InstalledPackageViewTitle" xml:space="preserve">
    <value>Installed Packages</value>
  </data>
  <data name="LacingCrossProductToolTip" xml:space="preserve">
    <value>For two lists {a,b,c}{1,2,3} returns {a1,a2,a3}{b1,b2,b3}{c1,c2,c3}.</value>
  </data>
  <data name="LacingDisabledToolTip" xml:space="preserve">
    <value>Argument lacing is disabled for this node.</value>
  </data>
  <data name="LacingFirstToolTip" xml:space="preserve">
    <value>For two lists {a,b,c}{1,2,3} returns {a1}.</value>
  </data>
  <data name="LacingLongestToolTip" xml:space="preserve">
    <value>For two lists {a,b,c}{1,2} returns {a1,b2,c2}.</value>
  </data>
  <data name="LacingShortestToolTip" xml:space="preserve">
    <value>For two lists {a,b,c}{1,2} returns {a1,b2}.</value>
  </data>
  <data name="LibraryViewContextMenuEditNode" xml:space="preserve">
    <value>Edit...</value>
  </data>
  <data name="LibraryViewNoMatchesFound" xml:space="preserve">
    <value>No matches found</value>
    <comment>No matches for the search llibrary</comment>
  </data>
  <data name="LibraryViewSearchText" xml:space="preserve">
    <value>Search</value>
  </data>
  <data name="LibraryViewTitle" xml:space="preserve">
    <value>Library</value>
  </data>
  <data name="NoteViewContextMenuDelete" xml:space="preserve">
    <value>Delete</value>
    <comment>Delete note </comment>
  </data>
  <data name="NoteViewContextMenuEdit" xml:space="preserve">
    <value>Edit...</value>
    <comment>Edit note</comment>
  </data>
  <data name="PackageDownloadStateDownloaded" xml:space="preserve">
    <value>Downloaded</value>
  </data>
  <data name="PackageDownloadStateDownloading" xml:space="preserve">
    <value>Downloading</value>
  </data>
  <data name="PackageDownloadStateError" xml:space="preserve">
    <value>Error</value>
  </data>
  <data name="PackageDownloadStateInstalled" xml:space="preserve">
    <value>Installed</value>
  </data>
  <data name="PackageDownloadStateInstalling" xml:space="preserve">
    <value>Installing</value>
  </data>
  <data name="PackageDownloadStateStarting" xml:space="preserve">
    <value>Starting</value>
  </data>
  <data name="PackageManagerWebSiteButton" xml:space="preserve">
    <value>Package Manager Website</value>
  </data>
  <data name="PackageSearchStateNoResult" xml:space="preserve">
    <value>Search returned no results!</value>
  </data>
  <data name="PackageSearchStateSearching" xml:space="preserve">
    <value>Searching...</value>
  </data>
  <data name="PackageSearchStateSyncingWithServer" xml:space="preserve">
    <value>Syncing with server...</value>
  </data>
  <data name="PackageSearchViewClearButton" xml:space="preserve">
    <value>Clear</value>
    <comment>Clear completed installation</comment>
  </data>
  <data name="PackageSearchViewClearButtonTooltip" xml:space="preserve">
    <value>Clear Downloads</value>
  </data>
  <data name="PackageSearchViewContextMenuOrderAscending" xml:space="preserve">
    <value>Ascending</value>
    <comment>Order by Ascending</comment>
  </data>
  <data name="PackageSearchViewContextMenuOrderDescending" xml:space="preserve">
    <value>Descending</value>
    <comment>Order by Descending</comment>
  </data>
  <data name="PackageSearchViewContextMenuSortByAuthor" xml:space="preserve">
    <value>Author</value>
    <comment>Sort package by author name</comment>
  </data>
  <data name="PackageSearchViewContextMenuSortByDownloads" xml:space="preserve">
    <value>Downloads</value>
    <comment>Sort package by download numbers</comment>
  </data>
  <data name="PackageSearchViewContextMenuSortByName" xml:space="preserve">
    <value>Name</value>
    <comment>Sort package by name</comment>
  </data>
  <data name="PackageSearchViewContextMenuSortByVotes" xml:space="preserve">
    <value>Votes</value>
    <comment>Sort package by user votes</comment>
  </data>
  <data name="PackageSearchViewContextMenuSortyByUpdate" xml:space="preserve">
    <value>Most Recent Update</value>
    <comment>Sort package by the most recent update</comment>
  </data>
  <data name="PackageSearchViewDeprecated" xml:space="preserve">
    <value>DEPRECATED</value>
    <comment>Indicate package has been deprecated</comment>
  </data>
  <data name="PackageSearchViewDeprecatedTooltip" xml:space="preserve">
    <value>The maintainers of this package have indicated that they will no longer be updating it.  Use at your own risk!</value>
  </data>
  <data name="PackageSearchViewDescription" xml:space="preserve">
    <value>Description</value>
    <comment>Package description</comment>
  </data>
  <data name="PackageSearchViewDownvoteButtonTooltip" xml:space="preserve">
    <value>Downvote to voice lack of support for this package</value>
  </data>
  <data name="PackageSearchViewInstallButton" xml:space="preserve">
    <value>⇓ Install</value>
    <comment>To install package</comment>
  </data>
  <data name="PackageSearchViewInstallButtonTooltip" xml:space="preserve">
    <value>Install This Version</value>
  </data>
  <data name="PackageSearchViewKeywords" xml:space="preserve">
    <value>Keywords</value>
    <comment>Package keywords</comment>
  </data>
  <data name="PackageSearchViewSearchTextBox" xml:space="preserve">
    <value>Search...</value>
  </data>
  <data name="PackageSearchViewSortByButton" xml:space="preserve">
    <value>Sort by</value>
  </data>
  <data name="PackageSearchViewTitle" xml:space="preserve">
    <value>Online Package Search</value>
  </data>
  <data name="PackageSearchViewUpvoteButtonTooltip" xml:space="preserve">
    <value>Vote in support of this package</value>
  </data>
  <data name="PackageSearchViewVersions" xml:space="preserve">
    <value>Versions</value>
    <comment>Package versions</comment>
  </data>
  <data name="PackageSearchViewVisitRepositoryBuutton" xml:space="preserve">
    <value>Visit package repository</value>
  </data>
  <data name="PackageSearchViewVisitWebSiteButton" xml:space="preserve">
    <value>Visit package website</value>
  </data>
  <data name="PackageStateUnknown" xml:space="preserve">
    <value>Unknown</value>
  </data>
  <data name="PackageUploadStateCompressing" xml:space="preserve">
    <value>Compressing...</value>
  </data>
  <data name="PackageUploadStateCopying" xml:space="preserve">
    <value>Copying...</value>
  </data>
  <data name="PackageUploadStateError" xml:space="preserve">
    <value>Error!</value>
    <comment>Something wrong with package uploading</comment>
  </data>
  <data name="PackageUploadStateReady" xml:space="preserve">
    <value>Ready</value>
  </data>
  <data name="PackageUploadStateUploaded" xml:space="preserve">
    <value>Uploaded</value>
  </data>
  <data name="PackageUploadStateUploading" xml:space="preserve">
    <value>Uploading...</value>
  </data>
  <data name="PortViewContextMenuUserDefaultValue" xml:space="preserve">
    <value>Use Default Value</value>
  </data>
  <data name="PublishPackagePackageContent" xml:space="preserve">
    <value>Package Contents</value>
  </data>
  <data name="PublishPackageViewAddFileButton" xml:space="preserve">
    <value>Add file...</value>
  </data>
  <data name="PublishPackageViewAddFileButtonTooltip" xml:space="preserve">
    <value>Add File To Package</value>
  </data>
  <data name="PublishPackageViewContextMenuIsNodeLibrary" xml:space="preserve">
    <value>Is Node Library</value>
  </data>
  <data name="PublishPackageViewLicense" xml:space="preserve">
    <value>License (optional - default is MIT)</value>
  </data>
  <data name="PublishPackageViewPackageDependencies" xml:space="preserve">
    <value>Dependencies</value>
  </data>
  <data name="PublishPackageViewPackageDescription" xml:space="preserve">
    <value>Description</value>
  </data>
  <data name="PublishPackageViewPackageGroup" xml:space="preserve">
    <value>Group (optional)</value>
    <comment>User to input group name about this package</comment>
  </data>
  <data name="PublishPackageViewPackageGroupTooltip" xml:space="preserve">
    <value>A group to help categorize this package.  Might be useful for a collection of packages related to a firm, school, etc.</value>
  </data>
  <data name="PublishPackageViewPackageKeywords" xml:space="preserve">
    <value>Keywords (optional)</value>
    <comment>User to input some keywords about this package</comment>
  </data>
  <data name="PublishPackageViewPackageKeywordsTooltip" xml:space="preserve">
    <value>Keywords help find your package in the database.  Separate them by spaces.</value>
  </data>
  <data name="PublishPackageViewPackageName" xml:space="preserve">
    <value>Name</value>
  </data>
  <data name="PublishPackageViewPackageVersion" xml:space="preserve">
    <value>Version (major minor build)</value>
  </data>
  <data name="PublishPackageViewPackageVersionTooltip" xml:space="preserve">
    <value>A version name helps a submitter keep track of updates to the package.  A new version of a package will be REJECTED if this is not incremeneted.</value>
  </data>
  <data name="PublishPackageViewPublish" xml:space="preserve">
    <value>Publish a Package Online</value>
  </data>
  <data name="PublishPackageViewPublisherWebiSite" xml:space="preserve">
    <value>Website Url (optional)</value>
  </data>
  <data name="PublishPackageViewRepositoryUrl" xml:space="preserve">
    <value>Repository Url (optional)</value>
    <comment>Github repository</comment>
  </data>
  <data name="PublishPackageViewTitle" xml:space="preserve">
    <value>Publish a {0} Package</value>
  </data>
  <data name="ShowClassicNodeLibrary" xml:space="preserve">
    <value>Show Classic Node Library</value>
  </data>
  <data name="UnknowDateFormat" xml:space="preserve">
    <value>Unknown date format</value>
  </data>
  <data name="Watch3DViewContextMenuPan" xml:space="preserve">
    <value>_Pan</value>
  </data>
  <data name="Watch3DViewContextMenuRotate" xml:space="preserve">
    <value>_Rotate</value>
  </data>
  <data name="Watch3DViewContextMenuSwitchView" xml:space="preserve">
    <value>Switch to Node _View</value>
  </data>
  <data name="Watch3DViewContextMenuZoomToFit" xml:space="preserve">
    <value>_Zoom to Fit</value>
  </data>
  <data name="BuildVersionNonNegative" xml:space="preserve">
    <value>You must provide a Build version as a non-negative integer.</value>
    <comment>ErrorString</comment>
  </data>
  <data name="CannotSubmitPackage" xml:space="preserve">
    <value>You can't submit a package in this version of {0}.  You'll need a host application, like Revit, to submit a package.</value>
    <comment>ErrorString</comment>
  </data>
  <data name="DescriptionNeedMoreCharacters" xml:space="preserve">
    <value>Description must be longer than 10 characters.</value>
    <comment>ErrorString</comment>
  </data>
  <data name="MajorVersionNonNegative" xml:space="preserve">
    <value>You must provide a Major version as a non-negative integer.</value>
    <comment>ErrorString</comment>
  </data>
  <data name="MinorVersionNonNegative" xml:space="preserve">
    <value>You must provide a Minor version as a non-negative integer.</value>
    <comment>ErrorString</comment>
  </data>
  <data name="NameNeedMoreCharacters" xml:space="preserve">
    <value>Name must be at least 3 characters.</value>
    <comment>ErrorString</comment>
  </data>
  <data name="PackageNameCannotContainTheseCharacters" xml:space="preserve">
    <value>The name of the package cannot contain /,\, or *.</value>
    <comment>ErrorString</comment>
  </data>
  <data name="PackageNeedAtLeastOneFile" xml:space="preserve">
    <value>Your package must contain at least one file.</value>
    <comment>ErrorString</comment>
  </data>
  <data name="UpdateMessage" xml:space="preserve">
    <value>An update is available for Dynamo.
Installing the latest update requires Dynamo and any host applications to close.
Do you want to install the latest Dynamo update?</value>
  </data>
  <data name="VersionValueGreaterThan0" xml:space="preserve">
    <value>At least one of your version values must be greater than 0.</value>
    <comment>ErrorString</comment>
  </data>
  <data name="InstallMessageCaption" xml:space="preserve">
    <value>Install Dynamo</value>
  </data>
  <data name="InCanvasGeomButtonToolTip" xml:space="preserve">
    <value>Enable background 3D preview navigation (Ctrl + G)</value>
    <comment>Enable background 3D preview navigation</comment>
  </data>
  <data name="InCanvasNodeButtonToolTip" xml:space="preserve">
    <value>Enable graph view navigation (Ctrl + G)</value>
    <comment>Enable graph view navigation</comment>
  </data>
  <data name="AddCustomFileToPackageDialogTitle" xml:space="preserve">
    <value>Add Custom Node, Library, or XML file to Package...</value>
  </data>
  <data name="ConverterMessageCurrentOffset" xml:space="preserve">
    <value>Current offset X: {0}, Y: {1}</value>
  </data>
  <data name="ConverterMessageTransformOrigin" xml:space="preserve">
    <value>Transform origin X: {0}, Y: {1}</value>
  </data>
  <data name="ConverterMessageZoom" xml:space="preserve">
    <value>Zoom : {0}</value>
  </data>
  <data name="DynamoViewSamplesMenuShowInFolder" xml:space="preserve">
    <value>Show In Folder</value>
  </data>
  <data name="FileDialogAllFiles" xml:space="preserve">
    <value>All Files ({0})|{0}</value>
  </data>
  <data name="FileDialogAssemblyFiles" xml:space="preserve">
    <value>Assembly Library Files ({0})|{0}</value>
  </data>
  <data name="FileDialogCustomNodeDLLXML" xml:space="preserve">
    <value>Custom Node, DLL, XML ({0})|{0}</value>
  </data>
  <data name="FileDialogDefaultPNGName" xml:space="preserve">
    <value>Capture.png</value>
  </data>
  <data name="FileDialogDefaultSTLModelName" xml:space="preserve">
    <value>model.stl</value>
  </data>
  <data name="FileDialogDesignScriptFiles" xml:space="preserve">
    <value>DesignScript Files ({0})|{0}</value>
  </data>
  <data name="FileDialogDynamoCustomNode" xml:space="preserve">
    <value>{0} Custom Node ({1})|{1}</value>
  </data>
  <data name="FileDialogDynamoDefinitions" xml:space="preserve">
    <value>{0} Definitions ({1})|{1}</value>
  </data>
  <data name="FileDialogDynamoWorkspace" xml:space="preserve">
    <value>{0} Workspace ({1})|{1}</value>
  </data>
  <data name="FileDialogLibraryFiles" xml:space="preserve">
    <value>Library Files ({0})|{0}</value>
  </data>
  <data name="FileDialogPNGFiles" xml:space="preserve">
    <value>PNG Image|{0}</value>
  </data>
  <data name="FileDialogSTLModels" xml:space="preserve">
    <value>STL Models|{0}</value>
  </data>
  <data name="InfoBubbleError" xml:space="preserve">
    <value>Error: </value>
  </data>
  <data name="InfoBubbleWarning" xml:space="preserve">
    <value>Warning: </value>
  </data>
  <data name="MessageFailedToApplyCustomization" xml:space="preserve">
    <value>Failed to apply NodeViewCustomization for {0}</value>
  </data>
  <data name="MessageFailedToAttachToRowColumn" xml:space="preserve">
    <value>'AttachmentToRowColumnConverter' expects a 'ConverterParameter' value to be either 'Row' or 'Column'</value>
  </data>
  <data name="MessageFailedToAutocomple" xml:space="preserve">
    <value>Failed to perform code block autocomplete with exception:</value>
  </data>
  <data name="MessageFailedToFindNodeById" xml:space="preserve">
    <value>No node could be found with that Id.</value>
  </data>
  <data name="MessageFailedToOpenFile" xml:space="preserve">
    <value>Error opening file: </value>
  </data>
  <data name="MessageFailedToSaveAsImage" xml:space="preserve">
    <value>Failed to save the Workspace as image.</value>
  </data>
  <data name="MessageLoadingTime" xml:space="preserve">
    <value>{0} elapsed for loading {1} main window.</value>
  </data>
  <data name="MessageNodeWithNullFunction" xml:space="preserve">
    <value>There is a null function definition for this node.</value>
  </data>
  <data name="MessageNoNodeDescription" xml:space="preserve">
    <value>No description provided</value>
  </data>
  <data name="MessageUnsavedChanges0" xml:space="preserve">
    <value>The following workspaces have not been saved:</value>
  </data>
  <data name="MessageUnsavedChanges1" xml:space="preserve">
    <value>. Please save them and try again.</value>
  </data>
  <data name="SearchViewTopResult" xml:space="preserve">
    <value>Top Result</value>
  </data>
  <data name="TooltipCurrentIndex" xml:space="preserve">
    <value>{0} of {1}</value>
  </data>
  <data name="AutodeskSignIn" xml:space="preserve">
    <value>Autodesk Sign In</value>
  </data>
  <data name="BrowserWindowLoading" xml:space="preserve">
    <value>Loading...</value>
  </data>
  <data name="InvalidLoginUrl" xml:space="preserve">
    <value>Invalid URL for login page!</value>
  </data>
  <data name="NoneString" xml:space="preserve">
    <value>none</value>
  </data>
  <data name="DynamoViewRunButtonToolTipDisabled" xml:space="preserve">
    <value>Run is not available when running Automatically or Periodically.</value>
  </data>
  <data name="RunTypeToolTipAutomatically" xml:space="preserve">
    <value>Run whenever there is a change to the graph.</value>
  </data>
  <data name="RunTypeToolTipManually" xml:space="preserve">
    <value>Run whenever you press the Run button.</value>
  </data>
  <data name="RunTypeToolTipPeriodicallyDisabled" xml:space="preserve">
    <value>Periodic running is disabled when there are no nodes in your graph that support it.</value>
  </data>
  <data name="RunTypeToolTipPeriodicallyEnabled" xml:space="preserve">
    <value>Run at the specified interval.</value>
  </data>
  <data name="RunCompletedMessage" xml:space="preserve">
    <value>Run completed.</value>
  </data>
  <data name="RunCompletedWithWarningsMessage" xml:space="preserve">
    <value>Run completed with warnings.</value>
  </data>
  <data name="RunStartedMessage" xml:space="preserve">
    <value>Run started...</value>
  </data>
  <data name="GroupDefaultText" xml:space="preserve">
    <value>&lt;Click here to edit the group title&gt;</value>
  </data>
  <data name="GroupContextMenuBackground" xml:space="preserve">
    <value>Select Background</value>
  </data>
  <data name="GroupContextMenuFont" xml:space="preserve">
    <value>Font Size</value>
  </data>
  <data name="GroupContextMenuUngroup" xml:space="preserve">
    <value>Ungroup</value>
  </data>
  <data name="PackageDuplicateAssemblyWarning" xml:space="preserve">
    <value>Due to limitations in the .NET framework, it is not possible to update your package assembly while it is already loaded.  Please update the assembly while {0} is not running and try again.</value>
  </data>
  <data name="PackageDuplicateAssemblyWarningTitle" xml:space="preserve">
    <value>Cannot update assembly</value>
  </data>
  <data name="Automatic" xml:space="preserve">
    <value>Automatic</value>
  </data>
  <data name="Manual" xml:space="preserve">
    <value>Manual</value>
  </data>
  <data name="Periodic" xml:space="preserve">
    <value>Periodic</value>
  </data>
  <data name="ContextMenuCopy" xml:space="preserve">
    <value>Copy</value>
    <comment>Context menu item</comment>
  </data>
  <data name="ContextMenuHideAllGeometry" xml:space="preserve">
    <value>Hide all geometry preview</value>
    <comment>Context menu item - Specific to canvas</comment>
  </data>
  <data name="ContextMenuHideAllTextBubble" xml:space="preserve">
    <value>Hide all text bubble</value>
    <comment>Context menu item - Specific to canvas</comment>
  </data>
  <data name="ContextMenuHideUpstreamPreview" xml:space="preserve">
    <value>Hide upstream geometry preview</value>
    <comment>Context menu item - Specific to canvas</comment>
  </data>
  <data name="ContextMenuInsertCodeBlock" xml:space="preserve">
    <value>Insert code block</value>
    <comment>Context menu item - Specific to canvas</comment>
  </data>
  <data name="ContextMenuPaste" xml:space="preserve">
    <value>Paste</value>
    <comment>Context menu item</comment>
  </data>
  <data name="ContextMenuShowAllGeometry" xml:space="preserve">
    <value>Show all geometry preview</value>
    <comment>Context menu item - Specific to canvas</comment>
  </data>
  <data name="ContextMenuShowAllTextBubble" xml:space="preserve">
    <value>Show all text buble</value>
    <comment>Context menu item - Specific to canvas</comment>
  </data>
  <data name="ContextMenuShowUpstreamPreview" xml:space="preserve">
    <value>Show upstream geometry preview</value>
    <comment>Context menu item - Specific to canvas</comment>
  </data>
  <data name="MoreButton" xml:space="preserve">
    <value>More</value>
    <comment>The "More" button on "Publish a Dynamo Package" dialog</comment>
  </data>
  <data name="PublishPackage" xml:space="preserve">
    <value>Publish Package !</value>
  </data>
  <data name="StartPageWhatsNew" xml:space="preserve">
    <value>What's New</value>
  </data>
  <data name="TermsOfUseAcceptButton" xml:space="preserve">
    <value>I Accept</value>
  </data>
  <data name="TermsOfUseDeclineButton" xml:space="preserve">
    <value>I Decline</value>
  </data>
  <data name="TermsOfUseViewTitle" xml:space="preserve">
    <value>Package Manager Terms of Use</value>
  </data>
<<<<<<< HEAD
  <data name="GalleryDynamoVersion" xml:space="preserve">
    <value>Version {0}.{1}</value>
=======
  <data name="Autodesk360SignInButtonContentToolTip" xml:space="preserve">
    <value>Sign in to Autodesk A360 to access online services that integrate with your desktop software.</value>
  </data>
  <data name="Autodesk360SignInButtonTitleToolTip" xml:space="preserve">
    <value>Autodesk A360</value>
>>>>>>> 90414614
  </data>
</root><|MERGE_RESOLUTION|>--- conflicted
+++ resolved
@@ -1654,15 +1654,12 @@
   <data name="TermsOfUseViewTitle" xml:space="preserve">
     <value>Package Manager Terms of Use</value>
   </data>
-<<<<<<< HEAD
   <data name="GalleryDynamoVersion" xml:space="preserve">
     <value>Version {0}.{1}</value>
-=======
   <data name="Autodesk360SignInButtonContentToolTip" xml:space="preserve">
     <value>Sign in to Autodesk A360 to access online services that integrate with your desktop software.</value>
   </data>
   <data name="Autodesk360SignInButtonTitleToolTip" xml:space="preserve">
     <value>Autodesk A360</value>
->>>>>>> 90414614
   </data>
 </root>