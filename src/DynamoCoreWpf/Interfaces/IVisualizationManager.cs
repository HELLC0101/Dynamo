﻿using System;
using System.Collections;
using Dynamo.Models;
using Dynamo.Interfaces;
using Autodesk.DesignScript.Interfaces;

namespace Dynamo.Interfaces
{
    public interface IVisualizationManager : IDisposable
    {
        /// <summary>
        /// Is another context available for drawing?
        /// This property can be queried indirectly by the view to enable or disable
        /// UI functionality based on whether an alternate drawing context is available.
        /// </summary>
        bool AlternateDrawingContextAvailable { get; set; }

        /// <summary>
        /// Should we draw to the alternate context if it is available?
        /// </summary>
        bool DrawToAlternateContext { get; set; }

        /// <summary>
        /// Can be used to expose a name of the alternate context for use in the UI.
        /// </summary>
        string AlternateContextName { get; set; }

        /// <summary>
        /// An event triggered on the completion of visualization update.
        /// </summary>
        event Action RenderComplete;

        /// <summary>
        /// Display a label for one or several render packages 
        /// based on the paths of those render packages.
        /// </summary>
        /// <param name="path"></param>
        void TagRenderPackageForPath(string path);

        /// <summary>
        /// An event triggered when there are results to visualize
        /// </summary>
        event Action<VisualizationEventArgs> ResultsReadyToVisualize;

        /// <summary>
        /// Stop the visualization manager.
        /// </summary>
        void Stop();

        /// <summary>
        /// Unpause the visualization manager.
        /// </summary>
        void Start(bool update = false);

        /// <summary>
        /// Request updated visuals for a branch of the graph.
        /// </summary>
        void RequestBranchUpdate(NodeModel node);

        /// <summary>
        /// An IRenderPackageFactory object.
        /// </summary>
        IRenderPackageFactory RenderPackageFactory { get; }

        /// <summary>
        /// Create an IRenderPackage given an IGraphicItem
        /// </summary>
        IRenderPackage CreateRenderPackageFromGraphicItem(IGraphicItem graphicItem);

        /// <summary>
<<<<<<< HEAD
        /// An event triggered on the Selection of model.
        /// </summary>
        event Action<IEnumerable> RenderSelection;

        /// <summary>
        /// An event triggered on the Deletion of model.
        /// </summary>
        event Action<NodeModel> UpdateGeometryOnNodeDeletion;

        /// <summary>
        /// An event triggered when a workspace is closed / open.
        /// </summary>
        event Action InitializeGeomtery;
=======
        /// Update all Node RenderPackages and raise notification.
        /// </summary>
        void UpdateAllNodeVisualsAndNotify();
>>>>>>> d0293cf6
    }
}<|MERGE_RESOLUTION|>--- conflicted
+++ resolved
@@ -68,7 +68,6 @@
         IRenderPackage CreateRenderPackageFromGraphicItem(IGraphicItem graphicItem);
 
         /// <summary>
-<<<<<<< HEAD
         /// An event triggered on the Selection of model.
         /// </summary>
         event Action<IEnumerable> RenderSelection;
@@ -82,10 +81,9 @@
         /// An event triggered when a workspace is closed / open.
         /// </summary>
         event Action InitializeGeomtery;
-=======
+
         /// Update all Node RenderPackages and raise notification.
         /// </summary>
         void UpdateAllNodeVisualsAndNotify();
->>>>>>> d0293cf6
     }
 }