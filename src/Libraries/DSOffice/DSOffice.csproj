--- conflicted
+++ resolved
@@ -66,7 +66,6 @@
     <Compile Include="Properties\AssemblyInfo.cs" />
   </ItemGroup>
   <ItemGroup>
-<<<<<<< HEAD
     <ProjectReference Include="..\..\DynamoCore\DynamoCore.csproj">
       <Project>{7858fa8c-475f-4b8e-b468-1f8200778cf8}</Project>
       <Name>DynamoCore</Name>
@@ -78,14 +77,12 @@
   </ItemGroup>
   <ItemGroup>
     <Content Include="DSOffice_DynamoCustomization.xml" />
-=======
     <Content Include="DSOffice.Migrations.xml">
       <SubType>Designer</SubType>
     </Content>
     <Content Include="DSOffice_DynamoCustomization.xml">
       <CopyToOutputDirectory>PreserveNewest</CopyToOutputDirectory>
     </Content>
->>>>>>> 82a242f5
   </ItemGroup>
   <Import Project="$(MSBuildToolsPath)\Microsoft.CSharp.targets" />
   <PropertyGroup>
