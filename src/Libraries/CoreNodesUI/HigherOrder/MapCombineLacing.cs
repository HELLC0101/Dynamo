--- conflicted
+++ resolved
@@ -10,12 +10,8 @@
 {
     [NodeName("List.Map")]
     [NodeCategory(BuiltinNodeCategories.CORE_LISTS_ACTION)]
-<<<<<<< HEAD
-    [NodeDescription(/*NXLT*/"ListMapDescription", typeof(Resources))]
-    [NodeSearchTags(/*NXLT*/"ListMapSearchTags",typeof(Resources))]
-=======
     [NodeDescription("ListMapDescription", typeof(Resources))]
->>>>>>> 3eabba1a
+    [NodeSearchTags("ListMapSearchTags",typeof(Resources))]
     [IsDesignScriptCompatible]
     public class Map : NodeModel
     {
