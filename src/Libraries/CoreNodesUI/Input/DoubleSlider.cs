--- conflicted
+++ resolved
@@ -4,11 +4,8 @@
 
 using Autodesk.DesignScript.Runtime;
 
-<<<<<<< HEAD
-=======
 using Dynamo.Controls;
 using Dynamo.Core;
->>>>>>> 1bd69ef9
 using Dynamo.Models;
 
 namespace Dynamo.Nodes
