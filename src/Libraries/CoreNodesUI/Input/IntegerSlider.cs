﻿using Autodesk.DesignScript.Runtime;

using DSCoreNodesUI.Input;

using Dynamo.Models;

namespace Dynamo.Nodes
{
    [NodeName("Integer Slider")]
    [NodeCategory(BuiltinNodeCategories.CORE_INPUT)]
    [NodeDescription("A slider that produces integer values.")]
    [SupressImportIntoVM]
    [IsDesignScriptCompatible]
    public class IntegerSlider : SliderBase
    {
        public IntegerSlider(WorkspaceModel workspace)
            : base(workspace)
        {
            RegisterAllPorts();

            Min = 0;
            Max = 100;
            Step = 1;
            Value = 0;
        }
<<<<<<< HEAD

        //If the value exceeds the limit (overflow) UI has to be updated with MAX / MIN value
        //So,overriding the value from Basic Interactive.
        private int _value;
        public new int Value
        {
            get
            {
                return _value;
            }
            set
            {
                _value = value;
                RequiresRecalc = !Equals(value, null);          
                RaisePropertyChanged("Value");
            }
        }

        private int _max;
        public int Max
        {
            get { return _max; }
            set
            {
                _max = value;

                if (_max < Value)
                    Value = _max;

                RaisePropertyChanged("Max");
            }
        }

        private int _min;
        public int Min
        {
            get { return _min; }
            set
            {
                _min = value;

                if (_min > Value)
                    Value = _min;

                RaisePropertyChanged("Min");
            }
        }

        protected override bool UpdateValueCore(string name, string value)
        {
            var converter = new IntegerDisplay();
            switch (name)
            {
                case "Value":
                    Value = ((int)converter.ConvertBack(value, typeof(int), null, null));
                    if (Value >= Max)
                    {
                        this.Max = Value;
                    }
                    if (Value <= Min)
                    {
                        this.Min = Value;
                    }
                    return true; // UpdateValueCore handled.
                case "Max":
                    Max = ((int)converter.ConvertBack(value, typeof(int), null, null));
                    return true; // UpdateValueCore handled.
                case "Min":
                    Min = ((int)converter.ConvertBack(value, typeof(int), null, null));                    
                    return true; // UpdateValueCore handled.
            }

            return base.UpdateValueCore(name, value);
        }

        #region Load/Save

        protected override void SaveNode(
            XmlDocument xmlDoc, XmlElement nodeElement, SaveContext context)
        {
            base.SaveNode(xmlDoc, nodeElement, context);

            XmlElement outEl = xmlDoc.CreateElement("Range");
            outEl.SetAttribute("min", Min.ToString(CultureInfo.InvariantCulture));
            outEl.SetAttribute("max", Max.ToString(CultureInfo.InvariantCulture));
            nodeElement.AppendChild(outEl);
        }

        protected override void LoadNode(XmlNode nodeElement)
        {
            base.LoadNode(nodeElement);

            foreach (XmlNode subNode in nodeElement.ChildNodes)
            {
                if (!subNode.Name.Equals("Range"))
                    continue;

                int min = Min;
                int max = Max;

                if (subNode.Attributes != null)
                {
                    foreach (XmlAttribute attr in subNode.Attributes)
                    {
                        if (attr.Name.Equals("min"))
                            min = Convert.ToInt32(attr.Value, CultureInfo.InvariantCulture);
                        else if (attr.Name.Equals("max"))
                            max = Convert.ToInt32(attr.Value, CultureInfo.InvariantCulture);
                        else if (attr.Name.Equals("value"))
                            Value = Convert.ToInt32(subNode.InnerText, CultureInfo.InvariantCulture);
                    }
                }

                Min = min;
                Max = max;
            }
        }

        #endregion

        #region Serialization/Deserialization Methods

        protected override void SerializeCore(XmlElement element, SaveContext context)
        {
            base.SerializeCore(element, context); // Base implementation must be called.

            if (context == SaveContext.Undo)
            {
                var xmlDocument = element.OwnerDocument;
                XmlElement subNode = xmlDocument.CreateElement("Range");
                subNode.SetAttribute("min", Min.ToString(CultureInfo.InvariantCulture));
                subNode.SetAttribute("max", Max.ToString(CultureInfo.InvariantCulture));
                element.AppendChild(subNode);
            }
        }

        protected override void DeserializeCore(XmlElement element, SaveContext context)
        {
            base.DeserializeCore(element, context); // Base implementation must be called.

            if (context == SaveContext.Undo)
            {
                foreach (XmlNode subNode in element.ChildNodes)
                {
                    if (!subNode.Name.Equals("Range"))
                        continue;
                    if (subNode.Attributes == null || (subNode.Attributes.Count <= 0))
                        continue;

                    int min = Min;
                    int max = Max;

                    foreach (XmlAttribute attr in subNode.Attributes)
                    {
                        if (attr.Name.Equals("min"))
                            min = Convert.ToInt32(attr.Value, CultureInfo.InvariantCulture);
                        else if (attr.Name.Equals("max"))
                            max = Convert.ToInt32(attr.Value, CultureInfo.InvariantCulture);
                    }

                    Min = min;
                    Max = max;
                }
            }
        }

        #endregion

        protected override bool ShouldDisplayPreviewCore
        {
            get
            {
                return false; // Previews are not shown for this node type.
            }
        }
=======
>>>>>>> 98d558c3
    }
}<|MERGE_RESOLUTION|>--- conflicted
+++ resolved
@@ -23,62 +23,22 @@
             Step = 1;
             Value = 0;
         }
-<<<<<<< HEAD
-
-        //If the value exceeds the limit (overflow) UI has to be updated with MAX / MIN value
-        //So,overriding the value from Basic Interactive.
-        private int _value;
-        public new int Value
-        {
-            get
-            {
-                return _value;
-            }
-            set
-            {
-                _value = value;
-                RequiresRecalc = !Equals(value, null);          
-                RaisePropertyChanged("Value");
-            }
-        }
-
-        private int _max;
-        public int Max
-        {
-            get { return _max; }
-            set
-            {
-                _max = value;
-
-                if (_max < Value)
-                    Value = _max;
-
-                RaisePropertyChanged("Max");
-            }
-        }
-
-        private int _min;
-        public int Min
-        {
-            get { return _min; }
-            set
-            {
-                _min = value;
-
-                if (_min > Value)
-                    Value = _min;
-
-                RaisePropertyChanged("Min");
-            }
-        }
 
         protected override bool UpdateValueCore(string name, string value)
         {
-            var converter = new IntegerDisplay();
             switch (name)
             {
+                case "Min":
+                case "MinText":
+                    Min = (int)SliderViewModel.ConvertToDouble(NumericFormat.Integer, value);
+                    return true; // UpdateValueCore handled.
+                case "Max":
+                case "MaxText":
+                    Max = (int)SliderViewModel.ConvertToDouble(NumericFormat.Integer, value);
+                    return true; // UpdateValueCore handled.
                 case "Value":
-                    Value = ((int)converter.ConvertBack(value, typeof(int), null, null));
+                case "ValueText":
+                    Value = (int)SliderViewModel.ConvertToDouble(NumericFormat.Integer, value);
                     if (Value >= Max)
                     {
                         this.Max = Value;
@@ -88,118 +48,13 @@
                         this.Min = Value;
                     }
                     return true; // UpdateValueCore handled.
-                case "Max":
-                    Max = ((int)converter.ConvertBack(value, typeof(int), null, null));
-                    return true; // UpdateValueCore handled.
-                case "Min":
-                    Min = ((int)converter.ConvertBack(value, typeof(int), null, null));                    
-                    return true; // UpdateValueCore handled.
+                case "Step":
+                case "StepText":
+                    Step = SliderViewModel.ConvertToDouble(NumericFormat.Double, value);
+                    return true;
             }
 
             return base.UpdateValueCore(name, value);
         }
-
-        #region Load/Save
-
-        protected override void SaveNode(
-            XmlDocument xmlDoc, XmlElement nodeElement, SaveContext context)
-        {
-            base.SaveNode(xmlDoc, nodeElement, context);
-
-            XmlElement outEl = xmlDoc.CreateElement("Range");
-            outEl.SetAttribute("min", Min.ToString(CultureInfo.InvariantCulture));
-            outEl.SetAttribute("max", Max.ToString(CultureInfo.InvariantCulture));
-            nodeElement.AppendChild(outEl);
-        }
-
-        protected override void LoadNode(XmlNode nodeElement)
-        {
-            base.LoadNode(nodeElement);
-
-            foreach (XmlNode subNode in nodeElement.ChildNodes)
-            {
-                if (!subNode.Name.Equals("Range"))
-                    continue;
-
-                int min = Min;
-                int max = Max;
-
-                if (subNode.Attributes != null)
-                {
-                    foreach (XmlAttribute attr in subNode.Attributes)
-                    {
-                        if (attr.Name.Equals("min"))
-                            min = Convert.ToInt32(attr.Value, CultureInfo.InvariantCulture);
-                        else if (attr.Name.Equals("max"))
-                            max = Convert.ToInt32(attr.Value, CultureInfo.InvariantCulture);
-                        else if (attr.Name.Equals("value"))
-                            Value = Convert.ToInt32(subNode.InnerText, CultureInfo.InvariantCulture);
-                    }
-                }
-
-                Min = min;
-                Max = max;
-            }
-        }
-
-        #endregion
-
-        #region Serialization/Deserialization Methods
-
-        protected override void SerializeCore(XmlElement element, SaveContext context)
-        {
-            base.SerializeCore(element, context); // Base implementation must be called.
-
-            if (context == SaveContext.Undo)
-            {
-                var xmlDocument = element.OwnerDocument;
-                XmlElement subNode = xmlDocument.CreateElement("Range");
-                subNode.SetAttribute("min", Min.ToString(CultureInfo.InvariantCulture));
-                subNode.SetAttribute("max", Max.ToString(CultureInfo.InvariantCulture));
-                element.AppendChild(subNode);
-            }
-        }
-
-        protected override void DeserializeCore(XmlElement element, SaveContext context)
-        {
-            base.DeserializeCore(element, context); // Base implementation must be called.
-
-            if (context == SaveContext.Undo)
-            {
-                foreach (XmlNode subNode in element.ChildNodes)
-                {
-                    if (!subNode.Name.Equals("Range"))
-                        continue;
-                    if (subNode.Attributes == null || (subNode.Attributes.Count <= 0))
-                        continue;
-
-                    int min = Min;
-                    int max = Max;
-
-                    foreach (XmlAttribute attr in subNode.Attributes)
-                    {
-                        if (attr.Name.Equals("min"))
-                            min = Convert.ToInt32(attr.Value, CultureInfo.InvariantCulture);
-                        else if (attr.Name.Equals("max"))
-                            max = Convert.ToInt32(attr.Value, CultureInfo.InvariantCulture);
-                    }
-
-                    Min = min;
-                    Max = max;
-                }
-            }
-        }
-
-        #endregion
-
-        protected override bool ShouldDisplayPreviewCore
-        {
-            get
-            {
-                return false; // Previews are not shown for this node type.
-            }
-        }
-=======
->>>>>>> 98d558c3
     }
 }