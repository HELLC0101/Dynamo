--- conflicted
+++ resolved
@@ -19,19 +19,13 @@
             {
                 if (Equals(this.value, null) || !this.value.Equals(value))
                 {
-<<<<<<< HEAD
-                    _value = value;
-                    RequiresRecalc = !Equals(value, null);
-                    RaisePropertyChanged(/*NXLT*/"Value");
-=======
                     this.value = value;
                     if (!Equals(value, null))
                     {
                         ForceReExecuteOfNode = true;
                         OnAstUpdated();
                     }
-                    RaisePropertyChanged("Value");
->>>>>>> c35c96f3
+                    RaisePropertyChanged(/*NXLT*/"Value");
                 }
             }
         }
