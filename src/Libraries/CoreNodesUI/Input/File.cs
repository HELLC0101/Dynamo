﻿using System;
using System.Collections;
using System.Collections.Generic;
using System.IO;
using System.Linq;

using Dynamo.Models;
using Dynamo.Nodes;

using Autodesk.DesignScript.Runtime;
using ProtoCore.AST.AssociativeAST;
using VMDataBridge;
using DSCoreNodesUI.Properties;

namespace DSCore.File
{
    [SupressImportIntoVM]
    public abstract class FileSystemBrowser : DSCoreNodesUI.String
    {
        protected FileSystemBrowser(string tip)
            : base()
        {
            OutPortData[0].ToolTipString = tip;
            RegisterAllPorts();

            Value = "";
        }
    }

    [NodeName(/*NXLT*/"File Path")]
    [NodeCategory(BuiltinNodeCategories.CORE_INPUT)]
    [NodeDescription(/*NXLT*/"FilePathDescription", typeof(Resources))]
    [SupressImportIntoVM]
    [IsDesignScriptCompatible]
    public class Filename : FileSystemBrowser
    {
<<<<<<< HEAD
        public Filename(WorkspaceModel workspace) : base(workspace, /*NXLT*/"Filename") { }

        protected override bool ShouldDisplayPreviewCore
=======
        public Filename() : base("Filename")
>>>>>>> c35c96f3
        {
            ShouldDisplayPreviewCore = false;
        }
    }

    [NodeName(/*NXLT*/"Directory Path")]
    [NodeCategory(BuiltinNodeCategories.CORE_INPUT)]
    [NodeDescription(/*NXLT*/"DirectoryPathDescription", typeof(Resources))]
    [SupressImportIntoVM]
    [IsDesignScriptCompatible]
    public class Directory : FileSystemBrowser
    {
<<<<<<< HEAD
        public Directory(WorkspaceModel workspace) : base(workspace, /*NXLT*/"Directory") { }

        protected override bool ShouldDisplayPreviewCore
=======
        public Directory() : base("Directory")
>>>>>>> c35c96f3
        {
            ShouldDisplayPreviewCore = false;
        }
    }

    /// <summary>
    ///     Base class for nodes that instantiate a File System Object, that also watches the file
    ///     system for changes.
    /// </summary>
    /// <typeparam name="T">
    ///     Data returned from the node, to be used for watching for changes to the file system.
    /// </typeparam>
    [SupressImportIntoVM]
    public abstract class FileSystemObject<T> : NodeModel
    {
        private IEnumerable<IDisposable> registrations = Enumerable.Empty<IDisposable>();
        private readonly Func<string, T> func;

        protected FileSystemObject(Func<string, T> func)
        {
            this.func = func;
        }

        public override void Dispose()
        {
            base.Dispose();
            StopWatching();
        }

        private void StopWatching()
        {
            foreach (var reg in registrations)
                reg.Dispose();
        }

        public override IEnumerable<AssociativeNode> BuildOutputAst(List<AssociativeNode> inputAstNodes)
        {
            yield return
                AstFactory.BuildAssignment(
                    GetAstIdentifierForOutputIndex(0),
                    AstFactory.BuildFunctionCall(func, inputAstNodes));

            yield return
                AstFactory.BuildAssignment(
                    AstFactory.BuildIdentifier(AstIdentifierBase + /*NXLT*/"_dummy"),
                    DataBridge.GenerateBridgeDataAst(GUID.ToString(), GetAstIdentifierForOutputIndex(0)));
        }

        protected override void OnBuilt()
        {
            base.OnBuilt();
            DataBridge.Instance.RegisterCallback(GUID.ToString(), DataBridgeCallback);
        }

        private void DataBridgeCallback(object data)
        {
            StopWatching();
            registrations = UpdateWatchedFiles(data).ToList();
        }

        /// <summary>
        ///     Watches for changes on the file system, given some data.
        /// </summary>
        /// <param name="obj">Some data representing something to watch on the file system.</param>
        /// <returns>An IDisposable used to stop watching for file system changes.</returns>
        protected abstract IDisposable WatchFileSystemObject(T obj);

        protected abstract class FileSystemObjectDisposable : IDisposable
        {
            private readonly NodeModel node;

            protected FileSystemObjectDisposable(NodeModel nodeModel)
            {
                node = nodeModel;
            }

            protected void Modified()
            {
                node.ForceReExecuteOfNode = true;
                node.OnAstUpdated();
            }

            public abstract void Dispose();
        }

        private IEnumerable<IDisposable> UpdateWatchedFiles(object data)
        {
            if (data is T) //Single piece of data
            {
                try
                {
                    //Initiate watching, return IDisposable.
                    return Singleton(WatchFileSystemObject((T)data));
                }
                catch (Exception e)
                {
                    Warning(e.Message);
                }
            }

            if (data is ICollection) // Multiple pieces of data, recur
            {
                var paths = data as IEnumerable;
                return paths.Cast<object>().SelectMany(UpdateWatchedFiles);
            }

            // Data does not match expected type, skip
            return Enumerable.Empty<IDisposable>();
        }

        private static IEnumerable<TItem> Singleton<TItem>(TItem x)
        {
            yield return x;
        }
    }

    [NodeName(/*NXLT*/"File.FromPath")]
    [NodeCategory(BuiltinNodeCategories.CORE_IO)]
    [NodeDescription(/*NXLT*/"FileFromPathDescription", typeof(Resources))]
    [SupressImportIntoVM]
    [IsDesignScriptCompatible]
    public class FileObject : FileSystemObject<FileInfo>
    {
        public FileObject()
            : base(IO.File.FromPath)
        {
            InPortData.Add(new PortData(/*NXLT*/"path", Resources.FileObjectPortDataPathToolTip));
            OutPortData.Add(new PortData(/*NXLT*/"file", Resources.FileObjectPortDataResultToolTip));
            RegisterAllPorts();
        }

        protected override IDisposable WatchFileSystemObject(FileInfo path)
        {
            var dir =
                path.Directory ?? new DirectoryInfo(System.IO.Directory.GetCurrentDirectory());

            var watcher = new FileSystemWatcher(dir.FullName, path.Name) { EnableRaisingEvents = true };

            return new FileObjectDisposable(watcher, this);
        }

        private class FileObjectDisposable : FileSystemObjectDisposable
        {
            private readonly FileSystemWatcher watcher;

            public FileObjectDisposable(FileSystemWatcher watcher, NodeModel node)
                : base(node)
            {
                this.watcher = watcher;

                watcher.Changed += watcher_Changed;
                watcher.Renamed += watcher_Changed;
                watcher.Deleted += watcher_Changed;
            }

            void watcher_Changed(object sender, FileSystemEventArgs e)
            {
                Modified();
            }

            public override void Dispose()
            {
                watcher.Changed -= watcher_Changed;
                watcher.Renamed -= watcher_Changed;
                watcher.Deleted -= watcher_Changed;
                watcher.Dispose();
            }
        }
    }

    [NodeName(/*NXLT*/"Directory.FromPath")]
    [NodeCategory(BuiltinNodeCategories.CORE_IO)]
    [NodeDescription(/*NXLT*/"DirectoryFromPathDescription", typeof(Resources))]
    [SupressImportIntoVM]
    [IsDesignScriptCompatible]
    public class DirectoryObject : FileSystemObject<DirectoryInfo>
    {
        public DirectoryObject()
            : base(IO.Directory.FromPath)
        {
            InPortData.Add(new PortData(/*NXLT*/"path", Resources.DirectoryObjectPortDataPathToolTip));
            OutPortData.Add(new PortData(/*NXLT*/"directory", Resources.DirectoryObjectPortDataResultToolTip));
            RegisterAllPorts();
        }

        protected override IDisposable WatchFileSystemObject(DirectoryInfo path)
        {
            var watcher = new FileSystemWatcher(path.FullName) { EnableRaisingEvents = true };
            return new DirectoryObjectDisposable(watcher, this);
        }

        private class DirectoryObjectDisposable : FileSystemObjectDisposable
        {
            private readonly FileSystemWatcher watcher;

            public DirectoryObjectDisposable(FileSystemWatcher watcher, NodeModel node)
                : base(node)
            {
                this.watcher = watcher;

                watcher.Created += watcher_Changed;
                watcher.Renamed += watcher_Changed;
                watcher.Deleted += watcher_Changed;
            }

            void watcher_Changed(object sender, FileSystemEventArgs e)
            {
                Modified();
            }

            public override void Dispose()
            {
                watcher.Created -= watcher_Changed;
                watcher.Renamed -= watcher_Changed;
                watcher.Deleted -= watcher_Changed;
                watcher.Dispose();
            }
        }
    }
}<|MERGE_RESOLUTION|>--- conflicted
+++ resolved
@@ -6,11 +6,11 @@
 
 using Dynamo.Models;
 using Dynamo.Nodes;
+using DSCoreNodesUI.Properties;
 
 using Autodesk.DesignScript.Runtime;
 using ProtoCore.AST.AssociativeAST;
 using VMDataBridge;
-using DSCoreNodesUI.Properties;
 
 namespace DSCore.File
 {
@@ -29,18 +29,12 @@
 
     [NodeName(/*NXLT*/"File Path")]
     [NodeCategory(BuiltinNodeCategories.CORE_INPUT)]
-    [NodeDescription(/*NXLT*/"FilePathDescription", typeof(Resources))]
+    [NodeDescription(/*NXLT*/"Allows you to select a file on the system to get its filename.")]
     [SupressImportIntoVM]
     [IsDesignScriptCompatible]
     public class Filename : FileSystemBrowser
     {
-<<<<<<< HEAD
-        public Filename(WorkspaceModel workspace) : base(workspace, /*NXLT*/"Filename") { }
-
-        protected override bool ShouldDisplayPreviewCore
-=======
-        public Filename() : base("Filename")
->>>>>>> c35c96f3
+        public Filename() : base(/*NXLT*/"Filename")
         {
             ShouldDisplayPreviewCore = false;
         }
@@ -48,18 +42,12 @@
 
     [NodeName(/*NXLT*/"Directory Path")]
     [NodeCategory(BuiltinNodeCategories.CORE_INPUT)]
-    [NodeDescription(/*NXLT*/"DirectoryPathDescription", typeof(Resources))]
+    [NodeDescription(/*NXLT*/"Allows you to select a directory on the system to get its path.")]
     [SupressImportIntoVM]
     [IsDesignScriptCompatible]
     public class Directory : FileSystemBrowser
     {
-<<<<<<< HEAD
-        public Directory(WorkspaceModel workspace) : base(workspace, /*NXLT*/"Directory") { }
-
-        protected override bool ShouldDisplayPreviewCore
-=======
-        public Directory() : base("Directory")
->>>>>>> c35c96f3
+        public Directory() : base(/*NXLT*/"Directory")
         {
             ShouldDisplayPreviewCore = false;
         }
@@ -178,7 +166,7 @@
 
     [NodeName(/*NXLT*/"File.FromPath")]
     [NodeCategory(BuiltinNodeCategories.CORE_IO)]
-    [NodeDescription(/*NXLT*/"FileFromPathDescription", typeof(Resources))]
+    [NodeDescription(/*NXLT*/"Creates a file object from a path.")]
     [SupressImportIntoVM]
     [IsDesignScriptCompatible]
     public class FileObject : FileSystemObject<FileInfo>
@@ -232,7 +220,7 @@
 
     [NodeName(/*NXLT*/"Directory.FromPath")]
     [NodeCategory(BuiltinNodeCategories.CORE_IO)]
-    [NodeDescription(/*NXLT*/"DirectoryFromPathDescription", typeof(Resources))]
+    [NodeDescription(/*NXLT*/"Creates a directory object from a path.")]
     [SupressImportIntoVM]
     [IsDesignScriptCompatible]
     public class DirectoryObject : FileSystemObject<DirectoryInfo>
