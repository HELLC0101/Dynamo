--- conflicted
+++ resolved
@@ -7,13 +7,10 @@
 
 using Dynamo.Interfaces;
 using Dynamo.Models;
-<<<<<<< HEAD
-using Dynamo.UI.Commands;
 using DSCoreNodesUI.Properties;
-=======
 
 using Microsoft.Practices.Prism.Commands;
->>>>>>> c35c96f3
+
 
 namespace Dynamo.Nodes
 {
@@ -243,13 +240,8 @@
 
             UpdateSelection(loadedSelection);
 
-<<<<<<< HEAD
-            RequiresRecalc = true;
+            OnAstUpdated();
             RaisePropertyChanged(/*NXLT*/"SelectionResults");
-=======
-            OnAstUpdated();
-            RaisePropertyChanged("SelectionResults");
->>>>>>> c35c96f3
         }
 
         /// <summary>
