--- conflicted
+++ resolved
@@ -5,11 +5,6 @@
 
 using Dynamo.Interfaces;
 using Dynamo.Models;
-<<<<<<< HEAD
-=======
-
-using Microsoft.Practices.Prism.Commands;
->>>>>>> 1bd69ef9
 
 namespace Dynamo.Nodes
 {
