--- conflicted
+++ resolved
@@ -359,7 +359,6 @@
             [ArbitraryDimensionArrayImport] IList list,
             [ArbitraryDimensionArrayImport] object indices)
         {
-<<<<<<< HEAD
             return list.Cast<object>().Where((_, i) => i != index).ToList();
         }
 
@@ -376,12 +375,6 @@
             var idxsint = new List<int>();
             idxsint.AddRange(idxs.Select(Convert.ToInt32));
             return list.Cast<object>().Where((_, i) => !idxsint.Contains(i)).ToList();
-=======
-            if (indices is ICollection)
-                return list.Cast<object>().Where((_, i) => !((IList)indices).Contains(i)).ToList();
-            else
-                return list.Cast<object>().Where((_, i) => i != (int)indices).ToList();
->>>>>>> cdbd9f18
         }
 
         /// <summary>
