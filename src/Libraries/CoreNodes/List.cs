--- conflicted
+++ resolved
@@ -191,13 +191,8 @@
         /// <returns name="first">First item in the list.</returns>
         /// <returns name="rest">Rest of the list.</returns>
         /// <search>first,rest</search>
-<<<<<<< HEAD
-        [MultiReturn("rest", "var[]..[]")]
-        [MultiReturn("first", "var[]..[]")]
-=======
         [MultiReturn("first", "var[]..[]", 0)]
         [MultiReturn("rest", "var[]..[]", 1)]
->>>>>>> a94d34fc
         public static IDictionary Deconstruct(IList list)
         {
             return new Dictionary<string, object>
