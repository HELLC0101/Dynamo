﻿using Autodesk.DesignScript.Runtime;
using Dynamo.Models;
using System;
using System.Collections;
using System.Collections.Generic;
using System.Drawing;
using System.Drawing.Imaging;
using System.Globalization;
using System.IO;
using System.Linq;
using System.Runtime.InteropServices;
using Path = System.IO.Path;
using Rectangle = System.Drawing.Rectangle;

namespace DSCore.IO
{
    /// <summary>
    ///     Methods for operating on strings representing file paths.
    /// </summary>
    public static class FilePath
    {
        /// <summary>
        ///     Combines multiple strings into a single file path.
        /// </summary>
        /// <param name="paths">String to combine into a path.</param>
        public static string Combine(params string[] paths)
        {
            return Path.Combine(paths);
        }

        /// <summary>
        ///     Gets the extension from a file path.
        /// </summary>
        /// <param name="path">Path to get extension of.</param>
        public static string Extension(string path)
        {
            return Path.GetExtension(path);
        }

        /// <summary>
        ///     Changes the extension of a file path.
        /// </summary>
        /// <param name="path">Path to change extension of.</param>
        /// <param name="newExtension">New extension.</param>
        public static string ChangeExtension(string path, string newExtension)
        {
            return Path.ChangeExtension(path, newExtension);
        }

        /// <summary>
        ///     Gets the directory name of a file path.
        /// </summary>
        /// <param name="path">Path to get directory information of.</param>
        public static string DirectoryName(string path)
        {
            return Path.GetDirectoryName(path);
        }

        /// <summary>
        ///     Gets the file name of a file path.
        /// </summary>
        /// <param name="path">Path to get the file name of.</param>
        /// <param name="withExtension">Determines whether or not the extension is included in the result, defaults to true.</param>
        public static string FileName(string path, bool withExtension=true)
        {
            return withExtension ? Path.GetFileName(path) : Path.GetFileNameWithoutExtension(path);
        }

        /// <summary>
        ///     Determines whether or not a file path contains an extension.
        /// </summary>
        /// <param name="path">Path to check for an extension.</param>
        public static bool HasExtension(string path)
        {
            return Path.HasExtension(path);
        }
    }

    /// <summary>
    ///     Methods for working with Files.
    /// </summary>
    public static class File
    {
        [IsVisibleInDynamoLibrary(false)]
        public static FileInfo FromPath(string path)
        {
            return new FileInfo(path);
        }

        /// <summary>
        ///     Reads a text file and returns the contents as a string.
        /// </summary>
        /// <returns name="str">Contents of the text file.</returns>
        /// <search>read file,text,file</search>
        public static string ReadText(FileInfo file)
        {
            return System.IO.File.ReadAllText(file.FullName);
        }

        /// <summary>
        ///  Moves a specified file to a new location
        /// </summary>
        /// <param name="path"></param>
        /// <param name="newPath"></param>
        /// <param name="overwrite"></param>
        public static void Move(string path, string newPath, bool overwrite = false)
        {
            if (overwrite && Exists(newPath))
                Delete(newPath);
            System.IO.File.Move(path, newPath);
        }

        /// <summary>
        ///   Deletes the specified file.
        /// </summary>
        /// <param name="path"></param>
        public static void Delete(string path)
        {
            System.IO.File.Delete(path);
        }

        /// <summary>
        ///     Copies a file.
        /// </summary>
        /// <param name="file"></param>
        /// <param name="destinationPath"></param>
        /// <param name="overwrite"></param>
        public static void Copy(FileInfo file, string destinationPath, bool overwrite = false)
        {
            file.CopyTo(destinationPath, overwrite);
        }

        /// <summary>
        ///     Determines if a file exists at the given path.
        /// </summary>
        /// <param name="path"></param>
        public static bool Exists(string path)
        {
            return System.IO.File.Exists(path);
        }

        /// <summary>
        ///     Write the text content to a file specified by the path
        /// </summary>
        /// <param name="filePath">Path to write to</param>
        /// <param name="text">Text content</param>
        /// <search>write file,text,file</search>
        public static void WriteText(string filePath, string text)
        {
            System.IO.File.WriteAllText(filePath, text);
        }

        #region Obsolete Methods

<<<<<<< HEAD
        [NodeObsolete("ReadImageObsolete", typeof(Properties.Resources))]
=======
        [NodeObsolete("ReadImageObsolete", typeof(DSCore.Properties.Resources))]
>>>>>>> e529beb0
        public static Color[] ReadImage(string path, int xSamples, int ySamples)
        {
            var info = FromPath(path);
            var image = Image.ReadFromFile(info);
            return Image.Pixels(image, xSamples, ySamples).SelectMany(x => x).ToArray();
        }

        [NodeObsolete("LoadImageFromPathObsolete", typeof(Properties.Resources))]
        public static Bitmap LoadImageFromPath(string path)
        {
            return Image.ReadFromFile(FromPath(path));
        }

        [NodeObsolete("ReadTextObsolete", typeof(Properties.Resources))]
        public static string ReadText(string path)
        {
            return ReadText(FromPath(path));
        }

        [NodeObsolete("WriteImageObsolete", typeof(Properties.Resources))]
        public static bool WriteImage(string filePath, string fileName, Bitmap image)
        {
            fileName = Path.ChangeExtension(fileName, "png");
            Image.WriteToFile(Path.Combine(filePath, fileName), image);
            return true;
        }

        [NodeObsolete("ExportToCSVObsolete", typeof(Properties.Resources))]
        public static void ExportToCSV(string filePath, object[][] data)
        {
            CSV.WriteToFile(filePath, data);
        }

        #endregion
    }

    /// <summary>
    ///     Methods for working with Directories.
    /// </summary>
    public static class Directory
    {
        [IsVisibleInDynamoLibrary(false)]
        public static DirectoryInfo FromPath(string path)
        {
            if (!Exists(path))
                System.IO.Directory.CreateDirectory(path);
            return new DirectoryInfo(path);
        }

        /// <summary>
        ///     Moves a directory to a new location.
        /// </summary>
        /// <param name="path"></param>
        /// <param name="newPath"></param>
        /// <param name="overwriteFiles"></param>
        public static void Move(string path, string newPath, bool overwriteFiles = false)
        {
            if (!Exists(newPath))
            {
                System.IO.Directory.Move(path, newPath);
                return;
            }

            var info = new DirectoryInfo(path);
            foreach (var file in info.EnumerateFiles())
            {
                var newFilePath = Path.Combine(newPath, file.Name);
                File.Move(file.FullName, newFilePath, overwriteFiles);
            }

            foreach (var dir in info.EnumerateDirectories())
            {
                var newDirPath = Path.Combine(newPath, dir.Name);
                Move(dir.FullName, newDirPath, overwriteFiles);
            }
        }

        /// <summary>
        ///     Copies a directory to a destination location.
        /// </summary>
        /// <param name="directory">Directory to copy.</param>
        /// <param name="destinationPath">Destination of the copy operation on disk.</param>
        /// <param name="overwriteFiles"></param>
        public static void Copy(DirectoryInfo directory, string destinationPath, bool overwriteFiles = false)
        {
            if (!Exists(destinationPath))
                System.IO.Directory.CreateDirectory(destinationPath);

            foreach (var file in directory.EnumerateFiles())
            {
                var newFilePath = Path.Combine(destinationPath, file.Name);
                File.Copy(file, newFilePath, overwriteFiles);
            }

            foreach (var dir in directory.EnumerateDirectories())
            {
                var newDirPath = Path.Combine(destinationPath, dir.Name);
                Copy(dir, newDirPath, overwriteFiles);
            }
        }

        /// <summary>
        ///     Deletes a directory.
        /// </summary>
        /// <param name="path">Path to a directory on disk.</param>
        /// <param name="recursive">Whether or not to delete all contents of the directory, defaults to false.</param>
        public static void Delete(string path, bool recursive = false)
        {
            System.IO.Directory.Delete(path, recursive);
        }

        /// <summary>
        ///     Gets all of the contents of a given directory.
        /// </summary>
        /// <param name="directory">Directory to get contents of.</param>
        /// <param name="searchString">Search string used to filter results. Defaults to "*.*" (displays all contents).</param>
        [MultiReturn("files", "directories")]
        public static Dictionary<string, IList> Contents(DirectoryInfo directory, string searchString = "*.*")
        {
            return new Dictionary<string, IList>
            {
                { "files", directory.EnumerateFiles(searchString).Select(x => x.FullName).ToList() },
                { "directories", directory.EnumerateDirectories(searchString).Select(x => x.FullName).ToList() }
            };
        }

        /// <summary>
        ///     Determines if a directory exists at the given path.
        /// </summary>
        /// <param name="path">Path to a directory on disk.</param>
        public static bool Exists(string path)
        {
            return System.IO.Directory.Exists(path);
        }
    }

    /// <summary>
    ///     Methods for operating on Image Bitmaps.
    /// </summary>
    public static class Image
    {
        /// <summary>
        ///     Loads the file as a bitmap.
        /// </summary>
        /// <param name="file">File object to load image from.</param>
        /// <returns name="image">Image</returns>
        public static Bitmap ReadFromFile(FileInfo file)
        {
            using (var fs = new FileStream(file.FullName, FileMode.Open))
                return new Bitmap(System.Drawing.Image.FromStream(fs));
        }

        /// <summary>
        ///     Reads an image file and returns the color values at the specified grid locations.
        /// </summary>
        /// <param name="image">The image to read.</param>
        /// <param name="xSamples">Number of sample grid points in the X direction.</param>
        /// <param name="ySamples">Number of sample grid points in the Y direction.</param>
        /// <returns name="colors">Colors at the specified grid points.</returns>
        /// <search>read,image,bitmap,png,jpg,jpeg</search>
        public static Color[][] Pixels(Bitmap image, int? xSamples=null, int? ySamples=null)
        {
            var numX = xSamples ?? image.Width;
            var numY = ySamples ?? image.Height;

            return
                Enumerable.Range(0, numY)
                    .Select(
                        y =>
                            Enumerable.Range(0, numX)
                                .Select(x => 
                                     Color.ByColor(image.GetPixel(x * (image.Width / numX), y * (image.Height / numY))))
                                .ToArray())
                    .ToArray();
        }

        /// <summary>
        ///     Constructs an image from a 2d list of pixels.
        /// </summary>
        /// <param name="colors">2d rectangular list of colors representing the pixels.</param>
        /// <returns name="image">Image</returns>
        public static Bitmap FromPixels(Color[][] colors)
        {
            var height = colors.Length;
            var width = colors[0].Length;

            var rgbVals = colors.SelectMany(row => row);

            return FromPixelsHelper(rgbVals, width, height);
        }

        /// <summary>
        ///     Constructs an image from a flat list of pixels, a width, and a height.
        /// </summary>
        /// <param name="colors">List of colors representing the pixels.</param>
        /// <param name="width">Width of the new image, in pixels.</param>
        /// <param name="height">Height of the new image, in pixels.</param>
        /// <returns name="image">Image</returns>
        public static Bitmap FromPixels(Color[] colors, int width, int height)
        {
            return FromPixelsHelper(colors, width, height);
        }

        private static Bitmap FromPixelsHelper(IEnumerable<Color> colors, int width, int height)
        {
            var bitmap = new Bitmap(width, height, PixelFormat.Format32bppArgb);
            var data = bitmap.LockBits(
                new Rectangle(0, 0, width, height),
                ImageLockMode.WriteOnly,
                bitmap.PixelFormat);

            foreach (var colorByte in
                colors.SelectMany(PixelsFromColor).Select((pixel, idx) => new { color = pixel, idx }))
            {
                Marshal.WriteByte(data.Scan0, colorByte.idx, colorByte.color);
            }

            bitmap.UnlockBits(data);

            return bitmap;
        }

        private static IEnumerable<byte> PixelsFromColor(Color color)
        {
            yield return color.Blue;
            yield return color.Green;
            yield return color.Red;
            yield return color.Alpha;
        }

        /// <summary>
        ///     Gets the width and height of an image.
        /// </summary>
        /// <param name="image">Image to get dimensions of.</param>
        [MultiReturn("width", "height")]
        public static Dictionary<string, int> Dimensions(Bitmap image)
        {
            return new Dictionary<string, int> 
            { 
                { "width", image.Width }, 
                { "height", image.Height } 
            };
        }

        /// <summary>
        ///     Write the image to a path, given the specified file name.
        /// </summary>
        /// <param name="path"></param>
        /// <param name="image">The image to write</param>
        /// <returns name="ok">It is successful or not.</returns>
        /// <search>write image,image,file</search>
        public static void WriteToFile(string path, Bitmap image)
        {
            image.Save(path);
        }
    }

    /// <summary>
    ///     Methods for working with CSV (comma-separated values) files.
    /// </summary>
    public static class CSV
    {
        /// <summary>
        ///     Write a list of lists into a file using a comma-separated values 
        ///     format. Outer list represents rows, inner lists represent columns. 
        /// </summary>
        /// <param name="filePath">Path to write to</param>
        /// <param name="data">List of lists to write into CSV</param>
        /// <returns name="str">Contents of the text file.</returns>
        /// <search>write,text,file</search>
        public static void WriteToFile(string filePath, object[][] data)
        {
            using (var writer = new StreamWriter(filePath))
            {
                foreach (var line in data)
                {
                    int count = 0;
                    foreach (var entry in line)
                    {
                        writer.Write(entry);
                        if (++count < line.Length)
                            writer.Write(", ");
                    }
                    writer.WriteLine();
                }
            }
        }

        /// <summary>
        /// Reads a text file containing comma-separated values into a two dimensional list.
        /// Outer list represents rows, inner lists represent columns.
        /// </summary>
        /// <param name="file">File object to read from.</param>
        /// <returns>CSV contents of the given file.</returns>
        public static object[][] ReadFromFile(FileInfo file)
        {
            var csvDataQuery = from line in System.IO.File.ReadLines(file.FullName)
                               let elements = line.Split(',')
                               let count = elements.Length
                               let data = elements.Select(MarshalStringFromCSV)
                               select new { count, data };

            var csvDataList = csvDataQuery.ToList();
            var numCols = csvDataList.Max(row => row.count);
            var resultArray =
                csvDataList.Select(
                    row =>
                        row.data
                            .Concat(Enumerable.Repeat("", numCols - row.count))
                            .ToArray())
                    .ToArray();
            return resultArray;
        }

        private static object MarshalStringFromCSV(string elementSt)
        {
            if (string.IsNullOrWhiteSpace(elementSt))
                return null;

            if (elementSt.Contains('.'))
            {
                double dbl;
                if (double.TryParse(elementSt, NumberStyles.Float, CultureInfo.InvariantCulture, out dbl))
                {
                    return dbl;
                }
            }

            int i;
            if (int.TryParse(elementSt, NumberStyles.Integer, CultureInfo.InvariantCulture, out i))
                return i;

            return elementSt;
        }
    }
}<|MERGE_RESOLUTION|>--- conflicted
+++ resolved
@@ -152,11 +152,8 @@
 
         #region Obsolete Methods
 
-<<<<<<< HEAD
+
         [NodeObsolete("ReadImageObsolete", typeof(Properties.Resources))]
-=======
-        [NodeObsolete("ReadImageObsolete", typeof(DSCore.Properties.Resources))]
->>>>>>> e529beb0
         public static Color[] ReadImage(string path, int xSamples, int ySamples)
         {
             var info = FromPath(path);
