--- conflicted
+++ resolved
@@ -152,8 +152,6 @@
         {
             return string.Format("Color: Red={0}, Green={1}, Blue={2}, Alpha={3}", Red, Green, Blue, Alpha);
         }
-<<<<<<< HEAD
-=======
 
         [IsVisibleInDynamoLibrary(false)]
         protected bool Equals(Color other)
@@ -173,7 +171,6 @@
         {
             return color.GetHashCode();
         }
->>>>>>> ef8662ec
     }
 
 }