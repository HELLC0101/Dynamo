﻿<?xml version="1.0" encoding="utf-8"?>
<Project ToolsVersion="4.0" DefaultTargets="Build" xmlns="http://schemas.microsoft.com/developer/msbuild/2003">
  <ImportGroup Label="PropertySheets">
    <Import Project="$(SolutionDir)Config/CS.props" />
  </ImportGroup>
  <PropertyGroup>
    <Configuration Condition=" '$(Configuration)' == '' ">Debug</Configuration>
    <Platform Condition=" '$(Platform)' == '' ">AnyCPU</Platform>
    <ProductVersion>8.0.30703</ProductVersion>
    <SchemaVersion>2.0</SchemaVersion>
    <ProjectGuid>{87550B2B-6CB8-461E-8965-DFAFE3AAFB5C}</ProjectGuid>
    <OutputType>Library</OutputType>
    <AppDesignerFolder>Properties</AppDesignerFolder>
    <RootNamespace>DSCore</RootNamespace>
    <AssemblyName>DSCoreNodes</AssemblyName>
    <TargetFrameworkVersion>v4.0</TargetFrameworkVersion>
    <FileAlignment>512</FileAlignment>
  </PropertyGroup>
  <PropertyGroup>
    <ResolveAssemblyWarnOrErrorOnTargetArchitectureMismatch>None</ResolveAssemblyWarnOrErrorOnTargetArchitectureMismatch>
  </PropertyGroup>
  <PropertyGroup Condition=" '$(Configuration)|$(Platform)' == 'Debug|AnyCPU' ">
    <DebugSymbols>true</DebugSymbols>
    <DebugType>full</DebugType>
    <Optimize>false</Optimize>
    <OutputPath>$(OutputPath)</OutputPath>
    <DefineConstants>DEBUG;TRACE</DefineConstants>
    <ErrorReport>prompt</ErrorReport>
    <WarningLevel>4</WarningLevel>
    <DocumentationFile>..\..\..\bin\AnyCPU\Debug\$(UICulture)\DSCoreNodes.xml</DocumentationFile>
    <NoWarn>1591</NoWarn>
  </PropertyGroup>
  <PropertyGroup Condition=" '$(Configuration)|$(Platform)' == 'Release|AnyCPU' ">
    <DebugType>pdbonly</DebugType>
    <Optimize>true</Optimize>
    <OutputPath>$(OutputPath)</OutputPath>
    <DefineConstants>TRACE</DefineConstants>
    <ErrorReport>prompt</ErrorReport>
    <WarningLevel>4</WarningLevel>
    <DocumentationFile>..\..\..\bin\AnyCPU\Release\$(UICulture)\DSCoreNodes.xml</DocumentationFile>
  </PropertyGroup>
  <ItemGroup>
    <Reference Include="Microsoft.CSharp" />
    <Reference Include="NCalc, Version=1.3.8.0, Culture=neutral, PublicKeyToken=973cde3f1cafed03, processorArchitecture=MSIL">
      <SpecificVersion>False</SpecificVersion>
      <HintPath>..\..\..\extern\NCalc\NCalc.dll</HintPath>
      <Private>False</Private>
    </Reference>
    <Reference Include="PresentationCore" />
    <Reference Include="ProtoGeometry, Version=1.0.0.0, Culture=neutral, processorArchitecture=MSIL">
      <SpecificVersion>False</SpecificVersion>
      <HintPath>..\..\..\extern\ProtoGeometry\ProtoGeometry.dll</HintPath>
      <Private>False</Private>
    </Reference>
    <Reference Include="ProtoInterface, Version=0.0.0.0, Culture=neutral, processorArchitecture=MSIL">
      <SpecificVersion>False</SpecificVersion>
      <HintPath>..\..\..\extern\ProtoGeometry\ProtoInterface.dll</HintPath>
    </Reference>
    <Reference Include="System" />
    <Reference Include="System.Core" />
    <Reference Include="System.Drawing" />
    <Reference Include="System.Xaml" />
    <Reference Include="WindowsBase" />
    <Reference Include="System.Xml" />
  </ItemGroup>
  <ItemGroup>
    <Compile Include="..\..\AssemblySharedInfoGenerator\AssemblySharedInfo.cs">
      <Link>AssemblySharedInfo.cs</Link>
    </Compile>
    <Compile Include="Color.cs" />
    <Compile Include="Compare.cs" />
    <Compile Include="DateTime.cs" />
    <Compile Include="Files.cs" />
    <Compile Include="Formula.cs" />
    <Compile Include="GeometryColor.cs" />
    <Compile Include="Logic.cs" />
    <Compile Include="List.cs" />
    <Compile Include="Math.cs" />
    <Compile Include="Object.cs" />
    <Compile Include="Properties\AssemblyInfo.cs" />
    <Compile Include="Properties\Resources.Designer.cs">
      <AutoGen>True</AutoGen>
      <DesignTime>True</DesignTime>
      <DependentUpon>Resources.resx</DependentUpon>
    </Compile>
    <Compile Include="Quadtree.cs" />
    <Compile Include="Sorting.cs" />
    <Compile Include="String.cs" />
    <Compile Include="Thread.cs" />
    <Compile Include="Types.cs" />
    <Compile Include="Web.cs" />
  </ItemGroup>
  <ItemGroup>
    <ProjectReference Include="..\DynamoUnits\Units.csproj">
      <Project>{6e0a079e-85f1-45a1-ad5b-9855e4344809}</Project>
      <Name>Units</Name>
    </ProjectReference>
  </ItemGroup>
  <ItemGroup>
    <None Include="Optimize.ds">
      <CopyToOutputDirectory>PreserveNewest</CopyToOutputDirectory>
    </None>
    <None Include="Flatten.ds">
      <CopyToOutputDirectory>PreserveNewest</CopyToOutputDirectory>
    </None>
  </ItemGroup>
  <ItemGroup>
    <Content Include="DSCoreNodes_DynamoCustomization.xml">
      <SubType>Designer</SubType>
    </Content>
  </ItemGroup>
  <ItemGroup>
    <EmbeddedResource Include="DSCoreNodesImages.resx" />
    <EmbeddedResource Include="Properties\Resources.resx">
      <Generator>ResXFileCodeGenerator</Generator>
      <LastGenOutput>Resources.Designer.cs</LastGenOutput>
    </EmbeddedResource>
    <EmbeddedResource Include="Properties\Resources.en-US.resx" />
  </ItemGroup>
  <Import Project="$(MSBuildToolsPath)\Microsoft.CSharp.targets" />
<<<<<<< HEAD
  <PropertyGroup>
    <PreBuildEvent>copy /Y "$(ProjectDir)*_DynamoCustomization.xml" "$(OutputPath)"</PreBuildEvent>
  </PropertyGroup>
=======
  <Target Name="AfterBuild">
    <Copy SourceFiles="$(ProjectDir)DSCoreNodes_DynamoCustomization.xml" DestinationFolder="$(OutputPath)" />
  </Target>

  <!-- To modify your build process, add your task inside one of the targets below and uncomment it. 
       Other similar extension points exist, see Microsoft.Common.targets.
>>>>>>> 5a37b1b3
  <Target Name="BeforeBuild">
  </Target>
  <Target Name="AfterBuild">
  
	<!-- Get System.Drawing.dll -->
	<GetReferenceAssemblyPaths TargetFrameworkMoniker=".NETFramework, Version=v2.0">
      		<Output TaskParameter="FullFrameworkReferenceAssemblyPaths" PropertyName="FrameworkAssembliesPath" />
    	</GetReferenceAssemblyPaths>
	
	<!-- Get assembly -->
	<GetAssemblyIdentity AssemblyFiles="$(OutDir)$(TargetName).dll">
		<Output TaskParameter="Assemblies" ItemName="AssemblyInfo"/>
	</GetAssemblyIdentity>
	
	<!-- Generate customization dll -->
	<GenerateResource UseSourcePath="true" Sources="$(ProjectDir)DSCoreNodesImages.resx" OutputResources="$(ProjectDir)DSCoreNodesImages.resources" References="$(FrameworkAssembliesPath)System.Drawing.dll" />
    	<AL TargetType="library" EmbedResources="$(ProjectDir)DSCoreNodesImages.resources" OutputAssembly="$(OutDir)DSCoreNodes.customization.dll" Version="%(AssemblyInfo.Version)" />

  </Target>
</Project><|MERGE_RESOLUTION|>--- conflicted
+++ resolved
@@ -118,18 +118,15 @@
     <EmbeddedResource Include="Properties\Resources.en-US.resx" />
   </ItemGroup>
   <Import Project="$(MSBuildToolsPath)\Microsoft.CSharp.targets" />
-<<<<<<< HEAD
   <PropertyGroup>
     <PreBuildEvent>copy /Y "$(ProjectDir)*_DynamoCustomization.xml" "$(OutputPath)"</PreBuildEvent>
   </PropertyGroup>
-=======
   <Target Name="AfterBuild">
     <Copy SourceFiles="$(ProjectDir)DSCoreNodes_DynamoCustomization.xml" DestinationFolder="$(OutputPath)" />
   </Target>
 
   <!-- To modify your build process, add your task inside one of the targets below and uncomment it. 
        Other similar extension points exist, see Microsoft.Common.targets.
->>>>>>> 5a37b1b3
   <Target Name="BeforeBuild">
   </Target>
   <Target Name="AfterBuild">
@@ -149,4 +146,6 @@
     	<AL TargetType="library" EmbedResources="$(ProjectDir)DSCoreNodesImages.resources" OutputAssembly="$(OutDir)DSCoreNodes.customization.dll" Version="%(AssemblyInfo.Version)" />
 
   </Target>
+</Project>
+  -->
 </Project>