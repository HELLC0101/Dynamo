﻿<?xml version="1.0" encoding="utf-8"?>
<Project ToolsVersion="4.0" DefaultTargets="Build" xmlns="http://schemas.microsoft.com/developer/msbuild/2003">
  <ImportGroup Label="PropertySheets">
    <Import Project="$(SolutionDir)Config/CS.props" />
  </ImportGroup>
  <PropertyGroup>
    <Configuration Condition=" '$(Configuration)' == '' ">Debug</Configuration>
    <Platform Condition=" '$(Platform)' == '' ">AnyCPU</Platform>
    <ProductVersion>8.0.30703</ProductVersion>
    <SchemaVersion>2.0</SchemaVersion>
    <ProjectGuid>{87550B2B-6CB8-461E-8965-DFAFE3AAFB5C}</ProjectGuid>
    <OutputType>Library</OutputType>
    <AppDesignerFolder>Properties</AppDesignerFolder>
    <RootNamespace>DSCore</RootNamespace>
    <AssemblyName>DSCoreNodes</AssemblyName>
    <TargetFrameworkVersion>v4.0</TargetFrameworkVersion>
    <FileAlignment>512</FileAlignment>
    <TargetFrameworkProfile />
  </PropertyGroup>
  <PropertyGroup>
    <ResolveAssemblyWarnOrErrorOnTargetArchitectureMismatch>None</ResolveAssemblyWarnOrErrorOnTargetArchitectureMismatch>
  </PropertyGroup>
  <PropertyGroup Condition=" '$(Configuration)|$(Platform)' == 'Debug|AnyCPU' ">
    <DebugSymbols>true</DebugSymbols>
    <DebugType>full</DebugType>
    <Optimize>false</Optimize>
    <OutputPath>$(OutputPath)</OutputPath>
    <DefineConstants>DEBUG;TRACE</DefineConstants>
    <ErrorReport>prompt</ErrorReport>
    <WarningLevel>4</WarningLevel>
    <DocumentationFile>..\..\..\bin\AnyCPU\Debug\$(UICulture)\DSCoreNodes.xml</DocumentationFile>
    <NoWarn>1591</NoWarn>
    <Prefer32Bit>false</Prefer32Bit>
  </PropertyGroup>
  <PropertyGroup Condition=" '$(Configuration)|$(Platform)' == 'Release|AnyCPU' ">
    <DebugType>pdbonly</DebugType>
    <Optimize>true</Optimize>
    <OutputPath>$(OutputPath)</OutputPath>
    <DefineConstants>TRACE</DefineConstants>
    <ErrorReport>prompt</ErrorReport>
    <WarningLevel>4</WarningLevel>
<<<<<<< HEAD
    <DocumentationFile>..\..\..\bin\AnyCPU\Release\DSCoreNodes.xml</DocumentationFile>
    <Prefer32Bit>false</Prefer32Bit>
=======
    <DocumentationFile>..\..\..\bin\AnyCPU\Release\$(UICulture)\DSCoreNodes.xml</DocumentationFile>
>>>>>>> a63cee17
  </PropertyGroup>
  <ItemGroup>
    <Reference Include="Microsoft.CSharp" />
    <Reference Include="NCalc, Version=1.3.8.0, Culture=neutral, PublicKeyToken=973cde3f1cafed03, processorArchitecture=MSIL">
      <SpecificVersion>False</SpecificVersion>
      <HintPath>..\..\..\extern\NCalc\NCalc.dll</HintPath>
      <Private>False</Private>
    </Reference>
    <Reference Include="PresentationCore" />
    <Reference Include="PresentationFramework" />
    <Reference Include="Microsoft.Practices.Prism, Version=4.1.0.0, Culture=neutral, PublicKeyToken=31bf3856ad364e35, processorArchitecture=MSIL">
      <HintPath>..\..\..\extern\prism\Microsoft.Practices.Prism.dll</HintPath>
    </Reference>
    <Reference Include="ProtoInterface, Version=0.0.0.0, Culture=neutral, processorArchitecture=MSIL">
      <SpecificVersion>False</SpecificVersion>
      <HintPath>..\..\..\extern\ProtoGeometry\ProtoInterface.dll</HintPath>
    </Reference>
    <Reference Include="System" />
    <Reference Include="System.Core" />
    <Reference Include="System.Drawing" />
    <Reference Include="System.Windows.Forms" />
    <Reference Include="System.Xaml" />
    <Reference Include="System.Xml" />
    <Reference Include="WindowsBase" />
  </ItemGroup>
  <ItemGroup>
    <Compile Include="..\..\AssemblySharedInfoGenerator\AssemblySharedInfo.cs">
      <Link>AssemblySharedInfo.cs</Link>
    </Compile>
    <Compile Include="Color.cs" />
    <Compile Include="Compare.cs" />
    <Compile Include="DateTime.cs" />
    <Compile Include="Files.cs" />
    <Compile Include="Formula.cs" />
    <Compile Include="Logic.cs" />
    <Compile Include="List.cs" />
    <Compile Include="Math.cs" />
    <Compile Include="Object.cs" />
    <Compile Include="Properties\AssemblyInfo.cs" />
    <Compile Include="Sorting.cs" />
    <Compile Include="String.cs" />
    <Compile Include="Thread.cs" />
    <Compile Include="Types.cs" />
    <Compile Include="Web.cs" />
  </ItemGroup>
  <ItemGroup>
    <ProjectReference Include="..\DynamoUnits\Units.csproj">
      <Project>{6e0a079e-85f1-45a1-ad5b-9855e4344809}</Project>
      <Name>Units</Name>
    </ProjectReference>
  </ItemGroup>
  <ItemGroup>
    <None Include="Optimize.ds">
      <CopyToOutputDirectory>PreserveNewest</CopyToOutputDirectory>
    </None>
    <None Include="Flatten.ds">
      <CopyToOutputDirectory>PreserveNewest</CopyToOutputDirectory>
    </None>
  </ItemGroup>
  <ItemGroup>
    <Content Include="DSCoreNodes_DynamoCustomization.xml">
      <SubType>Designer</SubType>
    </Content>
  </ItemGroup>
  <Import Project="$(MSBuildToolsPath)\Microsoft.CSharp.targets" />
  <PropertyGroup>
    <PreBuildEvent>copy /Y "$(ProjectDir)*_DynamoCustomization.xml" "$(OutputPath)"</PreBuildEvent>
  </PropertyGroup>
  <!-- To modify your build process, add your task inside one of the targets below and uncomment it. 
       Other similar extension points exist, see Microsoft.Common.targets.
  <Target Name="BeforeBuild">
  </Target>
  <Target Name="AfterBuild">
  </Target>
  -->
</Project><|MERGE_RESOLUTION|>--- conflicted
+++ resolved
@@ -39,12 +39,9 @@
     <DefineConstants>TRACE</DefineConstants>
     <ErrorReport>prompt</ErrorReport>
     <WarningLevel>4</WarningLevel>
-<<<<<<< HEAD
     <DocumentationFile>..\..\..\bin\AnyCPU\Release\DSCoreNodes.xml</DocumentationFile>
     <Prefer32Bit>false</Prefer32Bit>
-=======
     <DocumentationFile>..\..\..\bin\AnyCPU\Release\$(UICulture)\DSCoreNodes.xml</DocumentationFile>
->>>>>>> a63cee17
   </PropertyGroup>
   <ItemGroup>
     <Reference Include="Microsoft.CSharp" />
