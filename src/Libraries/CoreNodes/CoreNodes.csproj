--- conflicted
+++ resolved
@@ -75,11 +75,8 @@
     <Compile Include="Properties\AssemblyInfo.cs" />
     <Compile Include="Sorting.cs" />
     <Compile Include="String.cs" />
-<<<<<<< HEAD
     <Compile Include="WebRequest.cs" />
-=======
     <Compile Include="Thread.cs" />
->>>>>>> d8690a67
   </ItemGroup>
   <ItemGroup>
     <ProjectReference Include="..\DynamoUnits\Units.csproj">
