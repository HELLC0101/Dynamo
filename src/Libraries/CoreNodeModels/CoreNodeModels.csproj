﻿<?xml version="1.0" encoding="utf-8"?>
<Project ToolsVersion="4.0" DefaultTargets="Build" xmlns="http://schemas.microsoft.com/developer/msbuild/2003">
  <ImportGroup Label="PropertySheets">
    <Import Project="$(SolutionDir)Config/CS.props" />
  </ImportGroup>
  <Import Project="$(MSBuildExtensionsPath)\$(MSBuildToolsVersion)\Microsoft.Common.props" Condition="Exists('$(MSBuildExtensionsPath)\$(MSBuildToolsVersion)\Microsoft.Common.props')" />
  <PropertyGroup>
    <Configuration Condition=" '$(Configuration)' == '' ">Debug</Configuration>
    <Platform Condition=" '$(Platform)' == '' ">AnyCPU</Platform>
    <ProjectGuid>{D8262D40-4880-41E4-91E4-AF8F480C8637}</ProjectGuid>
    <OutputType>Library</OutputType>
    <AppDesignerFolder>Properties</AppDesignerFolder>
    <RootNamespace>DSCoreNodesUI</RootNamespace>
    <AssemblyName>DSCoreNodesUI</AssemblyName>
    <TargetFrameworkVersion>v4.0</TargetFrameworkVersion>
    <FileAlignment>512</FileAlignment>
    <TargetFrameworkProfile />
  </PropertyGroup>
  <PropertyGroup Condition=" '$(Configuration)|$(Platform)' == 'Debug|AnyCPU' ">
    <DebugSymbols>true</DebugSymbols>
    <DebugType>full</DebugType>
    <Optimize>false</Optimize>
    <OutputPath>$(OutputPath)\nodes\</OutputPath>
    <DefineConstants>TRACE;DEBUG</DefineConstants>
    <ErrorReport>prompt</ErrorReport>
    <WarningLevel>4</WarningLevel>
  </PropertyGroup>
  <PropertyGroup Condition=" '$(Configuration)|$(Platform)' == 'Release|AnyCPU' ">
    <DebugType>pdbonly</DebugType>
    <Optimize>true</Optimize>
    <OutputPath>$(OutputPath)\nodes\</OutputPath>
    <DefineConstants>TRACE</DefineConstants>
    <ErrorReport>prompt</ErrorReport>
    <WarningLevel>4</WarningLevel>
  </PropertyGroup>
  <ItemGroup>
    <Reference Include="NCalc">
      <HintPath>..\..\..\extern\NCalc\NCalc.dll</HintPath>
      <Private>True</Private>
    </Reference>
    <Reference Include="ProtoInterface">
      <HintPath>..\..\..\extern\ProtoGeometry\ProtoInterface.dll</HintPath>
      <Private>False</Private>
    </Reference>
    <Reference Include="System" />
    <Reference Include="System.Core" />
    <Reference Include="System.Drawing" />
    <Reference Include="System.Web" />
    <Reference Include="System.Windows.Forms" />
    <Reference Include="System.Xaml" />
    <Reference Include="System.Xml" />
  </ItemGroup>
  <ItemGroup>
    <Compile Include="Input\SliderBase.cs" />
    <Compile Include="Input\Double.cs" />
    <Compile Include="Input\BaseTypes.cs" />
    <Compile Include="Input\DoubleSlider.cs" />
    <Compile Include="Input\File.cs" />
    <Compile Include="Input\Integer.cs" />
    <Compile Include="Input\String.cs" />
    <Compile Include="..\..\AssemblySharedInfoGenerator\AssemblySharedInfo.cs">
      <Link>AssemblySharedInfo.cs</Link>
    </Compile>
    <Compile Include="ColorRange.cs" />
    <Compile Include="CreateList.cs" />
    <Compile Include="DropDown.cs" />
    <Compile Include="Enum.cs" />
    <Compile Include="Formula.cs" />
    <Compile Include="HigherOrder\Apply.cs" />
    <Compile Include="HigherOrder\MapCombineLacing.cs" />
    <Compile Include="IModelSelectionHelper.cs" />
    <Compile Include="Input\BasicInteractive.cs" />
    <Compile Include="Input\BoolSelector.cs" />
    <Compile Include="Logic\AndOr.cs" />
    <Compile Include="Input\IntegerSlider.cs" />
    <Compile Include="Logic\If.cs" />
    <Compile Include="Logic\ScopedIf.cs" />
    <Compile Include="NumberRange.cs" />
    <Compile Include="Properties\AssemblyInfo.cs" />
    <Compile Include="Properties\Resources.Designer.cs">
      <AutoGen>True</AutoGen>
      <DesignTime>True</DesignTime>
      <DependentUpon>Resources.resx</DependentUpon>
    </Compile>
    <Compile Include="Properties\Resources.en-US.Designer.cs">
      <AutoGen>True</AutoGen>
      <DesignTime>True</DesignTime>
      <DependentUpon>Resources.en-US.resx</DependentUpon>
    </Compile>
    <Compile Include="Selection.cs" />
    <Compile Include="Watch.cs" />
    <Compile Include="WatchImageCore.cs" />
    <Compile Include="String.cs" />
    <Compile Include="WebRequest.cs" />
  </ItemGroup>
  <ItemGroup>
    <ProjectReference Include="..\..\DynamoCore\DynamoCore.csproj">
      <Project>{7858fa8c-475f-4b8e-b468-1f8200778cf8}</Project>
      <Name>DynamoCore</Name>
      <Private>False</Private>
    </ProjectReference>
    <ProjectReference Include="..\..\Engine\ProtoCore\ProtoCore.csproj">
      <Project>{7a9e0314-966f-4584-baa3-7339cbb849d1}</Project>
      <Name>ProtoCore</Name>
      <Private>False</Private>
    </ProjectReference>
    <ProjectReference Include="..\CoreNodes\CoreNodes.csproj">
      <Project>{87550b2b-6cb8-461e-8965-dfafe3aafb5c}</Project>
      <Name>CoreNodes</Name>
      <Private>False</Private>
    </ProjectReference>
    <ProjectReference Include="..\VMDataBridge\VMDataBridge.csproj">
      <Project>{ccb6e56b-2da1-4eba-a1f9-e8510e129d12}</Project>
      <Name>VMDataBridge</Name>
      <Private>False</Private>
    </ProjectReference>
  </ItemGroup>
  <ItemGroup>
<<<<<<< HEAD
=======
    <EmbeddedResource Include="Properties\Resources.en-US.resx">
      <Generator>PublicResXFileCodeGenerator</Generator>
      <LastGenOutput>Resources.en-US.Designer.cs</LastGenOutput>
    </EmbeddedResource>
>>>>>>> dbc1795d
    <EmbeddedResource Include="Properties\Resources.resx">
      <Generator>PublicResXFileCodeGenerator</Generator>
      <LastGenOutput>Resources.Designer.cs</LastGenOutput>
    </EmbeddedResource>
    <EmbeddedResource Include="Properties\Resources.en-US.resx">
      <Generator>PublicResXFileCodeGenerator</Generator>
      <LastGenOutput>Resources.en-US.Designer.cs</LastGenOutput>
    </EmbeddedResource>
  </ItemGroup>
  <Import Project="$(MSBuildToolsPath)\Microsoft.CSharp.targets" />
  <PropertyGroup>
    <PostBuildEvent>
    </PostBuildEvent>
  </PropertyGroup>
  <PropertyGroup>
    <PreBuildEvent>
    </PreBuildEvent>
  </PropertyGroup>
  <!-- To modify your build process, add your task inside one of the targets below and uncomment it. 
       Other similar extension points exist, see Microsoft.Common.targets.
  <Target Name="BeforeBuild">
  </Target>
  <Target Name="AfterBuild">
  </Target>
  -->
</Project><|MERGE_RESOLUTION|>--- conflicted
+++ resolved
@@ -116,13 +116,10 @@
     </ProjectReference>
   </ItemGroup>
   <ItemGroup>
-<<<<<<< HEAD
-=======
     <EmbeddedResource Include="Properties\Resources.en-US.resx">
       <Generator>PublicResXFileCodeGenerator</Generator>
       <LastGenOutput>Resources.en-US.Designer.cs</LastGenOutput>
     </EmbeddedResource>
->>>>>>> dbc1795d
     <EmbeddedResource Include="Properties\Resources.resx">
       <Generator>PublicResXFileCodeGenerator</Generator>
       <LastGenOutput>Resources.Designer.cs</LastGenOutput>
