﻿using System.Collections.Generic;
using System.Linq;
using Autodesk.DesignScript.Runtime;
using Dynamo.Models;
using Dynamo.Nodes;
using ProtoCore.AST.AssociativeAST;
using DSCoreNodesUI.Properties;

namespace DSCore
{
    [NodeName("List.Map")]
    [NodeCategory(BuiltinNodeCategories.CORE_LISTS_ACTION)]
<<<<<<< HEAD
    [NodeDescription("ListMapDescription", typeof(Resources))]
    [NodeSearchTags("ListMapSearchTags",typeof(Resources))]
=======
    [NodeDescription("ListMapDescription", typeof(DSCoreNodesUI.Properties.Resources))]
>>>>>>> 6e0eacbe
    [IsDesignScriptCompatible]
    public class Map : NodeModel
    {
        public Map()
        {
            InPortData.Add(new PortData("list", Resources.MapPortDataListToolTip));
            InPortData.Add(new PortData("f(x)", Resources.MapPortDataFxToolTip));

            OutPortData.Add(new PortData("mapped", Resources.MapPortDataResultToolTip));

            RegisterAllPorts();
        }

        public override IEnumerable<AssociativeNode> BuildOutputAst(List<AssociativeNode> inputAstNodes)
        {
            return new[]
            {
                AstFactory.BuildAssignment(
                    GetAstIdentifierForOutputIndex(0),
                    IsPartiallyApplied
                        ? AstFactory.BuildFunctionObject(
                            "__Map",
                            2,
                            new[] { 0, 1 }.Where(HasConnectedInput).Select(x => 1 - x),
                            Enumerable.Reverse(inputAstNodes).ToList())
                        : AstFactory.BuildFunctionCall("__Map", Enumerable.Reverse(inputAstNodes).ToList()))
            };
        }
    }

    public abstract class CombinatorNode : VariableInputNode
    {
        private readonly int minPorts;

        protected CombinatorNode() : this(3)
        {
            InPortData.Add(new PortData("comb", Resources.CombinatorPortDataCombToolTip));
            InPortData.Add(new PortData("list1", Resources.PortDataList1ToolTip));
            InPortData.Add(new PortData("list2", Resources.PortDataList2ToolTip));

            OutPortData.Add(new PortData("combined", Resources.CombinatorPortDataResultToolTip));

            RegisterAllPorts();
        }

        protected CombinatorNode(int minPorts)
        {
            this.minPorts = minPorts;
        }

        protected override string GetInputName(int index)
        {
            return "list" + index;
        }

        protected override string GetInputTooltip(int index)
        {
            return "List" + index;
        }

        protected override void RemoveInput()
        {
            if (InPortData.Count > minPorts)
                base.RemoveInput();
        }
    }

    [NodeName("List.Combine")]
    [NodeCategory(BuiltinNodeCategories.CORE_LISTS_ACTION)]
<<<<<<< HEAD
    [NodeDescription("ListCombineDescription", typeof(Resources))]
	[NodeSearchTags("ListCombineSearchTags", typeof(Resources))]
=======
    [NodeDescription("ListCombineDescription", typeof(DSCoreNodesUI.Properties.Resources))]
>>>>>>> 6e0eacbe
    [IsDesignScriptCompatible]
    public class Combine : CombinatorNode
    {
        public override IEnumerable<AssociativeNode> BuildOutputAst(List<AssociativeNode> inputAstNodes)
        {
            return new[]
            {
                AstFactory.BuildAssignment(
                    GetAstIdentifierForOutputIndex(0),
                    AstFactory.BuildFunctionCall(
                        "__Combine",
                        new List<AssociativeNode>
                        {
                            inputAstNodes[0],
                            AstFactory.BuildExprList(inputAstNodes.Skip(1).ToList())
                        }))
            };
        }
    }

    [IsVisibleInDynamoLibrary(false)]
    [NodeName("List.ForEach")]
    [NodeCategory(BuiltinNodeCategories.CORE_LISTS_ACTION)]
<<<<<<< HEAD
    [NodeDescription("ListForEachDescription", typeof(Resources))]
	[NodeSearchTags("ListForEachSearchTags", typeof(Resources))]
=======
    [NodeDescription("ListForEachDescription", typeof(DSCoreNodesUI.Properties.Resources))]
>>>>>>> 6e0eacbe
    [IsDesignScriptCompatible]
    public class ForEach : CombinatorNode
    {
        public ForEach() : base(2) { }

        public override IEnumerable<AssociativeNode> BuildOutputAst(List<AssociativeNode> inputAstNodes)
        {
            return new[]
            {
                AstFactory.BuildAssignment(
                    GetAstIdentifierForOutputIndex(0),
                    AstFactory.BuildFunctionCall(
                        "__ForEach",
                        new List<AssociativeNode>
                        {
                            inputAstNodes[0],
                            AstFactory.BuildExprList(inputAstNodes.Skip(1).ToList())
                        }))
            };
        }
    }

    //MAGN-3382 [IsVisibleInDynamoLibrary(false)]
    [NodeName("List.LaceShortest")]
    [NodeCategory(BuiltinNodeCategories.CORE_LISTS_ACTION)]
<<<<<<< HEAD
    [NodeDescription("ListLaceShortestDescription", typeof(Resources))]
	[NodeSearchTags("ListLaceShortestSearchTags", typeof(Resources))]
=======
    [NodeDescription("ListLaceShortestDescription", typeof(DSCoreNodesUI.Properties.Resources))]
>>>>>>> 6e0eacbe
    [IsDesignScriptCompatible]
    public class LaceShortest : CombinatorNode
    {
        public override IEnumerable<AssociativeNode> BuildOutputAst(List<AssociativeNode> inputAstNodes)
        {
            return new[]
            {
                AstFactory.BuildAssignment(
                    GetAstIdentifierForOutputIndex(0),
                    AstFactory.BuildFunctionCall(
                        "__LaceShortest",
                        new List<AssociativeNode>
                        {
                            inputAstNodes[0],
                            AstFactory.BuildExprList(inputAstNodes.Skip(1).ToList())
                        }))
            };
        }
    }

    //MAGN-3382 [IsVisibleInDynamoLibrary(false)]
    [NodeName("List.LaceLongest")]
    [NodeCategory(BuiltinNodeCategories.CORE_LISTS_ACTION)]
<<<<<<< HEAD
    [NodeDescription("ListLaceLongestDescription", typeof(Resources))]
	[NodeSearchTags("ListLaceLongestSearchTags", typeof(Resources))]
=======
    [NodeDescription("ListLaceLongestDescription", typeof(DSCoreNodesUI.Properties.Resources))]
>>>>>>> 6e0eacbe
    [IsDesignScriptCompatible]
    public class LaceLongest : CombinatorNode
    {
        public override IEnumerable<AssociativeNode> BuildOutputAst(List<AssociativeNode> inputAstNodes)
        {
            return new[]
            {
                AstFactory.BuildAssignment(
                    GetAstIdentifierForOutputIndex(0),
                    AstFactory.BuildFunctionCall(
                        "__LaceLongest",
                        new List<AssociativeNode>
                        {
                            inputAstNodes[0],
                            AstFactory.BuildExprList(inputAstNodes.Skip(1).ToList())
                        }))
            };
        }
    }

    ///<search>cross</search>
    //MAGN-3382 [IsVisibleInDynamoLibrary(false)]
    [NodeName("List.CartesianProduct")]
    [NodeCategory(BuiltinNodeCategories.CORE_LISTS_ACTION)]
<<<<<<< HEAD
    [NodeDescription("ListCartesianProductDescription", typeof(Resources))]
	[NodeSearchTags("ListCartesianProductSearchTags", typeof(Resources))]
=======
    [NodeDescription("ListCartesianProductDescription", typeof(DSCoreNodesUI.Properties.Resources))]
>>>>>>> 6e0eacbe
    [IsDesignScriptCompatible]
    public class CartesianProduct : CombinatorNode
    {
        public override IEnumerable<AssociativeNode> BuildOutputAst(List<AssociativeNode> inputAstNodes)
        {
            return new[]
            {
                AstFactory.BuildAssignment(
                    GetAstIdentifierForOutputIndex(0),
                    AstFactory.BuildFunctionCall(
                        "__CartesianProduct",
                        new List<AssociativeNode>
                        {
                            inputAstNodes[0],
                            AstFactory.BuildExprList(inputAstNodes.Skip(1).ToList())
                        }))
            };
        }
    }

    /*
    [NodeName("True For Any")]
    [NodeCategory(BuiltinNodeCategories.CORE_LISTS_QUERY)]
    [NodeDescription("Tests to see if any elements in a sequence satisfy the given predicate.")]
    [IsDesignScriptCompatible]
    public class TrueForAny : NodeModel
    {
        public TrueForAny()
        {
            InPortData.Add(new PortData("list", "The list to test."));
            InPortData.Add(new PortData("p(x)", "The predicate used to test elements"));

            OutPortData.Add(new PortData("any?", "Whether or not any elements satisfy the given predicate."));

            RegisterAllPorts();
        }

        public override IEnumerable<AssociativeNode> BuildOutputAst(
            List<AssociativeNode> inputAstNodes)
        {
            return new[]
            {
                AstFactory.BuildAssignment(
                    GetAstIdentifierForOutputIndex(0),
                    AstFactory.BuildFunctionCall(
                        "TrueForAny",
                        (inputAstNodes as IEnumerable<AssociativeNode>).Reverse().ToList()))
            };
        }
    }

    [NodeName("True For All")]
    [NodeCategory(BuiltinNodeCategories.CORE_LISTS_QUERY)]
    [NodeDescription("Tests to see if all elements in a sequence satisfy the given predicate.")]
    [IsDesignScriptCompatible]
    public class TrueForAll : NodeModel
    {
        public TrueForAll()
        {
            InPortData.Add(new PortData("list", "The list to test."));
            InPortData.Add(new PortData("p(x)", "The predicate used to test items"));

            OutPortData.Add(new PortData("all?", "Whether or not all items satisfy the given predicate."));

            RegisterAllPorts();
        }

        public override IEnumerable<AssociativeNode> BuildOutputAst(
            List<AssociativeNode> inputAstNodes)
        {
            return new[]
            {
                AstFactory.BuildAssignment(
                    GetAstIdentifierForOutputIndex(0),
                    AstFactory.BuildFunctionCall(
                        "TrueForAll",
                        (inputAstNodes as IEnumerable<AssociativeNode>).Reverse().ToList()))
            };
        }
    }
    */

    [NodeName("List.Reduce")]
    [NodeCategory(BuiltinNodeCategories.CORE_LISTS_ACTION)]
<<<<<<< HEAD
    [NodeDescription("ListReduceDescription", typeof(Resources))]
	[NodeSearchTags("ListReduceSearchTags", typeof(Resources))]
=======
    [NodeDescription("ListReduceDescription", typeof(DSCoreNodesUI.Properties.Resources))]
>>>>>>> 6e0eacbe
    [IsDesignScriptCompatible]
    public class Reduce : VariableInputNode
    {
        private readonly PortData reductorPort;

        public Reduce()
        {
            InPortData.Add(new PortData("reductor", Resources.ReducePortDataReductorToolTip));
            InPortData.Add(new PortData("seed", Resources.ReducePortDataSeedToolTip));
            InPortData.Add(new PortData("list1", Resources.PortDataList1ToolTip));

            OutPortData.Add(new PortData("reduced", Resources.ReducePortDataResultToolTip));

            RegisterAllPorts();
        }

        protected override void RemoveInput()
        {
            if (InPortData.Count > 3)
            {
                base.RemoveInput();
                //UpdateReductorPort();
            }
        }

        protected override void AddInput()
        {
            base.AddInput();
            //UpdateReductorPort();
        }

        private void UpdateReductorPort()
        {
            if (InPortData.Count > 6) 
                reductorPort.NickName = "f(x1, x2, ... xN, a)";
            else
            {
                if (InPortData.Count == 3) 
                    reductorPort.NickName = "f(x, a)";
                else
                {
                    reductorPort.NickName = "f("
                        + string.Join(
                            ", ",
                            Enumerable.Range(0, InPortData.Count - 2).Select(x => "x" + (x + 1)))
                        + ", a)";
                }
            }
            RegisterAllPorts();
        }

        protected override string GetInputName(int index)
        {
            return "list" + index;
        }

        protected override string GetInputTooltip(int index)
        {
            return "List" + index;
        }

        protected override int GetInputIndex()
        {
            return InPortData.Count - 1;
        }

        public override IEnumerable<AssociativeNode> BuildOutputAst(List<AssociativeNode> inputAstNodes)
        {
            return new[]
            {
                AstFactory.BuildAssignment(
                    GetAstIdentifierForOutputIndex(0),
                    AstFactory.BuildFunctionCall(
                        "__Reduce",
                        new List<AssociativeNode>
                        {
                            inputAstNodes[0],
                            inputAstNodes[1],
                            AstFactory.BuildExprList(inputAstNodes.Skip(2).ToList())
                        }))
            };
        }
    }

    [NodeName("List.Scan")]
    [NodeCategory(BuiltinNodeCategories.CORE_LISTS_ACTION)]
<<<<<<< HEAD
    [NodeDescription("ListScanDescription", typeof(Resources))]
	[NodeSearchTags("ListScanSearchTags", typeof(Resources))]
=======
    [NodeDescription("ListScanDescription", typeof(DSCoreNodesUI.Properties.Resources))]
>>>>>>> 6e0eacbe
    [IsDesignScriptCompatible]
    public class ScanList : VariableInputNode
    {
        private readonly PortData reductorPort;

        public ScanList()
        {
            InPortData.Add(new PortData("reductor", Resources.ScanPortDataReductorToolTip));
            InPortData.Add(new PortData("seed", Resources.ScanPortDataSeedToolTip));
            InPortData.Add(new PortData("list1", Resources.PortDataList1ToolTip));

            OutPortData.Add(new PortData("scanned", Resources.ScanPortDataResultToolTip));

            RegisterAllPorts();
        }

        protected override void RemoveInput()
        {
            if (InPortData.Count > 3)
            {
                base.RemoveInput();
                //UpdateReductorPort();
            }
        }

        protected override void AddInput()
        {
            base.AddInput();
            //UpdateReductorPort();
        }

        private void UpdateReductorPort()
        {
            if (InPortData.Count > 6)
                reductorPort.NickName = "f(x1, x2, ... xN, a)";
            else
            {
                if (InPortData.Count == 3)
                    reductorPort.NickName = "f(x, a)";
                else
                {
                    reductorPort.NickName = "f("
                        + string.Join(
                            ", ",
                            Enumerable.Range(0, InPortData.Count - 2).Select(x => "x" + (x + 1)))
                        + ", a)";
                }
            }
            RegisterAllPorts();
        }

        protected override string GetInputName(int index)
        {
            return "list" + index;
        }

        protected override string GetInputTooltip(int index)
        {
            return "List" + index;
        }

        protected override int GetInputIndex()
        {
            return InPortData.Count - 1;
        }

        public override IEnumerable<AssociativeNode> BuildOutputAst(List<AssociativeNode> inputAstNodes)
        {
            return new[]
            {
                AstFactory.BuildAssignment(
                    GetAstIdentifierForOutputIndex(0),
                    AstFactory.BuildFunctionCall(
                        "__Scan",
                        new List<AssociativeNode>
                        {
                            inputAstNodes[0],
                            inputAstNodes[1],
                            AstFactory.BuildExprList(inputAstNodes.Skip(2).ToList())
                        }))
            };
        }
    }

    [NodeName("List.Filter")]
    [NodeCategory(BuiltinNodeCategories.CORE_LISTS_ACTION)]
<<<<<<< HEAD
    [NodeDescription("ListFilterDescription", typeof(Resources))]
	[NodeSearchTags("ListFilterSearchTags", typeof(Resources))]
=======
    [NodeDescription("ListFilterDescription", typeof(DSCoreNodesUI.Properties.Resources))]
>>>>>>> 6e0eacbe
    [IsDesignScriptCompatible]
    public class Filter : NodeModel
    {
        public Filter()
        {
            InPortData.Add(new PortData("list", Resources.FilterPortDataListToolTip));
            InPortData.Add(new PortData("condition", Resources.FilterPortDataConditionToolTip));

            OutPortData.Add(new PortData("in", Resources.FilterPortDataResultInToolTip));
            OutPortData.Add(new PortData("out", Resources.FilterPortDataResultOutToolTip));

            RegisterAllPorts();
        }

        public override IEnumerable<AssociativeNode> BuildOutputAst(
            List<AssociativeNode> inputAstNodes)
        {
            var packedId = "__temp" + GUID.ToString().Replace("-", "");
            return new[]
            {
                AstFactory.BuildAssignment(
                    AstFactory.BuildIdentifier(packedId),
                    AstFactory.BuildFunctionCall("__Filter", inputAstNodes)),
                AstFactory.BuildAssignment(
                    GetAstIdentifierForOutputIndex(0),
                    new IdentifierNode(packedId)
                    {
                        ArrayDimensions = new ArrayNode { Expr = AstFactory.BuildIntNode(0) }
                    }),
                AstFactory.BuildAssignment(
                    GetAstIdentifierForOutputIndex(1),
                    new IdentifierNode(packedId)
                    {
                        ArrayDimensions = new ArrayNode { Expr = AstFactory.BuildIntNode(1) }
                    })
            };
        }
    }

    [NodeName("ReplaceByCondition")]
    [NodeCategory(BuiltinNodeCategories.CORE_LISTS_ACTION)]
<<<<<<< HEAD
    [NodeDescription("ReplaceByConditionDescription", typeof(Resources))]
	[NodeSearchTags("ReplaceByConditionSearchTags", typeof(Resources))]
=======
    [NodeDescription("ReplaceByConditionDescription", typeof(DSCoreNodesUI.Properties.Resources))]
>>>>>>> 6e0eacbe
    [IsDesignScriptCompatible]
    public class Replace : NodeModel
    {
        public Replace()
        {
            InPortData.Add(new PortData("item", Resources.ReplacePortDataItemToolTip));
            InPortData.Add(new PortData("replaceWith", Resources.ReplacePortDataReplaceWithToolTip));
            InPortData.Add(new PortData("condition", Resources.ReplacePortDataConditionToolTip));

            OutPortData.Add(new PortData("var", Resources.ReplacePortDataResultToolTip));

            RegisterAllPorts();
        }

        public override IEnumerable<AssociativeNode> BuildOutputAst(
            List<AssociativeNode> inputAstNodes)
        {
            return new[]
            {
                AstFactory.BuildAssignment(
                    GetAstIdentifierForOutputIndex(0),
                    AstFactory.BuildFunctionCall("__Replace", inputAstNodes))
            };
        }
    }
}<|MERGE_RESOLUTION|>--- conflicted
+++ resolved
@@ -10,12 +10,8 @@
 {
     [NodeName("List.Map")]
     [NodeCategory(BuiltinNodeCategories.CORE_LISTS_ACTION)]
-<<<<<<< HEAD
-    [NodeDescription("ListMapDescription", typeof(Resources))]
-    [NodeSearchTags("ListMapSearchTags",typeof(Resources))]
-=======
     [NodeDescription("ListMapDescription", typeof(DSCoreNodesUI.Properties.Resources))]
->>>>>>> 6e0eacbe
+    [NodeSearchTags("ListMapSearchTags",typeof(DSCoreNodesUI.Properties.Resources))]
     [IsDesignScriptCompatible]
     public class Map : NodeModel
     {
@@ -85,12 +81,8 @@
 
     [NodeName("List.Combine")]
     [NodeCategory(BuiltinNodeCategories.CORE_LISTS_ACTION)]
-<<<<<<< HEAD
-    [NodeDescription("ListCombineDescription", typeof(Resources))]
-	[NodeSearchTags("ListCombineSearchTags", typeof(Resources))]
-=======
     [NodeDescription("ListCombineDescription", typeof(DSCoreNodesUI.Properties.Resources))]
->>>>>>> 6e0eacbe
+    [NodeSearchTags("ListCombineSearchTags", typeof(DSCoreNodesUI.Properties.Resources))]
     [IsDesignScriptCompatible]
     public class Combine : CombinatorNode
     {
@@ -114,12 +106,8 @@
     [IsVisibleInDynamoLibrary(false)]
     [NodeName("List.ForEach")]
     [NodeCategory(BuiltinNodeCategories.CORE_LISTS_ACTION)]
-<<<<<<< HEAD
-    [NodeDescription("ListForEachDescription", typeof(Resources))]
-	[NodeSearchTags("ListForEachSearchTags", typeof(Resources))]
-=======
     [NodeDescription("ListForEachDescription", typeof(DSCoreNodesUI.Properties.Resources))]
->>>>>>> 6e0eacbe
+    [NodeSearchTags("ListForEachSearchTags", typeof(DSCoreNodesUI.Properties.Resources))]
     [IsDesignScriptCompatible]
     public class ForEach : CombinatorNode
     {
@@ -145,12 +133,8 @@
     //MAGN-3382 [IsVisibleInDynamoLibrary(false)]
     [NodeName("List.LaceShortest")]
     [NodeCategory(BuiltinNodeCategories.CORE_LISTS_ACTION)]
-<<<<<<< HEAD
-    [NodeDescription("ListLaceShortestDescription", typeof(Resources))]
-	[NodeSearchTags("ListLaceShortestSearchTags", typeof(Resources))]
-=======
     [NodeDescription("ListLaceShortestDescription", typeof(DSCoreNodesUI.Properties.Resources))]
->>>>>>> 6e0eacbe
+    [NodeSearchTags("ListLaceShortestSearchTags", typeof(DSCoreNodesUI.Properties.Resources))]
     [IsDesignScriptCompatible]
     public class LaceShortest : CombinatorNode
     {
@@ -174,12 +158,8 @@
     //MAGN-3382 [IsVisibleInDynamoLibrary(false)]
     [NodeName("List.LaceLongest")]
     [NodeCategory(BuiltinNodeCategories.CORE_LISTS_ACTION)]
-<<<<<<< HEAD
-    [NodeDescription("ListLaceLongestDescription", typeof(Resources))]
-	[NodeSearchTags("ListLaceLongestSearchTags", typeof(Resources))]
-=======
     [NodeDescription("ListLaceLongestDescription", typeof(DSCoreNodesUI.Properties.Resources))]
->>>>>>> 6e0eacbe
+    [NodeSearchTags("ListLaceLongestSearchTags", typeof(DSCoreNodesUI.Properties.Resources))]
     [IsDesignScriptCompatible]
     public class LaceLongest : CombinatorNode
     {
@@ -204,12 +184,8 @@
     //MAGN-3382 [IsVisibleInDynamoLibrary(false)]
     [NodeName("List.CartesianProduct")]
     [NodeCategory(BuiltinNodeCategories.CORE_LISTS_ACTION)]
-<<<<<<< HEAD
-    [NodeDescription("ListCartesianProductDescription", typeof(Resources))]
-	[NodeSearchTags("ListCartesianProductSearchTags", typeof(Resources))]
-=======
+	[NodeSearchTags("ListCartesianProductSearchTags", typeof(DSCoreNodesUI.Properties.Resources))]
     [NodeDescription("ListCartesianProductDescription", typeof(DSCoreNodesUI.Properties.Resources))]
->>>>>>> 6e0eacbe
     [IsDesignScriptCompatible]
     public class CartesianProduct : CombinatorNode
     {
@@ -294,12 +270,8 @@
 
     [NodeName("List.Reduce")]
     [NodeCategory(BuiltinNodeCategories.CORE_LISTS_ACTION)]
-<<<<<<< HEAD
-    [NodeDescription("ListReduceDescription", typeof(Resources))]
-	[NodeSearchTags("ListReduceSearchTags", typeof(Resources))]
-=======
+	[NodeSearchTags("ListReduceSearchTags", typeof(DSCoreNodesUI.Properties.Resources))]
     [NodeDescription("ListReduceDescription", typeof(DSCoreNodesUI.Properties.Resources))]
->>>>>>> 6e0eacbe
     [IsDesignScriptCompatible]
     public class Reduce : VariableInputNode
     {
@@ -386,12 +358,9 @@
 
     [NodeName("List.Scan")]
     [NodeCategory(BuiltinNodeCategories.CORE_LISTS_ACTION)]
-<<<<<<< HEAD
     [NodeDescription("ListScanDescription", typeof(Resources))]
-	[NodeSearchTags("ListScanSearchTags", typeof(Resources))]
-=======
     [NodeDescription("ListScanDescription", typeof(DSCoreNodesUI.Properties.Resources))]
->>>>>>> 6e0eacbe
+    [NodeSearchTags("ListScanSearchTags", typeof(DSCoreNodesUI.Properties.Resources))]
     [IsDesignScriptCompatible]
     public class ScanList : VariableInputNode
     {
@@ -478,12 +447,8 @@
 
     [NodeName("List.Filter")]
     [NodeCategory(BuiltinNodeCategories.CORE_LISTS_ACTION)]
-<<<<<<< HEAD
-    [NodeDescription("ListFilterDescription", typeof(Resources))]
-	[NodeSearchTags("ListFilterSearchTags", typeof(Resources))]
-=======
     [NodeDescription("ListFilterDescription", typeof(DSCoreNodesUI.Properties.Resources))]
->>>>>>> 6e0eacbe
+    [NodeSearchTags("ListFilterSearchTags", typeof(DSCoreNodesUI.Properties.Resources))]
     [IsDesignScriptCompatible]
     public class Filter : NodeModel
     {
@@ -525,12 +490,8 @@
 
     [NodeName("ReplaceByCondition")]
     [NodeCategory(BuiltinNodeCategories.CORE_LISTS_ACTION)]
-<<<<<<< HEAD
-    [NodeDescription("ReplaceByConditionDescription", typeof(Resources))]
-	[NodeSearchTags("ReplaceByConditionSearchTags", typeof(Resources))]
-=======
     [NodeDescription("ReplaceByConditionDescription", typeof(DSCoreNodesUI.Properties.Resources))]
->>>>>>> 6e0eacbe
+    [NodeSearchTags("ReplaceByConditionSearchTags", typeof(DSCoreNodesUI.Properties.Resources))]
     [IsDesignScriptCompatible]
     public class Replace : NodeModel
     {
