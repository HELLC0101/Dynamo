--- conflicted
+++ resolved
@@ -24,23 +24,11 @@
     {
         TextBox _tb;
         Button _sunPathButt;
-        private  SunPathDirection model;
-
-<<<<<<< HEAD
-        public SunPathDirection(WorkspaceModel workspaceModel) : base()
-        {
-            OutPortData.Add(new PortData("direction", "The sun direction vector."));
-            RegisterAllPorts();
-
-            // we need to obtain the dynamo model directly from the workspace model 
-            // here, as it is not yet initialized on the base class
-            var revMod = workspaceModel.dynamoModel as RevitDynamoModel;
-            if (revMod == null) return;
-=======
+        private SunPathDirection model;
+
         public void CustomizeView(SunPathDirection model, dynNodeView nodeUI)
         {
             this.model = model;
->>>>>>> bd04ea8d
 
             if (model.PickedSunAndShadowSettings != null)
             {
@@ -100,7 +88,7 @@
 
         public void Dispose()
         {
- 	        
+
         }
     }
 
@@ -114,7 +102,8 @@
         internal XYZ sunVector;
         public SunAndShadowSettings PickedSunAndShadowSettings { get; set; }
 
-        public SunPathDirection(WorkspaceModel workspaceModel) : base(workspaceModel)
+        public SunPathDirection(WorkspaceModel workspaceModel)
+            : base(workspaceModel)
         {
             OutPortData.Add(new PortData("direction", "The sun direction vector."));
             RegisterAllPorts();
@@ -191,7 +180,7 @@
                     new List<AssociativeNode> { xNode, yNode, zNode });
             }
 
-            return new[] { AstFactory.BuildAssignment(GetAstIdentifierForOutputIndex(0), node) }; 
+            return new[] { AstFactory.BuildAssignment(GetAstIdentifierForOutputIndex(0), node) };
         }
 
         protected override void SaveNode(XmlDocument xmlDoc, XmlElement nodeElement, SaveContext context)
@@ -230,7 +219,7 @@
         {
             return false; // Previews are not shown for this node type.
         }
-    
+
 
     }
 }