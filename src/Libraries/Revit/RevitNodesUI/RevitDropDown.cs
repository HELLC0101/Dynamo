﻿using System;
using System.Collections.Generic;
using System.Globalization;
using System.Linq;
using System.Xml;
using Autodesk.Revit.DB;
using DSCore;
using DSCoreNodesUI;

using Dynamo.Applications.Models;
using Dynamo.DSEngine;
using Dynamo.Models;
using Dynamo.Nodes;
using Dynamo.Utilities;
using Dynamo.Wpf;

using ProtoCore.AST.AssociativeAST;

using Revit.Elements;

using RevitServices.Persistence;
using Category = Revit.Elements.Category;
using Element = Autodesk.Revit.DB.Element;
using Family = Autodesk.Revit.DB.Family;
using FamilyInstance = Autodesk.Revit.DB.FamilyInstance;
using FamilySymbol = Autodesk.Revit.DB.FamilySymbol;
using Level = Autodesk.Revit.DB.Level;
using Parameter = Autodesk.Revit.DB.Parameter;

namespace DSRevitNodesUI
{
    public abstract class RevitDropDownBase : DSDropDownBase
    {
        protected RevitDropDownBase(WorkspaceModel workspaceModel, string value) : base(workspaceModel, value)
        {
            var revModel = workspaceModel.dynamoModel as RevitDynamoModel;
            if (revModel != null) 
                revModel.RevitDocumentChanged += Controller_RevitDocumentChanged;
        }

        void Controller_RevitDocumentChanged(object sender, EventArgs e)
        {
            PopulateItems();

            if (Items.Any())
            {
                SelectedIndex = 0;
            }
        }
    }

    #region FamilyTypes

    [NodeName("Family Types")]
    [NodeCategory(BuiltinNodeCategories.REVIT_SELECTION)]
    [NodeDescription("All family types available in the document.")]
    [IsDesignScriptCompatible]
    public class FamilyTypes : RevitDropDownBase
    {
        private const string noFamilyTypes = "No family types available.";

        public FamilyTypes(WorkspaceModel workspaceModel) : base(workspaceModel, "Family Type")
        {}
        
        public override void PopulateItems()
        {
            Items.Clear();

            var fec = new FilteredElementCollector(DocumentManager.Instance.CurrentDBDocument);

            fec.OfClass(typeof(Family));
            if (fec.ToElements().Count == 0)
            {
                Items.Add(new DynamoDropDownItem(noFamilyTypes, null));
                SelectedIndex = 0;
                return;
            }

            foreach (Family family in fec.ToElements())
            {
                foreach (FamilySymbol fs in family.Symbols)
                {
                    Items.Add(new DynamoDropDownItem(string.Format("{0}:{1}", family.Name, fs.Name), fs));
                }
            }

            Items = Items.OrderBy(x => x.Name).ToObservableCollection();
        }

        public override IEnumerable<AssociativeNode> BuildOutputAst(List<AssociativeNode> inputAstNodes)
        {
            if (Items.Count == 0 ||
                Items[0].Name == noFamilyTypes ||
                SelectedIndex == -1)
            {
                return new[] { AstFactory.BuildAssignment(GetAstIdentifierForOutputIndex(0), AstFactory.BuildNullNode()) };
            }

            var args = new List<AssociativeNode>
            {
                AstFactory.BuildStringNode(((FamilySymbol) Items[SelectedIndex].Item).Family.Name),
                AstFactory.BuildStringNode(((FamilySymbol) Items[SelectedIndex].Item).Name)
            };

            var functionCall = AstFactory.BuildFunctionCall
                <System.String, System.String, Revit.Elements.FamilySymbol>
                (Revit.Elements.FamilySymbol.ByFamilyNameAndTypeName, args);

            return new[] {AstFactory.BuildAssignment(GetAstIdentifierForOutputIndex(0), functionCall) };
        }

    }

    #endregion

    #region FamilyInstanceParameters

    [NodeName("Get Family Parameter")]
    [NodeCategory(BuiltinNodeCategories.REVIT_SELECTION)]
    [NodeDescription("Given a Family Instance or Symbol, allows the user to select a parameter as a string.")]
    [IsDesignScriptCompatible]
    public class FamilyInstanceParameters : RevitDropDownBase 
    {
        private const string noFamilyParameters = "No family parameters available.";
        private Element element;
        private ElementId storedId = null;

        public FamilyInstanceParameters(WorkspaceModel workspaceModel)
            : base(workspaceModel, "Parameter") 
        {
            this.AddPort(PortType.Input, new PortData("f", "Family Symbol or Instance"), 0);
            this.PropertyChanged += OnPropertyChanged;
        }

        void OnPropertyChanged(object sender, System.ComponentModel.PropertyChangedEventArgs e)
        {
            if (e.PropertyName != "IsUpdated")
                return;

            if (InPorts.Any(x => x.Connectors.Count == 0))
                return;

            element = GetInputElement();
        }

        private static string getStorageTypeString(StorageType st)
        {
            switch (st)
            {
                case StorageType.Integer:
                    return "int";
                case StorageType.Double:
                    return "double";
                case StorageType.String:
                    return "string";
                case StorageType.ElementId:
                default:
                    return "id";
            }
        }

        public override void PopulateItems() //(IEnumerable set, bool readOnly)
        {
            //only update the collection on evaluate
            //if the item coming in is different
            if (element == null || element.Id.Equals(this.storedId))
                return;
            else
            {
                this.storedId = element.Id;
                this.Items.Clear();
            }

            FamilySymbol fs = element as FamilySymbol;
            FamilyInstance fi = element as FamilyInstance;
            if(null != fs)
                AddFamilySymbolParameters(fs);
            if(null != fi)
                AddFamilyInstanceParameters(fi);

            Items = Items.OrderBy(x => x.Name).ToObservableCollection<DynamoDropDownItem>();
        }

        private void AddFamilySymbolParameters(FamilySymbol fs)
        {
            foreach (Parameter p in fs.Parameters)
            {
                if (p.IsReadOnly || p.StorageType == StorageType.None)
                    continue;
                Items.Add(
                    new DynamoDropDownItem(
                        string.Format("{0}(Type)({1})", p.Definition.Name, getStorageTypeString(p.StorageType)), p.Definition.Name));
            }
        }

        private void AddFamilyInstanceParameters(FamilyInstance fi)
        {
            foreach (Parameter p in fi.Parameters)
            {
                if (p.IsReadOnly || p.StorageType == StorageType.None)
                    continue;
                Items.Add(
                    new DynamoDropDownItem(
                        string.Format("{0}({1})", p.Definition.Name, getStorageTypeString(p.StorageType)), p.Definition.Name));
            }

            AddFamilySymbolParameters(fi.Symbol);
        }

        public override IEnumerable<AssociativeNode> BuildOutputAst(List<AssociativeNode> inputAstNodes)
        {
            if (Items.Count == 0 ||
                Items[0].Name == noFamilyParameters ||
                SelectedIndex == -1)
            {
                return new[] { AstFactory.BuildAssignment(GetAstIdentifierForOutputIndex(0), AstFactory.BuildNullNode()) };
            }

            return new[] {AstFactory.BuildAssignment(GetAstIdentifierForOutputIndex(0), AstFactory.BuildStringNode((string)Items[SelectedIndex].Item)) };
        }

        private Element GetInputElement()
        {
            var inputNode = InPorts[0].Connectors[0].Start.Owner;
            var index = InPorts[0].Connectors[0].Start.Index;
            
            var identifier = inputNode.GetAstIdentifierForOutputIndex(index).Name;
            var data = this.Workspace.DynamoModel.EngineController.GetMirror(identifier).GetData();
            object family = null;
            if (data.IsCollection)
                family = data.GetElements().FirstOrDefault();
            else
                family = data.Data;

            var elem = family as Revit.Elements.Element;
            if(null == elem)
                return null;

            return elem.InternalElement;
        }

        protected override void SaveNode(XmlDocument xmlDoc, XmlElement nodeElement, SaveContext context)
        {
            if (this.storedId != null)
            {
                XmlElement outEl = xmlDoc.CreateElement("familyid");
                outEl.SetAttribute("value", this.storedId.IntegerValue.ToString(CultureInfo.InvariantCulture));
                nodeElement.AppendChild(outEl);

                XmlElement param = xmlDoc.CreateElement("index");
                param.SetAttribute("value", SelectedIndex.ToString(CultureInfo.InvariantCulture));
                nodeElement.AppendChild(param);
            }

        }

        protected override void LoadNode(XmlNode nodeElement)
        {
            var doc = DocumentManager.Instance.CurrentDBDocument;

            int index = -1;

            foreach (XmlNode subNode in nodeElement.ChildNodes)
            {
                if (subNode.Name.Equals("familyid"))
                {
                    int id;
                    try
                    {
                        id = Convert.ToInt32(subNode.Attributes[0].Value);
                    }
                    catch
                    {
                        continue;
                    }
                    element = doc.GetElement(new ElementId(id));

                }
                else if (subNode.Name.Equals("index"))
                {
                    try
                    {
                        index = Convert.ToInt32(subNode.Attributes[0].Value);
                    }
                    catch
                    {
                    }
                }
            }

            if (element != null)
            {
                PopulateItems();
                SelectedIndex = index;
            }
        }
    }

    #endregion

    #region FloorTypes

    [NodeName("Floor Types")]
    [NodeCategory(BuiltinNodeCategories.REVIT_SELECTION)]
    [NodeDescription("All floor types available in the document.")]
    [IsDesignScriptCompatible]
    public class FloorTypes : RevitDropDownBase
    {
        private const string noFloorTypes = "No floor types available.";

        public FloorTypes(WorkspaceModel workspaceModel)
            : base(workspaceModel, "Floor Type") { }

        public override void PopulateItems()
        {
            Items.Clear();

            var fec = new FilteredElementCollector(DocumentManager.Instance.CurrentDBDocument);
            fec.OfClass(typeof(Autodesk.Revit.DB.FloorType));

            if (fec.ToElements().Count == 0)
            {
                Items.Add(new DynamoDropDownItem(noFloorTypes, null));
                SelectedIndex = 0;
                return;
            }

            foreach (var ft in fec.ToElements())
            {
                Items.Add(new DynamoDropDownItem(ft.Name, ft));
            }

            Items = Items.OrderBy(x => x.Name).ToObservableCollection();
        }

        public override IEnumerable<AssociativeNode> BuildOutputAst(List<AssociativeNode> inputAstNodes)
        {
            if (Items.Count == 0 || 
                Items[0].Name == noFloorTypes ||
                SelectedIndex == -1)
            {
                return new[] { AstFactory.BuildAssignment(GetAstIdentifierForOutputIndex(0), AstFactory.BuildNullNode()) };
            }

            var args = new List<AssociativeNode>
            {
                AstFactory.BuildStringNode(((Autodesk.Revit.DB.FloorType) Items[SelectedIndex].Item).Name)
            };

            var functionCall = AstFactory.BuildFunctionCall
                <System.String, Revit.Elements.FloorType>
                (Revit.Elements.FloorType.ByName, args);

            return new[] { AstFactory.BuildAssignment(GetAstIdentifierForOutputIndex(0), functionCall) };
        }
    }

    #endregion

    #region WallTypes

    [NodeName("Wall Types")]
    [NodeCategory(BuiltinNodeCategories.REVIT_SELECTION)]
    [NodeDescription("All floor types available in the document.")]
    [IsDesignScriptCompatible]
    public class WallTypes : RevitDropDownBase
    {
        private const string noWallTypes = "No wall types available.";

        public WallTypes(WorkspaceModel workspaceModel)
            : base(workspaceModel, "Wall Type") { }

        public override void PopulateItems()
        {
            Items.Clear();

            var fec = new FilteredElementCollector(DocumentManager.Instance.CurrentDBDocument);

            fec.OfClass(typeof(Autodesk.Revit.DB.WallType));
            if (fec.ToElements().Count == 0)
            {
                Items.Add(new DynamoDropDownItem(noWallTypes, null));
                SelectedIndex = 0;
                return;
            }

            foreach (var wt in fec.ToElements())
            {
                Items.Add(new DynamoDropDownItem(wt.Name, wt));
            }

            Items = Items.OrderBy(x => x.Name).ToObservableCollection();
        }

        public override IEnumerable<AssociativeNode> BuildOutputAst(List<AssociativeNode> inputAstNodes)
        {
            if (Items.Count == 0 ||
                Items[0].Name == noWallTypes ||
                SelectedIndex == -1)
            {
                return new[] { AstFactory.BuildAssignment(GetAstIdentifierForOutputIndex(0), AstFactory.BuildNullNode()) };
            }

            var args = new List<AssociativeNode>
            {
                AstFactory.BuildStringNode(((Autodesk.Revit.DB.WallType) Items[SelectedIndex].Item).Name)
            };
            var functionCall = AstFactory.BuildFunctionCall("Revit.Elements.WallType",
                                                            "ByName",
                                                            args);

            return new[] { AstFactory.BuildAssignment(GetAstIdentifierForOutputIndex(0), functionCall) };
        }
    }

    #endregion

    #region Categories

    [NodeName("Categories")]
    [NodeCategory(BuiltinNodeCategories.REVIT_SELECTION)]
    [NodeDescription("All built-in categories.")]
    [IsDesignScriptCompatible]
    public class Categories : EnumBase<BuiltInCategory>
    {
        public Categories(WorkspaceModel workspace) : base(workspace)
        {
            OutPorts[0].PortName = "Category";
            OutPortData[0].ToolTipString = "The selected Category.";
        }

        public override void PopulateItems()
        {
            Items.Clear();
            foreach (var constant in Enum.GetValues(typeof(BuiltInCategory)))
            {
                Items.Add(new DynamoDropDownItem(constant.ToString().Substring(4), constant));
            }

            Items = Items.OrderBy(x => x.Name).ToObservableCollection();
        }

        public override IEnumerable<AssociativeNode> BuildOutputAst(List<AssociativeNode> inputAstNodes)
        {
            var args = new List<AssociativeNode>
            {
                AstFactory.BuildStringNode(((BuiltInCategory) Items[SelectedIndex].Item).ToString())
            };

            var func = new Func<string, Category>(Revit.Elements.Category.ByName);
            var functionCall = AstFactory.BuildFunctionCall(func, args);

            return new[] { AstFactory.BuildAssignment(GetAstIdentifierForOutputIndex(0), functionCall) };
        }
    }

    #endregion

    #region Levels

    [NodeName("Levels")]
    [NodeCategory(BuiltinNodeCategories.REVIT_SELECTION)]
    [NodeDescription("Select a level in the active document")]
    [IsDesignScriptCompatible]
    public class Levels : RevitDropDownBase
    {
        private const string noLevels = "No levels available.";

        public Levels(WorkspaceModel workspaceModel)
            : base(workspaceModel, "Levels"){}

        public override void PopulateItems()
        {
            Items.Clear();

            //find all levels in the project
            var levelColl = new FilteredElementCollector(DocumentManager.Instance.CurrentDBDocument);
            levelColl.OfClass(typeof(Level));

            if (levelColl.ToElements().Count == 0)
            {
                Items.Add(new DynamoDropDownItem(noLevels, null));
                SelectedIndex = 0;
                return;
            }

            levelColl.ToElements().ToList().ForEach(x => Items.Add(new DynamoDropDownItem(x.Name, x)));

            Items = Items.OrderBy(x => x.Name).ToObservableCollection<DynamoDropDownItem>();
        }

        public override IEnumerable<AssociativeNode> BuildOutputAst(List<AssociativeNode> inputAstNodes)
        {
            if (Items.Count == 0 ||
                Items[0].Name == noLevels ||
                SelectedIndex == -1)
            {
                return new[] { AstFactory.BuildAssignment(GetAstIdentifierForOutputIndex(0), AstFactory.BuildNullNode()) };
            }

            var node = AstFactory.BuildFunctionCall(
                "Revit.Elements.ElementSelector",
                "ByElementId",
                new List<AssociativeNode>
                {
                    AstFactory.BuildIntNode(((Level)Items[SelectedIndex].Item).Id.IntegerValue)
                });

            return new[] { AstFactory.BuildAssignment(GetAstIdentifierForOutputIndex(0), node) };
        }
    }

<<<<<<< HEAD
    #endregion

    #region StructuralFramingTypes

    [NodeName("Structural Framing Types")]
    [NodeCategory(BuiltinNodeCategories.REVIT_SELECTION)]
    [NodeDescription("Select a level in the active document")]
    [IsDesignScriptCompatible]
    public class StructuralFramingTypes : RevitDropDownBase
=======
    public abstract class AllElementsInBuiltInCategory : RevitDropDownBase 
>>>>>>> ef8662ec
    {
        private string noTypesMessage;
        private BuiltInCategory category;

        internal AllElementsInBuiltInCategory(
            BuiltInCategory category, string outputMessage, string noTypesMessage, WorkspaceModel workspaceModel)
            : base(workspaceModel, outputMessage)
        {
            this.category = category;
            this.noTypesMessage = noTypesMessage;
            PopulateItems();
        }

        public override void PopulateItems()
        {
            Items.Clear();

            //find all the structural framing family types in the project
            var collector = new FilteredElementCollector(DocumentManager.Instance.CurrentDBDocument);

            var catFilter = new ElementCategoryFilter(category);
            collector.OfClass(typeof(FamilySymbol)).WherePasses(catFilter);

            if (collector.ToElements().Count == 0)
            {
                Items.Add(new DynamoDropDownItem(noTypesMessage, null));
                SelectedIndex = 0;
                return;
            }

            foreach (var e in collector.ToElements())
                Items.Add(new DynamoDropDownItem(e.Name, e));

            Items = Items.OrderBy(x => x.Name).ToObservableCollection<DynamoDropDownItem>();
        }

        public override IEnumerable<AssociativeNode> BuildOutputAst(List<AssociativeNode> inputAstNodes)
        {
            if (Items.Count == 0 ||
                Items[0].Name == noTypesMessage ||
                SelectedIndex == -1)
            {
                return new[] { AstFactory.BuildAssignment(GetAstIdentifierForOutputIndex(0), AstFactory.BuildNullNode()) };
            }

            var node = AstFactory.BuildFunctionCall(
                "Revit.Elements.ElementSelector",
                "ByElementId",
                new List<AssociativeNode>
                {
                    AstFactory.BuildIntNode(((Element)Items[SelectedIndex].Item).Id.IntegerValue)
                });

            return new[] { AstFactory.BuildAssignment(GetAstIdentifierForOutputIndex(0), node) };
        }
    }

<<<<<<< HEAD
    #endregion

    #region SpacingRuleLayout
=======

    [NodeName("Structural Framing Types")]
    [NodeCategory(BuiltinNodeCategories.REVIT_SELECTION)]
    [NodeDescription("Select a structural framing type in the active document")]
    [IsDesignScriptCompatible]
    public class StructuralFramingTypes : AllElementsInBuiltInCategory
    {
        public StructuralFramingTypes(WorkspaceModel workspaceModel)
            : base(BuiltInCategory.OST_StructuralFraming, "Framing Types", "No structural framing types available.", workspaceModel){}
    }

    [NodeName("Structural Column Types")]
    [NodeCategory(BuiltinNodeCategories.REVIT_SELECTION)]
    [NodeDescription("Select a structural column type in the active document")]
    [IsDesignScriptCompatible]
    public class StructuralColumnTypes : AllElementsInBuiltInCategory
    {
        public StructuralColumnTypes(WorkspaceModel workspaceModel)
            : base(BuiltInCategory.OST_StructuralColumns, "Column Types", "No structural column types available.", workspaceModel){}
    }
>>>>>>> ef8662ec

    [NodeName("Spacing Rule Layout")]
    [NodeCategory(BuiltinNodeCategories.GEOMETRY_CURVE_DIVIDE)]
    [NodeDescription("A spacing rule layout for calculating divided paths.")]
    [IsDesignScriptCompatible]
    public class SpacingRuleLayouts : EnumAsInt<SpacingRuleLayout> {
        public SpacingRuleLayouts(WorkspaceModel workspace) : base(workspace) { }
    }

    #endregion

    #region ElementTypes

    [NodeName("Element Types")]
    [NodeCategory(BuiltinNodeCategories.REVIT_SELECTION)]
    [NodeDescription("All element subtypes.")]
    [IsDesignScriptCompatible]
    public class ElementTypes : AllChildrenOfType<Element>
    {
        public ElementTypes(WorkspaceModel workspace) : base(workspace) { }

        public override IEnumerable<AssociativeNode> BuildOutputAst(List<AssociativeNode> inputAstNodes)
        {
            var typeName = AstFactory.BuildStringNode(Items[SelectedIndex].Name);
            var assemblyName = AstFactory.BuildStringNode("RevitAPI");
            var functionCall = AstFactory.BuildFunctionCall(new Func<string,string,object>(Types.FindTypeByNameInAssembly) , new List<AssociativeNode>(){typeName, assemblyName});
            return new []{AstFactory.BuildAssignment(GetAstIdentifierForOutputIndex(0), functionCall)};
        }
    }
<<<<<<< HEAD

    #endregion
=======
    
    [NodeName("Views")]
    [NodeCategory(BuiltinNodeCategories.REVIT_SELECTION)]
    [NodeDescription("All views available in the current document.")]
    [IsDesignScriptCompatible]
    public class Views : RevitDropDownBase
    {
        public Views(WorkspaceModel workspaceModel) : base(workspaceModel, "Views") { }

        public override void PopulateItems()
        {
            var fec = new FilteredElementCollector(DocumentManager.Instance.CurrentDBDocument);
            var views = fec.OfClass(typeof(View)).ToElements();

            foreach (var v in views)
            {
                Items.Add(new DynamoDropDownItem(v.Name, v));
            }
        }

        public override IEnumerable<AssociativeNode> BuildOutputAst(List<AssociativeNode> inputAstNodes)
        {
            AssociativeNode node;

            if (SelectedIndex == -1)
            {
                node = AstFactory.BuildNullNode();
            }
            else
            {
                var view = Items[SelectedIndex].Item as View;
                if (view == null)
                {
                    node = AstFactory.BuildNullNode();
                }
                else
                {
                    var idNode = AstFactory.BuildStringNode(view.UniqueId);
                    var falseNode = AstFactory.BuildBooleanNode(true);
                    
                    node =
                        AstFactory.BuildFunctionCall(
                            new Func<string, bool, object>(ElementSelector.ByUniqueId),
                            new List<AssociativeNode>() { idNode, falseNode });
                }
            }

            return new []{AstFactory.BuildAssignment(GetAstIdentifierForOutputIndex(0), node)};
        }
    }

        
>>>>>>> ef8662ec
}<|MERGE_RESOLUTION|>--- conflicted
+++ resolved
@@ -49,8 +49,6 @@
         }
     }
 
-    #region FamilyTypes
-
     [NodeName("Family Types")]
     [NodeCategory(BuiltinNodeCategories.REVIT_SELECTION)]
     [NodeDescription("All family types available in the document.")]
@@ -110,10 +108,6 @@
         }
 
     }
-
-    #endregion
-
-    #region FamilyInstanceParameters
 
     [NodeName("Get Family Parameter")]
     [NodeCategory(BuiltinNodeCategories.REVIT_SELECTION)]
@@ -296,10 +290,6 @@
         }
     }
 
-    #endregion
-
-    #region FloorTypes
-
     [NodeName("Floor Types")]
     [NodeCategory(BuiltinNodeCategories.REVIT_SELECTION)]
     [NodeDescription("All floor types available in the document.")]
@@ -354,10 +344,6 @@
             return new[] { AstFactory.BuildAssignment(GetAstIdentifierForOutputIndex(0), functionCall) };
         }
     }
-
-    #endregion
-
-    #region WallTypes
 
     [NodeName("Wall Types")]
     [NodeCategory(BuiltinNodeCategories.REVIT_SELECTION)]
@@ -413,10 +399,6 @@
         }
     }
 
-    #endregion
-
-    #region Categories
-
     [NodeName("Categories")]
     [NodeCategory(BuiltinNodeCategories.REVIT_SELECTION)]
     [NodeDescription("All built-in categories.")]
@@ -453,10 +435,6 @@
             return new[] { AstFactory.BuildAssignment(GetAstIdentifierForOutputIndex(0), functionCall) };
         }
     }
-
-    #endregion
-
-    #region Levels
 
     [NodeName("Levels")]
     [NodeCategory(BuiltinNodeCategories.REVIT_SELECTION)]
@@ -510,19 +488,7 @@
         }
     }
 
-<<<<<<< HEAD
-    #endregion
-
-    #region StructuralFramingTypes
-
-    [NodeName("Structural Framing Types")]
-    [NodeCategory(BuiltinNodeCategories.REVIT_SELECTION)]
-    [NodeDescription("Select a level in the active document")]
-    [IsDesignScriptCompatible]
-    public class StructuralFramingTypes : RevitDropDownBase
-=======
     public abstract class AllElementsInBuiltInCategory : RevitDropDownBase 
->>>>>>> ef8662ec
     {
         private string noTypesMessage;
         private BuiltInCategory category;
@@ -580,11 +546,6 @@
         }
     }
 
-<<<<<<< HEAD
-    #endregion
-
-    #region SpacingRuleLayout
-=======
 
     [NodeName("Structural Framing Types")]
     [NodeCategory(BuiltinNodeCategories.REVIT_SELECTION)]
@@ -605,7 +566,6 @@
         public StructuralColumnTypes(WorkspaceModel workspaceModel)
             : base(BuiltInCategory.OST_StructuralColumns, "Column Types", "No structural column types available.", workspaceModel){}
     }
->>>>>>> ef8662ec
 
     [NodeName("Spacing Rule Layout")]
     [NodeCategory(BuiltinNodeCategories.GEOMETRY_CURVE_DIVIDE)]
@@ -614,10 +574,6 @@
     public class SpacingRuleLayouts : EnumAsInt<SpacingRuleLayout> {
         public SpacingRuleLayouts(WorkspaceModel workspace) : base(workspace) { }
     }
-
-    #endregion
-
-    #region ElementTypes
 
     [NodeName("Element Types")]
     [NodeCategory(BuiltinNodeCategories.REVIT_SELECTION)]
@@ -635,10 +591,6 @@
             return new []{AstFactory.BuildAssignment(GetAstIdentifierForOutputIndex(0), functionCall)};
         }
     }
-<<<<<<< HEAD
-
-    #endregion
-=======
     
     [NodeName("Views")]
     [NodeCategory(BuiltinNodeCategories.REVIT_SELECTION)]
@@ -691,5 +643,4 @@
     }
 
         
->>>>>>> ef8662ec
 }