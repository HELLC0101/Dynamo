using System;
using System.Collections.Generic;
using System.Globalization;
using System.Linq;
using System.Text;
using System.Windows;
using System.Windows.Controls;
using System.Windows.Data;
using System.Windows.Media;
using System.Xml;
using Autodesk.DesignScript.Runtime;
using Autodesk.Revit.DB;

using Dynamo.Applications;
using Dynamo.Applications.Models;
using Dynamo.Interfaces;
using Dynamo.Utilities;
using Revit.Elements;
using Dynamo.Controls;
using Dynamo.Models;
using Dynamo.UI;
using ProtoCore.AST.AssociativeAST;

using Revit.GeometryObjects;
using Revit.Interactivity;

using RevitServices.Elements;
using RevitServices.Persistence;
using Element = Revit.Elements.Element;

namespace Dynamo.Nodes
{
<<<<<<< HEAD
    public delegate List<ElementId> ElementsSelectionDelegate(string message, out object selectionReference);

    public delegate List<ElementId> ElementsSelectionUpdateDelegate(object selectionReference);

    public abstract class DSSelectionBase : NodeModel, IWpfNode
=======
    public abstract class DSSelectionBase : RevitNodeModel, IWpfNode
>>>>>>> cd0f8860
    {
        protected bool _canSelect = true;
        protected string _selectionText ="";
        protected string _selectionMessage;
        protected string _selectButtonContent;
        protected object _selectionTarget;

        protected DSSelectionBase(WorkspaceModel workspaceModel) : base(workspaceModel) { }

        /// <summary>
        /// The text that describes this selection.
        /// </summary>
        public virtual string SelectionText
        {
            get
            {
                return _selectionText;
            }
            set
            {
                _selectionText = value;
                RaisePropertyChanged("SelectionText");
            }
        }

        /// <summary>
        /// Whether or not the Select button is enabled in the UI.
        /// </summary>
        public bool CanSelect
        {
            get { return _canSelect; }
            set
            {
                _canSelect = value;
                RaisePropertyChanged("CanSelect");
            }
        }

        /// <summary>
        /// The content of the selection button.
        /// </summary>
        public string SelectButtonContent
        {
            get { return _selectButtonContent; }
            set
            {
                _selectButtonContent = value;
                RaisePropertyChanged("SelectButtonContent");
            }
        }

        /// <summary>
        /// Handler for the selection button's Click event.
        /// </summary>
        /// <param name="sender"></param>
        /// <param name="e"></param>
        internal void selectButton_Click(object sender, RoutedEventArgs e)
        {
            //Disable the button once it's been clicked...
            CanSelect = false;
            RevitServices.Threading.IdlePromise.ExecuteOnIdleAsync(
                delegate
                {
                    OnSelectClick();
                    CanSelect = true; //...and re-enable it once selection has finished.
                });
        }

        /// <summary>
        /// Override this to perform custom selection logic.
        /// </summary>
        protected abstract void OnSelectClick();

        public abstract void SetupCustomUIElements(dynNodeView view);

        protected override bool ShouldDisplayPreviewCore()
        {
            return false; // Previews are not shown for this node type.
        }
    }

    public abstract class DSElementSelection : DSSelectionBase 
    {
        protected Func<string, ILogger, ElementId> SelectionAction;

        private string selectedUniqueId;
        private ElementId selectedElement;
        private Document selectionOwner;

        /// <summary>
        /// The Element which is selected.
        /// </summary>
        public ElementId SelectedElement
        {
            get { return selectedElement; }
            set
            {
                bool dirty;
                if (selectedElement != null)
                {
                    if (value != null && value.Equals(selectedElement))
                        return;

                    dirty = true;
                }
                else
                    dirty = value != null;
                
                selectedElement = value;
                if (selectedElement == null)
                {
                    selectionOwner = null;
                    selectedUniqueId = null;
                }
                else
                {
                    selectionOwner = DocumentManager.Instance.CurrentDBDocument;
                    var el = selectionOwner.GetElement(selectedElement);
                    if (el != null)
                    {
                        selectedUniqueId = el.UniqueId;
                    }
                    else
                    {
                        selectedUniqueId = string.Empty;
                    }
                }

                if (dirty)
                {

                    RequiresRecalc = true;
                }

                RaisePropertyChanged("SelectedElement");
            }
        }

        public override string SelectionText
        {
            get
            {
                return SelectedElement == null
                    ? "Nothing Selected"
                    : string.Format("Element ID: {0}", SelectedElement);
            }
            set
            {
                _selectionText = value;
                RaisePropertyChanged("SelectionText");
            }
        }

        public override bool ForceReExecuteOfNode
        {
            get { return true; }
        }

        #region protected constructors

        protected DSElementSelection(WorkspaceModel workspaceModel, Func<string, ILogger, ElementId> action, string message) : base(workspaceModel)
        {
            SelectionAction = action;
            _selectionMessage = message;

            OutPortData.Add(new PortData("Element", "The selected element."));
            RegisterAllPorts();

            var revMod = workspaceModel.DynamoModel as RevitDynamoModel;
            if (revMod == null) return;

            revMod.RevitServicesUpdater.ElementsModified += Updater_ElementsModified;
            revMod.RevitServicesUpdater.ElementsDeleted += Updater_ElementsDeleted;
            revMod.RevitDocumentChanged += Controller_RevitDocumentChanged;
        }

        void Controller_RevitDocumentChanged(object sender, EventArgs e)
        {
            SelectedElement = null;
            RaisePropertyChanged("SelectedElement");
            RaisePropertyChanged("SelectionText");
        }

        public override void Destroy()
        {
            base.Destroy();

            RevitDynamoModel.RevitServicesUpdater.ElementsModified -= Updater_ElementsModified;
            RevitDynamoModel.RevitServicesUpdater.ElementsDeleted -= Updater_ElementsDeleted;
        }

        #endregion

        #region public methods

        public override void SetupCustomUIElements(dynNodeView nodeUI)
        {
            //add a button to the inputGrid on the dynElement
            var selectButton = new DynamoNodeButton()
            {
                HorizontalAlignment = HorizontalAlignment.Stretch,
                VerticalAlignment = VerticalAlignment.Top,
                Height = Configurations.PortHeightInPixels,
            };
            selectButton.Click += selectButton_Click;

            var tb = new TextBox
            {
                HorizontalAlignment = HorizontalAlignment.Stretch,
                VerticalAlignment = VerticalAlignment.Center,
                Background = new SolidColorBrush(System.Windows.Media.Color.FromArgb(0, 0, 0, 0)),
                BorderThickness = new Thickness(0),
                IsReadOnly = true,
                IsReadOnlyCaretVisible = false
            };

            nodeUI.inputGrid.RowDefinitions.Add(new RowDefinition());
            nodeUI.inputGrid.RowDefinitions.Add(new RowDefinition());

            nodeUI.inputGrid.Children.Add(tb);
            nodeUI.inputGrid.Children.Add(selectButton);

            System.Windows.Controls.Grid.SetRow(selectButton, 0);
            System.Windows.Controls.Grid.SetRow(tb, 1);

            tb.DataContext = this;
            selectButton.DataContext = this;

            var selectTextBinding = new System.Windows.Data.Binding("SelectionText")
            {
                Mode = BindingMode.TwoWay,
            };
            tb.SetBinding(TextBox.TextProperty, selectTextBinding);

            var buttonTextBinding = new System.Windows.Data.Binding("SelectedElement")
            {
                Mode = BindingMode.TwoWay,
                Converter = new SelectionButtonContentConverter(),
            };
            selectButton.SetBinding(ContentControl.ContentProperty, buttonTextBinding);

            var buttonEnabledBinding = new System.Windows.Data.Binding("CanSelect")
            {
                Mode = BindingMode.TwoWay,
            };
            selectButton.SetBinding(Button.IsEnabledProperty, buttonEnabledBinding);
        }

        #endregion

        #region ElementSync

        void Updater_ElementsDeleted(Document document, IEnumerable<ElementId> deleted)
        {
            if (SelectedElement != null && document.Equals(selectionOwner) && deleted.Contains(SelectedElement))
            {
                SelectedElement = null;

                RaisePropertyChanged("SelectedElement");
                RaisePropertyChanged("SelectionText");
                RequiresRecalc = true;
            }
        }

        void Updater_ElementsModified(IEnumerable<string> updated)
        {
            if (SelectedElement != null && updated.Contains(selectedUniqueId))
            {
                RequiresRecalc = true;
            }
        }

        #endregion

        /// <summary>
        /// Callback when selection button is clicked. 
        /// Calls the selection action, and stores the ElementId(s) of the selected objects.
        /// </summary>
        protected override void OnSelectClick()
        {
            try
            {
                //call the delegate associated with a selection type
                SelectedElement = SelectionAction(_selectionMessage, this.RevitDynamoModel.Logger);
                RaisePropertyChanged("SelectionText");
                RequiresRecalc = true;
            }
            catch (OperationCanceledException)
            {
                CanSelect = true;
            }
            catch (Exception e)
            {
                RevitDynamoModel.Logger.Log(e);
            }
        }

        public override IEnumerable<AssociativeNode> BuildOutputAst(List<AssociativeNode> inputAstNodes)
        {
            // When there's no selection, this returns an invalid ID.
            var selectedElementId = selectedUniqueId ?? "";

            AssociativeNode node;
            if (string.IsNullOrEmpty(selectedElementId))
            {
                node = AstFactory.BuildNullNode();
            }
            else
            {
                node = AstFactory.BuildFunctionCall(
                new Func<string, bool, Element>(ElementSelector.ByUniqueId),
                new List<AssociativeNode>
                {
                    AstFactory.BuildStringNode(selectedElementId),
                    AstFactory.BuildBooleanNode(true)
                });
            }

            return new[] {AstFactory.BuildAssignment(GetAstIdentifierForOutputIndex(0), node)};
        }

        protected override void SaveNode(XmlDocument xmlDoc, XmlElement nodeElement, SaveContext context)
        {
            if (SelectedElement != null)
            {
                XmlElement outEl = xmlDoc.CreateElement("instance");
                outEl.SetAttribute("id", selectedUniqueId);
                nodeElement.AppendChild(outEl);
            }
        }

        protected override void LoadNode(XmlNode nodeElement)
        {
            string id = (from XmlNode subNode in nodeElement.ChildNodes
                         where subNode.Name.Equals("instance")
                         where subNode.Attributes != null
                         select subNode.Attributes[0].Value).LastOrDefault();

            if (id != null && DocumentManager.Instance.ElementExistsInDocument(new ElementUUID(id)))
            {
                SelectedElement = DocumentManager.Instance.CurrentDBDocument.GetElement(id).Id;                
            }
        }
    }

    public abstract class DSReferenceSelection : DSSelectionBase
    {
        protected Reference Selected;
        protected Func<string, ILogger, Reference> SelectionAction;

        /// <summary>
        /// The Element which is selected.
        /// </summary>
        public virtual Reference SelectedElement
        {
            get { return Selected; }
            set
            {
                bool dirty = value != null;

                Selected = value;

                if (dirty)
                {
                    RequiresRecalc = true;

                }

                RaisePropertyChanged("SelectedElement");
            }
        }

        public override string SelectionText
        {
            get
            {
                return Selected == null
                                        ? "Nothing Selected"
                                        : string.Format("Reference Id: {0}", Selected.ElementId);
            }
            set
            {
                _selectionText = value;
                RaisePropertyChanged("SelectionText");
            }
        }

        public override bool ForceReExecuteOfNode
        {
            get { return true; }
        }

        #region protected constructors

        protected DSReferenceSelection(WorkspaceModel workspaceModel, Func<string, ILogger, Reference> action, string message) : base(workspaceModel)
        {
            SelectionAction = action;
            _selectionMessage = message;

            OutPortData.Add(new PortData("Reference", "The geometry reference."));
            RegisterAllPorts();

            // we need to obtain the dynamo model directly from the workspace model 
            // here, as it is not yet initialized on the base class
            var revMod = workspaceModel.DynamoModel as RevitDynamoModel;
            if (revMod == null) return;

            var u = revMod.RevitServicesUpdater;
            u.ElementsModified += u_ElementsModified;

            revMod.RevitDocumentChanged += Controller_RevitDocumentChanged;
        }

        void Controller_RevitDocumentChanged(object sender, EventArgs e)
        {
            SelectedElement = null;
            RaisePropertyChanged("SelectedElement");
            RaisePropertyChanged("SelectionText");
        }

        void u_ElementsModified(IEnumerable<string> updated)
        {
            var enumerable = updated as string[] ?? updated.ToArray();

            if (Selected == null || !enumerable.Any()) return;
 
            var doc = DocumentManager.Instance.CurrentDBDocument;
            if(enumerable.Contains(doc.GetElement(Selected).UniqueId))
            {
                RequiresRecalc = true;
            }
        }

        public override void Destroy()
        {
            base.Destroy();

            var u = RevitDynamoModel.RevitServicesUpdater;
            u.ElementsModified -= u_ElementsModified;
        }

        #endregion

        #region public methods

        public override void SetupCustomUIElements(dynNodeView nodeUI)
        {
            //add a button to the inputGrid on the dynElement
            var selectButton = new DynamoNodeButton
            {
                HorizontalAlignment = HorizontalAlignment.Stretch,
                VerticalAlignment = VerticalAlignment.Top,
                Height = Configurations.PortHeightInPixels,
            };
            selectButton.Click += selectButton_Click;

            var tb = new TextBox
            {
                HorizontalAlignment = HorizontalAlignment.Stretch,
                VerticalAlignment = VerticalAlignment.Center,
                Background = new SolidColorBrush(System.Windows.Media.Color.FromArgb(0, 0, 0, 0)),
                BorderThickness = new Thickness(0),
                IsReadOnly = true,
                IsReadOnlyCaretVisible = false
            };

            nodeUI.inputGrid.RowDefinitions.Add(new RowDefinition());
            nodeUI.inputGrid.RowDefinitions.Add(new RowDefinition());

            nodeUI.inputGrid.Children.Add(tb);
            nodeUI.inputGrid.Children.Add(selectButton);

            System.Windows.Controls.Grid.SetRow(selectButton, 0);
            System.Windows.Controls.Grid.SetRow(tb, 1);

            tb.DataContext = this;
            selectButton.DataContext = this;

            var selectTextBinding = new System.Windows.Data.Binding("SelectionText")
            {
                Mode = BindingMode.TwoWay,
            };
            tb.SetBinding(TextBox.TextProperty, selectTextBinding);

            var buttonTextBinding = new System.Windows.Data.Binding("SelectedElement")
            {
                Mode = BindingMode.OneWay,
                Converter = new SelectionButtonContentConverter(),
            };
            selectButton.SetBinding(ContentControl.ContentProperty, buttonTextBinding);

            var buttonEnabledBinding = new System.Windows.Data.Binding("CanSelect")
            {
                Mode = BindingMode.TwoWay,
            };
            selectButton.SetBinding(Button.IsEnabledProperty, buttonEnabledBinding);
        }

        #endregion

        /// <summary>
        /// Callback when selection button is clicked. 
        /// Calls the selection action, and stores the ElementId(s) of the selected objects.
        /// </summary>
        protected override void OnSelectClick()
        {
            try
            {
                //call the delegate associated with a selection type
                SelectedElement = SelectionAction(_selectionMessage, this.RevitDynamoModel.Logger);
                RaisePropertyChanged("SelectionText");

                RequiresRecalc = true;
            }
            catch (OperationCanceledException)
            {
                CanSelect = true;
            }
            catch (Exception e)
            {
                Workspace.DynamoModel.Logger.Log(e);
            }
        }

        public override IEnumerable<AssociativeNode> BuildOutputAst(List<AssociativeNode> inputAstNodes)
        {
            GeometryObject geob = null;
            string stableRep = string.Empty;

            AssociativeNode node;

            if (SelectedElement != null)
            {
                var dbDocument = DocumentManager.Instance.CurrentDBDocument;
                if (dbDocument != null)
                {
                    var element = dbDocument.GetElement(SelectedElement);
                    if (element != null)
                        geob = element.GetGeometryObjectFromReference(SelectedElement);
                }

                stableRep = SelectedElement.ConvertToStableRepresentation(dbDocument);

                var args = new List<AssociativeNode>
                {
                    AstFactory.BuildStringNode(stableRep)
                };

                node = AstFactory.BuildFunctionCall(new Func<string, object>(GeometryObjectSelector.ByReferenceStableRepresentation),args);
            }
            else
            {
                node = AstFactory.BuildNullNode();
            }

            return new[] { AstFactory.BuildAssignment(GetAstIdentifierForOutputIndex(0), node) };
        }

        protected override void SaveNode(XmlDocument xmlDoc, XmlElement nodeElement, SaveContext context)
        {
            if (SelectedElement != null)
            {
                XmlElement outEl = xmlDoc.CreateElement("instance");
                outEl.SetAttribute("id", SelectedElement.ConvertToStableRepresentation(DocumentManager.Instance.CurrentDBDocument));
                nodeElement.AppendChild(outEl);
            }
        }

        protected override void LoadNode(XmlNode nodeElement)
        {
            foreach (XmlNode subNode in nodeElement.ChildNodes)
            {
                if (subNode.Name.Equals("instance"))
                {
                    Reference saved = null;
                    var id = subNode.Attributes[0].Value;
                    try
                    {
                        saved = Reference.ParseFromStableRepresentation(
                            DocumentManager.Instance.CurrentDBDocument, id);
                    }
                    catch
                    {
                        RevitDynamoModel.Logger.Log(
                            "Unable to find reference with stable id: " + id);
                    }
                    SelectedElement = saved;
                }
            }
        }
    }

    public abstract class DSElementsSelection : DSSelectionBase
    {
<<<<<<< HEAD
        /// <summary>
        /// The function to invoke during selection.
        /// </summary>
        protected ElementsSelectionDelegate SelectionAction;
=======
        protected Func<string, ILogger, List<ElementId>> SelectionAction;
>>>>>>> cd0f8860

        /// <summary>
        /// The function to invoke during update.
        /// </summary>
        protected ElementsSelectionUpdateDelegate Update;

        protected List<string> selectedUniqueIds = new List<string>();
        private List<ElementId> selectedElements = new List<ElementId>();
        private Document selectionOwner;

        /// <summary>
        /// The Element which is selected.
        /// </summary>
        public List<ElementId> SelectedElement
        {
            get { return selectedElements; }
            set
            {
                bool dirty = value != null;

                selectedElements = value;

                if (selectedElements != null)
                {
                    selectionOwner = DocumentManager.Instance.CurrentDBDocument;
                    
                    selectedUniqueIds.Clear();
                    var elements = selectedElements.Select(id => selectionOwner.GetElement(id))
                        .Where(el => el != null).Select(el=>el.UniqueId);
                    selectedUniqueIds.AddRange(elements);
                }

                if (dirty)
                {
                    RequiresRecalc = true;
                }

                RaisePropertyChanged("SelectedElement");
            }
        }

        public override string SelectionText
        {
            get
            {
                var sb = new StringBuilder();
                int count = 0;
                while (count < Math.Min(SelectedElement.Count, 10))
                {
                    sb.Append(SelectedElement[count] + ",");
                    count++;
                }
                if (sb.Length > 0)
                {
                    sb.Remove(sb.Length - 1, 1).Append("...");
                }

                return "Elements:" + sb;
            }
            set
            {
                _selectionText = value;
                RaisePropertyChanged("SelectionText");
            }
        }

        #region protected constructors

<<<<<<< HEAD
        protected DSElementsSelection(ElementsSelectionDelegate action, string message)
=======
        protected DSElementsSelection(WorkspaceModel workspaceModel, Func<string, ILogger, List<ElementId>> action, string message) 
            : base(workspaceModel)
>>>>>>> cd0f8860
        {
            SelectionAction = action;
            _selectionMessage = message;

            OutPortData.Add(new PortData("Elements", "The selected elements."));
            RegisterAllPorts();

            // we need to obtain the dynamo model directly from the workspace model 
            // here, as it is not yet initialized on the base constructor
            var revMod = workspaceModel.DynamoModel as RevitDynamoModel;
            if (revMod == null) return;

            revMod.RevitServicesUpdater.ElementsModified += Updater_ElementsModified;
            revMod.RevitServicesUpdater.ElementsDeleted += Updater_ElementsDeleted;
            revMod.RevitDocumentChanged += Controller_RevitDocumentChanged;
        }

        public override void Destroy()
        {
            base.Destroy();

            RevitDynamoModel.RevitServicesUpdater.ElementsModified -= Updater_ElementsModified;
            RevitDynamoModel.RevitServicesUpdater.ElementsDeleted -= Updater_ElementsDeleted;
        }

        #endregion

        #region ElementSync

        void Controller_RevitDocumentChanged(object sender, EventArgs e)
        {
            SelectedElement.Clear();
            RaisePropertyChanged("SelectedElement");
            RaisePropertyChanged("SelectionText");
        }

        void Updater_ElementsDeleted(Document document, IEnumerable<ElementId> deleted)
        {
            if (SelectedElement != null && document.Equals(selectionOwner))
            {
                SelectedElement = SelectedElement.Where(x => !deleted.Contains(x)).ToList();

                RaisePropertyChanged("SelectedElement");
                RaisePropertyChanged("SelectionText");
                RequiresRecalc = true;
            }
        }

        protected virtual void Updater_ElementsModified(IEnumerable<string> updated)
        {
            if (SelectedElement != null && selectedUniqueIds.Any(updated.Contains))
            {
                RequiresRecalc = true;

                if (Update != null && _selectionTarget != null)
                {
                    SelectedElement.Clear();
                    SelectedElement = Update.Invoke(_selectionTarget);
                }
            }
        }

        #endregion

        #region public methods

        public override void SetupCustomUIElements(dynNodeView nodeUI)
        {
            //add a button to the inputGrid on the dynElement
            var selectButton = new DynamoNodeButton
            {
                HorizontalAlignment = HorizontalAlignment.Stretch,
                VerticalAlignment = VerticalAlignment.Top,
                Height = Configurations.PortHeightInPixels,
            };
            selectButton.Click += selectButton_Click;

            var tb = new TextBox
            {
                HorizontalAlignment = HorizontalAlignment.Stretch,
                VerticalAlignment = VerticalAlignment.Center,
                Background = new SolidColorBrush(System.Windows.Media.Color.FromArgb(0, 0, 0, 0)),
                BorderThickness = new Thickness(0),
                IsReadOnly = true,
                IsReadOnlyCaretVisible = false,
                MaxWidth = 200,
                TextWrapping = TextWrapping.Wrap
            };

            nodeUI.inputGrid.RowDefinitions.Add(new RowDefinition());
            nodeUI.inputGrid.RowDefinitions.Add(new RowDefinition());

            nodeUI.inputGrid.Children.Add(tb);
            nodeUI.inputGrid.Children.Add(selectButton);

            System.Windows.Controls.Grid.SetRow(selectButton, 0);
            System.Windows.Controls.Grid.SetRow(tb, 1);

            tb.DataContext = this;
            selectButton.DataContext = this;

            var selectTextBinding = new System.Windows.Data.Binding("SelectionText")
            {
                Mode = BindingMode.TwoWay,
            };
            tb.SetBinding(TextBox.TextProperty, selectTextBinding);

            var buttonTextBinding = new System.Windows.Data.Binding("SelectedElement")
            {
                Mode = BindingMode.OneWay,
                Converter = new SelectionButtonContentConverter(),
            };
            selectButton.SetBinding(ContentControl.ContentProperty, buttonTextBinding);

            var buttonEnabledBinding = new System.Windows.Data.Binding("CanSelect")
            {
                Mode = BindingMode.TwoWay,
            };
            selectButton.SetBinding(Button.IsEnabledProperty, buttonEnabledBinding);
        }

        #endregion

        /// <summary>
        /// Callback when selection button is clicked. 
        /// Calls the selection action, and stores the ElementId(s) of the selected objects.
        /// </summary>
        protected override void OnSelectClick()
        {
            try
            {
                //call the delegate associated with a selection type
<<<<<<< HEAD
                SelectedElement = SelectionAction(_selectionMessage, out _selectionTarget);
=======
                SelectedElement = SelectionAction(_selectionMessage, this.RevitDynamoModel.Logger);
>>>>>>> cd0f8860
                RaisePropertyChanged("SelectionText");

                RequiresRecalc = true;
            }
            catch (OperationCanceledException)
            {
                CanSelect = true;
            }
            catch (Exception e)
            {
                this.RevitDynamoModel.Logger.Log(e);
            }
        }

        public override IEnumerable<AssociativeNode> BuildOutputAst(List<AssociativeNode> inputAstNodes)
        {
            AssociativeNode node;

            if (SelectedElement == null || !SelectedElement.Any())
            {
                node = AstFactory.BuildNullNode();
            }
            else
            {
                var els = selectedUniqueIds;

                var newInputs = els.Select(el =>
                    AstFactory.BuildFunctionCall(
                    new Func<string, bool, Element>(ElementSelector.ByUniqueId),
                    new List<AssociativeNode>
                    {
                        AstFactory.BuildStringNode(el),
                        AstFactory.BuildBooleanNode(true)
                    }
                    )).ToList();

                node = AstFactory.BuildExprList(newInputs);
            }

            return new[] { AstFactory.BuildAssignment(GetAstIdentifierForOutputIndex(0), node) };
        }

        protected override void SaveNode(XmlDocument xmlDoc, XmlElement nodeElement, SaveContext context)
        {
            //Debug.WriteLine(pd.Object.GetType().ToString());
            if (SelectedElement != null)
            {
                foreach (string selectedElement in selectedUniqueIds.Where(x => x != null))
                {
                    XmlElement outEl = xmlDoc.CreateElement("instance");
                    outEl.SetAttribute("id", selectedElement);
                    nodeElement.AppendChild(outEl);
                }
            }
        }

        protected override void LoadNode(XmlNode nodeElement)
        {
            selectionOwner = DocumentManager.Instance.CurrentDBDocument;

            selectedUniqueIds =
                nodeElement.ChildNodes.Cast<XmlNode>()
                    .Where(subNode => subNode.Name.Equals("instance") && subNode.Attributes != null)
                    .Select(subNode => subNode.Attributes[0].Value)
                    .ToList();

            selectedElements =
                selectedUniqueIds
                    .Where(id => DocumentManager.Instance.ElementExistsInDocument(new ElementUUID(id)))
                    .Select(selectionOwner.GetElement)
                    .Select(x => x.Id)
                    .ToList();

            RequiresRecalc = true;
            RaisePropertyChanged("SelectedElement");
        }
    }

    internal class SelectionButtonContentConverter : IValueConverter
    {
        public object Convert(object value, Type targetType, object parameter, CultureInfo culture)
        {
            if (value == null)
                return "Select";

            if (value.GetType() == typeof (List<Element>))
            {
                var els = (List<Element>) value;
                if (!els.Any())
                    return "Select";
            }

            return "Change";
        }

        public object ConvertBack(object value, Type targetType, object parameter, CultureInfo culture)
        {
            return null;
        }
    }

    [NodeName("Select Analysis Results")]
    [NodeCategory(BuiltinNodeCategories.REVIT_SELECTION)]
    [NodeDescription("Select analysis results from the document.")]
    [IsDesignScriptCompatible]
    [IsVisibleInDynamoLibrary(false)]
    public class DSAnalysisResultSelection : DSElementSelection
    {
        public DSAnalysisResultSelection(WorkspaceModel workspaceModel)
            : base(workspaceModel, SelectionHelper.RequestAnalysisResultInstanceSelection, "Select an analysis result.")
        { }
    }

    [NodeName("Select Model Element")]
    [NodeCategory(BuiltinNodeCategories.REVIT_SELECTION)]
    [NodeDescription("Select a model element from the document.")]
    [IsDesignScriptCompatible]
    public class DSModelElementSelection : DSElementSelection
    {
        public DSModelElementSelection(WorkspaceModel workspaceModel)
            : base(workspaceModel, SelectionHelper.RequestModelElementSelection, "Select Model Element")
        { }
    }
    
    [NodeName("Select Face")]
    [NodeCategory(BuiltinNodeCategories.REVIT_SELECTION)]
    [NodeDescription("Select a face.")]
    [IsDesignScriptCompatible]
    public class DSFaceSelection : DSReferenceSelection
    {
        public override string SelectionText
        {
            get
            {
                return _selectionText = SelectedElement == null
                                            ? "Nothing Selected"
                                            : "Face of Element ID: " + SelectedElement.ElementId;
            }
            set
            {
                _selectionText = value;
                RaisePropertyChanged("SelectionText");
            }
        }

        public DSFaceSelection(WorkspaceModel workspaceModel)
            : base(workspaceModel, SelectionHelper.RequestFaceReferenceSelection, "Select a face.") { }
    }

    [NodeName("Select Edge")]
    [NodeCategory(BuiltinNodeCategories.REVIT_SELECTION)]
    [NodeDescription("Select an edge.")]
    [IsDesignScriptCompatible]
    public class DSEdgeSelection : DSReferenceSelection
    {
        public override string SelectionText
        {
            get
            {
                return _selectionText = SelectedElement == null
                                            ? "Nothing Selected"
                                            : "Edge of Element ID: " + SelectedElement.ElementId;
            }
            set
            {
                _selectionText = value;
                RaisePropertyChanged("SelectionText");
            }
        }

        public DSEdgeSelection(WorkspaceModel workspaceModel)
            : base(workspaceModel, SelectionHelper.RequestEdgeReferenceSelection, "Select an edge.")
        { }
    }

    [NodeName("Select Point on Face")]
    [NodeCategory(BuiltinNodeCategories.REVIT_SELECTION)]
    [NodeDescription("Select a point on a face.")]
    [IsDesignScriptCompatible]
    public class DSPointOnElementSelection : DSReferenceSelection
    {
        public override string SelectionText
        {
            get
            {
                return _selectionText = SelectedElement == null
                                            ? "Nothing Selected"
                                            : "Point on element" + " (" + SelectedElement.ElementId + ")";
            }
            set
            {
                _selectionText = value;
                RaisePropertyChanged("SelectionText");
            }
        }

        public override Reference SelectedElement
        {
            get { return Selected; }
            set
            {
                bool dirty = value != null;

                Selected = value;

                if (dirty)
                {
                    RequiresRecalc = true;
                }

                RaisePropertyChanged("SelectedElement");
            }
        }

        public DSPointOnElementSelection(WorkspaceModel workspaceModel)
            : base(workspaceModel, SelectionHelper.RequestReferenceXYZSelection, "Select a point on a face.")
        { }

        public override IEnumerable<AssociativeNode> BuildOutputAst(List<AssociativeNode> inputAstNodes)
        {
            var dbDocument = DocumentManager.Instance.CurrentDBDocument;

            if (SelectedElement == null || dbDocument == null)
            {
                return new[] { AstFactory.BuildAssignment(GetAstIdentifierForOutputIndex(0), AstFactory.BuildNullNode()) };
            }

            if (SelectedElement.GlobalPoint == null)
            {
                return new[] { AstFactory.BuildAssignment(GetAstIdentifierForOutputIndex(0), AstFactory.BuildNullNode()) };
            }

            var pt = SelectedElement.GlobalPoint;

            //this is a selected point on a face
            var ptArgs = new List<AssociativeNode>()
            {
                AstFactory.BuildDoubleNode(pt.X),
                AstFactory.BuildDoubleNode(pt.Y),
                AstFactory.BuildDoubleNode(pt.Z)
            };

            AssociativeNode node = AstFactory.BuildFunctionCall
            (
                "Autodesk.DesignScript.Geometry.Point",
                "ByCoordinates",
                ptArgs
            );
            return new[] { AstFactory.BuildAssignment(GetAstIdentifierForOutputIndex(0), node) };
        }
    }

    [NodeName("Select UV on Face")]
    [NodeCategory(BuiltinNodeCategories.REVIT_SELECTION)]
    [NodeDescription("Select a UV on a face.")]
    [IsDesignScriptCompatible]
    //MAGN-3382 [IsVisibleInDynamoLibrary(false)]
    public class DSUVOnElementSelection : DSReferenceSelection
    {
        public override string SelectionText
        {
            get
            {
                return _selectionText = SelectedElement == null
                                            ? "Nothing Selected"
                                            : "UV on element" + " (" + SelectedElement.ElementId + ")";
            }
            set
            {
                _selectionText = value;
                RaisePropertyChanged("SelectionText");
            }
        }

        public DSUVOnElementSelection(WorkspaceModel workspaceModel)
            : base(workspaceModel, SelectionHelper.RequestReferenceXYZSelection, "Select a point on a face.")
        { }

        public override IEnumerable<AssociativeNode> BuildOutputAst(List<AssociativeNode> inputAstNodes)
        {
            GeometryObject geob = null;
            string stableRep = string.Empty;
            var dbDocument = DocumentManager.Instance.CurrentDBDocument;

            if (SelectedElement == null || dbDocument == null)
            {
                return new[] { AstFactory.BuildAssignment(GetAstIdentifierForOutputIndex(0), AstFactory.BuildNullNode()) };
            }

            if (SelectedElement.UVPoint == null)
            {
                return new[] { AstFactory.BuildAssignment(GetAstIdentifierForOutputIndex(0), AstFactory.BuildNullNode()) };
            }

            var pt = SelectedElement.UVPoint;

            //this is a selected point on a face
            var ptArgs = new List<AssociativeNode>()
            {
                AstFactory.BuildDoubleNode(pt.U),
                AstFactory.BuildDoubleNode(pt.V)
            };

            AssociativeNode node = AstFactory.BuildFunctionCall
            (
                "Autodesk.DesignScript.Geometry.UV",
                "ByCoordinates",
                ptArgs
            );
            return new[] { AstFactory.BuildAssignment(GetAstIdentifierForOutputIndex(0), node) };
        }
    }

    [NodeName("Select Divided Surface Families")]
    [NodeCategory(BuiltinNodeCategories.REVIT_SELECTION)]
    [NodeDescription("Select a divided surface and get its family instances.")]
    [IsDesignScriptCompatible]
    public class DSDividedSurfaceFamiliesSelection : DSElementsSelection
    {
<<<<<<< HEAD
        public DSDividedSurfaceFamiliesSelection()
            : base(
                SelectionHelper.RequestDividedSurfaceFamilyInstancesSelection,
                "Select a divided surface.")
        {
            Update = SelectionHelper.GetFamilyInstancesFromDividedSurface;
        }
=======
        public DSDividedSurfaceFamiliesSelection(WorkspaceModel workspaceModel)
            : base(workspaceModel, SelectionHelper.RequestDividedSurfaceFamilyInstancesSelection, "Select a divided surface.") { }
>>>>>>> cd0f8860
    }

    [NodeName("Select Model Elements")]
    [NodeCategory(BuiltinNodeCategories.REVIT_SELECTION)]
    [NodeDescription("Select multiple elements from the Revit document.")]
    [IsDesignScriptCompatible]
    public class DSModelElementsSelection : DSElementsSelection
    {
        private static string formatSelectionText(IEnumerable<string> elements)
        {
            return elements.Any()
                ? String.Join(" ", elements.Take(20)) + "..."
                : "Nothing Selected";
        }

        public override string SelectionText
        {
            get
            {
                return _selectionText = 
                    (SelectedElement != null && SelectedElement.Count > 0)
                        ? "Element IDs:" + formatSelectionText(SelectedElement.Where(x => x != null).Select(x => x.ToString()))
                        : "Nothing Selected";
            }
            set
            {
                _selectionText = value;
                RaisePropertyChanged("SelectionText");
            }
        }

        public DSModelElementsSelection(WorkspaceModel workspaceModel)
            : base(workspaceModel, SelectionHelper.RequestMultipleCurveElementsSelection, "Select elements.") { }
    }
}<|MERGE_RESOLUTION|>--- conflicted
+++ resolved
@@ -8,13 +8,14 @@
 using System.Windows.Data;
 using System.Windows.Media;
 using System.Xml;
+
 using Autodesk.DesignScript.Runtime;
 using Autodesk.Revit.DB;
 
-using Dynamo.Applications;
 using Dynamo.Applications.Models;
 using Dynamo.Interfaces;
-using Dynamo.Utilities;
+using Dynamo.Services;
+
 using Revit.Elements;
 using Dynamo.Controls;
 using Dynamo.Models;
@@ -24,21 +25,14 @@
 using Revit.GeometryObjects;
 using Revit.Interactivity;
 
-using RevitServices.Elements;
 using RevitServices.Persistence;
 using Element = Revit.Elements.Element;
 
 namespace Dynamo.Nodes
 {
-<<<<<<< HEAD
-    public delegate List<ElementId> ElementsSelectionDelegate(string message, out object selectionReference);
-
-    public delegate List<ElementId> ElementsSelectionUpdateDelegate(object selectionReference);
-
-    public abstract class DSSelectionBase : NodeModel, IWpfNode
-=======
+    public delegate List<ElementId> ElementsSelectionUpdateDelegate(string message, out object target, ILogger logger);
+
     public abstract class DSSelectionBase : RevitNodeModel, IWpfNode
->>>>>>> cd0f8860
     {
         protected bool _canSelect = true;
         protected string _selectionText ="";
@@ -633,19 +627,15 @@
 
     public abstract class DSElementsSelection : DSSelectionBase
     {
-<<<<<<< HEAD
         /// <summary>
         /// The function to invoke during selection.
         /// </summary>
-        protected ElementsSelectionDelegate SelectionAction;
-=======
-        protected Func<string, ILogger, List<ElementId>> SelectionAction;
->>>>>>> cd0f8860
+        protected ElementsSelectionUpdateDelegate SelectionAction;
 
         /// <summary>
         /// The function to invoke during update.
         /// </summary>
-        protected ElementsSelectionUpdateDelegate Update;
+        protected Func<object, List<ElementId>>  Update;
 
         protected List<string> selectedUniqueIds = new List<string>();
         private List<ElementId> selectedElements = new List<ElementId>();
@@ -709,12 +699,8 @@
 
         #region protected constructors
 
-<<<<<<< HEAD
-        protected DSElementsSelection(ElementsSelectionDelegate action, string message)
-=======
-        protected DSElementsSelection(WorkspaceModel workspaceModel, Func<string, ILogger, List<ElementId>> action, string message) 
+        protected DSElementsSelection(WorkspaceModel workspaceModel, ElementsSelectionUpdateDelegate action, string message) 
             : base(workspaceModel)
->>>>>>> cd0f8860
         {
             SelectionAction = action;
             _selectionMessage = message;
@@ -847,11 +833,8 @@
             try
             {
                 //call the delegate associated with a selection type
-<<<<<<< HEAD
-                SelectedElement = SelectionAction(_selectionMessage, out _selectionTarget);
-=======
-                SelectedElement = SelectionAction(_selectionMessage, this.RevitDynamoModel.Logger);
->>>>>>> cd0f8860
+                SelectedElement = SelectionAction(_selectionMessage, out _selectionTarget, this.RevitDynamoModel.Logger);
+
                 RaisePropertyChanged("SelectionText");
 
                 RequiresRecalc = true;
@@ -1171,18 +1154,10 @@
     [IsDesignScriptCompatible]
     public class DSDividedSurfaceFamiliesSelection : DSElementsSelection
     {
-<<<<<<< HEAD
-        public DSDividedSurfaceFamiliesSelection()
-            : base(
-                SelectionHelper.RequestDividedSurfaceFamilyInstancesSelection,
-                "Select a divided surface.")
-        {
-            Update = SelectionHelper.GetFamilyInstancesFromDividedSurface;
-        }
-=======
         public DSDividedSurfaceFamiliesSelection(WorkspaceModel workspaceModel)
-            : base(workspaceModel, SelectionHelper.RequestDividedSurfaceFamilyInstancesSelection, "Select a divided surface.") { }
->>>>>>> cd0f8860
+            : base(workspaceModel, 
+            SelectionHelper.RequestDividedSurfaceFamilyInstancesSelection, 
+            "Select a divided surface.") { }
     }
 
     [NodeName("Select Model Elements")]
