--- conflicted
+++ resolved
@@ -97,7 +97,6 @@
 
         private void Controller_RevitDocumentChanged(object sender, EventArgs e)
         {
-<<<<<<< HEAD
             //add a button to the inputGrid on the dynElement
             var selectButton = new DynamoNodeButton()
             {
@@ -147,9 +146,8 @@
                 Mode = BindingMode.TwoWay,
             };
             selectButton.SetBinding(Button.IsEnabledProperty, buttonEnabledBinding);
-=======
+
             ClearSelections();
->>>>>>> master
         }
 
         #endregion
