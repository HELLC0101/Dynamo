﻿using System;
using System.Collections.Generic;
using System.Linq;
using Autodesk.DesignScript.Geometry;
using Autodesk.Revit.DB;
using DSNodeServices;
using Revit.GeometryConversion;
using Revit.GeometryObjects;
using Revit.GeometryReferences;
using RevitServices.Persistence;
using RevitServices.Transactions;
using Curve = Autodesk.DesignScript.Geometry.Curve;
using Point = Autodesk.DesignScript.Geometry.Point;

namespace Revit.Elements
{
    /// <summary>
    /// A Revit FamilyInstance
    /// </summary>
    [RegisterForTrace]
    public class FamilyInstance : AbstractFamilyInstance
    {

        #region Private constructors

        /// <summary>
        /// Wrap an existing FamilyInstance.
        /// </summary>
        /// <param name="instance"></param>
        protected FamilyInstance(Autodesk.Revit.DB.FamilyInstance instance)
        {
            InternalSetFamilyInstance(instance);
        }

        /// <summary>
        /// Internal constructor for a FamilyInstance
        /// </summary>
        internal FamilyInstance(Autodesk.Revit.DB.FamilySymbol fs, XYZ pos,
            Autodesk.Revit.DB.Level level)
        {
            //Phase 1 - Check to see if the object exists and should be rebound
            var oldFam =
                ElementBinder.GetElementFromTrace<Autodesk.Revit.DB.FamilyInstance>(Document);

            //There was a point, rebind to that, and adjust its position
            if (oldFam != null)
            {
                InternalSetFamilyInstance(oldFam);
                InternalSetLevel(level);
                InternalSetFamilySymbol(fs);
                InternalSetPosition(pos);
                return;
            }

            //Phase 2- There was no existing point, create one
            TransactionManager.Instance.EnsureInTransaction(Document);

            Autodesk.Revit.DB.FamilyInstance fi;

            if (Document.IsFamilyDocument)
            {
                fi = Document.FamilyCreate.NewFamilyInstance(pos, fs, level,
                    Autodesk.Revit.DB.Structure.StructuralType.NonStructural);
            }
            else
            {
                fi = Document.Create.NewFamilyInstance(
                    pos, fs, level, Autodesk.Revit.DB.Structure.StructuralType.NonStructural);
            }

            InternalSetFamilyInstance(fi);

            TransactionManager.Instance.TransactionTaskDone();

            ElementBinder.SetElementForTrace(InternalElement);
        }

        /// <summary>
        /// Internal constructor for a FamilyInstance
        /// </summary>
        internal FamilyInstance(Autodesk.Revit.DB.FamilySymbol fs, XYZ pos)
        {
            //Phase 1 - Check to see if the object exists and should be rebound
            var oldFam =
                ElementBinder.GetElementFromTrace<Autodesk.Revit.DB.FamilyInstance>(Document);

            //There was a point, rebind to that, and adjust its position
            if (oldFam != null)
            {
                InternalSetFamilyInstance(oldFam);
                InternalSetFamilySymbol(fs);
                InternalSetPosition(pos);
                return;
            }

            //Phase 2- There was no existing point, create one
            TransactionManager.Instance.EnsureInTransaction(Document);

            Autodesk.Revit.DB.FamilyInstance fi;

            if (Document.IsFamilyDocument)
            {
                fi = Document.FamilyCreate.NewFamilyInstance(pos, fs,
                    Autodesk.Revit.DB.Structure.StructuralType.NonStructural);
            }
            else
            {
                fi = Document.Create.NewFamilyInstance(
                    pos, fs, Autodesk.Revit.DB.Structure.StructuralType.NonStructural);
            }

            InternalSetFamilyInstance(fi);

            TransactionManager.Instance.TransactionTaskDone();

            ElementBinder.SetElementForTrace(InternalElement);
        }

        #endregion

        #region Private mutators

        private void InternalSetLevel(Autodesk.Revit.DB.Level level)
        {
            TransactionManager.Instance.EnsureInTransaction(Document);

            // http://thebuildingcoder.typepad.com/blog/2011/01/family-instance-missing-level-property.html
            InternalFamilyInstance.get_Parameter(BuiltInParameter.FAMILY_LEVEL_PARAM).Set(level.Id);

            TransactionManager.Instance.TransactionTaskDone();
        }

        private void InternalSetPosition(XYZ fi)
        {
            TransactionManager.Instance.EnsureInTransaction(Document);

            var lp = InternalFamilyInstance.Location as LocationPoint;
            lp.Point = fi;

            TransactionManager.Instance.TransactionTaskDone();
        }

        #endregion

        #region Public properties

        public FamilySymbol Symbol
        {
            get
            {
                return FamilySymbol.FromExisting(InternalFamilyInstance.Symbol, true);
            }
        }

        public Point Location
        {
            get
            {
                TransactionManager.Instance.EnsureInTransaction(DocumentManager.Instance.CurrentDBDocument);
                DocumentManager.Regenerate();
                var pos = InternalFamilyInstance.Location as LocationPoint;
                TransactionManager.Instance.TransactionTaskDone();
                return pos.Point.ToPoint();
            }
        }

        #endregion

        #region Public static constructors

        /// <summary>
        /// Place a Revit FamilyInstance given the FamilySymbol (also known as the FamilyType) and it's coordinates in world space
        /// </summary>
        /// <param name="familySymbol"></param>
        /// <param name="point"></param>
        /// <returns></returns>
        public static FamilyInstance ByPoint(FamilySymbol familySymbol, Point point)
        {
            if (familySymbol == null)
            {
                throw new ArgumentNullException("familySymbol");
            } 
            
            if (point == null)
            {
                throw new ArgumentNullException("point");
            }

            return new FamilyInstance(familySymbol.InternalFamilySymbol, point.ToXyz());
        }

        /// <summary>
        /// Place a Revit FamilyInstance given the FamilySymbol (also known as the FamilyType) and it's coordinates in world space
        /// </summary>
        /// <param name="familySymbol"></param>
        /// <param name="x">X coordinate in meters</param>
        /// <param name="y">Y coordinate in meters</param>
        /// <param name="z">Z coordinate in meters</param>
        /// <returns></returns>
        public static FamilyInstance ByCoordinates(FamilySymbol familySymbol, double x = 0, double y = 0, double z = 0)
        {
            if (familySymbol == null)
            {
                throw new ArgumentNullException("familySymbol");
            }

            var pt = Point.ByCoordinates(x, y, z);

<<<<<<< HEAD
            return new FamilyInstance(familySymbol.InternalFamilySymbol, pt.ToXyz(true));
=======
            return ByPoint(familySymbol, pt);
>>>>>>> 0fe067ab
        }

        /// <summary>
        /// Place a Revit FamilyInstance given the FamilySymbol (also known as the FamilyType), it's coordinates in world space, and the Level
        /// </summary>
        /// <param name="familySymbol"></param>
        /// <param name="point">Point in meters</param>
        /// <param name="level"></param>
        /// <returns></returns>
        public static FamilyInstance ByPointAndLevel(FamilySymbol familySymbol, Point point, Level level)
        {
            if (familySymbol == null)
            {
                throw new ArgumentNullException("familySymbol");
            }

            return new FamilyInstance(familySymbol.InternalFamilySymbol, point.ToXyz(true), level.InternalLevel);
        }

        /// <summary>
        /// Obtain a collection of FamilyInstances from the Revit Document and use them in the Dynamo graph
        /// </summary>
        /// <param name="familySymbol"></param>
        /// <returns></returns>
        public static FamilyInstance[] ByFamilySymbol(FamilySymbol familySymbol)
        {
            if (familySymbol == null)
            {
                throw new ArgumentNullException("familySymbol");
            }

            return DocumentManager.Instance
                .ElementsOfType<Autodesk.Revit.DB.FamilyInstance>()
                .Where(x => x.Symbol.Id == familySymbol.InternalFamilySymbol.Id)
                .Select(x => FromExisting(x, true))
                .ToArray();
        }

        #endregion

        #region Internal static constructors 

        /// <summary>
        /// Construct a FamilyInstance from the Revit document. 
        /// </summary>
        /// <param name="familyInstance"></param>
        /// <param name="isRevitOwned"></param>
        /// <returns></returns>
        internal static FamilyInstance FromExisting(Autodesk.Revit.DB.FamilyInstance familyInstance, bool isRevitOwned)
        {
            return new FamilyInstance(familyInstance)
            {
                IsRevitOwned = isRevitOwned
            };
        }

        #endregion

        public override string ToString()
        {
            return InternalFamilyInstance.Name;
        }

    }
}<|MERGE_RESOLUTION|>--- conflicted
+++ resolved
@@ -206,11 +206,7 @@
 
             var pt = Point.ByCoordinates(x, y, z);
 
-<<<<<<< HEAD
-            return new FamilyInstance(familySymbol.InternalFamilySymbol, pt.ToXyz(true));
-=======
             return ByPoint(familySymbol, pt);
->>>>>>> 0fe067ab
         }
 
         /// <summary>
@@ -227,7 +223,7 @@
                 throw new ArgumentNullException("familySymbol");
             }
 
-            return new FamilyInstance(familySymbol.InternalFamilySymbol, point.ToXyz(true), level.InternalLevel);
+            return new FamilyInstance(familySymbol.InternalFamilySymbol, point.ToXyz(), level.InternalLevel);
         }
 
         /// <summary>
