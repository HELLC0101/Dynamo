﻿using System;
using System.Collections.Generic;
using System.Linq;
using Autodesk.DesignScript.Geometry;
using Autodesk.Revit.DB;
using DSNodeServices;
using Revit.GeometryConversion;
using Revit.GeometryObjects;
using Revit.References;
using RevitServices.Persistence;
using RevitServices.Transactions;
using Face = Revit.GeometryObjects.Face;
using Point = Autodesk.DesignScript.Geometry.Point;

namespace Revit.Elements
{
    /// <summary>
    /// A Revit FamilyInstance
    /// </summary>
    [RegisterForTrace]
    public class FamilyInstance : AbstractFamilyInstance
    {

        #region Private constructors

        /// <summary>
        /// Wrap an existing FamilyInstance.
        /// </summary>
        /// <param name="instance"></param>
        protected FamilyInstance(Autodesk.Revit.DB.FamilyInstance instance)
        {
            InternalSetFamilyInstance(instance);
        }

        /// <summary>
        /// Internal constructor for a FamilyInstance
        /// </summary>
        internal FamilyInstance(Autodesk.Revit.DB.FamilySymbol fs, Autodesk.Revit.DB.XYZ pos,
            Autodesk.Revit.DB.Level level)
        {
            //Phase 1 - Check to see if the object exists and should be rebound
            var oldFam =
                ElementBinder.GetElementFromTrace<Autodesk.Revit.DB.FamilyInstance>(Document);

            //There was a point, rebind to that, and adjust its position
            if (oldFam != null)
            {
                InternalSetFamilyInstance(oldFam);
                InternalSetLevel(level);
                InternalSetFamilySymbol(fs);
                InternalSetPosition(pos);
                return;
            }

            //Phase 2- There was no existing point, create one
            TransactionManager.GetInstance().EnsureInTransaction(Document);

            Autodesk.Revit.DB.FamilyInstance fi;

            if (Document.IsFamilyDocument)
            {
                fi = Document.FamilyCreate.NewFamilyInstance(pos, fs, level,
                    Autodesk.Revit.DB.Structure.StructuralType.NonStructural);
            }
            else
            {
                fi = Document.Create.NewFamilyInstance(
                    pos, fs, level, Autodesk.Revit.DB.Structure.StructuralType.NonStructural);
            }

            InternalSetFamilyInstance(fi);

            TransactionManager.GetInstance().TransactionTaskDone();

            ElementBinder.SetElementForTrace(this.InternalElementId);
        }

        /// <summary>
        /// Internal constructor for a FamilyInstance
        /// </summary>
        internal FamilyInstance(Autodesk.Revit.DB.FamilySymbol fs, Autodesk.Revit.DB.XYZ pos)
        {
            //Phase 1 - Check to see if the object exists and should be rebound
            var oldFam =
                ElementBinder.GetElementFromTrace<Autodesk.Revit.DB.FamilyInstance>(Document);

            //There was a point, rebind to that, and adjust its position
            if (oldFam != null)
            {
                InternalSetFamilyInstance(oldFam);
                InternalSetFamilySymbol(fs);
                InternalSetPosition(pos);
                return;
            }

            //Phase 2- There was no existing point, create one
            TransactionManager.GetInstance().EnsureInTransaction(Document);

            Autodesk.Revit.DB.FamilyInstance fi;

            if (Document.IsFamilyDocument)
            {
                fi = Document.FamilyCreate.NewFamilyInstance(pos, fs,
                    Autodesk.Revit.DB.Structure.StructuralType.NonStructural);
            }
            else
            {
                fi = Document.Create.NewFamilyInstance(
                    pos, fs, Autodesk.Revit.DB.Structure.StructuralType.NonStructural);
            }

            InternalSetFamilyInstance(fi);

            TransactionManager.GetInstance().TransactionTaskDone();

            ElementBinder.SetElementForTrace(this.InternalElementId);
        }

        #endregion

        #region Private mutators

        private void InternalSetLevel(Autodesk.Revit.DB.Level level)
        {
            TransactionManager.GetInstance().EnsureInTransaction(Document);

            // http://thebuildingcoder.typepad.com/blog/2011/01/family-instance-missing-level-property.html
            InternalFamilyInstance.get_Parameter(BuiltInParameter.FAMILY_LEVEL_PARAM).Set(level.Id);

            TransactionManager.GetInstance().TransactionTaskDone();
        }

        private void InternalSetPosition(XYZ fi)
        {
            TransactionManager.GetInstance().EnsureInTransaction(Document);

            var lp = this.InternalFamilyInstance.Location as LocationPoint;
            lp.Point = fi;

            TransactionManager.GetInstance().TransactionTaskDone();
        }

        #endregion

        #region Public properties

        public Autodesk.DesignScript.Geometry.Curve[] Curves {
            get
            {
                var curves = this.GetCurves(new Options()
                {
                    ComputeReferences = true
                });

                return curves.Select(x => x.ToProtoType()).ToArray();
            }
        }

        public CurveReference[] CurveReferences
        {
            get
            {
                var curves = this.GetCurves(new Options()
                {
                    ComputeReferences = true
                });

                return curves.Select(CurveReference.FromExisting).ToArray();
            }
        }

        public Face[] Faces
        {
            get
            {
                var faces = this.GetFaces(new Options()
                {
                    ComputeReferences = true
                });

                return faces.Select(Face.FromExisting).ToArray();
            }
        }

        public Revit.References.FaceReference[] FaceReferences
        {
            get
            {
                var faces = this.GetFaces(new Options()
                {
                    ComputeReferences = true
                });

                return faces.Select(FaceReference.FromExisting).ToArray();
            }
        }

        #endregion

        #region Public static constructors

        /// <summary>
        /// Place a Revit FamilyInstance given the FamilySymbol (also known as the FamilyType) and it's coordinates in world space
        /// </summary>
        /// <param name="fs"></param>
        /// <param name="p"></param>
        /// <returns></returns>
        public static FamilyInstance ByPoint(FamilySymbol fs, Point p)
        {
            if (fs == null)
            {
                throw new ArgumentNullException();
            } 
            
            if (p == null)
            {
                throw new ArgumentNullException();
            }

            return new FamilyInstance(fs.InternalFamilySymbol, new XYZ(p.X, p.Y, p.Z));
        }

        /// <summary>
        /// Place a Revit FamilyInstance given the FamilySymbol (also known as the FamilyType) and it's coordinates in world space
        /// </summary>
        /// <param name="familySymbol"></param>
        /// <param name="x"></param>
        /// <param name="y"></param>
        /// <param name="z"></param>
        /// <returns></returns>
        public static FamilyInstance ByCoordinates(FamilySymbol familySymbol, double x, double y, double z)
        {
            if (familySymbol == null)
            {
                throw new ArgumentNullException("familySymbol");
            }

            return new FamilyInstance(familySymbol.InternalFamilySymbol, new XYZ(x,y,z));
        }

        /// <summary>
        /// Place a Revit FamilyInstance given the FamilySymbol (also known as the FamilyType), it's coordinates in world space, and the Level
        /// </summary>
        /// <param name="familySymbol"></param>
        /// <param name="p"></param>
        /// <param name="level"></param>
        /// <returns></returns>
        public static FamilyInstance ByPointAndLevel(FamilySymbol familySymbol, Point p, Level level)
        {
            if (familySymbol == null)
            {
                throw new ArgumentNullException("familySymbol");
            }

            return new FamilyInstance(familySymbol.InternalFamilySymbol, p.ToXyz(), level.InternalLevel);
        }

        /// <summary>
        /// Obtain a collection of FamilyInstances from the Revit Document and use them in the Dynamo graph
        /// </summary>
        /// <param name="familySymbol"></param>
        /// <returns></returns>
        public static FamilyInstance[] ByFamilySymbol(FamilySymbol familySymbol)
        {
            if (familySymbol == null)
            {
                throw new ArgumentNullException("familySymbol");
            }

            return DocumentManager.GetInstance()
                .ElementsOfType<Autodesk.Revit.DB.FamilyInstance>()
                .Where(x => x.Symbol.Id == familySymbol.InternalFamilySymbol.Id)
                .Select(x => FamilyInstance.FromExisting(x, true))
                .ToArray();
        }

        #endregion

        #region Internal static constructors 

        /// <summary>
        /// Construct a FamilyInstance from the Revit document. 
        /// </summary>
        /// <param name="familyInstance"></param>
        /// <param name="isRevitOwned"></param>
        /// <returns></returns>
        internal static FamilyInstance FromExisting(Autodesk.Revit.DB.FamilyInstance familyInstance, bool isRevitOwned)
        {
            return new FamilyInstance(familyInstance)
            {
                IsRevitOwned = isRevitOwned
            };
        }

        #endregion

        #region Incomplete Static constructors

        static FamilyInstance ByCurve(FamilySymbol fs, Autodesk.DesignScript.Geometry.Curve c)
        {
            throw new NotImplementedException();
        }

        static FamilyInstance ByUvsOnFace(FamilySymbol fs, Vector uv, Face f)
        {
            throw new NotImplementedException();
        }

        #endregion

        

        public override string ToString()
        {
            return InternalFamilyInstance.Name;
        }
<<<<<<< HEAD
=======

        #endregion

        public override string ToString()
        {
            return InternalFamilyInstance.Name;
        }
>>>>>>> 5b2a6ede
    }
}<|MERGE_RESOLUTION|>--- conflicted
+++ resolved
@@ -308,21 +308,10 @@
 
         #endregion
 
-        
-
         public override string ToString()
         {
             return InternalFamilyInstance.Name;
         }
-<<<<<<< HEAD
-=======
-
-        #endregion
-
-        public override string ToString()
-        {
-            return InternalFamilyInstance.Name;
-        }
->>>>>>> 5b2a6ede
+
     }
 }