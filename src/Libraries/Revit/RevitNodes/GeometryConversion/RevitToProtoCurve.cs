﻿using System;
using System.CodeDom;
using System.Collections.Generic;
using System.ComponentModel;
using System.Linq;
using System.Runtime.CompilerServices;
using System.Runtime.InteropServices;
using System.Text;
using Autodesk.DesignScript.Geometry;
using Autodesk.DesignScript.Runtime;
using Autodesk.Revit.DB;
using Arc = Autodesk.DesignScript.Geometry.Arc;
using Plane = Autodesk.DesignScript.Geometry.Plane;

namespace Revit.GeometryConversion
{
    [SupressImportIntoVM]
    public static class RevitToProtoCurve
    {

        /// <summary>
        /// An extension method to convert a Revit Curve to a ProtoGeometry Curve.  Note that Bound Revit curves will be returned in trimmed form.
        /// </summary>
        /// <param name="revitCurve"></param>
        /// <returns></returns>
        public static Autodesk.DesignScript.Geometry.Curve ToProtoType(this Autodesk.Revit.DB.Curve revitCurve)
        {
            if (revitCurve == null) throw new ArgumentNullException("revitCurve");

            dynamic dyCrv = revitCurve;
            return RevitToProtoCurve.Convert(dyCrv);
        }

        public static PolyCurve ToProtoTypes(this Autodesk.Revit.DB.CurveArray revitCurves)
        {
            if (revitCurves == null) throw new ArgumentNullException("revitCurves");

            var protoCurves = revitCurves.Cast<Autodesk.Revit.DB.Curve>().Select(x => x.ToProtoType());
            return PolyCurve.ByJoinedCurves(protoCurves.ToArray());
        }

        private static Autodesk.DesignScript.Geometry.Curve Convert(Autodesk.Revit.DB.NurbSpline crv)
        {
            var convert = NurbsCurve.ByControlPointsWeightsKnots(crv.CtrlPoints.Select(x => x.ToPoint()).ToArray(), 
                crv.Weights.Cast<double>().ToArray(), crv.Knots.Cast<double>().ToArray(), crv.Degree );

            if (!crv.IsBound) return convert;

            // bound the curve parametric range
            
            // we first get the full parametric domain from the knots
            // note that some knots be negative and the domain may appear reversed
            var parms = crv.Knots.Cast<double>().ToList();
            var fsp = parms.First();
            var fep = parms.Last();

            // obtain the full domain
            var fd = Math.Abs(fsp - fep);

            // these are the start and end parameters of the bound curve
            var sp = crv.get_EndParameter(0);
            var ep = crv.get_EndParameter(1);

            // get the normalized parameters for trim
            var nsp = Math.Abs(fsp - sp) / fd;
            var nep = Math.Abs(fsp - ep) / fd;

            return convert.ParameterTrim(nsp, nep);
        }

        private static Autodesk.DesignScript.Geometry.Curve Convert(Autodesk.Revit.DB.HermiteSpline crv)
        {
<<<<<<< HEAD
            var convert = HermiteToNurbs.ConvertExact(crv);

            if (!crv.IsBound) return convert;

            // bound the curve parametric range

            // we first get the full parametric domain from the parameters
            // note that some knots be negative and the domain may appear reversed
            var parms = crv.Parameters.Cast<double>().ToList();
            var fsp = parms.First();
            var fep = parms.Last();

            // obtain the full domain
            var fd = Math.Abs(fsp - fep);

            // these are the start and end parameters of the bound curve
            var sp = crv.get_EndParameter(0);
            var ep = crv.get_EndParameter(1);

            // get the normalized parameters for trim
            var nsp = Math.Abs(fsp - sp)/fd;
            var nep = Math.Abs(fsp - ep)/fd;

            return convert.ParameterTrim(nsp, nep);
=======
           var pointList = crv.ControlPoints; 
           var paramList = crv.Parameters;
           bool trim = false;
           bool inserted = false;
           if (Math.Abs(crv.get_EndParameter(0) - paramList.get_Item(0)) > 1.0e-9 ||
               Math.Abs(crv.get_EndParameter(1) - paramList.get_Item(paramList.Size - 1)) > 1.0e-9)
           {
              trim = true;
              for (int ii = 0; ii < pointList.Count - 1; ii++)
              {
                 if (crv.get_EndParameter(0) > paramList.get_Item(ii) + 1.0e-9 &&
                     crv.get_EndParameter(0) < paramList.get_Item(ii + 1) - 1.0e-9)
                 {
                    pointList.Insert(ii + 1, crv.get_EndPoint(0));
                    ii += 1;
                    inserted = true;
                 }
                 int indexParam = inserted ? (ii - 1) : ii;
                 if (crv.get_EndParameter(1) > paramList.get_Item(indexParam) + 1.0e-9 &&
                     crv.get_EndParameter(1) < paramList.get_Item(indexParam + 1) - 1.0e-9)
                 {
                    pointList.Insert(ii + 1, crv.get_EndPoint(1));
                    break;
                 }
                 if (crv.get_EndParameter(1) < paramList.get_Item(indexParam + 1) + 1.0e-9)
                    break;
              }
           }

           var nurb = NurbsCurve.ByPointsTangents(pointList.Select(x => x.ToPoint()).ToArray(),
                crv.Tangents.First().ToVector().Normalized(), crv.Tangents.Last().ToVector().Normalized());
           double sPar = nurb.ParameterAtPoint(crv.get_EndPoint(0).ToPoint());
           double ePar = nurb.ParameterAtPoint(crv.get_EndPoint(1).ToPoint());

           if (trim)
           {
              var trimNurb =  nurb.ParameterTrim(sPar, ePar).ToNurbsCurve();
              /* debugging code
              int trouble = 0;
              var end0 = crv.get_EndPoint(0).ToPoint();
              if (end0.DistanceTo(trimNurb.StartPoint) > 1.0e-9)
                 trouble += 1;
              var end1 = crv.get_EndPoint(1).ToPoint();
              if (end1.DistanceTo(trimNurb.EndPoint) > 1.0e-9)
                 trouble += 2;
              if (trouble > 0)
                 trouble = trouble/1;
              end of debugging code */
              return trimNurb;

           }
           return nurb;
>>>>>>> 59843fa7
        }

        private static Autodesk.DesignScript.Geometry.Line Convert(Autodesk.Revit.DB.Line crv)
        {
            return Autodesk.DesignScript.Geometry.Line.ByStartPointEndPoint(
                 crv.GetEndPoint(0).ToPoint(), crv.GetEndPoint(1).ToPoint());
        }

        private static Autodesk.DesignScript.Geometry.Curve Convert(Autodesk.Revit.DB.Arc crv)
        {
            var isCircle = !crv.IsBound ||
                           Math.Abs(Math.Abs(crv.GetEndParameter(1) - crv.GetEndParameter(0)) - 2*Math.PI) < 1e-6;

            if ( isCircle )
            {
                return Circle.ByCenterPointRadiusNormal(crv.Center.ToPoint(), crv.Radius, crv.Normal.ToVector());
            }

            return Arc.ByCenterPointStartPointSweepAngle(crv.Center.ToPoint(), crv.GetEndPoint(0).ToPoint(),
                (crv.GetEndParameter(1) - crv.GetEndParameter(0))*180/Math.PI, crv.Normal.ToVector());
        }

        private static Autodesk.DesignScript.Geometry.NurbsCurve Convert(Autodesk.Revit.DB.PolyLine crv)
        {
            return
                Autodesk.DesignScript.Geometry.NurbsCurve.ByControlPoints(
                    crv.GetCoordinates().Select(x => x.ToPoint()).ToArray(), 1);
        }

        private static Autodesk.DesignScript.Geometry.Curve Convert(Autodesk.Revit.DB.Ellipse crv)
        {
            var isComplete = !crv.IsBound ||
                             Math.Abs(Math.Abs(crv.GetEndParameter(1) - crv.GetEndParameter(0)) - 2*Math.PI) < 1e-6;

            if (!isComplete)
            {
                var pl = Plane.ByOriginXAxisYAxis(crv.Center.ToPoint(),
                    crv.XDirection.ToVector(), crv.YDirection.ToVector());

                var s = crv.GetEndParameter(0).ToDegrees();
                var e = crv.GetEndParameter(1).ToDegrees();

                return EllipseArc.ByPlaneRadiiStartAngleSweepAngle(pl, crv.RadiusX, crv.RadiusY, s, e - s);
            }

            return Autodesk.DesignScript.Geometry.Ellipse.ByOriginVectors(crv.Center.ToPoint(),
                (crv.XDirection*crv.RadiusX).ToVector(), (crv.YDirection*crv.RadiusY).ToVector());
        }

        private static Autodesk.DesignScript.Geometry.Helix Convert(Autodesk.Revit.DB.CylindricalHelix crv)
        {
            if (crv.IsRightHanded)
            {
                // a negative pitch and axis vector produces helix in opposite direction
                return Autodesk.DesignScript.Geometry.Helix.ByAxis(crv.BasePoint.ToPoint(), (-1.0 * crv.ZVector).ToVector(),
                    crv.GetEndPoint(0).ToPoint(), -crv.Pitch, (crv.Height / crv.Pitch) * 360.0);
            }

            // clockwise is default
            return Autodesk.DesignScript.Geometry.Helix.ByAxis(crv.BasePoint.ToPoint(), crv.ZVector.ToVector(),
                crv.GetEndPoint(0).ToPoint(), crv.Pitch, (crv.Height/crv.Pitch)*360.0);
        }
    }
}<|MERGE_RESOLUTION|>--- conflicted
+++ resolved
@@ -70,7 +70,7 @@
 
         private static Autodesk.DesignScript.Geometry.Curve Convert(Autodesk.Revit.DB.HermiteSpline crv)
         {
-<<<<<<< HEAD
+
             var convert = HermiteToNurbs.ConvertExact(crv);
 
             if (!crv.IsBound) return convert;
@@ -95,60 +95,7 @@
             var nep = Math.Abs(fsp - ep)/fd;
 
             return convert.ParameterTrim(nsp, nep);
-=======
-           var pointList = crv.ControlPoints; 
-           var paramList = crv.Parameters;
-           bool trim = false;
-           bool inserted = false;
-           if (Math.Abs(crv.get_EndParameter(0) - paramList.get_Item(0)) > 1.0e-9 ||
-               Math.Abs(crv.get_EndParameter(1) - paramList.get_Item(paramList.Size - 1)) > 1.0e-9)
-           {
-              trim = true;
-              for (int ii = 0; ii < pointList.Count - 1; ii++)
-              {
-                 if (crv.get_EndParameter(0) > paramList.get_Item(ii) + 1.0e-9 &&
-                     crv.get_EndParameter(0) < paramList.get_Item(ii + 1) - 1.0e-9)
-                 {
-                    pointList.Insert(ii + 1, crv.get_EndPoint(0));
-                    ii += 1;
-                    inserted = true;
-                 }
-                 int indexParam = inserted ? (ii - 1) : ii;
-                 if (crv.get_EndParameter(1) > paramList.get_Item(indexParam) + 1.0e-9 &&
-                     crv.get_EndParameter(1) < paramList.get_Item(indexParam + 1) - 1.0e-9)
-                 {
-                    pointList.Insert(ii + 1, crv.get_EndPoint(1));
-                    break;
-                 }
-                 if (crv.get_EndParameter(1) < paramList.get_Item(indexParam + 1) + 1.0e-9)
-                    break;
-              }
-           }
 
-           var nurb = NurbsCurve.ByPointsTangents(pointList.Select(x => x.ToPoint()).ToArray(),
-                crv.Tangents.First().ToVector().Normalized(), crv.Tangents.Last().ToVector().Normalized());
-           double sPar = nurb.ParameterAtPoint(crv.get_EndPoint(0).ToPoint());
-           double ePar = nurb.ParameterAtPoint(crv.get_EndPoint(1).ToPoint());
-
-           if (trim)
-           {
-              var trimNurb =  nurb.ParameterTrim(sPar, ePar).ToNurbsCurve();
-              /* debugging code
-              int trouble = 0;
-              var end0 = crv.get_EndPoint(0).ToPoint();
-              if (end0.DistanceTo(trimNurb.StartPoint) > 1.0e-9)
-                 trouble += 1;
-              var end1 = crv.get_EndPoint(1).ToPoint();
-              if (end1.DistanceTo(trimNurb.EndPoint) > 1.0e-9)
-                 trouble += 2;
-              if (trouble > 0)
-                 trouble = trouble/1;
-              end of debugging code */
-              return trimNurb;
-
-           }
-           return nurb;
->>>>>>> 59843fa7
         }
 
         private static Autodesk.DesignScript.Geometry.Line Convert(Autodesk.Revit.DB.Line crv)
