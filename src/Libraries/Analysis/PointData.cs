﻿using System;
using System.Collections.Generic;
using System.Linq;
using Autodesk.DesignScript.Geometry;

namespace Analysis
{
    /// <summary>
    /// A class for storing structure point analysis data.
    /// </summary>
    public class PointData : IStructuredData<Point, double> //, IGraphicItem
    {
        /// <summary>
        /// A list of Points.
        /// </summary>
        public IEnumerable<Point> ValueLocations { get; internal set; }

        /// <summary>
        /// A dictionary of lists of double values.
        /// </summary>
        public IList<double> Values { get; internal set; }

        protected PointData(
            IEnumerable<Point> points, IList<double> values)
        {
            ValueLocations = points;
            Values = values;
        }

        /// <summary>
        /// Create a PointAnalysisData object.
        /// </summary>
        /// <param name="points">A list of Points.</param>
        /// <param name="values">A list of double values.</param>
        public static PointData ByPointsAndValues(IEnumerable<Point> points, IList<double> values)
        {
            if (points == null)
            {
                throw new ArgumentNullException("points");
            }

            if (values == null)
            {
                throw new ArgumentNullException("values");
            }

            if (!points.Any())
            {
                throw new ArgumentException("points", AnalysisResources.EmptyPointsMessage);
            }

            if (!values.Any())
            {
                throw new ArgumentException("values", AnalysisResources.EmptyValuesMessage);
            }

            if (points.Count() != values.Count)
            {
                throw new ArgumentException(AnalysisResources.InputsNotEquivalentMessage);
            }

            return new PointData(points, values);
        }
<<<<<<< HEAD

        [IsVisibleInDynamoLibrary(false)]
        public void Tessellate(IRenderPackage package, TessellationParameters parameters)
        {
            if (!Values.Any() || Values == null)
            {
                return;
            }

            var min = Values.Min();
            var max = Values.Max();
            var normalizedValues = Values.Select(v => (v - min)/(max - min));

            var colorRange = Utils.CreateAnalyticalColorRange();

            var data = ValueLocations.Zip(
                normalizedValues,
                (p, v) => new Tuple<Point, double>(p, v));

            foreach (var d in data)
            {
                var pt = d.Item1;

                var color = colorRange.GetColorAtParameter(d.Item2);
                package.AddPointVertex(pt.X, pt.Y, pt.Z);
                package.AddPointVertexColor(color.Red, color.Green, color.Blue, color.Alpha);
            }
        }
=======
>>>>>>> 7ea9156a
    }
}<|MERGE_RESOLUTION|>--- conflicted
+++ resolved
@@ -61,36 +61,5 @@
 
             return new PointData(points, values);
         }
-<<<<<<< HEAD
-
-        [IsVisibleInDynamoLibrary(false)]
-        public void Tessellate(IRenderPackage package, TessellationParameters parameters)
-        {
-            if (!Values.Any() || Values == null)
-            {
-                return;
-            }
-
-            var min = Values.Min();
-            var max = Values.Max();
-            var normalizedValues = Values.Select(v => (v - min)/(max - min));
-
-            var colorRange = Utils.CreateAnalyticalColorRange();
-
-            var data = ValueLocations.Zip(
-                normalizedValues,
-                (p, v) => new Tuple<Point, double>(p, v));
-
-            foreach (var d in data)
-            {
-                var pt = d.Item1;
-
-                var color = colorRange.GetColorAtParameter(d.Item2);
-                package.AddPointVertex(pt.X, pt.Y, pt.Z);
-                package.AddPointVertexColor(color.Red, color.Green, color.Blue, color.Alpha);
-            }
-        }
-=======
->>>>>>> 7ea9156a
     }
 }