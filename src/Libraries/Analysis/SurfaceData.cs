﻿using System;
using System.Collections.Generic;
using System.Diagnostics;
using System.Linq;
using Autodesk.DesignScript.Geometry;

namespace Analysis
{
    /// <summary>
    /// A class for storing structured surface analysis data.
    /// </summary>
    public class SurfaceData : ISurfaceData<UV, double>
    {
        /// <summary>
        /// The surface which contains the locations.
        /// </summary>
        public Surface Surface { get; set; }

        /// <summary>
        /// A list of UV locations on the surface.
        /// </summary>
        public IEnumerable<UV> ValueLocations { get; internal set; }

        /// <summary>
        /// A dictionary of lists of doubles.
        /// </summary>
        public IList<double> Values { get; internal set; }

        protected SurfaceData(
            Surface surface, IEnumerable<UV> valueLocations, IList<double> values)
        {
            Surface = surface;
            //CalculationLocations = CullCalculationLocations(surface, calculationLocations);
            ValueLocations = valueLocations;
            Values = values;
        }

        /// <summary>
        /// Create a SurfaceData object without values.
        /// </summary>
        /// <param name="surface">The surface which contains the locations.</param>
        /// <param name="uvs">A list of UV locations on the surface.</param>
        /// <returns></returns>
        public static SurfaceData BySurfaceAndPoints(Surface surface, IEnumerable<UV> uvs)
        {
            if (surface == null)
            {
                throw new ArgumentNullException("surface");
            }

            if (uvs == null)
            {
                throw new ArgumentNullException("uvs");
            }

            if (!uvs.Any())
            {
                throw new ArgumentException(AnalysisResources.EmptyUVsMessage);
            }

            return new SurfaceData(surface, uvs, null);
        }

        /// <summary>
        /// Create a SurfaceData object.
        /// </summary>
        /// <param name="surface">The surface which contains the locations.</param>
        /// <param name="uvs">A list of UV locations on the surface.</param>
        /// <param name="values">A list of double values.</param>
        public static SurfaceData BySurfacePointsAndValues(Surface surface, IEnumerable<UV> uvs, IList<double> values)
        {
            if (surface == null)
            {
                throw new ArgumentNullException("surface");
            }

            if (uvs == null)
            {
                throw new ArgumentNullException("uvs");
            }

            if (!uvs.Any())
            {
                throw new ArgumentException(AnalysisResources.EmptyUVsMessage);
            }

            if (values == null)
            {
                throw new ArgumentNullException("values");
            }

            if (!values.Any())
            {
                throw new ArgumentException("values", AnalysisResources.EmptyValuesMessage);
            }

            if (uvs.Count() != values.Count)
            {
                throw new ArgumentException(AnalysisResources.InputsNotEquivalentMessage);
            }

            return new SurfaceData(surface, uvs, values);
        }

        #region private methods

        /// <summary>
        /// Cull calculation locations that aren't within 1e-6 of the surface.
        /// </summary>
        /// <returns></returns>
        private IEnumerable<UV> CullCalculationLocations(Surface surface, IEnumerable<UV> calculationLocations)
        {
            var pts = new List<UV>();

            foreach (var uv in calculationLocations)
            {
                var pt = surface.PointAtParameter(uv.U, uv.V);
                var dist = pt.DistanceTo(surface);
                if (dist < 1e-6 && dist > -1e-6)
                {
                    pts.Add(uv);
                }
            }

            return pts;
        }

        #endregion

<<<<<<< HEAD
        [IsVisibleInDynamoLibrary(false)]
        public void Tessellate(IRenderPackage package, TessellationParameters parameters)
        {
            package.RequiresPerVertexColoration = true;

            if (!Values.Any() || Values == null)
            {
                return;
            }

            var sw = new Stopwatch();
            sw.Start();

            DelaunayTesselate(Surface, package, 30, 30, ValueLocations);

            DebugTime(sw, "Ellapsed for tessellation.");

            var colorCount = 0;
            var uvCount = 0;

            var uvs = package.MeshTextureCoordinates.ToList();
            var colors = package.MeshVertexColors.ToList();

            var newColors = new byte[colors.Count];

            for (var i = 0; i < colors.Count; i += 4)
            {
                var uvu = uvs[uvCount];
                var uvv = uvs[uvCount + 1];

                var uu = (int)(uvu * (COLOR_MAP_WIDTH - 1));
                var vv = (int)(uvv * (COLOR_MAP_HEIGHT - 1));
                var color = colorMap[uu,vv];

                newColors[colorCount] = color.Red;
                newColors[colorCount + 1] = color.Green;
                newColors[colorCount + 2] = color.Blue;
                newColors[colorCount + 3] = color.Alpha;

                colorCount += 4;
                uvCount += 2;
            }

            package.ApplyMeshVertexColors(newColors);

            DebugTime(sw, "Ellapsed for setting colors on mesh.");
            sw.Stop();
        }

=======
>>>>>>> 7ea9156a
        private static void DebugTime(Stopwatch sw, string message)
        {
            sw.Stop();
            Debug.WriteLine("{0}:{1}", sw.Elapsed, message);
            sw.Reset();
            sw.Start();
        }

    }

    public static class AnalysisExtensions
    {
        public static bool IsAlmostEqualTo(this UV a, UV b)
        {
            return Math.Abs(a.U - b.U) < 1.0e-6 && Math.Abs(a.V - b.V) < 1.0e-6;
        }
    }
}<|MERGE_RESOLUTION|>--- conflicted
+++ resolved
@@ -127,58 +127,6 @@
 
         #endregion
 
-<<<<<<< HEAD
-        [IsVisibleInDynamoLibrary(false)]
-        public void Tessellate(IRenderPackage package, TessellationParameters parameters)
-        {
-            package.RequiresPerVertexColoration = true;
-
-            if (!Values.Any() || Values == null)
-            {
-                return;
-            }
-
-            var sw = new Stopwatch();
-            sw.Start();
-
-            DelaunayTesselate(Surface, package, 30, 30, ValueLocations);
-
-            DebugTime(sw, "Ellapsed for tessellation.");
-
-            var colorCount = 0;
-            var uvCount = 0;
-
-            var uvs = package.MeshTextureCoordinates.ToList();
-            var colors = package.MeshVertexColors.ToList();
-
-            var newColors = new byte[colors.Count];
-
-            for (var i = 0; i < colors.Count; i += 4)
-            {
-                var uvu = uvs[uvCount];
-                var uvv = uvs[uvCount + 1];
-
-                var uu = (int)(uvu * (COLOR_MAP_WIDTH - 1));
-                var vv = (int)(uvv * (COLOR_MAP_HEIGHT - 1));
-                var color = colorMap[uu,vv];
-
-                newColors[colorCount] = color.Red;
-                newColors[colorCount + 1] = color.Green;
-                newColors[colorCount + 2] = color.Blue;
-                newColors[colorCount + 3] = color.Alpha;
-
-                colorCount += 4;
-                uvCount += 2;
-            }
-
-            package.ApplyMeshVertexColors(newColors);
-
-            DebugTime(sw, "Ellapsed for setting colors on mesh.");
-            sw.Stop();
-        }
-
-=======
->>>>>>> 7ea9156a
         private static void DebugTime(Stopwatch sw, string message)
         {
             sw.Stop();
