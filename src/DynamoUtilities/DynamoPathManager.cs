﻿using System;
using System.Collections.Generic;
using System.Diagnostics;
using System.IO;
using System.Linq;
using System.Reflection;
using System.Text;

namespace DynamoUtilities
{
    /// <summary>
    /// DynamoPathManager stores paths to dynamo libraries and assets.
    /// </summary>
    public class DynamoPathManager
    {
        public enum Asm{ Version219,Version220}

        private List<string> preloadLibaries = new List<string>();
        private List<string> addResolvePaths = new List<string>();
        private Asm asmVersion = Asm.Version219;
        private static DynamoPathManager instance;

        /// <summary>
        /// The main execution path of Dynamo. This is the directory
        /// which contains DynamoCore.dll
        /// </summary>
        public string MainExecPath { get; set; }

        /// <summary>
        /// The definitions folder, which contains custom nodes
        /// created by the user.
        /// </summary>
        public string UserDefinitions { get; set; }

        /// <summary>
        /// The definitions folder which contains custom nodes
        /// available to all users.
        /// </summary>
        public string CommonDefinitions { get; set; }

        /// <summary>
        /// The location of the Samples folder.
        /// </summary>
        public string CommonSamples { get; set; }

        /// <summary>
        /// The packages folder, which contains pacakages downloaded
        /// with the package manager.
        /// </summary>
        public string Packages { get; set; }

        /// <summary>
        /// The UI folder, which contains the UI resources.
        /// </summary>
        public string Ui { get; set; }

        /// <summary>
        /// The ASM folder which contains LibG and the 
        /// ASM binaries.
        /// </summary>
        public string LibG { get; private set; }

        /// <summary>
        /// All 'nodes' folders.
        /// </summary>
        public HashSet<string> Nodes { get; set; }

        /// <summary>
        /// Libraries to be preloaded by library services.
        /// </summary>
        public List<string> PreloadLibraries
        {
            get { return preloadLibaries; }
            set { preloadLibaries = value; }
        }

        /// <summary>
        /// The Logs folder.
        /// </summary>
        public string Logs { get; set; }

        /// <summary>
        /// The Dynamo folder in AppData
        /// </summary>
        public string AppData { get; set;}

        public string GeometryFactory { get; set; }

        public string AsmPreloader { get; set; }

        /// <summary>
        /// A directory containing the ASM 219 DLLs
        /// </summary>
        public string ASM219Host { get; set; }

        /// <summary>
        /// A directory containing the ASM 220 DLLs
        /// </summary>
        public string ASM220Host { get; set; }

        /// <summary>
        /// Additional paths that should be searched during
        /// assembly resolution
        /// </summary>
        public List<string> AdditionalResolutionPaths
        {
            get { return addResolvePaths; }
            set { addResolvePaths = value; }
        }

        public Asm ASMVersion
        {
            get { return asmVersion; }
            set { asmVersion = value; }
        }

        public static DynamoPathManager Instance
        {
            get { return instance ?? (instance = new DynamoPathManager()); }
        }

        /// <summary>
        /// Provided a main execution path, find other Dynamo paths
        /// relatively. This operation should be called only once at
        /// the beginning of a Dynamo session.
        /// </summary>
        /// <param name="mainExecPath">The main execution directory of Dynamo.</param>
        /// <param name="preloadLibraries">A list of libraries to preload.</param>
        public void InitializeCore(string mainExecPath)
        {
            if (Directory.Exists(mainExecPath))
            {
                MainExecPath = mainExecPath;
            }
            else
            {
                throw new Exception(String.Format("The specified main execution path: {0}, does not exist.", mainExecPath));
            }

            AppData = GetDynamoAppDataFolder(MainExecPath);

            Logs = Path.Combine(AppData, "Logs");
            if (!Directory.Exists(Logs))
            {
                Directory.CreateDirectory(Logs);
            }

            UserDefinitions = Path.Combine(AppData, "definitions");
            if (!Directory.Exists(UserDefinitions))
            {
                Directory.CreateDirectory(UserDefinitions);
            }

            Packages = Path.Combine(AppData, "packages");
            if (!Directory.Exists(Packages))
            {
                Directory.CreateDirectory(Packages);
            }

            var commonData = GetDynamoCommonDataFolder(MainExecPath);

            CommonDefinitions = Path.Combine(commonData, "definitions");
            if (!Directory.Exists(CommonDefinitions))
            {
                Directory.CreateDirectory(CommonDefinitions);
            }

            CommonSamples = Path.Combine(commonData, "samples");
            if (!Directory.Exists(CommonSamples))
            {
                Directory.CreateDirectory(CommonSamples);
            }

            switch (asmVersion)
            {
                case Asm.Version219:
                    SetLibGPath(Path.Combine(MainExecPath, "libg_219"));
                    break;
                case Asm.Version220:
                    SetLibGPath(Path.Combine(MainExecPath, "libg_220"));
                    break;
                default:
                    SetLibGPath(Path.Combine(MainExecPath, "libg_219"));
                    break;
            }

            ASM219Host = null;
            ASM220Host = null;

            Ui = Path.Combine(MainExecPath , "UI");

            if (Nodes == null)
            {
                Nodes = new HashSet<string>();
            }

            // Only register the core nodes directory
            Nodes.Add(Path.Combine(MainExecPath, "nodes"));

#if DEBUG
            var sb = new StringBuilder();
            sb.AppendLine(String.Format("MainExecPath: {0}", MainExecPath));
            sb.AppendLine(String.Format("Definitions: {0}", UserDefinitions));
            sb.AppendLine(String.Format("Packages: {0}", Packages));
            sb.AppendLine(String.Format("Ui: {0}", Ui));
            sb.AppendLine(String.Format("Asm: {0}", LibG));
            Nodes.ToList().ForEach(n=>sb.AppendLine(String.Format("Nodes: {0}", n)));
            
            Debug.WriteLine(sb);
#endif
            var coreLibs = new List<string>
            {
                "VMDataBridge.dll",
                "ProtoGeometry.dll",
                "DSCoreNodes.dll",
                "DSOffice.dll",
                "DSIronPython.dll",
                "FunctionObject.ds",
                "Optimize.ds",
                "DynamoUnits.dll",
                "Tessellation.dll"
            };

            foreach (var lib in coreLibs)
            {
                AddPreloadLibrary(lib);
            }
        }

        private static string GetDynamoAppDataFolder(string basePath)
        {
            var dynCore = Path.Combine(basePath, "DynamoCore.dll");
            var fvi = FileVersionInfo.GetVersionInfo(dynCore);
            var dynVersion = String.Format("{0}.{1}", fvi.FileMajorPart, fvi.FileMinorPart);
            var appData = Path.Combine(
                Environment.GetFolderPath(Environment.SpecialFolder.ApplicationData),
                "Dynamo",
                dynVersion);
            return appData;
        }

        private static string GetDynamoCommonDataFolder(string basePath)
        {
            var dynCore = Path.Combine(basePath, "DynamoCore.dll");
            var fvi = FileVersionInfo.GetVersionInfo(dynCore);
            var dynVersion = String.Format("{0}.{1}", fvi.FileMajorPart, fvi.FileMinorPart);
            var progData = Path.Combine(
                Environment.GetFolderPath(Environment.SpecialFolder.CommonApplicationData),
                "Dynamo",
                dynVersion);
            return progData;
        }

        /// <summary>
        /// Given an initial file path with the file name, resolve the full path
        /// to the target file. The search happens in the following order:
        /// 
        /// 1. Alongside DynamoCore.dll folder (i.e. the "Add-in" folder).
        /// 2. The AdditionalResolutionPaths
        /// 3. System path resolution.
        /// 
        /// </summary>
        /// <param name="library">The initial library file path.</param>
        /// <returns>Returns true if the requested file can be located, or false
        /// otherwise.</returns>
        public bool ResolveLibraryPath(ref string library)
        {
            if (File.Exists(library)) // Absolute path, we're done here.
                return true;

            // Give add-in folder a higher priority and look alongside "DynamoCore.dll".
            string assemblyName = Path.GetFileName(library); // Strip out possible directory.
            var assemPath = Path.Combine(Instance.MainExecPath ?? "", assemblyName);

            if (File.Exists(assemPath)) // Found under add-in folder...
            {
                library = assemPath;
                return true;
            }

            foreach (var dir in AdditionalResolutionPaths)
            {
                var path = Path.Combine(dir, assemblyName);
                if (!File.Exists(path)) continue;
                library = path;
                return true;
            }

            library = Path.GetFullPath(library); // Fallback on system search.
            return File.Exists(library);
        }

        /// <summary>
        /// Add a library for preloading with a check.
        /// </summary>
        /// <param name="path"></param>
        public void AddPreloadLibrary(string path)
        {
            if (!preloadLibaries.Contains(path))
            {
                preloadLibaries.Add(path);
            }
        }

        /// <summary>
        /// Adds a library for resolution with a check.
        /// </summary>
        /// <param name="path"></param>
        public void AddResolutionPath(string path)
        {
            if (!addResolvePaths.Contains(path))
            {
                addResolvePaths.Add(path);
            }
        }

        public void SetLibGPath(string path)
        {
            LibG = path;
            var splits = LibG.Split('\\');
            GeometryFactory = splits.Last() + "\\" + "LibG.ProtoInterface.dll";
            AsmPreloader = Path.Combine(
                MainExecPath,
                splits.Last() + "\\" + "LibG.AsmPreloader.Managed.dll");
        }

        /// <summary>
        /// Searches the user's computer for a suitable Autodesk host application containing ASM DLLs
        /// for the specified version.
        /// </summary>
<<<<<<< HEAD
        /// <param name="version"> The version of ASM which you would like to find. Ex. "219" or "220"</param>
        /// <param name="host"></param>
        /// <returns>True if it finds the specified ASM version on the user's machine, false if it does not.</returns>
        public bool FindAsm(string version, out string host)
=======
        /// <returns>True if it finds a directory, false if it can't find a directory</returns>
        private bool FindAndSetASMHostPath()
>>>>>>> 9337dcb9
        {
            host = null;

            string baseSearchDirectory = Path.Combine(Environment.GetFolderPath(Environment.SpecialFolder.ProgramFiles), "Autodesk");

            DirectoryInfo root = null;

            try
            {
                root = new DirectoryInfo(baseSearchDirectory);
            }
            catch (Exception e)
            {
                return false;
            }

            FileInfo[] files;
            DirectoryInfo[] subDirs;

            try
            {
                subDirs = root.GetDirectories();
            }
            catch (Exception e)
            {
                // TODO: figure out how to print to the console that Sandbox needs higher permissions
                return false;
            }

            if (subDirs.Length == 0)
                return false;

            foreach (var dirInfo in subDirs)
            {
                // AutoCAD directories don't seem to contain all the needed ASM DLLs
                if (!dirInfo.Name.Contains("Revit") && !dirInfo.Name.Contains("Vasari"))
                    continue;

                files = dirInfo.GetFiles("*.*");

                foreach (FileInfo fi in files)
                {
                    if (fi.Name.ToUpper() == string.Format("ASMAHL{0}A.DLL",version))
                    {
                        // we found a match for the ASM 219 dir
                        host = dirInfo.FullName;
                        return true;
                    }
                }
            }

            return false;
        }

        /// <summary>
        /// Preload a specific version of ASM.
        /// </summary>
        /// <param name="version"></param>
        public static void PreloadAsm(Asm version)
        {
            switch (version)
            {
                case Asm.Version219:
                    Instance.SetLibGPath("libg_219");
                    Instance.ASMVersion = Asm.Version219;
                    break;
                case Asm.Version220:
                    Instance.SetLibGPath("libg_220");
                    Instance.ASMVersion = Asm.Version220;
                    break;
            }

            var libG = Assembly.LoadFrom(Instance.AsmPreloader);

            Type preloadType = libG.GetType("Autodesk.LibG.AsmPreloader");

            MethodInfo preloadMethod = preloadType.GetMethod(
                "PreloadAsmLibraries",
                BindingFlags.Public | BindingFlags.Static);

            var methodParams = new object[1];

            switch (version)
            {
                case Asm.Version219:
                    methodParams[0] = Instance.ASM219Host;
                    break;
                case Asm.Version220:
                    methodParams[0] = Instance.ASM220Host;
                    break;
            }

            preloadMethod.Invoke(null, methodParams);
        }

        /// <summary>
        /// Searches the user's computer for a suitable Autodesk host application containing ASM DLLs,
        /// determines correct version of ASM and loads binaries
        /// </summary>
        public bool PreloadASMLibraries()
        {
            if (!DynamoPathManager.Instance.FindAndSetASMHostPath())
                return false;
            
            if (DynamoPathManager.Instance.ASM219Host == null)
            {
                DynamoPathManager.Instance.SetLibGPath("libg_220");
                DynamoPathManager.Instance.ASMVersion = DynamoPathManager.Asm.Version220;
            }

            var libG = Assembly.LoadFrom(DynamoPathManager.Instance.AsmPreloader);

            Type preloadType = libG.GetType("Autodesk.LibG.AsmPreloader");

            MethodInfo preloadMethod = preloadType.GetMethod("PreloadAsmLibraries",
                BindingFlags.Public | BindingFlags.Static);

            if(preloadMethod == null)
                throw new MissingMethodException(@"Method ""PreloadAsmLibraries"" not found");

            object[] methodParams = new object[1];

            if (DynamoPathManager.Instance.ASM219Host == null)
                methodParams[0] = DynamoPathManager.Instance.ASM220Host;
            else
                methodParams[0] = DynamoPathManager.Instance.ASM219Host;

            preloadMethod.Invoke(null, methodParams);
                
            return true;
        }
    }
}<|MERGE_RESOLUTION|>--- conflicted
+++ resolved
@@ -13,11 +13,9 @@
     /// </summary>
     public class DynamoPathManager
     {
-        public enum Asm{ Version219,Version220}
-
         private List<string> preloadLibaries = new List<string>();
         private List<string> addResolvePaths = new List<string>();
-        private Asm asmVersion = Asm.Version219;
+
         private static DynamoPathManager instance;
 
         /// <summary>
@@ -89,16 +87,6 @@
         public string AsmPreloader { get; set; }
 
         /// <summary>
-        /// A directory containing the ASM 219 DLLs
-        /// </summary>
-        public string ASM219Host { get; set; }
-
-        /// <summary>
-        /// A directory containing the ASM 220 DLLs
-        /// </summary>
-        public string ASM220Host { get; set; }
-
-        /// <summary>
         /// Additional paths that should be searched during
         /// assembly resolution
         /// </summary>
@@ -106,12 +94,6 @@
         {
             get { return addResolvePaths; }
             set { addResolvePaths = value; }
-        }
-
-        public Asm ASMVersion
-        {
-            get { return asmVersion; }
-            set { asmVersion = value; }
         }
 
         public static DynamoPathManager Instance
@@ -170,22 +152,6 @@
             {
                 Directory.CreateDirectory(CommonSamples);
             }
-
-            switch (asmVersion)
-            {
-                case Asm.Version219:
-                    SetLibGPath(Path.Combine(MainExecPath, "libg_219"));
-                    break;
-                case Asm.Version220:
-                    SetLibGPath(Path.Combine(MainExecPath, "libg_220"));
-                    break;
-                default:
-                    SetLibGPath(Path.Combine(MainExecPath, "libg_219"));
-                    break;
-            }
-
-            ASM219Host = null;
-            ASM220Host = null;
 
             Ui = Path.Combine(MainExecPath , "UI");
 
@@ -314,9 +280,9 @@
             }
         }
 
-        public void SetLibGPath(string path)
-        {
-            LibG = path;
+        public void SetLibGPath(string version)
+        {
+            LibG = Path.Combine(MainExecPath, string.Format("libg_{0}", version));
             var splits = LibG.Split('\\');
             GeometryFactory = splits.Last() + "\\" + "LibG.ProtoInterface.dll";
             AsmPreloader = Path.Combine(
@@ -328,15 +294,10 @@
         /// Searches the user's computer for a suitable Autodesk host application containing ASM DLLs
         /// for the specified version.
         /// </summary>
-<<<<<<< HEAD
         /// <param name="version"> The version of ASM which you would like to find. Ex. "219" or "220"</param>
         /// <param name="host"></param>
         /// <returns>True if it finds the specified ASM version on the user's machine, false if it does not.</returns>
-        public bool FindAsm(string version, out string host)
-=======
-        /// <returns>True if it finds a directory, false if it can't find a directory</returns>
-        private bool FindAndSetASMHostPath()
->>>>>>> 9337dcb9
+        private static bool FindAsm(string version, out string host)
         {
             host = null;
 
@@ -381,7 +342,7 @@
                 {
                     if (fi.Name.ToUpper() == string.Format("ASMAHL{0}A.DLL",version))
                     {
-                        // we found a match for the ASM 219 dir
+                        // we found a match for the ASM dir
                         host = dirInfo.FullName;
                         return true;
                     }
@@ -394,20 +355,19 @@
         /// <summary>
         /// Preload a specific version of ASM.
         /// </summary>
-        /// <param name="version"></param>
-        public static void PreloadAsm(Asm version)
-        {
-            switch (version)
-            {
-                case Asm.Version219:
-                    Instance.SetLibGPath("libg_219");
-                    Instance.ASMVersion = Asm.Version219;
-                    break;
-                case Asm.Version220:
-                    Instance.SetLibGPath("libg_220");
-                    Instance.ASMVersion = Asm.Version220;
-                    break;
-            }
+        /// <param name="version">The version as ex. "219"</param>
+        public static bool PreloadAsmVersion(string version, DynamoPathManager pathManager)
+        {
+            Debug.WriteLine(string.Format("Attempting to preload ASM version {0}", version));
+
+            string hostLocation;
+            if (!FindAsm(version, out hostLocation))
+            {
+                Debug.WriteLine(string.Format("Could not load ASM version {0}", version));
+                return false;
+            }
+
+            pathManager.SetLibGPath(version);
 
             var libG = Assembly.LoadFrom(Instance.AsmPreloader);
 
@@ -417,56 +377,28 @@
                 "PreloadAsmLibraries",
                 BindingFlags.Public | BindingFlags.Static);
 
+            if (preloadMethod == null)
+                throw new MissingMethodException(@"Method ""PreloadAsmLibraries"" not found");
+
             var methodParams = new object[1];
-
-            switch (version)
-            {
-                case Asm.Version219:
-                    methodParams[0] = Instance.ASM219Host;
-                    break;
-                case Asm.Version220:
-                    methodParams[0] = Instance.ASM220Host;
-                    break;
-            }
+            methodParams[0] = hostLocation;
 
             preloadMethod.Invoke(null, methodParams);
+
+            Debug.WriteLine(string.Format("Successfully loaded ASM version {0}", version));
+            return true;
         }
 
         /// <summary>
         /// Searches the user's computer for a suitable Autodesk host application containing ASM DLLs,
-        /// determines correct version of ASM and loads binaries
-        /// </summary>
-        public bool PreloadASMLibraries()
-        {
-            if (!DynamoPathManager.Instance.FindAndSetASMHostPath())
-                return false;
-            
-            if (DynamoPathManager.Instance.ASM219Host == null)
-            {
-                DynamoPathManager.Instance.SetLibGPath("libg_220");
-                DynamoPathManager.Instance.ASMVersion = DynamoPathManager.Asm.Version220;
-            }
-
-            var libG = Assembly.LoadFrom(DynamoPathManager.Instance.AsmPreloader);
-
-            Type preloadType = libG.GetType("Autodesk.LibG.AsmPreloader");
-
-            MethodInfo preloadMethod = preloadType.GetMethod("PreloadAsmLibraries",
-                BindingFlags.Public | BindingFlags.Static);
-
-            if(preloadMethod == null)
-                throw new MissingMethodException(@"Method ""PreloadAsmLibraries"" not found");
-
-            object[] methodParams = new object[1];
-
-            if (DynamoPathManager.Instance.ASM219Host == null)
-                methodParams[0] = DynamoPathManager.Instance.ASM220Host;
-            else
-                methodParams[0] = DynamoPathManager.Instance.ASM219Host;
-
-            preloadMethod.Invoke(null, methodParams);
-                
-            return true;
+        /// determines the correct version of ASM and loads the binaries.
+        /// </summary>
+        public static bool PreloadAsmLibraries(DynamoPathManager pathManager)
+        {
+            //if (PreloadAsmVersion("220", pathManager)) return true;
+            if (PreloadAsmVersion("219", pathManager)) return true;
+
+            return false;
         }
     }
 }