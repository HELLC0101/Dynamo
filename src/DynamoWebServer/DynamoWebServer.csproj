--- conflicted
+++ resolved
@@ -87,11 +87,8 @@
     <Compile Include="Messages\GetLibraryItemsMessage.cs" />
     <Compile Include="Messages\Message.cs" />
     <Compile Include="Messages\MessageHandler.cs" />
-<<<<<<< HEAD
     <Compile Include="Messages\SocketMessageQueue.cs" />
-=======
     <Compile Include="Messages\SaveFileMessage.cs" />
->>>>>>> 65f43a14
     <Compile Include="Messages\RunCommandsMessage.cs" />
     <Compile Include="Messages\ResultReady.cs" />
     <Compile Include="Program.cs" />
