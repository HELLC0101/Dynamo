--- conflicted
+++ resolved
@@ -80,30 +80,24 @@
   </ItemGroup>
   <ItemGroup>
     <Compile Include="Interfaces\IWebSocket.cs" />
-<<<<<<< HEAD
     <Compile Include="Messages\FileUploader.cs" />
     <Compile Include="Messages\ConnectorToCreate.cs" />
-=======
     <Compile Include="Messages\ClearWorkspaceMessage.cs" />
     <Compile Include="Messages\GeometryData.cs" />
     <Compile Include="Messages\GetNodeGeometryMessage.cs" />
->>>>>>> 7cdf4a63
     <Compile Include="Messages\ExecutedNode.cs" />
     <Compile Include="Messages\SaveFileMessage.cs" />
     <Compile Include="Messages\Message.cs" />
     <Compile Include="Messages\MessageHandler.cs" />
     <Compile Include="Messages\NodeToCreate.cs" />
     <Compile Include="Messages\UploadFileMessage.cs" />
-<<<<<<< HEAD
     <Compile Include="Messages\GeometryData.cs" />
     <Compile Include="Messages\GetNodeGeometryMessage.cs" />
     <Compile Include="Messages\GetLibraryItemsMessage.cs" />
-=======
     <Compile Include="Messages\FileUploader.cs" />
     <Compile Include="Messages\ConnectorToCreate.cs" />
     <Compile Include="Messages\SocketMessageQueue.cs" />
     <Compile Include="Messages\SaveFileMessage.cs" />
->>>>>>> 7cdf4a63
     <Compile Include="Messages\RunCommandsMessage.cs" />
     <Compile Include="Messages\ResultReady.cs" />
     <Compile Include="Program.cs" />
@@ -115,13 +109,10 @@
     <Compile Include="Responses\ContentResponse.cs" />
     <Compile Include="Responses\LibraryItemsListResponse.cs" />
     <Compile Include="Responses\NodeCreationDataResponse.cs" />
-<<<<<<< HEAD
     <Compile Include="Responses\SavedFileResponse.cs" />
     <Compile Include="Responses\UploadFileResponse.cs" />
-=======
     <Compile Include="Responses\UploadFileResponse.cs" />
     <Compile Include="Responses\SavedFileResponse.cs" />
->>>>>>> 7cdf4a63
     <Compile Include="Interfaces\IWebServer.cs" />
     <Compile Include="WebServer.cs" />
   </ItemGroup>
