--- conflicted
+++ resolved
@@ -3,13 +3,7 @@
 using System.Reflection;
 using Autodesk.Revit.DB;
 using Dynamo.FSchemeInterop;
-<<<<<<< HEAD
-=======
 using Dynamo.Interfaces;
-using Dynamo.Models;
-using Dynamo.Nodes;
-using Dynamo.Selection;
->>>>>>> 68d389c2
 using Dynamo.Units;
 using Dynamo.Utilities;
 using Dynamo.ViewModels;
@@ -83,17 +77,10 @@
                 };
 
                 //create a new instance of the ViewModel
-<<<<<<< HEAD
-                Controller = new DynamoController(new ExecutionEnvironment(), typeof (DynamoViewModel), Context.NONE, new UpdateManager.UpdateManager(), units)
-                {
-                    Testing = true
-                };
-=======
                 Controller = new DynamoController(new ExecutionEnvironment(), typeof (DynamoViewModel), Context.NONE, new UpdateManager.UpdateManager(), units, new DefaultWatchHandler(), new PreferenceSettings())
                     {
                         Testing = true
                     };
->>>>>>> 68d389c2
             }
             catch (Exception ex)
             {
