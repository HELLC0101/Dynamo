﻿using System;
using System.Diagnostics;
using System.IO;
using System.Reflection;
using System.Windows;

using Dynamo;
using Dynamo.Controls;
using Dynamo.Core;
using Dynamo.Models;
using Dynamo.Services;
using Dynamo.ViewModels;

using DynamoUtilities;

namespace DynamoSandbox
{
    class Program
    {
        private static DynamoViewModel MakeStandaloneAndRun(string commandFilePath)
        {
            DynamoPathManager.Instance.InitializeCore(
                Path.GetDirectoryName(Assembly.GetExecutingAssembly().Location));

<<<<<<< HEAD
            string hostLocation;
            if (DynamoPathManager.Instance.FindAsm("220", out hostLocation))
            {
                DynamoPathManager.Instance.ASM220Host = hostLocation;
                DynamoPathManager.PreloadAsm(DynamoPathManager.Asm.Version220);
            }
            else if (DynamoPathManager.Instance.FindAsm("219", out hostLocation))
            {
                DynamoPathManager.Instance.ASM219Host = hostLocation;
                DynamoPathManager.PreloadAsm(DynamoPathManager.Asm.Version219);
            }

=======
            DynamoPathManager.Instance.PreloadASMLibraries();
            
>>>>>>> 9337dcb9
            var model = DynamoModel.Start(
                new DynamoModel.StartConfiguration()
                {
                    Preferences = PreferenceSettings.Load()
                });

            var viewModel = DynamoViewModel.Start(
                new DynamoViewModel.StartConfiguration()
                {
                    CommandFilePath = commandFilePath,
                    DynamoModel = model
                });

            var view = new DynamoView(viewModel);

            var app = new Application();
            app.Run(view);

            return viewModel;
        }

        [STAThread]
        public static void Main(string[] args)
        {
            DynamoViewModel viewModel = null;

            try
            {
                // Running Dynamo sandbox with a command file:
                // DynamoSandbox.exe /c "C:\file path\file.xml"
                // 
                string commandFilePath = string.Empty;
                for (int i = 0; i < args.Length; ++i)
                {
                    // Looking for '/c'
                    string arg = args[i];
                    if (arg.Length != 2 || (arg[0] != '/'))
                        continue;

                    if (arg[1] == 'c' || (arg[1] == 'C'))
                    {
                        // If there's at least one more argument...
                        if (i < args.Length - 1)
                            commandFilePath = args[i + 1];
                    }
                }

                viewModel = MakeStandaloneAndRun(commandFilePath);
            }
            catch (Exception e)
            {

                try
                {
#if DEBUG
                    // Display the recorded command XML when the crash happens, so that it maybe saved and re-run later
                    viewModel.SaveRecordedCommand.Execute(null);
#endif

                    DynamoModel.IsCrashing = true;
                    InstrumentationLogger.LogException(e);
                    StabilityTracking.GetInstance().NotifyCrash();

                    // Show the unhandled exception dialog so user can copy the 
                    // crash details and report the crash if she chooses to.
                    viewModel.Model.OnRequestsCrashPrompt(null,
                        new CrashPromptArgs(e.Message + "\n\n" + e.StackTrace));

                    // Give user a chance to save (but does not allow cancellation)
                    bool allowCancellation = false;
                    viewModel.Exit(allowCancellation);
                }
                catch
                {
                }

                Debug.WriteLine(e.Message);
                Debug.WriteLine(e.StackTrace);
            }

        }
    }
}<|MERGE_RESOLUTION|>--- conflicted
+++ resolved
@@ -22,23 +22,8 @@
             DynamoPathManager.Instance.InitializeCore(
                 Path.GetDirectoryName(Assembly.GetExecutingAssembly().Location));
 
-<<<<<<< HEAD
-            string hostLocation;
-            if (DynamoPathManager.Instance.FindAsm("220", out hostLocation))
-            {
-                DynamoPathManager.Instance.ASM220Host = hostLocation;
-                DynamoPathManager.PreloadAsm(DynamoPathManager.Asm.Version220);
-            }
-            else if (DynamoPathManager.Instance.FindAsm("219", out hostLocation))
-            {
-                DynamoPathManager.Instance.ASM219Host = hostLocation;
-                DynamoPathManager.PreloadAsm(DynamoPathManager.Asm.Version219);
-            }
+            DynamoPathManager.PreloadAsmLibraries(DynamoPathManager.Instance);
 
-=======
-            DynamoPathManager.Instance.PreloadASMLibraries();
-            
->>>>>>> 9337dcb9
             var model = DynamoModel.Start(
                 new DynamoModel.StartConfiguration()
                 {
