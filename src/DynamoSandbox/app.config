--- conflicted
+++ resolved
@@ -18,12 +18,9 @@
     </assemblyBinding>
   </runtime>
   <appSettings>
-<<<<<<< HEAD
+    <add key="bindingAddress" value="127.0.0.1" />
+    <add key="bindingPort" value="2100" />
     <!-- The end point for accounts on the package manager server. -->
     <add key="authAddress" value="https://accounts.autodesk.com/" />
-=======
-    <add key="bindingAddress" value="127.0.0.1" />
-    <add key="bindingPort" value="2100" />
->>>>>>> d94b0c5b
   </appSettings>
 </configuration>