﻿using System;
using System.Configuration;
using System.Linq;

using Dynamo.Extensions;
using Dynamo.Interfaces;
using Dynamo.Models;

using Greg;

namespace Dynamo.PackageManager
{
    public class PackageManagerExtension : IExtension, ILogSource
    {
        #region Fields & Properties
        public event Action<ILogMessage> MessageLogged;

        public string Name { get { return "DynamoPackageManager"; } }

        public string UniqueId
        {
            get { return "FCABC211-D56B-4109-AF18-F434DFE48139"; }
        }

        /// <summary>
        ///     Manages loading of packages (property meant solely for tests)
        /// </summary>
<<<<<<< HEAD
        public PackageLoader PackageLoader { get; private set; }
=======
        internal PackageLoader PackageLoader
        {
            get { return packageLoader; }
        }
>>>>>>> f5f094aa

        /// <summary>
        ///     Dynamo Package Manager Instance.
        /// </summary>
        public PackageManagerClient PackageManagerClient { get; private set; }

        #endregion

        #region IExtension members

        public void Load(IPreferences preferences, IPathManager pathManager)
        {
            // Load Packages
            packageLoader.DoCachedPackageUninstalls(preferences);
            packageLoader.LoadAll(new LoadPackageParams
            {
                Preferences = preferences,
                PathManager = pathManager
            });
        }

        public void Dispose()
        {
<<<<<<< HEAD
            PackageLoader.MessageLogged -= OnMessageLogged;
            PackageLoader.Dispose();
=======
            packageLoader.MessageLogged -= OnMessageLogged;
            packageLoader.RequestLoadNodeLibrary -= OnRequestLoadNodeLibrary;
>>>>>>> f5f094aa
        }

        /// <summary>
        ///     Validate the package manager url and initialize the PackageManagerClient object
        /// </summary>
        public void Startup(StartupParams startupParams)
        {
            var path = this.GetType().Assembly.Location;
            var config = ConfigurationManager.OpenExeConfiguration(path);
            var key = config.AppSettings.Settings["packageManagerAddress"];
            string url = null;
            if (key != null)
            {
                url = key.Value;
            }

            OnMessageLogged(LogMessage.Info("Dynamo will use the package manager server at : " + url));

            if (!Uri.IsWellFormedUriString(url, UriKind.Absolute))
            {
                throw new ArgumentException("Incorrectly formatted URL provided for Package Manager address.", "url");
            }

<<<<<<< HEAD
            PackageLoader = new PackageLoader(startupParams.PathManager.PackagesDirectory);
            PackageLoader.MessageLogged += OnMessageLogged;
            PackageLoader.RequestLoadNodeLibrary += startupParams.DynamoModel.LoadNodeLibraryFromAssembly;
            PackageLoader.RequestLoadCustomNodeDirectory +=
                (dir) => startupParams.DynamoModel.CustomNodeManager
=======
            packageLoader = new PackageLoader(startupParams.PathManager.PackagesDirectories);
            packageLoader.MessageLogged += OnMessageLogged;
            packageLoader.RequestLoadNodeLibrary += OnRequestLoadNodeLibrary;
            packageLoader.RequestLoadCustomNodeDirectory +=
                (dir) => startupParams.CustomNodeManager
>>>>>>> f5f094aa
                    .AddUninitializedCustomNodesInPath(dir, DynamoModel.IsTestMode, true);

            var dirBuilder = new PackageDirectoryBuilder(
                new MutatingFileSystem(),
                new CustomNodePathRemapper(startupParams.DynamoModel.CustomNodeManager, DynamoModel.IsTestMode));

            var uploadBuilder = new PackageUploadBuilder(dirBuilder, new MutatingFileCompressor());

<<<<<<< HEAD
            PackageManagerClient = new PackageManagerClient(new GregClient(startupParams.AuthProvider, url), 
                uploadBuilder, PackageLoader.RootPackagesDirectory);
=======
            packageManagerClient = new PackageManagerClient(
                new GregClient(startupParams.AuthProvider, url),
                uploadBuilder, packageLoader.DefaultPackagesDirectory);
>>>>>>> f5f094aa
        }

        public void Ready(ReadyParams sp) { }

        public void Shutdown()
        {
            this.Dispose();
        }

        #endregion

        #region Private helper methods

        private void OnMessageLogged(ILogMessage msg)
        {
            if (this.MessageLogged != null)
            {
                this.MessageLogged(msg);
            }
        }

        #endregion
    }

    public static class DynamoModelExtensions
    {
        public static PackageManagerExtension GetPackageManagerExtension(this DynamoModel model)
        {
            var extensions = model.ExtensionManager.Extensions.OfType<PackageManagerExtension>();
            if (extensions.Any())
            {
                return extensions.First();
            }

            return null;
        }
    }
}<|MERGE_RESOLUTION|>--- conflicted
+++ resolved
@@ -25,14 +25,7 @@
         /// <summary>
         ///     Manages loading of packages (property meant solely for tests)
         /// </summary>
-<<<<<<< HEAD
-        public PackageLoader PackageLoader { get; private set; }
-=======
-        internal PackageLoader PackageLoader
-        {
-            get { return packageLoader; }
-        }
->>>>>>> f5f094aa
+        internal PackageLoader PackageLoader { get; private set; }
 
         /// <summary>
         ///     Dynamo Package Manager Instance.
@@ -46,8 +39,8 @@
         public void Load(IPreferences preferences, IPathManager pathManager)
         {
             // Load Packages
-            packageLoader.DoCachedPackageUninstalls(preferences);
-            packageLoader.LoadAll(new LoadPackageParams
+            PackageLoader.DoCachedPackageUninstalls(preferences);
+            PackageLoader.LoadAll(new LoadPackageParams
             {
                 Preferences = preferences,
                 PathManager = pathManager
@@ -56,13 +49,8 @@
 
         public void Dispose()
         {
-<<<<<<< HEAD
             PackageLoader.MessageLogged -= OnMessageLogged;
             PackageLoader.Dispose();
-=======
-            packageLoader.MessageLogged -= OnMessageLogged;
-            packageLoader.RequestLoadNodeLibrary -= OnRequestLoadNodeLibrary;
->>>>>>> f5f094aa
         }
 
         /// <summary>
@@ -86,19 +74,11 @@
                 throw new ArgumentException("Incorrectly formatted URL provided for Package Manager address.", "url");
             }
 
-<<<<<<< HEAD
-            PackageLoader = new PackageLoader(startupParams.PathManager.PackagesDirectory);
+            PackageLoader = new PackageLoader(startupParams.PathManager.PackagesDirectories);
             PackageLoader.MessageLogged += OnMessageLogged;
             PackageLoader.RequestLoadNodeLibrary += startupParams.DynamoModel.LoadNodeLibraryFromAssembly;
             PackageLoader.RequestLoadCustomNodeDirectory +=
                 (dir) => startupParams.DynamoModel.CustomNodeManager
-=======
-            packageLoader = new PackageLoader(startupParams.PathManager.PackagesDirectories);
-            packageLoader.MessageLogged += OnMessageLogged;
-            packageLoader.RequestLoadNodeLibrary += OnRequestLoadNodeLibrary;
-            packageLoader.RequestLoadCustomNodeDirectory +=
-                (dir) => startupParams.CustomNodeManager
->>>>>>> f5f094aa
                     .AddUninitializedCustomNodesInPath(dir, DynamoModel.IsTestMode, true);
 
             var dirBuilder = new PackageDirectoryBuilder(
@@ -107,14 +87,9 @@
 
             var uploadBuilder = new PackageUploadBuilder(dirBuilder, new MutatingFileCompressor());
 
-<<<<<<< HEAD
-            PackageManagerClient = new PackageManagerClient(new GregClient(startupParams.AuthProvider, url), 
-                uploadBuilder, PackageLoader.RootPackagesDirectory);
-=======
-            packageManagerClient = new PackageManagerClient(
+            PackageManagerClient = new PackageManagerClient(
                 new GregClient(startupParams.AuthProvider, url),
-                uploadBuilder, packageLoader.DefaultPackagesDirectory);
->>>>>>> f5f094aa
+                uploadBuilder, PackageLoader.DefaultPackagesDirectory);
         }
 
         public void Ready(ReadyParams sp) { }
