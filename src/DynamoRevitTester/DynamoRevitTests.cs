--- conflicted
+++ resolved
@@ -976,31 +976,18 @@
             Assert.AreEqual(5, ds.VSpacingRule.Number);
 
             //can we change the number of divisions
-<<<<<<< HEAD
-            var numNode = (dynDoubleInput)dynRevitSettings.Controller.DynamoModel.Nodes.First(x => x is dynDoubleInput);
-            numNode.Value = 10;
-            DynamoCommands.RunCommand(DynamoCommands.RunExpressionCommand, true);
-=======
             var numNode = dynSettings.Controller.DynamoModel.Nodes.OfType<dynDoubleInput>().First();
             numNode.Value = "10";
-            dynSettings.Controller.RunCommand(vm.RunExpressionCommand, true);
->>>>>>> 3b667737
+            vm.RunExpression(true);
 
             //did it create a divided surface?
             Assert.AreEqual(10, ds.USpacingRule.Number);
             Assert.AreEqual(10, ds.VSpacingRule.Number);
 
             //does it throw an error when we try to set a negative number of divisions
-<<<<<<< HEAD
-            numNode.Value = -5;
-            Assert.Throws(typeof(NUnit.Framework.AssertionException),
-                          () => DynamoCommands.RunCommand(DynamoCommands.RunExpressionCommand, true));
-=======
             numNode.Value = "-5";
             Assert.Throws(typeof(AssertionException),
-                          () => dynSettings.Controller.RunCommand(vm.RunExpressionCommand, true));
->>>>>>> 3b667737
-            
+                          () => vm.RunExpression(true));
         }
 
         /// <summary>
