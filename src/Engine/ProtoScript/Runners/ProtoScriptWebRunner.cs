﻿using System;
using System.Text;
using System.Collections.Generic;
using ProtoCore.DSASM.Mirror;
using System.Diagnostics;


namespace ProtoScript.Runners
{
    public class ProtoScriptWebRunner
    {
        public ProtoCore.DebugServices.EventSink EventSink = new ProtoCore.DebugServices.ConsoleEventSink();

        public ProtoScriptWebRunner()
        {

        }

        public ExecutionMirror LoadAndExecute(string fileName, ProtoCore.Core core, bool isTest = true)
        {
            string codeContent = string.Empty;

            try
            {
                using (System.IO.StreamReader reader = new System.IO.StreamReader(fileName, Encoding.UTF8, true))
                {
                    codeContent = reader.ReadToEnd();
                }
            }
            catch (System.IO.IOException)
            {
                throw new FatalError("Cannot open file " + fileName);
            }

            //Start the timer       
            core.StartTimer();
            core.CurrentDSFileName = ProtoCore.Utils.FileUtils.GetFullPathName(fileName);
            core.Options.RootModulePathName = core.CurrentDSFileName;

            Execute(codeContent, core);
            if (!core.Options.CompileToLib && (null != core.CurrentExecutive))
                return new ExecutionMirror(core.CurrentExecutive.CurrentDSASMExec, core);

            return null;
        }

        private ExecutionMirror Execute(string code, ProtoCore.Core core, bool isTest = true)
        {
            int blockId = ProtoCore.DSASM.Constants.kInvalidIndex;
            bool succeeded = Compile(code, core, out blockId);

            if (succeeded)
            {
                core.GenerateExecutable();
<<<<<<< HEAD
                core.Rmem.PushGlobFrame(core.GlobOffset);
=======
                core.Rmem.PushFrameForGlobals(core.GlobOffset);
>>>>>>> 43abe277
                core.RunningBlock = blockId;
                Execute(core);

                if (!isTest) { core.Heap.Free(); }


                if (isTest && !core.Options.CompileToLib)
                    return new ExecutionMirror(core.CurrentExecutive.CurrentDSASMExec, core);
                else
                    return null;
            }
            //else
            //  throw new ProtoCore.Exceptions.CompileErrorsOccured();

            //if (isTest && !core.Options.CompileToLib)
            //    return new ExecutionMirror(core.CurrentExecutive.CurrentDSASMExec, core);
            //else
            return null;
        }

        private void Execute(ProtoCore.Core core)
        {
            try
            {
                foreach (ProtoCore.DSASM.CodeBlock codeblock in core.CodeBlockList)
                {
                    ProtoCore.Runtime.Context context = new ProtoCore.Runtime.Context();

                    int locals = 0;
                    core.Bounce(codeblock.codeBlockId, codeblock.instrStream.entrypoint, context, new ProtoCore.DSASM.StackFrame(core.GlobOffset), locals, EventSink);
                }
            }
            catch
            {
                throw;
            }
        }

        private bool Compile(string code, ProtoCore.Core core, out int blockId)
        {
            bool buildSucceeded = false;


            core.ExecMode = ProtoCore.DSASM.InterpreterMode.kNormal;

            blockId = ProtoCore.DSASM.Constants.kInvalidIndex;
            try
            {
                // No More HashAngleReplace for unified parser (Fuqiang)
                //String strSource = ProtoCore.Utils.LexerUtils.HashAngleReplace(code);    

                //defining the global Assoc block that wraps the entire .ds source file
                ProtoCore.LanguageCodeBlock globalBlock = new ProtoCore.LanguageCodeBlock();
                globalBlock.language = ProtoCore.Language.kAssociative;
                globalBlock.body = code;
                //the wrapper block can be given a unique id to identify it as the global scope
                globalBlock.id = ProtoCore.LanguageCodeBlock.OUTERMOST_BLOCK_ID;


                //passing the global Assoc wrapper block to the compiler
                ProtoCore.CompileTime.Context context = new ProtoCore.CompileTime.Context();
                ProtoCore.Language id = globalBlock.language;
                core.Executives[id].Compile(out blockId, null, globalBlock, context, EventSink);

                core.BuildStatus.ReportBuildResult();
                buildSucceeded = core.BuildStatus.BuildSucceeded;
            }
            catch (Exception ex)
            {
                Console.WriteLine(ex.ToString());
            }

            return buildSucceeded;
        }
    }
}<|MERGE_RESOLUTION|>--- conflicted
+++ resolved
@@ -52,11 +52,7 @@
             if (succeeded)
             {
                 core.GenerateExecutable();
-<<<<<<< HEAD
-                core.Rmem.PushGlobFrame(core.GlobOffset);
-=======
                 core.Rmem.PushFrameForGlobals(core.GlobOffset);
->>>>>>> 43abe277
                 core.RunningBlock = blockId;
                 Execute(core);
 
