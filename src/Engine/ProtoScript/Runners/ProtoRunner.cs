﻿using System;
using System.Collections.Generic;
using System.Linq;
using System.Security.Principal;
using System.Text;
using ProtoCore.DSASM;
using ProtoCore.Utils;

namespace ProtoScript.Runners
{
    public class ProtoRunner
    {
        private ProtoCore.Core RunnerCore = null;
        private ProtoCore.RuntimeCore runtimeCore = null;
        private ProtoCore.CompileTime.Context ExecutionContext = null;

        // TODO Jun: The implementation of ProtoScriptTestRunner needs to go in here
        private ProtoScriptTestRunner Runner = null;

        public ProtoVMState PreStart(String source)
        {
            return PreStart(source, new Dictionary<string, object>());
        }

        public ProtoVMState PreStart(String source, Dictionary<string, Object> context)
        {
            ProtoCore.Options options = new ProtoCore.Options();
            options.ExecutionMode = ProtoCore.ExecutionMode.Serial;


            RunnerCore = new ProtoCore.Core(options);
            RunnerCore.Compilers.Add(ProtoCore.Language.kAssociative, new ProtoAssociative.Compiler(RunnerCore));
            RunnerCore.Compilers.Add(ProtoCore.Language.kImperative, new ProtoImperative.Compiler(RunnerCore));

            ProtoFFI.DLLFFIHandler.Register(ProtoFFI.FFILanguage.CSharp, new ProtoFFI.CSModuleHelper());

            //Validity.Assert(null == ExecutionContext);
            ExecutionContext = new ProtoCore.CompileTime.Context(source, context);

            //Validity.Assert(null == Runner);
            Runner = new ProtoScriptTestRunner();

            // TODO Jun: Implement run and halt at the first instruction
            //ProtoCore.DSASM.Mirror.ExecutionMirror mirror = null; // runner.Execute(executionContext, RunnerCore);

<<<<<<< HEAD
            runtimeCore = new ProtoCore.RuntimeCore();
=======
>>>>>>> 706b7dd2
            return new ProtoVMState(RunnerCore, runtimeCore);
        }

        public ProtoVMState PreStart(String source, ProtoVMState state)
        {
            throw new NotImplementedException();
        }

        public ProtoVMState PreStart(String source, ProtoVMState state, Dictionary<string, Object> context)
        {
            throw new NotImplementedException();
        }


        #region Synchronous API

        public ProtoVMState StepIn(ProtoVMState state)
        {
            throw new NotImplementedException();
        }

        public ProtoVMState StepOver(ProtoVMState state)
        {
            throw new NotImplementedException();
        }

        public ProtoVMState StepOut(ProtoVMState state)
        {
            throw new NotImplementedException();
        }

        public ProtoVMState RunToNextBreakpoint(ProtoVMState state)
        {
            Validity.Assert(null != RunnerCore);
            Validity.Assert(null != ExecutionContext);
            Validity.Assert(null != Runner);

            // TODO Jun: Implement as DebugRunner, where breakpoints are inserted here.
<<<<<<< HEAD
            ProtoCore.DSASM.Mirror.ExecutionMirror mirror = Runner.Execute(ExecutionContext, runtimeContext, RunnerCore, runtimeCore);
=======
            ProtoCore.RuntimeCore runtimeCore = null;
            ProtoCore.DSASM.Mirror.ExecutionMirror mirror = Runner.Execute(ExecutionContext, RunnerCore, out runtimeCore);
>>>>>>> 706b7dd2

            return new ProtoVMState(RunnerCore, runtimeCore);
        }

        #endregion

        #region Sync Notifications API

        /// <summary>
        /// Inform the virtual machine that the value of an external variable mau have changed and any
        /// necessary variables may be updated
        /// </summary>
        /// <param name="variableName"></param>
        /// <returns></returns>
        public ProtoVMState NotifyChange(string variableName)
        {
            throw new NotImplementedException();
        }

        /// <summary>
        /// Assign the new value to the variable whose name has been specified and compute
        /// any necessary updates
        /// </summary>
        /// <param name="variableName"></param>
        /// <param name="newValue"></param>
        /// <returns></returns>
        public ProtoVMState NotifyChange(string variableName, Object newValue)
        {
            throw new NotImplementedException();
        }


        #endregion



        public class ProtoVMState
        {
            private ProtoCore.Core core;
            private ProtoCore.RuntimeCore runtimeCore;

            public ProtoVMState(ProtoCore.Core core, ProtoCore.RuntimeCore runtimeCore)
            {
                this.core = core;
                this.runtimeCore = runtimeCore;
            }

            public ProtoCore.Mirror.RuntimeMirror LookupName(string name, int blockID)
            {
                // TODO Jun: The expression interpreter must be integrated into the mirror
<<<<<<< HEAD
                core.Rmem.PushConstructBlockId(blockID);
                core.DebugProps.CurrentBlockId = blockID;
=======
                runtimeCore.RuntimeMemory.PushConstructBlockId(blockID);
                runtimeCore.DebugProps.CurrentBlockId = blockID;
>>>>>>> 706b7dd2
                ProtoScript.Runners.ExpressionInterpreterRunner watchRunner = new ExpressionInterpreterRunner(core, runtimeCore);

                List<ProtoCore.Core.CodeBlockCompilationSnapshot> snapShots = null;
                if (core.Options.IsDeltaExecution)
                {
                    snapShots = ProtoCore.Core.CodeBlockCompilationSnapshot.CaptureCoreCompileState(core);
                }
                ProtoCore.DSASM.Mirror.ExecutionMirror mirror = watchRunner.Execute(name);
                if (core.Options.IsDeltaExecution && snapShots != null)
                {
                    core.ResetDeltaCompileFromSnapshot(snapShots);
                }
                ProtoCore.Lang.Obj objExecVal = mirror.GetWatchValue();

<<<<<<< HEAD
                ProtoCore.Mirror.RuntimeMirror runtimeMirror = new ProtoCore.Mirror.RuntimeMirror(new ProtoCore.Mirror.MirrorData(core, runtimeCore, objExecVal.DsasmValue), core, runtimeCore, core);
=======
                ProtoCore.Mirror.RuntimeMirror runtimeMirror = new ProtoCore.Mirror.RuntimeMirror(new ProtoCore.Mirror.MirrorData(core, objExecVal.DsasmValue), runtimeCore, core);
>>>>>>> 706b7dd2
                Validity.Assert(runtimeMirror != null);

                return runtimeMirror;
            }

            public StackValue LookupNameToSV(string name)
            {
                throw new NotImplementedException();
            }

            public List<string> GetAllNamesInscope()
            {
                throw new IdentityNotMappedException();
            }
        }
    }
}<|MERGE_RESOLUTION|>--- conflicted
+++ resolved
@@ -43,10 +43,6 @@
             // TODO Jun: Implement run and halt at the first instruction
             //ProtoCore.DSASM.Mirror.ExecutionMirror mirror = null; // runner.Execute(executionContext, RunnerCore);
 
-<<<<<<< HEAD
-            runtimeCore = new ProtoCore.RuntimeCore();
-=======
->>>>>>> 706b7dd2
             return new ProtoVMState(RunnerCore, runtimeCore);
         }
 
@@ -85,12 +81,8 @@
             Validity.Assert(null != Runner);
 
             // TODO Jun: Implement as DebugRunner, where breakpoints are inserted here.
-<<<<<<< HEAD
-            ProtoCore.DSASM.Mirror.ExecutionMirror mirror = Runner.Execute(ExecutionContext, runtimeContext, RunnerCore, runtimeCore);
-=======
             ProtoCore.RuntimeCore runtimeCore = null;
             ProtoCore.DSASM.Mirror.ExecutionMirror mirror = Runner.Execute(ExecutionContext, RunnerCore, out runtimeCore);
->>>>>>> 706b7dd2
 
             return new ProtoVMState(RunnerCore, runtimeCore);
         }
@@ -141,13 +133,8 @@
             public ProtoCore.Mirror.RuntimeMirror LookupName(string name, int blockID)
             {
                 // TODO Jun: The expression interpreter must be integrated into the mirror
-<<<<<<< HEAD
-                core.Rmem.PushConstructBlockId(blockID);
-                core.DebugProps.CurrentBlockId = blockID;
-=======
                 runtimeCore.RuntimeMemory.PushConstructBlockId(blockID);
                 runtimeCore.DebugProps.CurrentBlockId = blockID;
->>>>>>> 706b7dd2
                 ProtoScript.Runners.ExpressionInterpreterRunner watchRunner = new ExpressionInterpreterRunner(core, runtimeCore);
 
                 List<ProtoCore.Core.CodeBlockCompilationSnapshot> snapShots = null;
@@ -162,11 +149,7 @@
                 }
                 ProtoCore.Lang.Obj objExecVal = mirror.GetWatchValue();
 
-<<<<<<< HEAD
-                ProtoCore.Mirror.RuntimeMirror runtimeMirror = new ProtoCore.Mirror.RuntimeMirror(new ProtoCore.Mirror.MirrorData(core, runtimeCore, objExecVal.DsasmValue), core, runtimeCore, core);
-=======
                 ProtoCore.Mirror.RuntimeMirror runtimeMirror = new ProtoCore.Mirror.RuntimeMirror(new ProtoCore.Mirror.MirrorData(core, objExecVal.DsasmValue), runtimeCore, core);
->>>>>>> 706b7dd2
                 Validity.Assert(runtimeMirror != null);
 
                 return runtimeMirror;
