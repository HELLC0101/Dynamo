--- conflicted
+++ resolved
@@ -118,8 +118,6 @@
             return buildSucceeded;
         }
 
-<<<<<<< HEAD
-=======
         /// <summary>
         /// Execute the data stored in core
         /// This is the entry point of all DS code to be executed
@@ -128,21 +126,14 @@
         /// <param name="runningBlock"></param>
         /// <param name="staticContext"></param>
         /// <param name="runtimeContext"></param>
->>>>>>> c6de7889
         public void Execute(ProtoCore.Core core, int runningBlock, ProtoCore.CompileTime.Context staticContext, ProtoCore.Runtime.Context runtimeContext)
         {
             // Move these core setup to runtime core 
             core.Rmem.PushFrameForGlobals(core.GlobOffset);
             core.RunningBlock = runningBlock;
-<<<<<<< HEAD
-            core.InitializeContextGlobals(staticContext.GlobalVarList);
 
             ProtoCore.RuntimeCore runtimeCore = new ProtoCore.RuntimeCore(core.Options, core.DSExecutable, runtimeContext);
             core.RuntimeCoreBridge = runtimeCore;
-=======
-
-            ProtoCore.RuntimeCore runtimeCore = new ProtoCore.RuntimeCore(core.Options, core.DSExecutable, runtimeContext);
->>>>>>> c6de7889
 
             try
             {
@@ -160,16 +151,11 @@
                     StackValue svCallConvention = StackValue.BuildCallingConversion((int)ProtoCore.DSASM.CallingConvention.BounceType.kImplicit);
                     stackFrame.TX = svCallConvention;
 
-<<<<<<< HEAD
-                    int locals = 0;
-                    core.Bounce(codeblock.codeBlockId, codeblock.instrStream.entrypoint, runtimeContext, stackFrame, locals, EventSink);
-=======
                     // Initialize the entry point interpreter
                     int locals = 0; // This is the global scope, there are no locals
                     ProtoCore.DSASM.Interpreter interpreter = new ProtoCore.DSASM.Interpreter(core);
                     core.CurrentExecutive.CurrentDSASMExec = interpreter.runtime;
                     core.CurrentExecutive.CurrentDSASMExec.Bounce(codeblock.codeBlockId, codeblock.instrStream.entrypoint, runtimeContext, stackFrame, locals);
->>>>>>> c6de7889
                 }
                 core.NotifyExecutionEvent(ProtoCore.ExecutionStateEventArgs.State.kExecutionEnd);
             }
@@ -179,35 +165,6 @@
                 throw;
             }
         }
-<<<<<<< HEAD
-
-        public ExecutionMirror Execute(string code, ProtoCore.Core core, Dictionary<string, Object> values, bool isTest = true)
-        {
-            //Inject the context data values from external source.
-            core.AddContextData(values);
-            int blockId = ProtoCore.DSASM.Constants.kInvalidIndex;
-            bool succeeded = Compile(code, core, out blockId);
-            if (succeeded)
-            {
-                core.GenerateExecutable();
-                Execute(core, blockId, new ProtoCore.CompileTime.Context(), new ProtoCore.Runtime.Context());
-
-                if (!isTest) { core.Heap.Free(); }
-            }
-            else
-            {
-                throw new ProtoCore.Exceptions.CompileErrorsOccured();
-            }
-
-            if (isTest && !core.Options.CompileToLib)
-            {
-                return new ExecutionMirror(core.CurrentExecutive.CurrentDSASMExec, core);
-            }
-
-            return null;
-        }
-
-=======
         
 
         /// <summary>
@@ -218,7 +175,6 @@
         /// <param name="core"></param>
         /// <param name="isTest"></param>
         /// <returns></returns>
->>>>>>> c6de7889
         public ExecutionMirror Execute(ProtoCore.CompileTime.Context staticContext, ProtoCore.Runtime.Context runtimeContext, ProtoCore.Core core, bool isTest = true)
         {
             Validity.Assert(null != staticContext.SourceCode && String.Empty != staticContext.SourceCode);
