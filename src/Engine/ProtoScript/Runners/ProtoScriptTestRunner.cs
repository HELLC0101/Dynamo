--- conflicted
+++ resolved
@@ -126,11 +126,7 @@
             return buildSucceeded;
         }
 
-<<<<<<< HEAD
-        public void Execute(ProtoCore.Core core, ProtoCore.RuntimeCore runtimeCore, ProtoCore.Runtime.Context context)
-=======
         private ProtoCore.RuntimeCore CreateRuntimeCore(ProtoCore.Core core, int runningBlock)
->>>>>>> 706b7dd2
         {
             ProtoCore.RuntimeCore runtimeCore = new ProtoCore.RuntimeCore(core.Heap);
             runtimeCore.SetupForExecution(core, core.GlobOffset);
@@ -168,15 +164,11 @@
                     StackValue svCallConvention = StackValue.BuildCallingConversion((int)ProtoCore.DSASM.CallingConvention.BounceType.kImplicit);
                     stackFrame.TX = svCallConvention;
 
-<<<<<<< HEAD
-                    core.Bounce(runtimeCore, codeblock.codeBlockId, codeblock.instrStream.entrypoint, context, stackFrame, locals, EventSink);
-=======
                     // Initialize the entry point interpreter
                     int locals = 0; // This is the global scope, there are no locals
                     ProtoCore.DSASM.Interpreter interpreter = new ProtoCore.DSASM.Interpreter(runtimeCore);
                     runtimeCore.CurrentExecutive.CurrentDSASMExec = interpreter.runtime;
                     runtimeCore.CurrentExecutive.CurrentDSASMExec.Bounce(codeblock.codeBlockId, codeblock.instrStream.entrypoint, stackFrame, locals);
->>>>>>> 706b7dd2
                 }
                 runtimeCore.NotifyExecutionEvent(ProtoCore.ExecutionStateEventArgs.State.kExecutionEnd);
             }
@@ -188,9 +180,6 @@
             return runtimeCore;
         }
 
-<<<<<<< HEAD
-        public ExecutionMirror Execute(string code, ProtoCore.Core core, ProtoCore.RuntimeCore runtimeCore, Dictionary<string, Object> values, bool isTest = true)
-=======
         /// <summary>
         /// ExecuteLive is called by the liverunner where a persistent RuntimeCore is provided
         /// ExecuteLive assumes only a single global scope
@@ -202,7 +191,6 @@
         /// <param name="runtimeContext"></param>
         /// <returns></returns>
         public ProtoCore.RuntimeCore ExecuteLive(ProtoCore.Core core, ProtoCore.RuntimeCore runtimeCore)
->>>>>>> 706b7dd2
         {
             try
             {
@@ -230,34 +218,22 @@
                     runtimeCore.CurrentExecutive.CurrentDSASMExec = interpreter.runtime;
                 }
 
-<<<<<<< HEAD
-                Execute(core, runtimeCore,  new ProtoCore.Runtime.Context());
-=======
                 runtimeCore.CurrentExecutive.CurrentDSASMExec.BounceUsingExecutive(
                     runtimeCore.CurrentExecutive.CurrentDSASMExec, 
                     codeBlock.codeBlockId,
                     runtimeCore.StartPC, 
                     stackFrame,
                     locals);
->>>>>>> 706b7dd2
 
                 runtimeCore.NotifyExecutionEvent(ProtoCore.ExecutionStateEventArgs.State.kExecutionEnd);
             }
             catch
             {
-<<<<<<< HEAD
-                return new ExecutionMirror(core.CurrentExecutive.CurrentDSASMExec, core, runtimeCore);
-=======
                 runtimeCore.NotifyExecutionEvent(ProtoCore.ExecutionStateEventArgs.State.kExecutionEnd);
                 throw;
->>>>>>> 706b7dd2
             }
             return runtimeCore;
         }
-<<<<<<< HEAD
-
-        public ExecutionMirror Execute(ProtoCore.CompileTime.Context staticContext, ProtoCore.Runtime.Context runtimeContext, ProtoCore.Core core, ProtoCore.RuntimeCore runtimeCore, bool isTest = true)
-=======
         
 
         /// <summary>
@@ -273,7 +249,6 @@
             ProtoCore.Core core, 
             out ProtoCore.RuntimeCore runtimeCoreOut, 
             bool isTest = true)
->>>>>>> 706b7dd2
         {
             Validity.Assert(null != staticContext.SourceCode && String.Empty != staticContext.SourceCode);
             ProtoCore.RuntimeCore runtimeCore = null;
@@ -285,16 +260,7 @@
             if (succeeded)
             {
                 core.GenerateExecutable();
-<<<<<<< HEAD
-                core.Rmem.PushFrameForGlobals(core.GlobOffset);
-                core.RunningBlock = blockId;
-                core.InitializeContextGlobals(staticContext.GlobalVarList);
-
-                Validity.Assert(null != runtimeContext);
-                Execute(core, runtimeCore, runtimeContext);
-=======
                 runtimeCore = Execute(core, blockId, staticContext);
->>>>>>> 706b7dd2
                 if (!isTest)
                 {
                     runtimeCore.RuntimeMemory.Heap.Free();
@@ -308,19 +274,12 @@
 
             if (isTest && !core.Options.CompileToLib)
             {
-<<<<<<< HEAD
-                return new ExecutionMirror(core.CurrentExecutive.CurrentDSASMExec, core, runtimeCore);
-=======
                 return new ExecutionMirror(runtimeCore.CurrentExecutive.CurrentDSASMExec, runtimeCore);
->>>>>>> 706b7dd2
             }
 
             return null;
         }
 
-<<<<<<< HEAD
-        public ExecutionMirror Execute(List<ProtoCore.AST.AssociativeAST.AssociativeNode> astList, ProtoCore.Core core, ProtoCore.RuntimeCore runtimeCore, bool isTest = true)
-=======
         /// <summary>
         /// Compile and execute the given list of ASTs
         /// </summary>
@@ -329,7 +288,6 @@
         /// <param name="isTest"></param>
         /// <returns></returns>
         public ExecutionMirror Execute(List<ProtoCore.AST.AssociativeAST.AssociativeNode> astList, ProtoCore.Core core, bool isTest = true)
->>>>>>> 706b7dd2
         {
             ProtoCore.RuntimeCore runtimeCore = null;
             int blockId = ProtoCore.DSASM.Constants.kInvalidIndex;
@@ -337,14 +295,7 @@
             if (succeeded)
             {
                 core.GenerateExecutable();
-<<<<<<< HEAD
-                core.Rmem.PushFrameForGlobals(core.GlobOffset);
-                core.RunningBlock = blockId;
-
-                Execute(core, runtimeCore, new ProtoCore.Runtime.Context());
-=======
                 runtimeCore = Execute(core, blockId, new ProtoCore.CompileTime.Context());
->>>>>>> 706b7dd2
                 if (!isTest) 
                 {
                     runtimeCore.RuntimeMemory.Heap.Free(); 
@@ -357,19 +308,11 @@
 
             if (isTest && !core.Options.CompileToLib)
             {
-<<<<<<< HEAD
-                return new ExecutionMirror(core.CurrentExecutive.CurrentDSASMExec, core, runtimeCore);
-=======
                 return new ExecutionMirror(runtimeCore.CurrentExecutive.CurrentDSASMExec, runtimeCore);
->>>>>>> 706b7dd2
             }
 
             return null;
         }
-<<<<<<< HEAD
-
-        public ExecutionMirror Execute(string code, ProtoCore.Core core, ProtoCore.RuntimeCore runtimeCore, bool isTest = true)
-=======
       
 
         /// <summary>
@@ -380,7 +323,6 @@
         /// <param name="isTest"></param>
         /// <returns></returns>
         public ExecutionMirror Execute(string sourcecode, ProtoCore.Core core, out ProtoCore.RuntimeCore runtimeCoreOut, bool isTest = true)
->>>>>>> 706b7dd2
         {
             ProtoCore.RuntimeCore runtimeCore = null;
             int blockId = ProtoCore.DSASM.Constants.kInvalidIndex;
@@ -390,11 +332,7 @@
                 core.GenerateExecutable();
                 try
                 {
-<<<<<<< HEAD
-                    Execute(core, runtimeCore, new ProtoCore.Runtime.Context());
-=======
                     runtimeCore = Execute(core, blockId, new ProtoCore.CompileTime.Context());
->>>>>>> 706b7dd2
                 }
                 catch (ProtoCore.Exceptions.ExecutionCancelledException e)
                 {
@@ -415,19 +353,12 @@
 
             if (isTest && !core.Options.CompileToLib)
             {
-<<<<<<< HEAD
-                return new ExecutionMirror(core.CurrentExecutive.CurrentDSASMExec, core, runtimeCore);
-=======
                 return new ExecutionMirror(runtimeCore.CurrentExecutive.CurrentDSASMExec, runtimeCore);
->>>>>>> 706b7dd2
             }
 
             return null;
         }
 
-<<<<<<< HEAD
-        public ExecutionMirror LoadAndExecute(string filename, ProtoCore.Core core, ProtoCore.RuntimeCore runtimeCore, bool isTest = true)
-=======
         /// <summary>
         /// Load and execute the DS code in the specified file
         /// </summary>
@@ -436,7 +367,6 @@
         /// <param name="isTest"></param>
         /// <returns></returns>
         public ExecutionMirror LoadAndExecute(string filename, ProtoCore.Core core, out ProtoCore.RuntimeCore runtimeCoreOut,  bool isTest = true)
->>>>>>> 706b7dd2
         {
             System.IO.StreamReader reader = null;
             try
@@ -455,19 +385,12 @@
 
             core.Options.RootModulePathName = ProtoCore.Utils.FileUtils.GetFullPathName(filename);
             core.CurrentDSFileName = core.Options.RootModulePathName;
-<<<<<<< HEAD
-            Execute(strSource, core, runtimeCore);
-
-            if (isTest && !core.Options.CompileToLib)
-                return new ExecutionMirror(core.CurrentExecutive.CurrentDSASMExec, core, runtimeCore);
-=======
             Execute(strSource, core, out runtimeCore);
 
             runtimeCoreOut = runtimeCore;
 
             if (isTest && !core.Options.CompileToLib)
                 return new ExecutionMirror(runtimeCore.CurrentExecutive.CurrentDSASMExec, runtimeCore);
->>>>>>> 706b7dd2
             else
                 return null;
         }
