--- conflicted
+++ resolved
@@ -103,11 +103,7 @@
     <Compile Include="CodeFile.cs" />
     <Compile Include="CodeGenDS.cs" />
     <Compile Include="CodePoint.cs" />
-<<<<<<< HEAD
-    <Compile Include="CompileCore.cs" />
-=======
     <Compile Include="Compiler.cs" />
->>>>>>> 706b7dd2
     <Compile Include="CompilerOptions.cs" />
     <Compile Include="CompilerUtils.cs" />
     <Compile Include="Core.cs" />
@@ -156,10 +152,7 @@
     <Compile Include="Reflection\Reflection.cs" />
     <Compile Include="RuntimeContext.cs" />
     <Compile Include="RuntimeCore.cs" />
-<<<<<<< HEAD
-=======
     <Compile Include="RuntimeData.cs" />
->>>>>>> 706b7dd2
     <Compile Include="RuntimeMemory.cs" />
     <Compile Include="RuntimeStatus.cs" />
     <Compile Include="DSDefinitions.cs" />
