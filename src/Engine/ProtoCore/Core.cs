--- conflicted
+++ resolved
@@ -1520,28 +1520,6 @@
             CLRModuleType.ClearTypes();
         }
 
-<<<<<<< HEAD
-        public void InitializeContextGlobals(Dictionary<string, object> context)
-        {
-            if (context != null)
-            {
-                int globalBlock = 0;
-                foreach (KeyValuePair<string, object> global in context)
-                {
-                    int stackIndex = CodeBlockList[globalBlock].symbolTable.IndexOf(global.Key);
-
-                    if (global.Value.GetType() != typeof(Double) && global.Value.GetType() != typeof(Int32))
-                        throw new NotImplementedException("Context that's aren't double are not yet supported @TODO: Jun,Sharad,Luke ASAP");
-
-                    double dValue = Convert.ToDouble(global.Value);
-                    StackValue svData = StackValue.BuildDouble(dValue);
-                    Rmem.SetGlobalStackData(stackIndex, svData);
-                }
-            }
-        }
-
-=======
->>>>>>> c6de7889
         public Core(Options options)
         {
             ResetAll(options);
@@ -1738,66 +1716,6 @@
             return codeblock;
         }
 
-<<<<<<< HEAD
-        public StackValue Bounce(int exeblock, int entry, Context context, StackFrame stackFrame, int locals = 0, EventSink sink = null)
-        {
-            if (stackFrame != null)
-            {
-                StackValue svThisPtr = stackFrame.ThisPtr;
-                int ci = stackFrame.ClassScope;
-                int fi = stackFrame.FunctionScope;
-                int returnAddr = stackFrame.ReturnPC;
-                int blockDecl = stackFrame.FunctionBlock;
-                int blockCaller = stackFrame.FunctionCallerBlock;
-                StackFrameType callerFrameType = stackFrame.CallerStackFrameType;
-                StackFrameType frameType = stackFrame.StackFrameType;
-                Validity.Assert(frameType == StackFrameType.kTypeLanguage);
-
-                int depth = stackFrame.Depth;
-                int framePointer = stackFrame.FramePointer;
-                List<StackValue> registers = stackFrame.GetRegisters();
-
-                Rmem.PushStackFrame(svThisPtr, ci, fi, returnAddr, blockDecl, blockCaller, callerFrameType, frameType, depth + 1, framePointer, registers, locals, 0);
-            }
-
-            Language id = DSExecutable.instrStreamList[exeblock].language;
-            CurrentExecutive = Executives[id];
-            StackValue sv = Executives[id].Execute(exeblock, entry, context, sink);
-            return sv;
-        }
-
-        public StackValue Bounce(int exeblock, int entry, Context context, List<Instruction> breakpoints, StackFrame stackFrame, int locals = 0, 
-            DSASM.Executive exec = null, EventSink sink = null, bool fepRun = false)
-        {
-            if (stackFrame != null)
-            {
-                StackValue svThisPtr = stackFrame.ThisPtr;
-                int ci = stackFrame.ClassScope;
-                int fi = stackFrame.FunctionScope;
-                int returnAddr = stackFrame.ReturnPC;
-                int blockDecl = stackFrame.FunctionBlock;
-                int blockCaller = stackFrame.FunctionCallerBlock;
-                StackFrameType callerFrameType = stackFrame.CallerStackFrameType;
-                StackFrameType frameType = stackFrame.StackFrameType;
-                Validity.Assert(frameType == StackFrameType.kTypeLanguage);
-                int depth = stackFrame.Depth;
-                int framePointer = stackFrame.FramePointer;
-                List<StackValue> registers = stackFrame.GetRegisters();
-
-                RuntimeCoreBridge.DebugProps.SetUpBounce(exec, blockCaller, returnAddr);
-
-                Rmem.PushStackFrame(svThisPtr, ci, fi, returnAddr, blockDecl, blockCaller, callerFrameType, frameType, depth + 1, framePointer, registers, locals, 0);
-            }
-
-            Language id = DSExecutable.instrStreamList[exeblock].language;
-            CurrentExecutive = Executives[id];
-
-            StackValue sv = Executives[id].Execute(exeblock, entry, context, breakpoints, sink, fepRun);
-            return sv;
-        }
-
-=======
->>>>>>> c6de7889
         private void BfsBuildSequenceTable(CodeBlock codeBlock, SymbolTable[] runtimeSymbols)
         {
             if (CodeBlockType.kLanguage == codeBlock.blockType
