--- conflicted
+++ resolved
@@ -497,24 +497,7 @@
 
         if (_count == 0)
         {
-<<<<<<< HEAD
-            return = {};
-        }
-        
-        _groupedList = { };
-        for (_index in 0..(Count(list) - 1))
-        {
-            _key = __Apply(keyProjector, list[_index]);
-            if (!ContainsKey(_groupedList, _key))
-            {
-                _groupedList[_key] = { };
-            }
-            
-            _subList = _groupedList[_key];
-            _groupedList[_key] = Concat(_subList, { list[_index] });
-=======
             return = _keys;
->>>>>>> a8fe1cf2
         }
 
         for (_index in 0..(_count - 1))
