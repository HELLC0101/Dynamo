--- conflicted
+++ resolved
@@ -34,11 +34,7 @@
         public ExternalAttributes Attributes;
     }
 
-<<<<<<< HEAD
-    [System.Diagnostics.DebuggerDisplay("{Name}, procId={ID}, classScope={ClassID}")]
-=======
     [System.Diagnostics.DebuggerDisplay("{Name}, ID={ID}, ClassID={ClassID}")]
->>>>>>> 7d2994a0
     public class ProcedureNode
     {
         /// <summary>
