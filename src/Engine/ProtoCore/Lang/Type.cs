using System;
using System.Collections.Generic;
using System.Diagnostics;
using ProtoCore.BuildData;
using ProtoCore.DSASM;
using ProtoCore.Utils;

namespace ProtoCore
{
    public struct Type
    {
        public string Name;
        public int UID;
        public int rank;

        public bool IsIndexable
        {
            get
            {
                return rank > 0 || rank == Constants.kArbitraryRank;
            }
        }

        /// <summary>
        /// Comment Jun: Initialize a type to the default values
        /// </summary>
        public void Initialize()
        {
            Name = string.Empty;
            UID = Constants.kInvalidIndex;
            rank = DSASM.Constants.kArbitraryRank;
        }

        public override string ToString()
        {
            string typename = Name;
            if (string.IsNullOrEmpty(typename))
            {
                typename = TypeSystem.GetPrimitTypeName((PrimitiveType)UID);
                if (string.IsNullOrEmpty(typename))
                    typename = DSDefinitions.Keyword.Var;
            }

            string rankText = string.Empty;
            if (IsIndexable)
            {
                if (rank == DSASM.Constants.kArbitraryRank)
                    rankText = "[]..[]";
                else
                {
                    for (int i = 0; i < rank; i++)
                        rankText += "[]";
                }
            }

            return typename + rankText;
        }

        public bool Equals(Type type)
        {
            return this.Name == type.Name && this.UID == type.UID && this.rank == type.rank;
        }

    }

    public enum PrimitiveType
    {
        kInvalidType = -1,
        kTypeNull,
        kTypeArray,
        kTypeDouble,
        kTypeInt,
        kTypeDynamic,
        kTypeBool,
        kTypeChar,
        kTypeString,
        kTypeVar,
        kTypeVoid,
        kTypeHostEntityID,
        kTypePointer,
        kTypeFunctionPointer,
        kTypeReturn,
        kMaxPrimitives
    }

    public class TypeSystem
    {
        public ProtoCore.DSASM.ClassTable classTable { get; private set; }
        public Dictionary<ProtoCore.DSASM.AddressType, int> addressTypeClassMap { get; set; }
        private static Dictionary<PrimitiveType, string> primitiveTypeNames;

        public TypeSystem()
        {
            SetTypeSystem();
            BuildAddressTypeMap();
        }

        public static string GetPrimitTypeName(PrimitiveType type)
        {
            if (type == PrimitiveType.kInvalidType || type >= PrimitiveType.kMaxPrimitives)
            {
                return null;
            }

            if (null == primitiveTypeNames)
            {
                primitiveTypeNames = new Dictionary<PrimitiveType, string>();
                primitiveTypeNames[PrimitiveType.kTypeArray] = DSDefinitions.Keyword.Array;
                primitiveTypeNames[PrimitiveType.kTypeDouble] = DSDefinitions.Keyword.Double;
                primitiveTypeNames[PrimitiveType.kTypeInt] = DSDefinitions.Keyword.Int;
                primitiveTypeNames[PrimitiveType.kTypeBool] = DSDefinitions.Keyword.Bool;
                primitiveTypeNames[PrimitiveType.kTypeChar] = DSDefinitions.Keyword.Char;
                primitiveTypeNames[PrimitiveType.kTypeString] = DSDefinitions.Keyword.String;
                primitiveTypeNames[PrimitiveType.kTypeVar] = DSDefinitions.Keyword.Var;
                primitiveTypeNames[PrimitiveType.kTypeNull] = DSDefinitions.Keyword.Null;
                primitiveTypeNames[PrimitiveType.kTypeVoid] = DSDefinitions.Keyword.Void;
                primitiveTypeNames[PrimitiveType.kTypeArray] = DSDefinitions.Keyword.Array;
                primitiveTypeNames[PrimitiveType.kTypeHostEntityID] = "hostentityid";
                primitiveTypeNames[PrimitiveType.kTypePointer] = "pointer_reserved";
                primitiveTypeNames[PrimitiveType.kTypeFunctionPointer] = DSDefinitions.Keyword.FunctionPointer;
                primitiveTypeNames[PrimitiveType.kTypeReturn] = "return_reserved";
            }
            return primitiveTypeNames[type];
        }

        public void SetClassTable(ProtoCore.DSASM.ClassTable table)
        {
            Validity.Assert(null != table);
            Validity.Assert(0 == table.ClassNodes.Count);

            if (0 != table.ClassNodes.Count)
            {
                return;
            }

            for (int i = 0; i < classTable.ClassNodes.Count; ++i)
            {
                table.Append(classTable.ClassNodes[i]);
            }
            classTable = table;
        }

        public void BuildAddressTypeMap()
        {
            addressTypeClassMap = new Dictionary<DSASM.AddressType, int>();
            addressTypeClassMap.Add(ProtoCore.DSASM.AddressType.Null, (int)PrimitiveType.kTypeNull);
            addressTypeClassMap.Add(ProtoCore.DSASM.AddressType.ArrayPointer, (int)PrimitiveType.kTypeArray);
            addressTypeClassMap.Add(ProtoCore.DSASM.AddressType.Double, (int)PrimitiveType.kTypeDouble);
            addressTypeClassMap.Add(ProtoCore.DSASM.AddressType.Char, (int)PrimitiveType.kTypeChar);
            addressTypeClassMap.Add(ProtoCore.DSASM.AddressType.String, (int)PrimitiveType.kTypeString);
            addressTypeClassMap.Add(ProtoCore.DSASM.AddressType.Int, (int)PrimitiveType.kTypeInt);
            addressTypeClassMap.Add(ProtoCore.DSASM.AddressType.Boolean, (int)PrimitiveType.kTypeBool);
            addressTypeClassMap.Add(ProtoCore.DSASM.AddressType.Pointer, (int)PrimitiveType.kTypePointer);
            addressTypeClassMap.Add(ProtoCore.DSASM.AddressType.FunctionPointer, (int)PrimitiveType.kTypeFunctionPointer);
            addressTypeClassMap.Add(ProtoCore.DSASM.AddressType.DefaultArg, (int)PrimitiveType.kTypeVar);
        }


        public void SetTypeSystem()
        {
            Validity.Assert(null == classTable);
            if (null != classTable)
            {
                return;
            }

            classTable = new DSASM.ClassTable();

            classTable.Reserve((int)PrimitiveType.kMaxPrimitives);

            ClassNode cnode;

            cnode = new ClassNode { name = DSDefinitions.Keyword.Array, size = 0, rank = 5, symbols = null, vtable = null, typeSystem = this };
            /*cnode.coerceTypes.Add((int)PrimitiveType.kTypeDouble, (int)ProtoCore.DSASM.ProcedureDistance.kCoerceScore);
            cnode.coerceTypes.Add((int)PrimitiveType.kTypeInt, (int)ProtoCore.DSASM.ProcedureDistance.kCoerceScore);
            cnode.coerceTypes.Add((int)PrimitiveType.kTypeBool, (int)ProtoCore.DSASM.ProcedureDistance.kCoerceScore);
            cnode.coerceTypes.Add((int)PrimitiveType.kTypeChar, (int)ProtoCore.DSASM.ProcedureDistance.kCoerceScore);
            cnode.coerceTypes.Add((int)PrimitiveType.kTypeString, (int)ProtoCore.DSASM.ProcedureDistance.kCoerceScore);
            */
            cnode.classId = (int)PrimitiveType.kTypeArray;
            classTable.SetClassNodeAt(cnode, (int)PrimitiveType.kTypeArray);

            //
            //
            cnode = new ClassNode { name = DSDefinitions.Keyword.Double, size = 0, rank = 4, symbols = null, vtable = null, typeSystem = this };
            cnode.coerceTypes.Add((int)PrimitiveType.kTypeBool, (int)ProtoCore.DSASM.ProcedureDistance.kCoerceScore);
            cnode.coerceTypes.Add((int)PrimitiveType.kTypeInt, (int)ProtoCore.DSASM.ProcedureDistance.kCoerceDoubleToIntScore);
            cnode.classId = (int)PrimitiveType.kTypeDouble;
            classTable.SetClassNodeAt(cnode, (int)PrimitiveType.kTypeDouble);

            //
            //
            cnode = new ClassNode { name = DSDefinitions.Keyword.Int, size = 0, rank = 3, symbols = null, vtable = null, typeSystem = this };
            cnode.coerceTypes.Add((int)PrimitiveType.kTypeBool, (int)ProtoCore.DSASM.ProcedureDistance.kCoerceScore);
            cnode.coerceTypes.Add((int)PrimitiveType.kTypeDouble, (int)ProtoCore.DSASM.ProcedureDistance.kCoerceIntToDoubleScore);
            cnode.classId = (int)PrimitiveType.kTypeInt;
            classTable.SetClassNodeAt(cnode, (int)PrimitiveType.kTypeInt);

            //
            //
            cnode = new ClassNode { name = DSDefinitions.Keyword.Bool, size = 0, rank = 2, symbols = null, vtable = null, typeSystem = this };
            // if convert operator to method call, without the following statement
            // a = true + 1 will fail, because _add expects two integers 
            //cnode.coerceTypes.Add((int)PrimitiveType.kTypeInt, (int)ProtoCore.DSASM.ProcedureDistance.kCoerceScore);
            cnode.classId = (int)PrimitiveType.kTypeBool;
            classTable.SetClassNodeAt(cnode, (int)PrimitiveType.kTypeBool);

            //
            //
            cnode = new ClassNode { name = DSDefinitions.Keyword.Char, size = 0, rank = 1, symbols = null, vtable = null, typeSystem = this };
            cnode.coerceTypes.Add((int)PrimitiveType.kTypeBool, (int)ProtoCore.DSASM.ProcedureDistance.kCoerceScore);
            cnode.coerceTypes.Add((int)PrimitiveType.kTypeString, (int)ProtoCore.DSASM.ProcedureDistance.kCoerceScore);

            cnode.classId = (int)PrimitiveType.kTypeChar;
            classTable.SetClassNodeAt(cnode, (int)PrimitiveType.kTypeChar);

            //
            //
            cnode = new ClassNode { name = DSDefinitions.Keyword.String, size = 0, rank = 0, symbols = null, vtable = null, typeSystem = this };
            cnode.coerceTypes.Add((int)PrimitiveType.kTypeBool, (int)ProtoCore.DSASM.ProcedureDistance.kCoerceScore);
            cnode.classId = (int)PrimitiveType.kTypeString;
            classTable.SetClassNodeAt(cnode, (int)PrimitiveType.kTypeString);

            //
            //
            cnode = new ClassNode { name = DSDefinitions.Keyword.Var, size = 0, rank = 0, symbols = null, vtable = null, typeSystem = this };
            /*cnode.coerceTypes.Add((int)PrimitiveType.kTypeDouble, (int)ProtoCore.DSASM.ProcedureDistance.kCoerceScore);
            cnode.coerceTypes.Add((int)PrimitiveType.kTypeInt, (int)ProtoCore.DSASM.ProcedureDistance.kCoerceScore);
            cnode.coerceTypes.Add((int)PrimitiveType.kTypeBool, (int)ProtoCore.DSASM.ProcedureDistance.kCoerceScore);
            cnode.coerceTypes.Add((int)PrimitiveType.kTypeChar, (int)ProtoCore.DSASM.ProcedureDistance.kCoerceScore);
            cnode.coerceTypes.Add((int)PrimitiveType.kTypeString, (int)ProtoCore.DSASM.ProcedureDistance.kCoerceScore);*/
            cnode.classId = (int)PrimitiveType.kTypeVar;
            classTable.SetClassNodeAt(cnode, (int)PrimitiveType.kTypeVar);

            //
            //
            cnode = new ClassNode { name = DSDefinitions.Keyword.Null, size = 0, rank = 0, symbols = null, vtable = null, typeSystem = this };
            cnode.coerceTypes.Add((int)PrimitiveType.kTypeDouble, (int)ProtoCore.DSASM.ProcedureDistance.kCoerceScore);
            cnode.coerceTypes.Add((int)PrimitiveType.kTypeInt, (int)ProtoCore.DSASM.ProcedureDistance.kCoerceScore);
            cnode.coerceTypes.Add((int)PrimitiveType.kTypeBool, (int)ProtoCore.DSASM.ProcedureDistance.kCoerceScore);
            cnode.coerceTypes.Add((int)PrimitiveType.kTypeChar, (int)ProtoCore.DSASM.ProcedureDistance.kCoerceScore);
            cnode.coerceTypes.Add((int)PrimitiveType.kTypeString, (int)ProtoCore.DSASM.ProcedureDistance.kCoerceScore);
            cnode.classId = (int)PrimitiveType.kTypeNull;
            classTable.SetClassNodeAt(cnode, (int)PrimitiveType.kTypeNull);

            //
            //
            cnode = new ClassNode { name = DSDefinitions.Keyword.Void, size = 0, rank = 0, symbols = null, vtable = null, typeSystem = this };
            cnode.classId = (int)PrimitiveType.kTypeVoid;
            classTable.SetClassNodeAt(cnode, (int)PrimitiveType.kTypeVoid);

            //
            //
            cnode = new ClassNode { name = "hostentityid", size = 0, rank = 0, symbols = null, vtable = null, typeSystem = this };
            cnode.classId = (int)PrimitiveType.kTypeHostEntityID;
            classTable.SetClassNodeAt(cnode, (int)PrimitiveType.kTypeHostEntityID);
            //
            //
            cnode = new ClassNode { name = "pointer_reserved", size = 0, rank = 0, symbols = null, vtable = null, typeSystem = this };
            // if convert operator to method call, without the following statement, 
            // a = b.c + d.e will fail, b.c and d.e are resolved as pointer and _add method requires two integer
            cnode.coerceTypes.Add((int)PrimitiveType.kTypeInt, (int)ProtoCore.DSASM.ProcedureDistance.kCoerceScore);
            cnode.classId = (int)PrimitiveType.kTypePointer;
            classTable.SetClassNodeAt(cnode, (int)PrimitiveType.kTypePointer);
            //
            //
            cnode = new ClassNode { name = DSDefinitions.Keyword.FunctionPointer, size = 0, rank = 0, symbols = null, vtable = null, typeSystem = this };
            cnode.coerceTypes.Add((int)PrimitiveType.kTypeInt, (int)ProtoCore.DSASM.ProcedureDistance.kCoerceScore);
            cnode.classId = (int)PrimitiveType.kTypeFunctionPointer;
            classTable.SetClassNodeAt(cnode, (int)PrimitiveType.kTypeFunctionPointer);

            //
            //
            cnode = new ClassNode { name = "return_reserved", size = 0, rank = 0, symbols = null, vtable = null, typeSystem = this };
            cnode.classId = (int)PrimitiveType.kTypeReturn;
            classTable.SetClassNodeAt(cnode, (int)PrimitiveType.kTypeReturn);
        }

        public bool IsHigherRank(int t1, int t2)
        {
            // TODO Jun: Refactor this when we implement operator overloading
            Validity.Assert(null != classTable);
            Validity.Assert(null != classTable.ClassNodes);
            if (t1 == (int)PrimitiveType.kInvalidType || t1 >= classTable.ClassNodes.Count)
            {
                return true;
            }
            else if (t2 == (int)PrimitiveType.kInvalidType || t2 >= classTable.ClassNodes.Count)
            {
                return false;
            }
            return classTable.ClassNodes[t1].rank >= classTable.ClassNodes[t2].rank;
        }

        public static Type BuildPrimitiveTypeObject(PrimitiveType pType, int rank = Constants.kArbitraryRank)
        {
            Type type = new Type();
            type.Name = GetPrimitTypeName(pType);
            type.UID = (int)pType; ;
            type.rank = rank;
            return type;
        }

        //@TODO(Luke): Once the type system has been refactored, get rid of this
        public Type BuildTypeObject(int UID, int rank = Constants.kArbitraryRank)
        {
            Type type = new Type();
            type.Name = GetType(UID);
            type.UID = UID;
            type.rank = rank;
            return type;
        }

        public string GetType(int UID)
        {
            Validity.Assert(null != classTable);
            return classTable.GetTypeName(UID);
        }

        public string GetType(Type type)
        {
            Validity.Assert(null != classTable);
            return classTable.GetTypeName(type.UID);
        }

        public int GetType(string ident)
        {
            Validity.Assert(null != classTable);
            return classTable.IndexOf(ident);
        }

        public int GetType(StackValue sv)
        {
            int type = (int)Constants.kInvalidIndex;
            if (sv.IsReferenceType)
            {
                type = sv.metaData.type;
            }
            else
            {
                if (!addressTypeClassMap.TryGetValue(sv.optype, out type))
                {
                    type = (int)PrimitiveType.kInvalidType;
                }
            }
            return type;
        }

        public static bool IsConvertibleTo(int fromType, int toType, Core core)
        {
            if (Constants.kInvalidIndex != fromType && Constants.kInvalidIndex != toType)
            {
                if (fromType == toType)
                {
                    return true;
                }

                return core.ClassTable.ClassNodes[fromType].ConvertibleTo(toType);
            }
            return false;
        }

        //@TODO: Factor this into the type system

        public static StackValue ClassCoerece(StackValue sv, Type targetType, Core core)
        {
            //@TODO: Add proper coersion testing here.

            if (targetType.UID == (int)PrimitiveType.kTypeBool)
                return StackValue.BuildBoolean(true);

            return sv;
        }

        public static StackValue Coerce(StackValue sv, int UID, int rank, Core core)
        {
            Type t = new Type();
            t.UID = UID;
            t.rank = rank;

            return Coerce(sv, t, core);
        }

        public static StackValue Coerce(StackValue sv, Type targetType, Core core)
        {
            //@TODO(Jun): FIX ME - abort coersion for default args
            if (sv.IsDefaultArgument)
                return sv;

            if (!(
                sv.metaData.type == targetType.UID ||
                (core.ClassTable.ClassNodes[sv.metaData.type].ConvertibleTo(targetType.UID))
                || sv.IsArray))
            {
                core.RuntimeStatus.LogWarning(RuntimeData.WarningID.kConversionNotPossible, ProtoCore.RuntimeData.WarningMessage.kConvertNonConvertibleTypes);
                return StackValue.Null;
            }

            //if it's an array
            if (sv.IsArray && !targetType.IsIndexable)
            {
                //This is an array rank reduction
                //this may only be performed in recursion and is illegal here
                string errorMessage = String.Format(ProtoCore.RuntimeData.WarningMessage.kConvertArrayToNonArray, core.TypeSystem.GetType(targetType.UID));
                core.RuntimeStatus.LogWarning(RuntimeData.WarningID.kConversionNotPossible, errorMessage);
                return StackValue.Null;
            }


            if (sv.IsArray &&
                targetType.IsIndexable)
            {
                Validity.Assert(sv.IsArray);

                //We're being asked to convert an array into an array
                //walk over the structure converting each othe elements

<<<<<<< HEAD
                if (targetType.UID == (int)PrimitiveType.kTypeVar && targetType.rank == DSASM.Constants.kArbitraryRank && core.Heap.IsTemporaryPointer(sv))
=======
                var hpe = core.Heap.GetHeapElement(sv);
#if GC_REFERENCE_COUNTING
                var isTemporary = hpe.Active && hpe.Refcount == 0;
#else
                var isTemporary = false;
#endif

                if (targetType.UID == (int)PrimitiveType.kTypeVar && targetType.rank == DSASM.Constants.kArbitraryRank && isTemporary)
>>>>>>> 43abe277
                {
                    return sv;
                }

                //Validity.Assert(targetType.rank != -1, "Arbitrary rank array conversion not yet implemented {2EAF557F-62DE-48F0-9BFA-F750BBCDF2CB}");

                //Decrease level of reductions by one
                Type newTargetType = new Type();
                newTargetType.UID = targetType.UID;
                if (targetType.rank != Constants.kArbitraryRank)
                {
                    newTargetType.rank = targetType.rank - 1;
                }
                else
                {
                    if (ArrayUtils.GetMaxRankForArray(sv, core) == 1)
                    {
                        //Last unpacking
                        newTargetType.rank = 0;
                    }
                    else
                    {
                        newTargetType.rank = Constants.kArbitraryRank;
                    }
                }

                return ArrayUtils.CopyArray(sv, newTargetType, core);
            }

            if (!sv.IsArray && !sv.IsNull &&
                targetType.IsIndexable &&
                targetType.rank != DSASM.Constants.kArbitraryRank)
            {
                //We're being asked to promote the value into an array
                if (targetType.rank == 1)
                {
                    Type newTargetType = new Type();
                    newTargetType.UID = targetType.UID;
                    newTargetType.Name = targetType.Name;
                    newTargetType.rank = 0;

                    //Upcast once
                    StackValue coercedValue = Coerce(sv, newTargetType, core);
                    GCUtils.GCRetain(coercedValue, core);
                    StackValue newSv = core.Heap.AllocateArray(new StackValue[] { coercedValue }, null);
                    return newSv;
                }
                else
                {
                    Validity.Assert(targetType.rank > 1, "Target rank should be greater than one for this clause");

                    Type newTargetType = new Type();
                    newTargetType.UID = targetType.UID;
                    newTargetType.Name = targetType.Name;
                    newTargetType.rank = targetType.rank - 1;

                    //Upcast once
                    StackValue coercedValue = Coerce(sv, newTargetType, core);
                    GCUtils.GCRetain(coercedValue, core);
                    StackValue newSv = core.Heap.AllocateArray(new StackValue[] { coercedValue }, null);
                    return newSv;
                }
            }

            if (sv.IsPointer)
            {
                StackValue ret = ClassCoerece(sv, targetType, core);
                return ret;
            }

            //If it's anything other than array, just create a new copy
            switch (targetType.UID)
            {
                case (int)PrimitiveType.kInvalidType:
                    Validity.Assert(false, "Can't convert invalid type");
                    break;

                case (int)PrimitiveType.kTypeBool:
                    return sv.ToBoolean(core);

                case (int)PrimitiveType.kTypeChar:
                    {
                        StackValue newSV = sv.ShallowClone();
                        newSV.metaData = new MetaData { type = (int)PrimitiveType.kTypeChar };
                        return newSV;
                    }

                case (int)PrimitiveType.kTypeDouble:
                    return sv.ToDouble();

                case (int)PrimitiveType.kTypeFunctionPointer:
                    if (sv.metaData.type != (int)PrimitiveType.kTypeFunctionPointer)
                    {
                        core.RuntimeStatus.LogWarning(RuntimeData.WarningID.kTypeMismatch, ProtoCore.RuntimeData.WarningMessage.kFailToConverToFunction);
                        return StackValue.Null;
                    }
                    return sv;

                case (int)PrimitiveType.kTypeHostEntityID:
                    {
                        StackValue newSV = sv.ShallowClone();
                        newSV.metaData = new MetaData { type = (int)PrimitiveType.kTypeHostEntityID };
                        return newSV;
                    }

                case (int)PrimitiveType.kTypeInt:
                    {
                        if (sv.metaData.type == (int)PrimitiveType.kTypeDouble)
                        {
                            core.RuntimeStatus.LogWarning(RuntimeData.WarningID.kTypeConvertionCauseInfoLoss, ProtoCore.RuntimeData.WarningMessage.kConvertDoubleToInt);
                        }
                        return sv.ToInteger();
                    }

                case (int)PrimitiveType.kTypeNull:
                    {
                        if (sv.metaData.type != (int)PrimitiveType.kTypeNull)
                        {
                            core.RuntimeStatus.LogWarning(RuntimeData.WarningID.kTypeMismatch, ProtoCore.RuntimeData.WarningMessage.kFailToConverToNull);
                            return StackValue.Null;
                        }
                        return sv;
                    }

                case (int)PrimitiveType.kTypePointer:
                    {
                        if (sv.metaData.type != (int)PrimitiveType.kTypeNull)
                        {
                            core.RuntimeStatus.LogWarning(RuntimeData.WarningID.kTypeMismatch, ProtoCore.RuntimeData.WarningMessage.kFailToConverToPointer);
                            return StackValue.Null;
                        }
                        return sv;
                    }

                case (int)PrimitiveType.kTypeString:
                    {
                        StackValue newSV = sv.ShallowClone();
                        newSV.metaData = new MetaData { type = (int)PrimitiveType.kTypeString };
                        if (sv.metaData.type == (int)PrimitiveType.kTypeChar)
                        {
                            char ch = EncodingUtils.ConvertInt64ToCharacter(newSV.opdata);
                            newSV = StackValue.BuildString(ch.ToString(), core.Heap);
                        }
                        return newSV;
                    }

                case (int)PrimitiveType.kTypeVar:
                    {
                        return sv;
                    }

                case (int)PrimitiveType.kTypeArray:
                    {
                        return ArrayUtils.CopyArray(sv, targetType, core);
                    }

                default:
                    if (sv.IsNull)
                        return StackValue.Null;
                    else
                        throw new NotImplementedException("Requested coercion not implemented");
            }

            throw new NotImplementedException("Requested coercion not implemented");
        }
    }
}<|MERGE_RESOLUTION|>--- conflicted
+++ resolved
@@ -415,9 +415,6 @@
                 //We're being asked to convert an array into an array
                 //walk over the structure converting each othe elements
 
-<<<<<<< HEAD
-                if (targetType.UID == (int)PrimitiveType.kTypeVar && targetType.rank == DSASM.Constants.kArbitraryRank && core.Heap.IsTemporaryPointer(sv))
-=======
                 var hpe = core.Heap.GetHeapElement(sv);
 #if GC_REFERENCE_COUNTING
                 var isTemporary = hpe.Active && hpe.Refcount == 0;
@@ -426,7 +423,6 @@
 #endif
 
                 if (targetType.UID == (int)PrimitiveType.kTypeVar && targetType.rank == DSASM.Constants.kArbitraryRank && isTemporary)
->>>>>>> 43abe277
                 {
                     return sv;
                 }
