﻿using System;
using System.Linq;
using System.Collections.Generic;
using ProtoCore.DSASM;
using ProtoCore.Exceptions;
using ProtoCore.Properties;
using ProtoCore.Utils;

namespace ProtoCore.Lang.Replication
{
    public class Replicator
    {
<<<<<<< HEAD


        /// <summary>
        /// Build partial replication instructions for guides
        /// </summary>
        /// <param name="partialGuides">The guides, empty sub list if no guides for an argument</param>
        /// <returns>The replication instructions</returns>
        [Obsolete]
        public static ReplicationControl Old_ConvertGuidesToInstructions(List<List<ProtoCore.ReplicationGuide>> partialGuides)
        {
            /*
            //Test to ensure that we're within the known limitations, supporting at most 1 guide per argument
            //Munge the format to use the legacy mechansi,
            //This is temporary code
            //@TODO(Luke)
            List<int?> singlePartialGuides = new List<int?>();
            foreach (List<int> guideList in partialGuides)
            {
                if (guideList.Count == 0)
                    singlePartialGuides.Add(null);
                else if (guideList.Count > 1)
                    throw new NotImplementedException("Multiple guides on an argument not yet supported: {93AF9B93-7EDC-4EE9-8E20-1A5FF029871C}");
                else
                    singlePartialGuides.Add(guideList[0]);
            }*/

            ReplicationControl rc = new ReplicationControl()
            {
                //Instructions = Old_BuildPartialReplicationInstructions(singlePartialGuides)
                Instructions = BuildPartialReplicationInstructions(partialGuides)

            };
            

            //Now push the result to the legacy code to do the computation
            return rc;

        }


        private static List<ReplicationInstruction> BuildPartialReplicationInstructions_Old(List<List<ProtoCore.ReplicationGuide>> partialRepGuides)
=======
        public static List<ReplicationInstruction> BuildPartialReplicationInstructions(List<List<ProtoCore.ReplicationGuide>> partialRepGuides)
>>>>>>> 62032338
        {
            //DS code:          foo(a<1><2><3>, b<2>, c)
            //partialGuides     {1,2,3}, {2}, {}
            //Instructions

            //Check for out of order unboxing

            // Comment Jun: Convert from new replication guide data struct to the old format where guides are only a list of ints
            // TODO Luke: Remove this temporary marshalling and use the replicationguide data structure directly
            List<List<int>> partialGuides = new List<List<int>>();
            List<List<ZipAlgorithm>> partialGuidesLace = new List<List<ZipAlgorithm>>();

            foreach (List<ProtoCore.ReplicationGuide> guidesOnParam in partialRepGuides)
            {
                List<int> tempGuide = new List<int>();
                List<ZipAlgorithm> tempGuideLaceStrategy = new List<ZipAlgorithm>();
                foreach (ProtoCore.ReplicationGuide guide in guidesOnParam)
                {
                    tempGuide.Add(guide.guideNumber);
                    tempGuideLaceStrategy.Add(guide.isLongest ? ZipAlgorithm.Longest : ZipAlgorithm.Shortest);
                }
                partialGuides.Add(tempGuide);
                partialGuidesLace.Add(tempGuideLaceStrategy);
            }

            //Guide -> args
            Dictionary<int, List<int>> index = new Dictionary<int, List<int>>();
            Dictionary<int, ZipAlgorithm> indexLace = new Dictionary<int, ZipAlgorithm>();

            int maxGuide = int.MinValue;

            foreach (List<int> guidesOnParam in partialGuides)
            {
                foreach (int guide in guidesOnParam)
                    maxGuide = Math.Max(maxGuide, guide);
            }

            //There were no guides, exit with no instructions
            if (maxGuide == int.MinValue)
                return new List<ReplicationInstruction>();

            //Iterate over all of the guides
            for (int guideCounter = 1; guideCounter <= maxGuide; guideCounter++)
            {
                index.Add(guideCounter, new List<int>());
                // indexLace.Add(guideCounter, ZipAlgorithm.Shortest);

                for (int i = 0; i < partialGuides.Count; i++)
                    if (partialGuides[i].Contains(guideCounter))
                    {
                        index[guideCounter].Add(i);

                        int indexOfGuide = partialGuides[i].IndexOf(guideCounter);

                        if (partialGuidesLace[i][indexOfGuide] == ZipAlgorithm.Longest)
                        {
                            ZipAlgorithm zipAlgorithm;
                            if (indexLace.TryGetValue(guideCounter, out zipAlgorithm))
                            {
                                //If we've previous seen a shortest node with this guide
                                if (i > 0 && indexLace[guideCounter] == ZipAlgorithm.Shortest)
                                {
                                    throw new ReplicationCaseNotCurrentlySupported(Resources.ZipAlgorithmError);
                                }
                            }
                            else
                            {
                                //Overwrite the default behaviour
                                indexLace[guideCounter] = ZipAlgorithm.Longest;
                            }
                        }
                        else
                        {
                            //it's shortest, if we had something previous saying it should be longest
                            //then we've created a violation foo(a<1>, b1<1L>) is not allowed
                            ZipAlgorithm zipAlgorithm;
                            if (indexLace.TryGetValue(guideCounter, out zipAlgorithm))
                            {
                                if (zipAlgorithm == ZipAlgorithm.Longest)
                                {
                                    throw new ReplicationCaseNotCurrentlySupported(Resources.ZipAlgorithmError);
                                }
                            }
                            else
                            {
                                indexLace[guideCounter] = ZipAlgorithm.Shortest;
                            }
                        }
                    }
            }

            //Now walk over the guides in order creating the replication 
            int[] uniqueGuides = new int[index.Keys.Count];
            index.Keys.CopyTo(uniqueGuides, 0);
            Array.Sort(uniqueGuides);

            List<ReplicationInstruction> ret = new List<ReplicationInstruction>();
            foreach (int i in uniqueGuides)
            {
                //Create a new replication instruction
                ReplicationInstruction ri = new ReplicationInstruction();

                if (index[i].Count == 0)
                {
                    continue;
                }
                else if (index[i].Count == 1)
                {
                    ri.CartesianIndex = index[i][0];
                    ri.Zipped = false;
                }
                else
                {
                    ri.Zipped = true;
                    ri.ZipIndecies = index[i];
                    ri.ZipAlgorithm = indexLace[i];
                }

                ret.Add(ri);
            }

            return ret;
        }

        /// <summary>
        /// Calculate partial replication instruciton based on replication guide level.
        /// For example, for foo(xs<1><2><3>, ys<1><1><2>, zs<1><1><3>), the guides
        /// are:
        /// 
        ///     level |  0  |  1  |  2  |
        ///     ------+-----+-----+-----+
        ///       xs  |  1  |  2  |  3  |
        ///     ------+-----+-----+-----+
        ///       ys  |  1  |  1  |  2  |
        ///     ------+-----+-----+-----+
        ///       zs  |  1  |  1  |  3  |
        ///
        /// This function goes through each level and calculate replication instructions.
        /// 
        /// replication instructions on level 0:
        ///     Zip replication on (0, 1, 2) (i.e., zip on xs, ys, zs)
        ///
        /// replication instructions on level 1:
        ///     Zip replication on (1, 2)    (i.e., zip on ys, zs)
        ///     Cartesian replication on 0   (i.e., on xs)
        ///
        /// replication instructions on level 2:
        ///     Cartesian replication on 1   (i.e., on ys)
        ///     Zip replication on (0, 2)    (i.e., zip on xs, zs)
        /// </summary>
        /// <param name="partialRepGuides"></param>
        /// <returns></returns>
        private static List<ReplicationInstruction> BuildPartialReplicationInstructions(List<List<ReplicationGuide>> partialRepGuides)
        {
            if (!partialRepGuides.Any())
            {
                return new List<ReplicationInstruction>();
            }

            int maxGuideLevel= partialRepGuides.Max(gs => gs.Count);

            var instructions = new List<ReplicationInstruction>();
            for (int level = 0; level < maxGuideLevel; ++level)
            {
                var positions = new Dictionary<int, List<int>>();
                var algorithms = new Dictionary<int, ZipAlgorithm>();
                var guides = new HashSet<int>();

                for (int i = 0; i < partialRepGuides.Count; ++i)
                {
                    var replicationGuides = partialRepGuides[i];
                    if (replicationGuides == null || replicationGuides.Count <= level)
                        continue;

                    // If it is negative or 0, treat it as a stub
                    var guide = replicationGuides[level].guideNumber;
                    if (guide <= 0)
                        continue;

                    var algorithm = replicationGuides[level].isLongest ? ZipAlgorithm.Longest : ZipAlgorithm.Shortest;

                    guides.Add(guide);

                    List<int> positionList = null;
                    if (!positions.TryGetValue(guide, out positionList))
                    {
                        positionList = new List<int>();
                        positions[guide] = positionList;
                    }
                    positionList.Add(i);

                    ZipAlgorithm zipAlgorithm;
                    if (algorithms.TryGetValue(guide, out zipAlgorithm))
                    {
                        if (algorithm == ZipAlgorithm.Longest)
                            algorithms[guide] = ZipAlgorithm.Longest;
                    }
                    else
                    {
                        algorithms[guide] = algorithm;
                    }
                }

                var sortedGuides = guides.ToList();
                sortedGuides.Sort();

                foreach (var guide in sortedGuides)
                {
                    ReplicationInstruction repInstruction = new ReplicationInstruction();

                    var positionList = positions[guide];
                    if (positionList.Count == 1)
                    {
                        repInstruction.Zipped = false;
                        repInstruction.CartesianIndex = positionList[0];
                    }
                    else
                    {
                        repInstruction.Zipped = true;
                        repInstruction.ZipIndecies = positionList;
                        repInstruction.ZipAlgorithm = algorithms[guide];
                    }

                    instructions.Add(repInstruction);
                }
            }
            return instructions;
        }

        /// <summary>
        /// Verify that the guides are in increasing order
        /// </summary>
        /// <param name="partialGuides"></param>
        private static void VerifyIncreasingGuideOrdering(List<List<int>> partialGuides)
        {
            foreach (List<int> guidesOnParam in partialGuides)
            {
                List<int> sorted = new List<int>();
                sorted.AddRange(guidesOnParam);
                sorted.Sort();

                for (int i = 0; i < sorted.Count; i++)
                {
                    if (guidesOnParam[i] != sorted[i])
                    {
                        throw new ReplicationCaseNotCurrentlySupported(Resources.MultipleGuidesNotSupported + 
                            string.Format(Resources.ErrorCode, "{3C5360D1}"));
                    }
                }
            }
        }

        /// <summary>
        /// Convert reduction to instruction. Using zip-first strategy.
        /// 
        /// For example,
        ///     0 2 4   > Zip on 1,2
        ///     0 1 3   > Zip on 1,2
        ///     0 0 2   > Cartesian on 2
        ///     0 0 1   > Cartesian on 2
        /// </summary>
        /// <param name="reductions"></param>
        /// <param name="providedControl"></param>
        /// <returns></returns>
        public static List<ReplicationInstruction> ReductionToInstructions(List<int> reductions, List<ReplicationInstruction> providedControl)
        {
            List<ReplicationInstruction> ret = new List<ReplicationInstruction>(providedControl);

            while (true)
            {
                int zippableItemCount = reductions.Count(x => x > 0);
                if (zippableItemCount <= 1)
                    break;

                List<int> locations = new List<int>();
                for (int i = 0; i < reductions.Count; i++)
                {
                    if (reductions[i] >= 1)
                    {
                        locations.Add(i);
                        reductions[i] -= 1;
                    }
                }

                ReplicationInstruction ri = new ReplicationInstruction()
                {
                    CartesianIndex = -1,
                    ZipIndecies = locations,
                    Zipped = true
                };
                ret.Add(ri);
            }

            for (int i = 0; i < reductions.Count; i++)
            {
                int reduction = reductions[i];
                while (reduction > 0) 
                {
                    ReplicationInstruction ri = new ReplicationInstruction()
                    {
                        CartesianIndex = i, ZipIndecies = null, Zipped = false
                    };
                    ret.Add(ri);
                    reduction--;
                }
            }

            return ret;
        }

        public static List<List<StackValue>> ComputeAllReducedParams(List<StackValue> formalParams, List<ReplicationInstruction> replicationInstructions, RuntimeCore runtimeCore)
        {
            //Copy the types so unaffected ones get copied back directly
            List<StackValue> basicList = new List<StackValue>(formalParams);

            //Compute the reduced Type args
            List<List<StackValue>> reducedParams = new List<List<StackValue>>();
            reducedParams.Add(basicList);

            foreach (ReplicationInstruction ri in replicationInstructions)
            {
                if (ri.Zipped)
                {
                    foreach (int index in ri.ZipIndecies)
                    {
                        //This should generally be a collection, so we need to do a one phase unboxing
                        StackValue target = basicList[index];

                        if (target.IsArray)
                        {
                            var array = runtimeCore.Heap.ToHeapObject<DSArray>(target);

                            //The elements of the array are still type structures
                            if (array.Count != 0)
                            {
                                var arrayStats = ArrayUtils.GetTypeExamplesForLayer(target, runtimeCore).Values;

                                List<List<StackValue>> clonedList = new List<List<StackValue>>(reducedParams);
                                reducedParams.Clear();

                                foreach (StackValue sv in arrayStats)
                                {
                                    foreach (List<StackValue> lst in clonedList)
                                    {
                                        List<StackValue> newArgs = new List<StackValue>(lst);
                                        newArgs[index] = sv;
                                        reducedParams.Add(newArgs);
                                    }
                                }
                            }
                        }
                        else
                        {
                            System.Console.WriteLine("WARNING: Replication unbox requested on Singleton. Trap: 437AD20D-9422-40A3-BFFD-DA4BAD7F3E5F");
                        }
                    }
                }
                else
                {
                    //This should generally be a collection, so we need to do a one phase unboxing
                    int index = ri.CartesianIndex;
                    StackValue target = basicList[index];

                    if (target.IsArray)
                    {
                        var array = runtimeCore.Heap.ToHeapObject<DSArray>(target);

                        //It is a collection, so cast it to an array and pull the type of the first element
                        //@TODO(luke): Deal with sparse arrays, if the first element is null this will explode

                        //The elements of the array are still type structures
                        if (array.Count != 0)
                        {
                            var arrayStats = ArrayUtils.GetTypeExamplesForLayer(target, runtimeCore).Values;

                            List<List<StackValue>> clonedList = new List<List<StackValue>>(reducedParams);
                            reducedParams.Clear();

                            foreach (StackValue sv in arrayStats)
                            {
                                foreach (List<StackValue> lst in clonedList)
                                {
                                    List<StackValue> newArgs = new List<StackValue>(lst);
                                    newArgs[index] = sv;
                                    reducedParams.Add(newArgs);
                                }
                            }
                        }
                    }
                    else
                    {
                        System.Console.WriteLine("WARNING: Replication unbox requested on Singleton. Trap: 437AD20D-9422-40A3-BFFD-DA4BAD7F3E5F");
                    }
                }
            }

            return reducedParams;
        }

        /// <summary>
        /// Compute the effects of the replication guides on the formal parameter lists
        /// The results of this loose data, and will not be correct on jagged arrays of hetrogenius types
        /// </summary>
        /// <param name="formalParams"></param>
        /// <param name="replicationInstructions"></param>
        /// <returns></returns>
        public static List<StackValue> EstimateReducedParams(List<StackValue> formalParams, List<ReplicationInstruction> replicationInstructions, RuntimeCore runtimeCore)
        {
            //Compute the reduced Type args
            List<StackValue> reducedParamTypes = new List<StackValue>(formalParams);

            foreach (ReplicationInstruction ri in replicationInstructions)
            {
                if (ri.Zipped)
                {
                    foreach (int index in ri.ZipIndecies)
                    {
                        //This should generally be a collection, so we need to do a one phase unboxing
                        StackValue target = reducedParamTypes[index];
                        StackValue reducedSV = StackValue.Null;

                        if (target.IsArray)
                        {
                            var array = runtimeCore.Heap.ToHeapObject<DSArray>(reducedParamTypes[index]);

                            //It is a collection, so cast it to an array and pull the type of the first element
                            //The elements of the array are still type structures
                            if (array.Count == 0)
                                reducedSV = StackValue.Null;
                            else
                                reducedSV = array.GetValueFromIndex(0, runtimeCore);
                        }
                        else
                        {
                            System.Console.WriteLine("WARNING: Replication unbox requested on Singleton. Trap: 437AD20D-9422-40A3-BFFD-DA4BAD7F3E5F");
                            reducedSV = target;
                        }

                        //reducedType.IsIndexable = false;
                        reducedParamTypes[index] = reducedSV;
                    }
                }
                else
                {
                    //This should generally be a collection, so we need to do a one phase unboxing
                    int index = ri.CartesianIndex;
                    StackValue target = reducedParamTypes[index];
                    StackValue reducedSV;

                    if (target.IsArray)
                    {
                        var array = runtimeCore.Heap.ToHeapObject<DSArray>(reducedParamTypes[index]);

                        //The elements of the array are still type structures
                        if (array.Count == 0)
                            reducedSV = StackValue.Null;
                        else
                            reducedSV = array.GetValueFromIndex(0, runtimeCore);

                    }
                    else
                    {
                        System.Console.WriteLine("WARNING: Replication unbox requested on Singleton. Trap: 437AD20D-9422-40A3-BFFD-DA4BAD7F3E5F");
                        reducedSV = target;
                    }

                    reducedParamTypes[index] = reducedSV;
                }
            }

            return reducedParamTypes;
        }

        public static List<List<int>> BuildReductions(List<int> reductionDepths)
        {
            int argumentCount = reductionDepths.Count;
            if (argumentCount == 0)
                return new List<List<int>>();

            int count = reductionDepths.Aggregate(1, (acc, x) => acc * (x + 1));
            List<List<int>> retList = new List<List<int>>(count);
            for (int r = 0; r <= reductionDepths[0]; r++)
            {
                List<int> reductions = new List<int>(argumentCount);
                reductions.Add(r);
                retList.Add(reductions);
            }

            for (int i = 1; i < argumentCount; i++)
            {
                List<List<int>> tempRetList = new List<List<int>>(retList);
                retList.Clear();

                for (int r = 0; r <= reductionDepths[i]; r++)
                {
                    foreach (var reductions in tempRetList)
                    {
                        List<int> newReductions = new List<int>(reductions);
                        newReductions.Add(r);
                        retList.Add(newReductions);
                    }
                }
            }

            return retList;
        }

        /// <summary>
        /// 
        /// </summary>
        /// <param name="count">Count is the number of elements left for allocation</param>
        /// <param name="maxAlloc">Max alloc is the maximum potential reductions that can yet be applied</param>
        /// <returns></returns>
        public static List<List<int>> BuildAllocation(int count, int maxAlloc)
        {
            //@PERF: this algorithm is not optimal, e.g. short-cutting can be used
            //it's also needlessly recursive
            List<List<int>> retList = new List<List<int>>();

            if (count == 1)
            {
                //Base case
                for (int currVal = 0; currVal <= maxAlloc; currVal++)
                {
                    List<int> list = new List<int> { currVal };
                    retList.Add(list);
                }
            }
            else
            {
                if (count == 0) throw new CompilerInternalException("Internal error: Recursion past base case {158ECB5E-2139-4DD7-9470-F64A42CE0D6D}");

                for (int currVal = 0; currVal <= maxAlloc; currVal++)
                {
                    List<List<int>> subLists = BuildAllocation(count - 1, maxAlloc - currVal);

                    //prepend all of these lists with currVal
                    foreach (List<int> list in subLists)
                    {
                        list.Insert(0, currVal);
                        retList.Add(list);
                    }
                }
            }

            return retList;
        }

        /// <summary>
        /// Build all possible replications based on the rank of parameters and
        /// the provided replicatoin guide.
        /// </summary>
        /// <param name="providedControl"></param>
        /// <param name="formalParams"></param>
        /// <param name="runtimeCore"></param>
        /// <returns></returns>
        public static List<List<ReplicationInstruction>> BuildReplicationCombinations(List<ReplicationInstruction> providedControl, List<StackValue> formalParams, RuntimeCore runtimeCore)
        {
            List<int> maxReductionDepths = formalParams.Select(p => GetMaxReductionDepth(p, runtimeCore)).ToList();

            int maxDepth = maxReductionDepths.Sum();
            if (maxDepth == 0)
                return new List<List<ReplicationInstruction>>();

            // Reduce reduction level on parameter if the parameter has replication guides 
            if (providedControl.Count > 0)
            {
                var reversedControl = new List<ReplicationInstruction>(providedControl);
                reversedControl.Reverse();

                foreach (ReplicationInstruction ri in reversedControl)
                {
                    if (ri.Zipped)
                    {
                        foreach (int idx in ri.ZipIndecies)
                            maxReductionDepths[idx] = maxReductionDepths[idx] - 1;
                    }
                    else
                    {
                        maxReductionDepths[ri.CartesianIndex] = maxReductionDepths[ri.CartesianIndex] - 1;
                    }
                }
            }

            // Generate reduction lists (x1, x2, ..., xn) 
            if (maxReductionDepths.Any(r => r < 0) || maxReductionDepths.All(r => r == 0))
                return new List<List<ReplicationInstruction>>();

            List<List<int>> reductions = BuildReductions(maxReductionDepths);
            var ret = reductions.Select(rs => ReductionToInstructions(rs, providedControl)).ToList();
            return ret;
        }

        /// <summary>
        /// Get the maximum depth to which an element can be reduced
        /// This will include cases where only partial reduction can be performed on jagged arrays
        /// </summary>
        /// <param name="sv"></param>
        /// <param name="core"></param>
        /// <returns></returns>
        public static int GetMaxReductionDepth(StackValue sv, RuntimeCore runtimeCore)
        {
            return RecursiveProtectGetMaxReductionDepth(sv, runtimeCore, 0);
        }

        /// <summary>
        /// This computes the max depth to which the element can be reduced
        /// It contains a protected envelope 
        /// </summary>
        /// <param name="sv"></param>
        /// <param name="core"></param>
        /// <param name="depthCount"></param>
        /// <returns></returns>
        private static int RecursiveProtectGetMaxReductionDepth(StackValue sv, RuntimeCore runtimeCore, int depthCount)
        {
            Validity.Assert(depthCount < 1000, 
                "StackOverflow protection trap. This is almost certainly a VM cycle-in-array bug. {0B530165-2E38-431D-88D9-56B0636364CD}");

            //PERF(Luke): Could be non-recursive
            if (!sv.IsArray)
                return 0;

            int maxReduction = 0;

            //De-ref the sv
            var array = runtimeCore.Heap.ToHeapObject<DSArray>(sv);
            foreach (var subSv in array.Values)
            {
                maxReduction = Math.Max(maxReduction, RecursiveProtectGetMaxReductionDepth(subSv, runtimeCore, depthCount + 1));
            }

            return 1 + maxReduction;   
        }
    }
}<|MERGE_RESOLUTION|>--- conflicted
+++ resolved
@@ -10,51 +10,7 @@
 {
     public class Replicator
     {
-<<<<<<< HEAD
-
-
-        /// <summary>
-        /// Build partial replication instructions for guides
-        /// </summary>
-        /// <param name="partialGuides">The guides, empty sub list if no guides for an argument</param>
-        /// <returns>The replication instructions</returns>
-        [Obsolete]
-        public static ReplicationControl Old_ConvertGuidesToInstructions(List<List<ProtoCore.ReplicationGuide>> partialGuides)
-        {
-            /*
-            //Test to ensure that we're within the known limitations, supporting at most 1 guide per argument
-            //Munge the format to use the legacy mechansi,
-            //This is temporary code
-            //@TODO(Luke)
-            List<int?> singlePartialGuides = new List<int?>();
-            foreach (List<int> guideList in partialGuides)
-            {
-                if (guideList.Count == 0)
-                    singlePartialGuides.Add(null);
-                else if (guideList.Count > 1)
-                    throw new NotImplementedException("Multiple guides on an argument not yet supported: {93AF9B93-7EDC-4EE9-8E20-1A5FF029871C}");
-                else
-                    singlePartialGuides.Add(guideList[0]);
-            }*/
-
-            ReplicationControl rc = new ReplicationControl()
-            {
-                //Instructions = Old_BuildPartialReplicationInstructions(singlePartialGuides)
-                Instructions = BuildPartialReplicationInstructions(partialGuides)
-
-            };
-            
-
-            //Now push the result to the legacy code to do the computation
-            return rc;
-
-        }
-
-
-        private static List<ReplicationInstruction> BuildPartialReplicationInstructions_Old(List<List<ProtoCore.ReplicationGuide>> partialRepGuides)
-=======
-        public static List<ReplicationInstruction> BuildPartialReplicationInstructions(List<List<ProtoCore.ReplicationGuide>> partialRepGuides)
->>>>>>> 62032338
+        public static List<ReplicationInstruction> BuildPartialReplicationInstructions_Old(List<List<ProtoCore.ReplicationGuide>> partialRepGuides)
         {
             //DS code:          foo(a<1><2><3>, b<2>, c)
             //partialGuides     {1,2,3}, {2}, {}
@@ -207,7 +163,7 @@
         /// </summary>
         /// <param name="partialRepGuides"></param>
         /// <returns></returns>
-        private static List<ReplicationInstruction> BuildPartialReplicationInstructions(List<List<ReplicationGuide>> partialRepGuides)
+        public static List<ReplicationInstruction> BuildPartialReplicationInstructions(List<List<ReplicationGuide>> partialRepGuides)
         {
             if (!partialRepGuides.Any())
             {
