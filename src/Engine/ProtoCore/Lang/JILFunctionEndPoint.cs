--- conflicted
+++ resolved
@@ -35,15 +35,9 @@
             return true;
         }
 
-<<<<<<< HEAD
-        public override StackValue Execute(ProtoCore.Runtime.Context c, List<StackValue> formalParameters, ProtoCore.DSASM.StackFrame stackFrame, Core core, RuntimeCore runtimeCore)
-        {
-            ProtoCore.DSASM.Interpreter interpreter = new ProtoCore.DSASM.Interpreter(core, runtimeCore, true);
-=======
         public override StackValue Execute(ProtoCore.Runtime.Context c, List<StackValue> formalParameters, ProtoCore.DSASM.StackFrame stackFrame, RuntimeCore runtimeCore)
         {
             ProtoCore.DSASM.Interpreter interpreter = new ProtoCore.DSASM.Interpreter(runtimeCore, true);
->>>>>>> 706b7dd2
             ProtoCore.DSASM.Executive oldDSASMExec = null;
             if (runtimeCore.CurrentExecutive != null)
             {
