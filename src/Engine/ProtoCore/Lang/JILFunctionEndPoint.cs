--- conflicted
+++ resolved
@@ -38,7 +38,7 @@
         public override StackValue Execute(ProtoCore.Runtime.Context c, List<StackValue> formalParameters, ProtoCore.DSASM.StackFrame stackFrame, Core core)
         {
             RuntimeCore runtimeCore = core.RuntimeCoreBridge;
-            ProtoCore.DSASM.Interpreter interpreter = new ProtoCore.DSASM.Interpreter(core, core.RuntimeCoreBridge, true);
+            ProtoCore.DSASM.Interpreter interpreter = new ProtoCore.DSASM.Interpreter(core, true);
             ProtoCore.DSASM.Executive oldDSASMExec = null;
             if (core.CurrentExecutive != null)
             {
@@ -142,18 +142,7 @@
             }
             else
             {
-<<<<<<< HEAD
-                if (core.ExecMode != DSASM.InterpreterMode.kExpressionInterpreter && core.Options.IDEDebugMode)
-                {
-                    svRet = interpreter.Run(runtimeCore.Breakpoints, core.RunningBlock, activation.pc, Language.kInvalid);
-                }
-                else
-                {
-                    svRet = interpreter.Run(core.RunningBlock, activation.pc, Language.kInvalid);
-                }
-=======
-                svRet = interpreter.Run(core.RunningBlock, activation.pc, Language.kInvalid, core.Breakpoints);
->>>>>>> c6de7889
+                svRet = interpreter.Run(core.RunningBlock, activation.pc, Language.kInvalid, runtimeCore.Breakpoints);
                 core.RunningBlock = origRunningBlock;
             }
 
