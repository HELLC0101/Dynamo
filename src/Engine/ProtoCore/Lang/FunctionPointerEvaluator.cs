--- conflicted
+++ resolved
@@ -33,8 +33,7 @@
                 mProcNode = dsi.runtime.GetProcedureNode(blockId, classScope, procId);
             }
 
-<<<<<<< HEAD
-            mCallSite = new ProtoCore.CallSite(ProtoCore.DSASM.Constants.kGlobalScope, Name, core.FunctionTable, core.Options.ExecutionMode);
+            mCallSite = new ProtoCore.CallSite(classScope, Name, core.FunctionTable, core.Options.ExecutionMode);
 
             // If the callsite exists, use the cached instance
             ProtoCore.CallSite existingCallsite = mCallSite.GetCachedInstance(core);
@@ -45,9 +44,6 @@
             Validity.Assert(null != mCallSite);
             
                         // Build a context object in JILDispatch and call the Dispatch
-=======
-            mCallSite = new ProtoCore.CallSite(classScope, Name, core.FunctionTable, core.Options.ExecutionMode);
->>>>>>> e8536bff
         }
 
         public StackValue Evaluate(List<StackValue> args, StackFrame stackFrame)
