﻿
using System;
using System.Collections.Generic;
using System.Linq;
using System.Text;
using ProtoCore.DSASM;
using ProtoCore.Runtime;
using ProtoCore.Utils;
using ProtoCore.Properties;

namespace ProtoCore.Lang
{
    class FunctionPointerEvaluator
    {
        private Interpreter interpreter;
        private ProcedureNode procNode;
        private CallSite callsite;
        public string Name { get { return procNode.name; } }

        public FunctionPointerEvaluator(StackValue pointer, Interpreter dsi)
        {
            Validity.Assert(pointer.IsFunctionPointer);
            interpreter = dsi;
            RuntimeCore runtimeCore = dsi.runtime.RuntimeCore;

            int fptr = (int)pointer.opdata;
            FunctionPointerNode fptrNode;
            int classScope = Constants.kGlobalScope;

            if (runtimeCore.DSExecutable.FuncPointerTable.functionPointerDictionary.TryGetByFirst(fptr, out fptrNode))
            {
                int blockId = fptrNode.blockId;
                int procId = fptrNode.procId;
                classScope = fptrNode.classScope;
                procNode = dsi.runtime.GetProcedureNode(blockId, classScope, procId);
            }

            callsite = new ProtoCore.CallSite(classScope, Name, interpreter.runtime.exe.FunctionTable, runtimeCore.Options.ExecutionMode);
        }

        public StackValue Evaluate(List<StackValue> args, StackFrame stackFrame)
        {
            // Build the stackframe
<<<<<<< HEAD
            var core = interpreter.runtime.Core;
            var runtimeCore = interpreter.runtime.runtimeCore;
=======
            var runtimeCore = interpreter.runtime.RuntimeCore;
>>>>>>> 706b7dd2

            int classScopeCaller = stackFrame.ClassScope;
            int returnAddr = stackFrame.ReturnPC;
            int blockDecl = procNode.runtimeIndex;
            int blockCaller = stackFrame.FunctionCallerBlock;
<<<<<<< HEAD
            int framePointer = core.Rmem.FramePointer;
=======
            int framePointer = runtimeCore.RuntimeMemory.FramePointer;
>>>>>>> 706b7dd2
            StackValue thisPtr = StackValue.BuildPointer(Constants.kInvalidIndex);

            // Functoion has variable input parameter. This case only happen
            // for FFI functions whose last parameter's type is (params T[]).
            // In this case, we need to convert argument list from
            //
            //    {a1, a2, ..., am, v1, v2, ..., vn}
            // 
            // to
            // 
            //    {a1, a2, ..., am, {v1, v2, ..., vn}}
            if (procNode.isVarArg)
            {
                int paramCount = procNode.argInfoList.Count;
                Validity.Assert(paramCount >= 1);

                int varParamCount = args.Count - (paramCount - 1);
                var varParams = args.GetRange(paramCount - 1, varParamCount).ToArray();
                args.RemoveRange(paramCount - 1, varParamCount);

                var packedParams = interpreter.runtime.rmem.Heap.AllocateArray(varParams, null);
                args.Add(packedParams);
            }

            bool isCallingMemberFunciton = procNode.classScope != Constants.kInvalidIndex 
                                           && !procNode.isConstructor 
                                           && !procNode.isStatic;

            bool isValidThisPointer = true;
            if (isCallingMemberFunciton)
            {
                Validity.Assert(args.Count >= 1);
                thisPtr = args[0];
                if (thisPtr.IsArray)
                {
                    isValidThisPointer = ArrayUtils.GetFirstNonArrayStackValue(thisPtr, ref thisPtr, core);
                }
                else
                {
                    args.RemoveAt(0);
                }
            }

            if (!isValidThisPointer || (!thisPtr.IsPointer && !thisPtr.IsArray))
            {
<<<<<<< HEAD
                core.RuntimeStatus.LogWarning(WarningID.kDereferencingNonPointer,
                                                     StringConstants.kDeferencingNonPointer);
=======
                runtimeCore.RuntimeStatus.LogWarning(WarningID.kDereferencingNonPointer,
                                              Resources.kDeferencingNonPointer);
>>>>>>> 706b7dd2
                return StackValue.Null;
            }

            var callerType = stackFrame.StackFrameType;
            interpreter.runtime.TX = StackValue.BuildCallingConversion((int)ProtoCore.DSASM.CallingConvention.BounceType.kImplicit);

            StackValue svBlockDecl = StackValue.BuildBlockIndex(blockDecl);
            interpreter.runtime.SX = svBlockDecl;

            var repGuides = new List<List<ProtoCore.ReplicationGuide>>();

            List<StackValue> registers = new List<StackValue>();
            interpreter.runtime.SaveRegisters(registers);
            var newStackFrame = new StackFrame(thisPtr, 
                                               classScopeCaller, 
                                               1, 
                                               returnAddr, 
                                               blockDecl, 
                                               blockCaller, 
                                               callerType, 
                                               StackFrameType.kTypeFunction, 
                                               0,   // depth
                                               framePointer, 
                                               registers, 
                                               null);

<<<<<<< HEAD
            bool isInDebugMode = core.Options.IDEDebugMode &&
                                 core.ExecMode != InterpreterMode.kExpressionInterpreter;
            if (isInDebugMode)
            {
                core.DebugProps.SetUpCallrForDebug(core, 
=======
            bool isInDebugMode = runtimeCore.Options.IDEDebugMode &&
                                 runtimeCore.Options.RunMode != InterpreterMode.kExpressionInterpreter;
            if (isInDebugMode)
            {
                runtimeCore.DebugProps.SetUpCallrForDebug(
                                                          runtimeCore,
>>>>>>> 706b7dd2
                                                          interpreter.runtime, 
                                                          procNode, 
                                                          returnAddr - 1, 
                                                          false, 
                                                          callsite, 
                                                          args, 
                                                          repGuides, 
                                                          newStackFrame);
            }

            StackValue rx = callsite.JILDispatchViaNewInterpreter(
                                        new Runtime.Context(), 
                                        args, 
                                        repGuides, 
<<<<<<< HEAD
                                        newStackFrame, 
                                        core,
=======
                                        newStackFrame,
>>>>>>> 706b7dd2
                                        runtimeCore);

            if (isInDebugMode)
            {
                core.DebugProps.RestoreCallrForNoBreak(core, procNode);
            }

            return rx;
        }

        public static string GetMethodName(StackValue pointer, Interpreter dsi)
        {
            Validity.Assert(pointer.IsFunctionPointer);
            return dsi.runtime.exe.procedureTable[0].procList[(int)pointer.opdata].name;
        }
    }
}<|MERGE_RESOLUTION|>--- conflicted
+++ resolved
@@ -41,22 +41,13 @@
         public StackValue Evaluate(List<StackValue> args, StackFrame stackFrame)
         {
             // Build the stackframe
-<<<<<<< HEAD
-            var core = interpreter.runtime.Core;
-            var runtimeCore = interpreter.runtime.runtimeCore;
-=======
             var runtimeCore = interpreter.runtime.RuntimeCore;
->>>>>>> 706b7dd2
 
             int classScopeCaller = stackFrame.ClassScope;
             int returnAddr = stackFrame.ReturnPC;
             int blockDecl = procNode.runtimeIndex;
             int blockCaller = stackFrame.FunctionCallerBlock;
-<<<<<<< HEAD
-            int framePointer = core.Rmem.FramePointer;
-=======
             int framePointer = runtimeCore.RuntimeMemory.FramePointer;
->>>>>>> 706b7dd2
             StackValue thisPtr = StackValue.BuildPointer(Constants.kInvalidIndex);
 
             // Functoion has variable input parameter. This case only happen
@@ -92,7 +83,7 @@
                 thisPtr = args[0];
                 if (thisPtr.IsArray)
                 {
-                    isValidThisPointer = ArrayUtils.GetFirstNonArrayStackValue(thisPtr, ref thisPtr, core);
+                    isValidThisPointer = ArrayUtils.GetFirstNonArrayStackValue(thisPtr, ref thisPtr, runtimeCore);
                 }
                 else
                 {
@@ -102,13 +93,8 @@
 
             if (!isValidThisPointer || (!thisPtr.IsPointer && !thisPtr.IsArray))
             {
-<<<<<<< HEAD
-                core.RuntimeStatus.LogWarning(WarningID.kDereferencingNonPointer,
-                                                     StringConstants.kDeferencingNonPointer);
-=======
                 runtimeCore.RuntimeStatus.LogWarning(WarningID.kDereferencingNonPointer,
                                               Resources.kDeferencingNonPointer);
->>>>>>> 706b7dd2
                 return StackValue.Null;
             }
 
@@ -135,20 +121,12 @@
                                                registers, 
                                                null);
 
-<<<<<<< HEAD
-            bool isInDebugMode = core.Options.IDEDebugMode &&
-                                 core.ExecMode != InterpreterMode.kExpressionInterpreter;
-            if (isInDebugMode)
-            {
-                core.DebugProps.SetUpCallrForDebug(core, 
-=======
             bool isInDebugMode = runtimeCore.Options.IDEDebugMode &&
                                  runtimeCore.Options.RunMode != InterpreterMode.kExpressionInterpreter;
             if (isInDebugMode)
             {
                 runtimeCore.DebugProps.SetUpCallrForDebug(
                                                           runtimeCore,
->>>>>>> 706b7dd2
                                                           interpreter.runtime, 
                                                           procNode, 
                                                           returnAddr - 1, 
@@ -163,17 +141,12 @@
                                         new Runtime.Context(), 
                                         args, 
                                         repGuides, 
-<<<<<<< HEAD
-                                        newStackFrame, 
-                                        core,
-=======
                                         newStackFrame,
->>>>>>> 706b7dd2
                                         runtimeCore);
 
             if (isInDebugMode)
             {
-                core.DebugProps.RestoreCallrForNoBreak(core, procNode);
+                runtimeCore.DebugProps.RestoreCallrForNoBreak(runtimeCore, procNode);
             }
 
             return rx;
