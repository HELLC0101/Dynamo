--- conflicted
+++ resolved
@@ -32,7 +32,7 @@
         public override StackValue Execute(ProtoCore.Runtime.Context c, List<StackValue> formalParameters, ProtoCore.DSASM.StackFrame stackFrame, Core core)
         {
             RuntimeCore runtimeCore = core.RuntimeCoreBridge;
-            ProtoCore.DSASM.Interpreter interpreter = new DSASM.Interpreter(core, runtimeCore);
+            ProtoCore.DSASM.Interpreter interpreter = new DSASM.Interpreter(core);
             StackValue ret;
 
             switch (buildInMethodId)
@@ -335,26 +335,11 @@
                         // Comment Jun: the caller type is the current type in the stackframe
                         StackFrameType callerType = stackFrame.StackFrameType;
 
-                        //if (core.ExecMode != DSASM.InterpreterMode.kExpressionInterpreter && core.Options.IDEDebugMode)
-                        {
-                            blockCaller = runtimeCore.DebugProps.CurrentBlockId;
-                            StackFrame bounceStackFrame = new StackFrame(svThisPtr, ci, fi, returnAddr, blockDecl, blockCaller, callerType, type, depth, framePointer, registers, null);
-<<<<<<< HEAD
-                            ret = core.Bounce(blockId, 0, context, runtimeCore.Breakpoints, bounceStackFrame, 0, core.CurrentExecutive.CurrentDSASMExec);
-                        }
-                        else
-                        {
-                            StackFrame bounceStackFrame = new StackFrame(svThisPtr, ci, fi, returnAddr, blockDecl, blockCaller, callerType, type, depth, framePointer, registers, null);
-                            ret = core.Bounce(blockId, 0, context, bounceStackFrame);
-=======
-                            ret = interpreter.runtime.Bounce(blockId, 0, context, bounceStackFrame, 0, false, core.CurrentExecutive.CurrentDSASMExec, core.Breakpoints);
->>>>>>> c6de7889
-                        }
-                        //else
-                        //{
-                        //    StackFrame bounceStackFrame = new StackFrame(svThisPtr, ci, fi, returnAddr, blockDecl, blockCaller, callerType, type, depth, framePointer, registers, null);
-                        //    ret = interpreter.runtime.Bounce(blockId, 0, context, bounceStackFrame);
-                        //}
+                        
+                        blockCaller = runtimeCore.DebugProps.CurrentBlockId;
+                        StackFrame bounceStackFrame = new StackFrame(svThisPtr, ci, fi, returnAddr, blockDecl, blockCaller, callerType, type, depth, framePointer, registers, null);
+
+                        ret = interpreter.runtime.Bounce(blockId, 0, context, bounceStackFrame, 0, false, core.CurrentExecutive.CurrentDSASMExec, runtimeCore.Breakpoints);
 
                         core.RunningBlock = oldRunningBlockId;
                         break;
