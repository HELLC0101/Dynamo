﻿
using ProtoCore.DSASM;
using System.Collections.Generic;
using ProtoCore.AST.AssociativeAST;

namespace ProtoCore.Utils
{
    public static class CoreUtils
    {
        public static void InsertPredefinedAndBuiltinMethods(Core core, ProtoCore.AST.Node root, bool builtinMethodsLoaded)
        {
            if (DSASM.InterpreterMode.kNormal == core.Options.RunMode)
            {
                if (core.Options.AssocOperatorAsMethod)
                {
                    ProtoCore.Utils.CoreUtils.InsertPredefinedMethod(core, root, builtinMethodsLoaded);
                }
                ProtoCore.Utils.CoreUtils.InsertBuiltInMethods(core, root, builtinMethodsLoaded);
            }
        }

        
    public static ProtoCore.AST.AssociativeAST.IdentifierNode BuildAssocIdentifier(Core core, string name, ProtoCore.PrimitiveType type = ProtoCore.PrimitiveType.kTypeVar)
    {
        var ident = new ProtoCore.AST.AssociativeAST.IdentifierNode();
        ident.Name = ident.Value = name;
        ident.datatype = TypeSystem.BuildPrimitiveTypeObject(type, 0);
        return ident;
    }

    private static ProtoCore.AST.AssociativeAST.FunctionDefinitionNode GenerateBuiltInMethodSignatureNode(ProtoCore.Lang.BuiltInMethods.BuiltInMethod method)
    {
        ProtoCore.AST.AssociativeAST.FunctionDefinitionNode fDef = new ProtoCore.AST.AssociativeAST.FunctionDefinitionNode();
        fDef.Name = ProtoCore.Lang.BuiltInMethods.GetMethodName(method.ID);
        fDef.ReturnType = method.ReturnType;
        fDef.IsExternLib = true;
        fDef.IsBuiltIn = true;
        fDef.BuiltInMethodId = method.ID;
        fDef.Signature = new ProtoCore.AST.AssociativeAST.ArgumentSignatureNode();
        fDef.MethodAttributes = method.MethodAttributes;

        foreach (KeyValuePair<string, ProtoCore.Type> param in method.Parameters)
        {
            ProtoCore.AST.AssociativeAST.VarDeclNode arg = new ProtoCore.AST.AssociativeAST.VarDeclNode();
            arg.NameNode = new ProtoCore.AST.AssociativeAST.IdentifierNode { Name = param.Key, Value = param.Key };
            arg.ArgumentType = param.Value;
            fDef.Signature.AddArgument(arg);
        }

        return fDef;
    }
        
	private static void InsertBuiltInMethods(Core core, ProtoCore.AST.Node root, bool builtinMethodsLoaded)
    {
        if (!builtinMethodsLoaded)
        {
            ProtoCore.Lang.BuiltInMethods builtInMethods = new Lang.BuiltInMethods(core);
            foreach (ProtoCore.Lang.BuiltInMethods.BuiltInMethod method in builtInMethods.Methods)
			{
				(root as ProtoCore.AST.AssociativeAST.CodeBlockNode).Body.Add(GenerateBuiltInMethodSignatureNode(method));
			}
		}
    }

    private static void InsertBinaryOperationMethod(Core core, ProtoCore.AST.Node root, Operator op, PrimitiveType r, PrimitiveType op1, PrimitiveType op2, int retRank = 0, int op1rank = 0, int op2rank = 0)
    {
        ProtoCore.AST.AssociativeAST.FunctionDefinitionNode funcDefNode = new ProtoCore.AST.AssociativeAST.FunctionDefinitionNode();
        funcDefNode.access = ProtoCore.CompilerDefinitions.AccessSpecifier.kPublic;
        funcDefNode.IsAssocOperator = true;
        funcDefNode.IsBuiltIn = true;
        funcDefNode.Name = Op.GetOpFunction(op);
        funcDefNode.ReturnType = new ProtoCore.Type() { Name = core.TypeSystem.GetType((int)r), UID = (int)r, rank = retRank};
        ProtoCore.AST.AssociativeAST.ArgumentSignatureNode args = new ProtoCore.AST.AssociativeAST.ArgumentSignatureNode();
        args.AddArgument(new ProtoCore.AST.AssociativeAST.VarDeclNode()
        {
            memregion = ProtoCore.DSASM.MemoryRegion.kMemStack,
            access = ProtoCore.CompilerDefinitions.AccessSpecifier.kPublic,
            NameNode = BuildAssocIdentifier(core, ProtoCore.DSASM.Constants.kLHS),
            ArgumentType = new ProtoCore.Type { Name = core.TypeSystem.GetType((int)op1), UID = (int)op1, rank = op1rank}
        });
        args.AddArgument(new ProtoCore.AST.AssociativeAST.VarDeclNode()
        {
            memregion = ProtoCore.DSASM.MemoryRegion.kMemStack,
            access = ProtoCore.CompilerDefinitions.AccessSpecifier.kPublic,
            NameNode = BuildAssocIdentifier(core, ProtoCore.DSASM.Constants.kRHS),
            ArgumentType = new ProtoCore.Type { Name = core.TypeSystem.GetType((int)op2), UID = (int)op2, rank = op2rank}
        });
        funcDefNode.Signature = args;

        ProtoCore.AST.AssociativeAST.CodeBlockNode body = new ProtoCore.AST.AssociativeAST.CodeBlockNode();
        ProtoCore.AST.AssociativeAST.IdentifierNode _return = BuildAssocIdentifier(core, ProtoCore.DSDefinitions.Keyword.Return, ProtoCore.PrimitiveType.kTypeReturn);

        ProtoCore.AST.AssociativeAST.IdentifierNode lhs = BuildAssocIdentifier(core, ProtoCore.DSASM.Constants.kLHS);
        ProtoCore.AST.AssociativeAST.IdentifierNode rhs = BuildAssocIdentifier(core, ProtoCore.DSASM.Constants.kRHS);
        body.Body.Add(new ProtoCore.AST.AssociativeAST.BinaryExpressionNode() { LeftNode = _return, Optr = ProtoCore.DSASM.Operator.assign, RightNode = new ProtoCore.AST.AssociativeAST.BinaryExpressionNode() { LeftNode = lhs, RightNode = rhs, Optr = op } });
        funcDefNode.FunctionBody = body;
        (root as ProtoCore.AST.AssociativeAST.CodeBlockNode).Body.Add(funcDefNode);
    }

	// The following methods are used to insert methods to the bottom of the AST and convert operator to these method calls 
	// to support replication on operators 
	private static void InsertUnaryOperationMethod(Core core, ProtoCore.AST.Node root, UnaryOperator op, PrimitiveType r, PrimitiveType operand)
    {
        ProtoCore.AST.AssociativeAST.FunctionDefinitionNode funcDefNode = new ProtoCore.AST.AssociativeAST.FunctionDefinitionNode();
        funcDefNode.access = ProtoCore.CompilerDefinitions.AccessSpecifier.kPublic;
        funcDefNode.IsAssocOperator = true;
        funcDefNode.IsBuiltIn = true;
        funcDefNode.Name = Op.GetUnaryOpFunction(op);
        funcDefNode.ReturnType = new ProtoCore.Type() { Name = core.TypeSystem.GetType((int)r), UID = (int)r };
        ProtoCore.AST.AssociativeAST.ArgumentSignatureNode args = new ProtoCore.AST.AssociativeAST.ArgumentSignatureNode();
        args.AddArgument(new ProtoCore.AST.AssociativeAST.VarDeclNode()
        {
            memregion = ProtoCore.DSASM.MemoryRegion.kMemStack,
            access = ProtoCore.CompilerDefinitions.AccessSpecifier.kPublic,
            NameNode = BuildAssocIdentifier(core, "%param"),
            ArgumentType = new ProtoCore.Type { Name = core.TypeSystem.GetType((int)operand), UID = (int)operand }
        });
        funcDefNode.Signature = args;

        ProtoCore.AST.AssociativeAST.CodeBlockNode body = new ProtoCore.AST.AssociativeAST.CodeBlockNode();
        ProtoCore.AST.AssociativeAST.IdentifierNode _return = BuildAssocIdentifier(core, ProtoCore.DSDefinitions.Keyword.Return, ProtoCore.PrimitiveType.kTypeReturn);
        ProtoCore.AST.AssociativeAST.IdentifierNode param = BuildAssocIdentifier(core, "%param");
        body.Body.Add(new ProtoCore.AST.AssociativeAST.BinaryExpressionNode() { LeftNode = _return, Optr = ProtoCore.DSASM.Operator.assign, RightNode = new ProtoCore.AST.AssociativeAST.UnaryExpressionNode() { Expression = param, Operator = op } });
        funcDefNode.FunctionBody = body;
        (root as ProtoCore.AST.AssociativeAST.CodeBlockNode).Body.Add(funcDefNode);
    }

	private static void InsertInlineConditionOperationMethod(Core core, ProtoCore.AST.Node root, PrimitiveType condition, PrimitiveType r)
    {
        ProtoCore.AST.AssociativeAST.FunctionDefinitionNode funcDefNode = new ProtoCore.AST.AssociativeAST.FunctionDefinitionNode();
        funcDefNode.access = ProtoCore.CompilerDefinitions.AccessSpecifier.kPublic;
        funcDefNode.Name = ProtoCore.DSASM.Constants.kInlineCondition; 
        funcDefNode.ReturnType = new ProtoCore.Type() { Name = core.TypeSystem.GetType((int)r), UID = (int)r };
        ProtoCore.AST.AssociativeAST.ArgumentSignatureNode args = new ProtoCore.AST.AssociativeAST.ArgumentSignatureNode();
        args.AddArgument(new ProtoCore.AST.AssociativeAST.VarDeclNode()
        {
            memregion = ProtoCore.DSASM.MemoryRegion.kMemStack,
            access = ProtoCore.CompilerDefinitions.AccessSpecifier.kPublic,
            NameNode = BuildAssocIdentifier(core, "%condition"),
            ArgumentType = new ProtoCore.Type { Name = core.TypeSystem.GetType((int)condition), UID = (int)condition }
        });
        args.AddArgument(new ProtoCore.AST.AssociativeAST.VarDeclNode()
        {
            memregion = ProtoCore.DSASM.MemoryRegion.kMemStack,
            access = ProtoCore.CompilerDefinitions.AccessSpecifier.kPublic,
            NameNode = BuildAssocIdentifier(core, "%trueExp"),
            ArgumentType = new ProtoCore.Type { Name = core.TypeSystem.GetType((int)r), UID = (int)r }
        });
        args.AddArgument(new ProtoCore.AST.AssociativeAST.VarDeclNode()
        {
            memregion = ProtoCore.DSASM.MemoryRegion.kMemStack,
            access = ProtoCore.CompilerDefinitions.AccessSpecifier.kPublic,
            NameNode = BuildAssocIdentifier(core, "%falseExp"),
            ArgumentType = new ProtoCore.Type { Name = core.TypeSystem.GetType((int)r), UID = (int)r }
        });
        funcDefNode.Signature = args;

        ProtoCore.AST.AssociativeAST.CodeBlockNode body = new ProtoCore.AST.AssociativeAST.CodeBlockNode();
        ProtoCore.AST.AssociativeAST.IdentifierNode _return = BuildAssocIdentifier(core, ProtoCore.DSDefinitions.Keyword.Return, ProtoCore.PrimitiveType.kTypeReturn);
        ProtoCore.AST.AssociativeAST.IdentifierNode con = BuildAssocIdentifier(core, "%condition");
        ProtoCore.AST.AssociativeAST.IdentifierNode t = BuildAssocIdentifier(core, "%trueExp");
        ProtoCore.AST.AssociativeAST.IdentifierNode f = BuildAssocIdentifier(core, "%falseExp");

        body.Body.Add(new ProtoCore.AST.AssociativeAST.BinaryExpressionNode() { LeftNode = _return, Optr = Operator.assign, RightNode = new ProtoCore.AST.AssociativeAST.InlineConditionalNode() { ConditionExpression = con, TrueExpression = t, FalseExpression = f } });
        funcDefNode.FunctionBody = body;
        (root as ProtoCore.AST.AssociativeAST.CodeBlockNode).Body.Add(funcDefNode);
    }

    private static void InsertPredefinedMethod(Core core, ProtoCore.AST.Node root, bool builtinMethodsLoaded)
    {
        if (!builtinMethodsLoaded)
        {
            InsertBinaryOperationMethod(core, root, Operator.add, PrimitiveType.kTypeInt, PrimitiveType.kTypeInt, PrimitiveType.kTypeInt);
            InsertBinaryOperationMethod(core, root, Operator.add, PrimitiveType.kTypeDouble, PrimitiveType.kTypeDouble, PrimitiveType.kTypeInt);
            InsertBinaryOperationMethod(core, root, Operator.add, PrimitiveType.kTypeDouble, PrimitiveType.kTypeInt, PrimitiveType.kTypeDouble);
            InsertBinaryOperationMethod(core, root, Operator.add, PrimitiveType.kTypeDouble, PrimitiveType.kTypeDouble, PrimitiveType.kTypeDouble);
            InsertBinaryOperationMethod(core, root, Operator.add, PrimitiveType.kTypeString, PrimitiveType.kTypeChar, PrimitiveType.kTypeChar);


            InsertBinaryOperationMethod(core, root, Operator.add, PrimitiveType.kTypeString, PrimitiveType.kTypeString, PrimitiveType.kTypeString);
            InsertBinaryOperationMethod(core, root, Operator.add, PrimitiveType.kTypeVar, PrimitiveType.kTypeString, PrimitiveType.kTypeChar);
            InsertBinaryOperationMethod(core, root, Operator.add, PrimitiveType.kTypeVar, PrimitiveType.kTypeChar, PrimitiveType.kTypeString);
            InsertBinaryOperationMethod(core, root, Operator.add, PrimitiveType.kTypeString, PrimitiveType.kTypeString, PrimitiveType.kTypeVar);
            InsertBinaryOperationMethod(core, root, Operator.add, PrimitiveType.kTypeString, PrimitiveType.kTypeVar, PrimitiveType.kTypeString);

            InsertBinaryOperationMethod(core, root, Operator.sub, PrimitiveType.kTypeInt, PrimitiveType.kTypeInt, PrimitiveType.kTypeInt);
            InsertBinaryOperationMethod(core, root, Operator.sub, PrimitiveType.kTypeDouble, PrimitiveType.kTypeDouble, PrimitiveType.kTypeInt);
            InsertBinaryOperationMethod(core, root, Operator.sub, PrimitiveType.kTypeDouble, PrimitiveType.kTypeInt, PrimitiveType.kTypeDouble);
            InsertBinaryOperationMethod(core, root, Operator.sub, PrimitiveType.kTypeDouble, PrimitiveType.kTypeDouble, PrimitiveType.kTypeDouble);
            //InsertBinaryOperationMethod(core, root, Operator.div, PrimitiveType.kTypeInt, PrimitiveType.kTypeInt, PrimitiveType.kTypeInt);
            //InsertBinaryOperationMethod(core, root, Operator.div, PrimitiveType.kTypeDouble, PrimitiveType.kTypeDouble, PrimitiveType.kTypeInt);
            //InsertBinaryOperationMethod(core, root, Operator.div, PrimitiveType.kTypeDouble, PrimitiveType.kTypeInt, PrimitiveType.kTypeDouble);
            InsertBinaryOperationMethod(core, root, Operator.div, PrimitiveType.kTypeDouble, PrimitiveType.kTypeDouble, PrimitiveType.kTypeDouble);
            InsertBinaryOperationMethod(core, root, Operator.mul, PrimitiveType.kTypeInt, PrimitiveType.kTypeInt, PrimitiveType.kTypeInt);
            InsertBinaryOperationMethod(core, root, Operator.mul, PrimitiveType.kTypeDouble, PrimitiveType.kTypeDouble, PrimitiveType.kTypeInt);
            InsertBinaryOperationMethod(core, root, Operator.mul, PrimitiveType.kTypeDouble, PrimitiveType.kTypeInt, PrimitiveType.kTypeDouble);
            InsertBinaryOperationMethod(core, root, Operator.mul, PrimitiveType.kTypeDouble, PrimitiveType.kTypeDouble, PrimitiveType.kTypeDouble);
            InsertBinaryOperationMethod(core, root, Operator.mod, PrimitiveType.kTypeInt, PrimitiveType.kTypeInt, PrimitiveType.kTypeInt);

            InsertBinaryOperationMethod(core, root, Operator.bitwiseand, PrimitiveType.kTypeInt, PrimitiveType.kTypeInt, PrimitiveType.kTypeInt);
            InsertBinaryOperationMethod(core, root, Operator.bitwiseand, PrimitiveType.kTypeBool, PrimitiveType.kTypeBool, PrimitiveType.kTypeBool);
            InsertBinaryOperationMethod(core, root, Operator.bitwiseor, PrimitiveType.kTypeInt, PrimitiveType.kTypeInt, PrimitiveType.kTypeInt);
            InsertBinaryOperationMethod(core, root, Operator.bitwiseor, PrimitiveType.kTypeBool, PrimitiveType.kTypeBool, PrimitiveType.kTypeBool);
            InsertBinaryOperationMethod(core, root, Operator.bitwisexor, PrimitiveType.kTypeInt, PrimitiveType.kTypeInt, PrimitiveType.kTypeInt);
            InsertBinaryOperationMethod(core, root, Operator.bitwisexor, PrimitiveType.kTypeBool, PrimitiveType.kTypeBool, PrimitiveType.kTypeBool);

            InsertBinaryOperationMethod(core, root, Operator.eq, PrimitiveType.kTypeBool, PrimitiveType.kTypeInt, PrimitiveType.kTypeInt);
            InsertBinaryOperationMethod(core, root, Operator.eq, PrimitiveType.kTypeBool, PrimitiveType.kTypeDouble, PrimitiveType.kTypeDouble);
            InsertBinaryOperationMethod(core, root, Operator.eq, PrimitiveType.kTypeBool, PrimitiveType.kTypeString, PrimitiveType.kTypeString);
            InsertBinaryOperationMethod(core, root, Operator.eq, PrimitiveType.kTypeBool, PrimitiveType.kTypeBool, PrimitiveType.kTypeBool);
            InsertBinaryOperationMethod(core, root, Operator.eq, PrimitiveType.kTypeBool, PrimitiveType.kTypeBool, PrimitiveType.kTypeVar);
            InsertBinaryOperationMethod(core, root, Operator.eq, PrimitiveType.kTypeBool, PrimitiveType.kTypeVar, PrimitiveType.kTypeBool);

            InsertBinaryOperationMethod(core, root, Operator.nq, PrimitiveType.kTypeBool, PrimitiveType.kTypeInt, PrimitiveType.kTypeInt);
            InsertBinaryOperationMethod(core, root, Operator.nq, PrimitiveType.kTypeBool, PrimitiveType.kTypeDouble, PrimitiveType.kTypeDouble);
            InsertBinaryOperationMethod(core, root, Operator.nq, PrimitiveType.kTypeBool, PrimitiveType.kTypeString, PrimitiveType.kTypeString);
            InsertBinaryOperationMethod(core, root, Operator.nq, PrimitiveType.kTypeBool, PrimitiveType.kTypeBool, PrimitiveType.kTypeBool);
            InsertBinaryOperationMethod(core, root, Operator.nq, PrimitiveType.kTypeBool, PrimitiveType.kTypeBool, PrimitiveType.kTypeVar);
            InsertBinaryOperationMethod(core, root, Operator.nq, PrimitiveType.kTypeBool, PrimitiveType.kTypeVar, PrimitiveType.kTypeBool);

            InsertBinaryOperationMethod(core, root, Operator.ge, PrimitiveType.kTypeBool, PrimitiveType.kTypeInt, PrimitiveType.kTypeInt);
            InsertBinaryOperationMethod(core, root, Operator.ge, PrimitiveType.kTypeBool, PrimitiveType.kTypeDouble, PrimitiveType.kTypeDouble);
            InsertBinaryOperationMethod(core, root, Operator.gt, PrimitiveType.kTypeBool, PrimitiveType.kTypeInt, PrimitiveType.kTypeInt);
            InsertBinaryOperationMethod(core, root, Operator.gt, PrimitiveType.kTypeBool, PrimitiveType.kTypeDouble, PrimitiveType.kTypeDouble);
            InsertBinaryOperationMethod(core, root, Operator.le, PrimitiveType.kTypeBool, PrimitiveType.kTypeInt, PrimitiveType.kTypeInt);
            InsertBinaryOperationMethod(core, root, Operator.le, PrimitiveType.kTypeBool, PrimitiveType.kTypeDouble, PrimitiveType.kTypeDouble);
            InsertBinaryOperationMethod(core, root, Operator.lt, PrimitiveType.kTypeBool, PrimitiveType.kTypeDouble, PrimitiveType.kTypeDouble);
            InsertBinaryOperationMethod(core, root, Operator.lt, PrimitiveType.kTypeBool, PrimitiveType.kTypeInt, PrimitiveType.kTypeInt);
            InsertBinaryOperationMethod(core, root, Operator.and, PrimitiveType.kTypeBool, PrimitiveType.kTypeInt, PrimitiveType.kTypeInt);
            InsertBinaryOperationMethod(core, root, Operator.or, PrimitiveType.kTypeBool, PrimitiveType.kTypeInt, PrimitiveType.kTypeInt);

            InsertUnaryOperationMethod(core, root, UnaryOperator.Neg, PrimitiveType.kTypeInt, PrimitiveType.kTypeInt);
            InsertUnaryOperationMethod(core, root, UnaryOperator.Neg, PrimitiveType.kTypeDouble, PrimitiveType.kTypeDouble);
            InsertUnaryOperationMethod(core, root, UnaryOperator.Negate, PrimitiveType.kTypeInt, PrimitiveType.kTypeInt);
            InsertUnaryOperationMethod(core, root, UnaryOperator.Negate, PrimitiveType.kTypeDouble, PrimitiveType.kTypeDouble);
            InsertUnaryOperationMethod(core, root, UnaryOperator.Not, PrimitiveType.kTypeBool, PrimitiveType.kTypeBool);

            InsertBinaryOperationMethod(core, root, Operator.and, PrimitiveType.kTypeBool, PrimitiveType.kTypeBool, PrimitiveType.kTypeBool);
            InsertBinaryOperationMethod(core, root, Operator.or, PrimitiveType.kTypeBool, PrimitiveType.kTypeBool, PrimitiveType.kTypeBool);

            InsertUnaryOperationMethod(core, root, UnaryOperator.Decrement, PrimitiveType.kTypeInt, PrimitiveType.kTypeInt);
            InsertUnaryOperationMethod(core, root, UnaryOperator.Increment, PrimitiveType.kTypeInt, PrimitiveType.kTypeInt);
        }
    }
	

        public static string GetLanguageString(Language language)
        {
            string languageString = string.Empty;
            if (Language.kAssociative == language)
            {
                languageString = ProtoCore.DSASM.kw.associative;
            }
            else if (Language.kImperative == language)
            {
                languageString = ProtoCore.DSASM.kw.imperative;
            }
            else if (Language.kOptions == language)
            {
                languageString = ProtoCore.DSASM.kw.options;
            }
            return languageString;
        }

        public static void LogWarning(this Interpreter dsi, ProtoCore.Runtime.WarningID id, string msg, string fileName = null, int line = -1, int col = -1)
        {
            ProtoCore.RuntimeCore runtimeCore = dsi.runtime.RuntimeCore;
            runtimeCore.RuntimeStatus.LogWarning(id, msg, fileName, line, col);
        }

        public static void LogSemanticError(this Interpreter dsi, string msg, string fileName = null, int line = -1, int col = -1)
        {
            // Consider renaming this function as there is no such thing as a semantic error at runtime
            ProtoCore.RuntimeCore runtimeCore = dsi.runtime.RuntimeCore;
            runtimeCore.RuntimeStatus.LogWarning(ProtoCore.Runtime.WarningID.kDefault, msg, fileName, line, col);
        }

        public static void LogWarning(this Core core, ProtoCore.Runtime.WarningID id, string msg, string fileName = null, int line = -1, int col = -1)
        {
            core.__TempCoreHostForRefactoring.RuntimeStatus.LogWarning(id, msg, fileName, line, col);
        }

        public static void LogWarning(this Core core, ProtoCore.BuildData.WarningID id, string msg, string fileName = null, int line = -1, int col = -1)
        {
            core.BuildStatus.LogWarning(id, msg, fileName, line, col);
        }

        public static void LogSemanticError(this Core core, string msg, string fileName = null, int line = -1, int col = -1)
        {
            core.BuildStatus.LogSemanticError(msg, fileName, line, col);
        }


        public static string GenerateIdentListNameString(ProtoCore.AST.AssociativeAST.AssociativeNode node)
        {
            ProtoCore.AST.AssociativeAST.IdentifierListNode iNode;
            ProtoCore.AST.AssociativeAST.AssociativeNode leftNode = node;
            List<string> stringList = new List<string>();
            while (leftNode is ProtoCore.AST.AssociativeAST.IdentifierListNode)
            {
                iNode = leftNode as ProtoCore.AST.AssociativeAST.IdentifierListNode;
                leftNode = iNode.LeftNode;
                if (iNode.RightNode is ProtoCore.AST.AssociativeAST.IdentifierNode)
                {
                    ProtoCore.AST.AssociativeAST.IdentifierNode currentNode = (iNode.RightNode as ProtoCore.AST.AssociativeAST.IdentifierNode);
                    stringList.Add(currentNode.ToString());

                }
                else if (iNode.RightNode is ProtoCore.AST.AssociativeAST.FunctionCallNode)
                {
                    ProtoCore.AST.AssociativeAST.FunctionCallNode fCall = iNode.RightNode as ProtoCore.AST.AssociativeAST.FunctionCallNode;
                    stringList.Add(fCall.Function.Name);
                }
                else
                {
                    return string.Empty;
                }
            }
            stringList.Add(leftNode.ToString());

            stringList.Reverse();

            string retString = string.Empty;
            foreach (string s in stringList)
            {
                retString += s;
                retString += '.';
            }

            // Remove the last dot
            retString = retString.Remove(retString.Length - 1);

            return retString;
        }

        public static bool IsAutoGeneratedVar(string name)
        {
            Validity.Assert(null != name);
            return name.StartsWith("%");
        }

        public static bool IsGetter(string propertyName)
        {
            Validity.Assert(null != propertyName);
            return propertyName.StartsWith(ProtoCore.DSASM.Constants.kGetterPrefix);
        }

        public static bool IsSetter(string propertyName)
        {
            Validity.Assert(null != propertyName);
            return propertyName.StartsWith(ProtoCore.DSASM.Constants.kSetterPrefix);
        }

        public static bool StartsWithSingleUnderscore(string name)
        {
            Validity.Assert(null != name);
            return name.StartsWith(ProtoCore.DSASM.Constants.kSingleUnderscore);
        }

        public static bool StartsWithDoubleUnderscores(string name)
        {
            Validity.Assert(null != name);
            return name.StartsWith(ProtoCore.DSASM.Constants.kDoubleUnderscores);
        }

        public static bool TryGetOperator(string methodName, out Operator op)
        {
            Validity.Assert(null != methodName);
            if (!methodName.StartsWith(ProtoCore.DSASM.Constants.kInternalNamePrefix))
            {
                op = Operator.none;
                return false;
            }

            string realMethodName = methodName.Substring(Constants.kInternalNamePrefix.Length);
            return System.Enum.TryParse(realMethodName, out op);
        }

        public static string GetOperatorString(DSASM.Operator optr)
        {
            return Op.GetOpSymbol(optr);
        }

        public static bool TryGetPropertyName(string methodName, out string propertyName)
        {
            Validity.Assert(null != methodName);
            if (IsGetter(methodName))
            {
                propertyName = methodName.Substring(ProtoCore.DSASM.Constants.kGetterPrefix.Length);
                return true;
            }
            else if (IsSetter(methodName))
            {
                propertyName = methodName.Substring(ProtoCore.DSASM.Constants.kSetterPrefix.Length);
                return true;
            }

            propertyName = null;
            return false;
        }

        public static bool IsGlobalInstanceSetter(string propertyName)
        {
            Validity.Assert(null != propertyName);
            return propertyName.StartsWith(ProtoCore.DSASM.Constants.kGlobalInstanceNamePrefix) && propertyName.Contains(ProtoCore.DSASM.Constants.kSetterPrefix);
        }

        public static bool GetGlobalInstanceSetterName(string propertyName)
        {
            Validity.Assert(null != propertyName);
            return propertyName.StartsWith(ProtoCore.DSASM.Constants.kGlobalInstanceNamePrefix) && propertyName.Contains(ProtoCore.DSASM.Constants.kSetterPrefix);
        }

        public static bool IsInternalMethod(string methodName)
        {
            Validity.Assert(null != methodName);
            return methodName.StartsWith(Constants.kInternalNamePrefix);
        }

        public static bool IsGetterSetter(string propertyName)
        {
            Validity.Assert(null != propertyName);
            return IsGetter(propertyName) || IsSetter(propertyName);
        }


        public static bool IsGlobalInstanceGetterSetter(string propertyName)
        {
            Validity.Assert(null != propertyName);
            return propertyName.StartsWith(ProtoCore.DSASM.Constants.kGlobalInstanceNamePrefix) && IsGetterSetter(propertyName);
        }

        public static string GetMangledFunctionName(string className, string functionName)
        {
            string name = ProtoCore.DSASM.Constants.kGlobalInstanceNamePrefix + className + ProtoCore.DSASM.Constants.kGlobalInstanceFunctionPrefix + functionName;
            return name;
        }

        public static string GetMangledFunctionName(int classIndex, string functionName, Core core)
        {
            Validity.Assert(classIndex < core.ClassTable.ClassNodes.Count);
            ClassNode cnode = core.ClassTable.ClassNodes[classIndex];
            string name = ProtoCore.DSASM.Constants.kGlobalInstanceNamePrefix + cnode.name + ProtoCore.DSASM.Constants.kGlobalInstanceFunctionPrefix + functionName;
            return name;
        }

        public static string BuildSSATemp(Core core)
        {
            // Jun Comment: The current convention for auto generated SSA variables begin with '%'
            // This ensures that the variables is compiler generated as the '%' symbol cannot be used as an identifier and will fail compilation
            string sGUID = core.SSASubscript_GUID.ToString();
            sGUID = sGUID.Replace("-", string.Empty);
            string SSATemp = ProtoCore.DSASM.Constants.kSSATempPrefix + core.SSASubscript.ToString() + "_" + sGUID;
            ++core.SSASubscript;
            return SSATemp;
        }

        public static bool IsSSATemp(string ssaVar)
        {
            // Jun Comment: The current convention for auto generated SSA variables begin with '%'
            // This ensures that the variables is compiler generated as the '%' symbol cannot be used as an identifier and will fail compilation
            Validity.Assert(!string.IsNullOrEmpty(ssaVar));
            return ssaVar.StartsWith(ProtoCore.DSASM.Constants.kSSATempPrefix);
        }

        public static bool IsTempVarProperty(string varname)
        {
            Validity.Assert(!string.IsNullOrEmpty(varname));
            return varname.StartsWith(ProtoCore.DSASM.Constants.kTempPropertyVar);
        }

        public static bool IsCompilerGenerated(string varname)
        {
            Validity.Assert(!string.IsNullOrEmpty(varname));
            return varname.StartsWith(ProtoCore.DSASM.Constants.kInternalNamePrefix);
        }

        public static bool IsInternalFunction(string methodName)
        {
            Validity.Assert(!string.IsNullOrEmpty(methodName));
            return methodName.StartsWith(ProtoCore.DSASM.Constants.kInternalNamePrefix) || methodName.StartsWith(ProtoCore.DSDefinitions.Keyword.Dispose);
        }

        public static bool IsDisposeMethod(string methodName)
        {
            Validity.Assert(!string.IsNullOrEmpty(methodName));
            return methodName.Equals(ProtoCore.DSDefinitions.Keyword.Dispose);
        }

        public static bool IsGetTypeMethod(string methodName)
        {
            Validity.Assert(!string.IsNullOrEmpty(methodName));
            return methodName.Equals(ProtoCore.DSDefinitions.Keyword.GetType);
        }

        public static bool IsPropertyTemp(string varname)
        {
            Validity.Assert(!string.IsNullOrEmpty(varname));
            return varname.StartsWith(ProtoCore.DSASM.Constants.kTempPropertyVar);
        }

        public static bool IsDefaultArgTemp(string varname)
        {
            Validity.Assert(null != varname);
            return varname.StartsWith(ProtoCore.DSASM.Constants.kTempDefaultArg);
        }

        public static ProtoCore.AST.AssociativeAST.FunctionDotCallNode GenerateCallDotNode(ProtoCore.AST.AssociativeAST.AssociativeNode lhs, 
            ProtoCore.AST.AssociativeAST.FunctionCallNode rhsCall, Core core = null)
        {
            // The function name to call
            string rhsName = rhsCall.Function.Name;
            int argNum = rhsCall.FormalArguments.Count;
            ProtoCore.AST.AssociativeAST.ExprListNode argList = new ProtoCore.AST.AssociativeAST.ExprListNode();
            foreach (ProtoCore.AST.AssociativeAST.AssociativeNode arg in rhsCall.FormalArguments)
            {
                // The function arguments
                argList.list.Add(arg);
            }


            FunctionCallNode funCallNode = new FunctionCallNode();
            IdentifierNode funcName = new IdentifierNode { Value = Constants.kDotArgMethodName, Name = Constants.kDotArgMethodName };
            funCallNode.Function = funcName;
            funCallNode.Name = Constants.kDotArgMethodName;

            NodeUtils.CopyNodeLocation(funCallNode, lhs);
            int rhsIdx = ProtoCore.DSASM.Constants.kInvalidIndex;
            string lhsName = string.Empty;
            if (lhs is ProtoCore.AST.AssociativeAST.IdentifierNode)
            {
                lhsName = (lhs as ProtoCore.AST.AssociativeAST.IdentifierNode).Name;
                if (lhsName == ProtoCore.DSDefinitions.Keyword.This)
                {
                    lhs = new ProtoCore.AST.AssociativeAST.ThisPointerNode();
                }
            }

            if (core != null)
            {
                DynamicFunction func;
                if (core.DynamicFunctionTable.TryGetFunction(rhsName, 0, Constants.kInvalidIndex, out func))
                {
                    rhsIdx = func.Index;
                }
                else
                {
                    func = core.DynamicFunctionTable.AddNewFunction(rhsName, 0, Constants.kInvalidIndex);
                    rhsIdx = func.Index;
                }
            }

            // The first param to the dot arg (the pointer or the class name)
            funCallNode.FormalArguments.Add(lhs);

            // The second param which is the dynamic table index of the function to call
            var rhs = new IntNode(rhsIdx);
            funCallNode.FormalArguments.Add(rhs);

            // The array dimensions
            ProtoCore.AST.AssociativeAST.ExprListNode arrayDimExperList = new ProtoCore.AST.AssociativeAST.ExprListNode();
            int dimCount = 0;
            if (rhsCall.Function is ProtoCore.AST.AssociativeAST.IdentifierNode)
            {
                // Number of dimensions
                ProtoCore.AST.AssociativeAST.IdentifierNode fIdent = rhsCall.Function as ProtoCore.AST.AssociativeAST.IdentifierNode;
                if (fIdent.ArrayDimensions != null)
                {
                    arrayDimExperList = ProtoCore.Utils.CoreUtils.BuildArrayExprList(fIdent.ArrayDimensions);
                    dimCount = arrayDimExperList.list.Count;
                }
                else if (rhsCall.ArrayDimensions != null)
                {
                    arrayDimExperList = ProtoCore.Utils.CoreUtils.BuildArrayExprList(rhsCall.ArrayDimensions);
                    dimCount = arrayDimExperList.list.Count;
                }
                else
                {
                    arrayDimExperList = new ProtoCore.AST.AssociativeAST.ExprListNode();
                }
            }

            funCallNode.FormalArguments.Add(arrayDimExperList);

            // Number of dimensions
            var dimNode = new IntNode(dimCount);
            funCallNode.FormalArguments.Add(dimNode);

            if (argNum >= 0)
            {
                funCallNode.FormalArguments.Add(argList);
                funCallNode.FormalArguments.Add(new IntNode(argNum));
            }

            var funDotCallNode = new FunctionDotCallNode(rhsCall);
            funDotCallNode.DotCall = funCallNode;
            funDotCallNode.FunctionCall.Function = rhsCall.Function;

            // Consider the case of "myClass.Foo(a, b)", we will have "DotCall" being 
            // equal to "myClass" (in terms of its starting line/column), and "rhsCall" 
            // matching with the location of "Foo(a, b)". For execution cursor to cover 
            // this whole statement, the final "DotCall" function call node should 
            // range from "lhs.col" to "rhs.col".
            // 
            NodeUtils.SetNodeEndLocation(funDotCallNode.DotCall, rhsCall);
            NodeUtils.CopyNodeLocation(funDotCallNode, funDotCallNode.DotCall);


            return funDotCallNode;
        }


        public static ProtoCore.AST.AssociativeAST.ExprListNode BuildArrayExprList(ProtoCore.AST.AssociativeAST.AssociativeNode arrayNode)
        {
            ProtoCore.AST.AssociativeAST.ExprListNode exprlist = new ProtoCore.AST.AssociativeAST.ExprListNode();
            while (arrayNode is ProtoCore.AST.AssociativeAST.ArrayNode)
            {
                ProtoCore.AST.AssociativeAST.ArrayNode array = arrayNode as ProtoCore.AST.AssociativeAST.ArrayNode;
                exprlist.list.Add(array.Expr);
                arrayNode = array.Type;
            }
            return exprlist;
        }


        // Comment Jun: 
        // Instead of this method, consider storing the name mangled methods original class name and varname
        public static string GetClassDeclarationName(ProcedureNode procNode, Core core)
        {
            string mangledName = procNode.name;
            mangledName = mangledName.Remove(0, ProtoCore.DSASM.Constants.kGlobalInstanceNamePrefix.Length);

            int start = mangledName.IndexOf(ProtoCore.DSASM.Constants.kGlobalInstanceFunctionPrefix);
            mangledName = mangledName.Remove(start);
            return mangledName;

            if (ProtoCore.DSASM.Constants.kInvalidIndex == procNode.classScope)
            {
                return string.Empty;
            }

            Validity.Assert(core.ClassTable.ClassNodes.Count > procNode.classScope);
            return core.ClassTable.ClassNodes[procNode.classScope].name;
        }



        public static ProcedureNode GetClassAndProcFromGlobalInstance(ProcedureNode procNode, Core core, out int classIndex, List<Type> argTypeList)
        {
            string className = ProtoCore.Utils.CoreUtils.GetClassDeclarationName(procNode, core);
            classIndex = core.ClassTable.IndexOf(className);


            int removelength = 0;
            if (ProtoCore.Utils.CoreUtils.IsGlobalInstanceGetterSetter(procNode.name))
            {
                if (ProtoCore.Utils.CoreUtils.IsGlobalInstanceSetter(procNode.name))
                {
                    removelength = procNode.name.IndexOf(ProtoCore.DSASM.Constants.kSetterPrefix);
                }
                else
                {
                    removelength = procNode.name.IndexOf(ProtoCore.DSASM.Constants.kGetterPrefix);
                }
            }
            else
            {
                removelength = procNode.name.IndexOf(ProtoCore.DSASM.Constants.kGlobalInstanceFunctionPrefix);
                removelength += ProtoCore.DSASM.Constants.kGlobalInstanceFunctionPrefix.Length;
            }

            string functionName = procNode.name.Remove(0, removelength);
            //ProtoCore.DSASM.ProcedureNode tmpProcNode = core.ClassTable.list[classIndex].GetFirstMemberFunction(functionName, procNode.argTypeList.Count - 1);

            int functionIndex = core.ClassTable.ClassNodes[classIndex].vtable.IndexOfExact(functionName, argTypeList, procNode.isAutoGeneratedThisProc);
            ProtoCore.DSASM.ProcedureNode tmpProcNode = core.ClassTable.ClassNodes[classIndex].vtable.procList[functionIndex];

            return tmpProcNode;
        }

        public static bool Compare(ProtoCore.AST.Node node1, ProtoCore.AST.Node node2)
        {
            return node1.Equals(node2);
        }

        public static void CopyDebugData(ProtoCore.AST.Node nodeTo, ProtoCore.AST.Node nodeFrom)
        {
            if (null != nodeTo && null != nodeFrom)
            {
                nodeTo.col = nodeFrom.col;
                nodeTo.endCol = nodeFrom.endCol;
                nodeTo.endLine = nodeFrom.endLine;
                nodeTo.line = nodeFrom.line;
            }
        }


        /// <summary>
        /// Gets the has id of a function signature given the name and argument types
        /// </summary>
        /// <param name="functionDef"></param>
        /// <returns></returns>
        public static int GetFunctionHash(ProtoCore.AST.AssociativeAST.FunctionDefinitionNode functionDef)
        {
            Validity.Assert(null != functionDef);
            string functionDescription = functionDef.Name;
            foreach (ProtoCore.AST.AssociativeAST.VarDeclNode argNode in functionDef.Signature.Arguments)
            {
                functionDescription += argNode.ArgumentType.ToString();
            }
            return functionDescription.GetHashCode();
        }

        /// <summary>
        /// Retrieves the string format of the identifier list from left to right, leaving out any symbols after the last identifier.
        /// Given: A.B()
        ///     Return: "A.B"
        /// Given: A.B.C()[0]
        ///     Return: "A.B.C"
        /// Given: A.B().C
        ///     Return: "A.B"
        /// Given: A.B[0].C
        ///     Return: "A.B[0].C"
        /// </summary>
        /// <param name="identList"></param>
        /// <returns></returns>
        public static string GetIdentifierStringUntilFirstParenthesis(ProtoCore.AST.AssociativeAST.IdentifierListNode identList)
        {
            Validity.Assert(null != identList);
            string identListString = identList.ToString();
            int removeIndex = identListString.IndexOf('(');
            if (removeIndex > 0)
            {
                identListString = identListString.Remove(removeIndex);
            }
            return identListString;
        }

        /// <summary>
        /// Traverses the identifierlist argument until class name resolution succeeds or fails.
        /// </summary>
        /// <param name="classTable"></param>
        /// <param name="identList"></param>
        /// <returns></returns>
        public static string[] GetResolvedClassName(ProtoCore.DSASM.ClassTable classTable, ProtoCore.AST.AssociativeAST.IdentifierListNode identList)
        {
            string[] classNames = classTable.GetAllMatchingClasses(ProtoCore.Utils.CoreUtils.GetIdentifierStringUntilFirstParenthesis(identList));

            // Failed to find the first time
            // Attempt to remove identifiers in the identifierlist until we find a class or not
            while (0 == classNames.Length)
            {
                // Move to the left node
                AssociativeNode leftNode = identList.LeftNode;
                if (leftNode is IdentifierListNode)
                {
                    identList = leftNode as IdentifierListNode;
                    classNames = classTable.GetAllMatchingClasses(ProtoCore.Utils.CoreUtils.GetIdentifierStringUntilFirstParenthesis(identList));
                }
                if (leftNode is IdentifierNode)
                {
                    IdentifierNode identNode = leftNode as IdentifierNode;
                    classNames = classTable.GetAllMatchingClasses(identNode.Name);
                    break;
                }
                else
                {
                    break;
                }
            }
            return classNames;
        }

        /// <summary>
        /// Parses designscript code and outputs ProtoAST
        /// </summary>
        /// <param name="core"></param>
        /// <param name="code"></param>
        /// <returns></returns>
        public static List<AssociativeNode> BuildASTList(ProtoCore.Core core, string code)
        {
            Validity.Assert(null != core);
            List<AssociativeNode> astList = new List<AssociativeNode>();
            var cbn = ProtoCore.Utils.ParserUtils.Parse(code) as CodeBlockNode;
            astList.AddRange(cbn.Body);
            return astList;
        }


        /// <summary>
        /// Parses designscript code and outputs ProtoAST
        /// </summary>
        /// <param name="core"></param>
        /// <param name="code"></param>
        /// <returns></returns>
        public static List<AssociativeNode> BuildASTList(ProtoCore.Core core, List<string> codeList)
        {
            List<AssociativeNode> astList = new List<AssociativeNode>();
            foreach (string code in codeList)
            {
                astList.AddRange(BuildASTList(core, code));
            }
            return astList;
        }

        /// <summary>
        /// Get the Codeblock given the blockId
        /// </summary>
        /// <param name="blockList"></param>
        /// <param name="blockId"></param>
        /// <returns></returns>
        public static CodeBlock GetCodeBlock(List<CodeBlock> blockList, int blockId)
        {
            CodeBlock codeblock = null;
            codeblock = blockList.Find(x => x.codeBlockId == blockId);
            if (codeblock == null)
            {
                foreach (CodeBlock block in blockList)
                {
                    codeblock = GetCodeBlock(block.children, blockId);
                    if (codeblock != null)
                    {
                        break;
                    }
                }
            }
            return codeblock;
        }

        public static ProcedureNode GetFirstVisibleProcedure(string name, List<Type> argTypeList, CodeBlock codeblock)
        {
<<<<<<< HEAD
            Validity.Assert(null != codeblock);
=======
>>>>>>> 62f53bda
            if (null == codeblock)
            {
                return null;
            }

            CodeBlock searchBlock = codeblock;
            while (null != searchBlock)
            {
                if (null == searchBlock.procedureTable)
                {
                    searchBlock = searchBlock.parent;
                    continue;
                }

                // The class table is passed just to check for coercion values
                int procIndex = searchBlock.procedureTable.IndexOf(name, argTypeList);
                if (Constants.kInvalidIndex != procIndex)
                {
                    return searchBlock.procedureTable.procList[procIndex];
                }
                searchBlock = searchBlock.parent;
            }
            return null;
        }
    }
}<|MERGE_RESOLUTION|>--- conflicted
+++ resolved
@@ -829,10 +829,6 @@
 
         public static ProcedureNode GetFirstVisibleProcedure(string name, List<Type> argTypeList, CodeBlock codeblock)
         {
-<<<<<<< HEAD
-            Validity.Assert(null != codeblock);
-=======
->>>>>>> 62f53bda
             if (null == codeblock)
             {
                 return null;
