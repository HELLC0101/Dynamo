﻿
using ProtoCore.DSASM;
using System.Collections.Generic;
using ProtoCore.AST.AssociativeAST;

namespace ProtoCore.Utils
{
    public static class CoreUtils
    {
        public static void InsertPredefinedAndBuiltinMethods(Core core, ProtoCore.AST.Node root, bool builtinMethodsLoaded)
        {
            if (DSASM.InterpreterMode.kNormal == core.Options.RunMode)
            {
                if (core.Options.AssocOperatorAsMethod)
                {
                    ProtoCore.Utils.CoreUtils.InsertPredefinedMethod(core, root, builtinMethodsLoaded);
                }
                ProtoCore.Utils.CoreUtils.InsertBuiltInMethods(core, root, builtinMethodsLoaded);
            }
        }

        
    public static ProtoCore.AST.AssociativeAST.IdentifierNode BuildAssocIdentifier(Core core, string name, ProtoCore.PrimitiveType type = ProtoCore.PrimitiveType.kTypeVar)
    {
        var ident = new ProtoCore.AST.AssociativeAST.IdentifierNode();
        ident.Name = ident.Value = name;
        ident.datatype = TypeSystem.BuildPrimitiveTypeObject(type, 0);
        return ident;
    }

    private static ProtoCore.AST.AssociativeAST.FunctionDefinitionNode GenerateBuiltInMethodSignatureNode(ProtoCore.Lang.BuiltInMethods.BuiltInMethod method)
    {
        ProtoCore.AST.AssociativeAST.FunctionDefinitionNode fDef = new ProtoCore.AST.AssociativeAST.FunctionDefinitionNode();
        fDef.Name = ProtoCore.Lang.BuiltInMethods.GetMethodName(method.ID);
        fDef.ReturnType = method.ReturnType;
        fDef.IsExternLib = true;
        fDef.IsBuiltIn = true;
        fDef.BuiltInMethodId = method.ID;
        fDef.Signature = new ProtoCore.AST.AssociativeAST.ArgumentSignatureNode();
        fDef.MethodAttributes = method.MethodAttributes;

        foreach (KeyValuePair<string, ProtoCore.Type> param in method.Parameters)
        {
            ProtoCore.AST.AssociativeAST.VarDeclNode arg = new ProtoCore.AST.AssociativeAST.VarDeclNode();
            arg.NameNode = new ProtoCore.AST.AssociativeAST.IdentifierNode { Name = param.Key, Value = param.Key };
            arg.ArgumentType = param.Value;
            fDef.Signature.AddArgument(arg);
        }

        return fDef;
    }
        
	private static void InsertBuiltInMethods(Core core, ProtoCore.AST.Node root, bool builtinMethodsLoaded)
    {
        if (!builtinMethodsLoaded)
        {
            ProtoCore.Lang.BuiltInMethods builtInMethods = new Lang.BuiltInMethods(core);
            foreach (ProtoCore.Lang.BuiltInMethods.BuiltInMethod method in builtInMethods.Methods)
			{
				(root as ProtoCore.AST.AssociativeAST.CodeBlockNode).Body.Add(GenerateBuiltInMethodSignatureNode(method));
			}
		}
    }

    private static void InsertBinaryOperationMethod(Core core, ProtoCore.AST.Node root, Operator op, PrimitiveType r, PrimitiveType op1, PrimitiveType op2, int retRank = 0, int op1rank = 0, int op2rank = 0)
    {
        ProtoCore.AST.AssociativeAST.FunctionDefinitionNode funcDefNode = new ProtoCore.AST.AssociativeAST.FunctionDefinitionNode();
        funcDefNode.access = ProtoCore.CompilerDefinitions.AccessSpecifier.kPublic;
        funcDefNode.IsAssocOperator = true;
        funcDefNode.IsBuiltIn = true;
        funcDefNode.Name = Op.GetOpFunction(op);
        funcDefNode.ReturnType = new ProtoCore.Type() { Name = core.TypeSystem.GetType((int)r), UID = (int)r, rank = retRank};
        ProtoCore.AST.AssociativeAST.ArgumentSignatureNode args = new ProtoCore.AST.AssociativeAST.ArgumentSignatureNode();
        args.AddArgument(new ProtoCore.AST.AssociativeAST.VarDeclNode()
        {
            memregion = ProtoCore.DSASM.MemoryRegion.kMemStack,
            access = ProtoCore.CompilerDefinitions.AccessSpecifier.kPublic,
            NameNode = BuildAssocIdentifier(core, ProtoCore.DSASM.Constants.kLHS),
            ArgumentType = new ProtoCore.Type { Name = core.TypeSystem.GetType((int)op1), UID = (int)op1, rank = op1rank}
        });
        args.AddArgument(new ProtoCore.AST.AssociativeAST.VarDeclNode()
        {
            memregion = ProtoCore.DSASM.MemoryRegion.kMemStack,
            access = ProtoCore.CompilerDefinitions.AccessSpecifier.kPublic,
            NameNode = BuildAssocIdentifier(core, ProtoCore.DSASM.Constants.kRHS),
            ArgumentType = new ProtoCore.Type { Name = core.TypeSystem.GetType((int)op2), UID = (int)op2, rank = op2rank}
        });
        funcDefNode.Signature = args;

        ProtoCore.AST.AssociativeAST.CodeBlockNode body = new ProtoCore.AST.AssociativeAST.CodeBlockNode();
        ProtoCore.AST.AssociativeAST.IdentifierNode _return = BuildAssocIdentifier(core, ProtoCore.DSDefinitions.Keyword.Return, ProtoCore.PrimitiveType.kTypeReturn);

        ProtoCore.AST.AssociativeAST.IdentifierNode lhs = BuildAssocIdentifier(core, ProtoCore.DSASM.Constants.kLHS);
        ProtoCore.AST.AssociativeAST.IdentifierNode rhs = BuildAssocIdentifier(core, ProtoCore.DSASM.Constants.kRHS);
        body.Body.Add(new ProtoCore.AST.AssociativeAST.BinaryExpressionNode() { LeftNode = _return, Optr = ProtoCore.DSASM.Operator.assign, RightNode = new ProtoCore.AST.AssociativeAST.BinaryExpressionNode() { LeftNode = lhs, RightNode = rhs, Optr = op } });
        funcDefNode.FunctionBody = body;
        (root as ProtoCore.AST.AssociativeAST.CodeBlockNode).Body.Add(funcDefNode);
    }

	// The following methods are used to insert methods to the bottom of the AST and convert operator to these method calls 
	// to support replication on operators 
	private static void InsertUnaryOperationMethod(Core core, ProtoCore.AST.Node root, UnaryOperator op, PrimitiveType r, PrimitiveType operand)
    {
        ProtoCore.AST.AssociativeAST.FunctionDefinitionNode funcDefNode = new ProtoCore.AST.AssociativeAST.FunctionDefinitionNode();
        funcDefNode.access = ProtoCore.CompilerDefinitions.AccessSpecifier.kPublic;
        funcDefNode.IsAssocOperator = true;
        funcDefNode.IsBuiltIn = true;
        funcDefNode.Name = Op.GetUnaryOpFunction(op);
        funcDefNode.ReturnType = new ProtoCore.Type() { Name = core.TypeSystem.GetType((int)r), UID = (int)r };
        ProtoCore.AST.AssociativeAST.ArgumentSignatureNode args = new ProtoCore.AST.AssociativeAST.ArgumentSignatureNode();
        args.AddArgument(new ProtoCore.AST.AssociativeAST.VarDeclNode()
        {
            memregion = ProtoCore.DSASM.MemoryRegion.kMemStack,
            access = ProtoCore.CompilerDefinitions.AccessSpecifier.kPublic,
            NameNode = BuildAssocIdentifier(core, "%param"),
            ArgumentType = new ProtoCore.Type { Name = core.TypeSystem.GetType((int)operand), UID = (int)operand }
        });
        funcDefNode.Signature = args;

        ProtoCore.AST.AssociativeAST.CodeBlockNode body = new ProtoCore.AST.AssociativeAST.CodeBlockNode();
        ProtoCore.AST.AssociativeAST.IdentifierNode _return = BuildAssocIdentifier(core, ProtoCore.DSDefinitions.Keyword.Return, ProtoCore.PrimitiveType.kTypeReturn);
        ProtoCore.AST.AssociativeAST.IdentifierNode param = BuildAssocIdentifier(core, "%param");
        body.Body.Add(new ProtoCore.AST.AssociativeAST.BinaryExpressionNode() { LeftNode = _return, Optr = ProtoCore.DSASM.Operator.assign, RightNode = new ProtoCore.AST.AssociativeAST.UnaryExpressionNode() { Expression = param, Operator = op } });
        funcDefNode.FunctionBody = body;
        (root as ProtoCore.AST.AssociativeAST.CodeBlockNode).Body.Add(funcDefNode);
    }

	private static void InsertInlineConditionOperationMethod(Core core, ProtoCore.AST.Node root, PrimitiveType condition, PrimitiveType r)
    {
        ProtoCore.AST.AssociativeAST.FunctionDefinitionNode funcDefNode = new ProtoCore.AST.AssociativeAST.FunctionDefinitionNode();
        funcDefNode.access = ProtoCore.CompilerDefinitions.AccessSpecifier.kPublic;
        funcDefNode.Name = ProtoCore.DSASM.Constants.kInlineCondition; 
        funcDefNode.ReturnType = new ProtoCore.Type() { Name = core.TypeSystem.GetType((int)r), UID = (int)r };
        ProtoCore.AST.AssociativeAST.ArgumentSignatureNode args = new ProtoCore.AST.AssociativeAST.ArgumentSignatureNode();
        args.AddArgument(new ProtoCore.AST.AssociativeAST.VarDeclNode()
        {
            memregion = ProtoCore.DSASM.MemoryRegion.kMemStack,
            access = ProtoCore.CompilerDefinitions.AccessSpecifier.kPublic,
            NameNode = BuildAssocIdentifier(core, "%condition"),
            ArgumentType = new ProtoCore.Type { Name = core.TypeSystem.GetType((int)condition), UID = (int)condition }
        });
        args.AddArgument(new ProtoCore.AST.AssociativeAST.VarDeclNode()
        {
            memregion = ProtoCore.DSASM.MemoryRegion.kMemStack,
            access = ProtoCore.CompilerDefinitions.AccessSpecifier.kPublic,
            NameNode = BuildAssocIdentifier(core, "%trueExp"),
            ArgumentType = new ProtoCore.Type { Name = core.TypeSystem.GetType((int)r), UID = (int)r }
        });
        args.AddArgument(new ProtoCore.AST.AssociativeAST.VarDeclNode()
        {
            memregion = ProtoCore.DSASM.MemoryRegion.kMemStack,
            access = ProtoCore.CompilerDefinitions.AccessSpecifier.kPublic,
            NameNode = BuildAssocIdentifier(core, "%falseExp"),
            ArgumentType = new ProtoCore.Type { Name = core.TypeSystem.GetType((int)r), UID = (int)r }
        });
        funcDefNode.Signature = args;

        ProtoCore.AST.AssociativeAST.CodeBlockNode body = new ProtoCore.AST.AssociativeAST.CodeBlockNode();
        ProtoCore.AST.AssociativeAST.IdentifierNode _return = BuildAssocIdentifier(core, ProtoCore.DSDefinitions.Keyword.Return, ProtoCore.PrimitiveType.kTypeReturn);
        ProtoCore.AST.AssociativeAST.IdentifierNode con = BuildAssocIdentifier(core, "%condition");
        ProtoCore.AST.AssociativeAST.IdentifierNode t = BuildAssocIdentifier(core, "%trueExp");
        ProtoCore.AST.AssociativeAST.IdentifierNode f = BuildAssocIdentifier(core, "%falseExp");

        body.Body.Add(new ProtoCore.AST.AssociativeAST.BinaryExpressionNode() { LeftNode = _return, Optr = Operator.assign, RightNode = new ProtoCore.AST.AssociativeAST.InlineConditionalNode() { ConditionExpression = con, TrueExpression = t, FalseExpression = f } });
        funcDefNode.FunctionBody = body;
        (root as ProtoCore.AST.AssociativeAST.CodeBlockNode).Body.Add(funcDefNode);
    }

    private static void InsertPredefinedMethod(Core core, ProtoCore.AST.Node root, bool builtinMethodsLoaded)
    {
        if (!builtinMethodsLoaded)
        {
            InsertBinaryOperationMethod(core, root, Operator.add, PrimitiveType.kTypeInt, PrimitiveType.kTypeInt, PrimitiveType.kTypeInt);
            InsertBinaryOperationMethod(core, root, Operator.add, PrimitiveType.kTypeDouble, PrimitiveType.kTypeDouble, PrimitiveType.kTypeInt);
            InsertBinaryOperationMethod(core, root, Operator.add, PrimitiveType.kTypeDouble, PrimitiveType.kTypeInt, PrimitiveType.kTypeDouble);
            InsertBinaryOperationMethod(core, root, Operator.add, PrimitiveType.kTypeDouble, PrimitiveType.kTypeDouble, PrimitiveType.kTypeDouble);
            InsertBinaryOperationMethod(core, root, Operator.add, PrimitiveType.kTypeString, PrimitiveType.kTypeChar, PrimitiveType.kTypeChar);


            InsertBinaryOperationMethod(core, root, Operator.add, PrimitiveType.kTypeString, PrimitiveType.kTypeString, PrimitiveType.kTypeString);
            InsertBinaryOperationMethod(core, root, Operator.add, PrimitiveType.kTypeVar, PrimitiveType.kTypeString, PrimitiveType.kTypeChar);
            InsertBinaryOperationMethod(core, root, Operator.add, PrimitiveType.kTypeVar, PrimitiveType.kTypeChar, PrimitiveType.kTypeString);
            InsertBinaryOperationMethod(core, root, Operator.add, PrimitiveType.kTypeString, PrimitiveType.kTypeString, PrimitiveType.kTypeVar);
            InsertBinaryOperationMethod(core, root, Operator.add, PrimitiveType.kTypeString, PrimitiveType.kTypeVar, PrimitiveType.kTypeString);

            InsertBinaryOperationMethod(core, root, Operator.sub, PrimitiveType.kTypeInt, PrimitiveType.kTypeInt, PrimitiveType.kTypeInt);
            InsertBinaryOperationMethod(core, root, Operator.sub, PrimitiveType.kTypeDouble, PrimitiveType.kTypeDouble, PrimitiveType.kTypeInt);
            InsertBinaryOperationMethod(core, root, Operator.sub, PrimitiveType.kTypeDouble, PrimitiveType.kTypeInt, PrimitiveType.kTypeDouble);
            InsertBinaryOperationMethod(core, root, Operator.sub, PrimitiveType.kTypeDouble, PrimitiveType.kTypeDouble, PrimitiveType.kTypeDouble);
            //InsertBinaryOperationMethod(core, root, Operator.div, PrimitiveType.kTypeInt, PrimitiveType.kTypeInt, PrimitiveType.kTypeInt);
            //InsertBinaryOperationMethod(core, root, Operator.div, PrimitiveType.kTypeDouble, PrimitiveType.kTypeDouble, PrimitiveType.kTypeInt);
            //InsertBinaryOperationMethod(core, root, Operator.div, PrimitiveType.kTypeDouble, PrimitiveType.kTypeInt, PrimitiveType.kTypeDouble);
            InsertBinaryOperationMethod(core, root, Operator.div, PrimitiveType.kTypeDouble, PrimitiveType.kTypeDouble, PrimitiveType.kTypeDouble);
            InsertBinaryOperationMethod(core, root, Operator.mul, PrimitiveType.kTypeInt, PrimitiveType.kTypeInt, PrimitiveType.kTypeInt);
            InsertBinaryOperationMethod(core, root, Operator.mul, PrimitiveType.kTypeDouble, PrimitiveType.kTypeDouble, PrimitiveType.kTypeInt);
            InsertBinaryOperationMethod(core, root, Operator.mul, PrimitiveType.kTypeDouble, PrimitiveType.kTypeInt, PrimitiveType.kTypeDouble);
            InsertBinaryOperationMethod(core, root, Operator.mul, PrimitiveType.kTypeDouble, PrimitiveType.kTypeDouble, PrimitiveType.kTypeDouble);
            InsertBinaryOperationMethod(core, root, Operator.mod, PrimitiveType.kTypeInt, PrimitiveType.kTypeInt, PrimitiveType.kTypeInt);

            InsertBinaryOperationMethod(core, root, Operator.bitwiseand, PrimitiveType.kTypeInt, PrimitiveType.kTypeInt, PrimitiveType.kTypeInt);
            InsertBinaryOperationMethod(core, root, Operator.bitwiseand, PrimitiveType.kTypeBool, PrimitiveType.kTypeBool, PrimitiveType.kTypeBool);
            InsertBinaryOperationMethod(core, root, Operator.bitwiseor, PrimitiveType.kTypeInt, PrimitiveType.kTypeInt, PrimitiveType.kTypeInt);
            InsertBinaryOperationMethod(core, root, Operator.bitwiseor, PrimitiveType.kTypeBool, PrimitiveType.kTypeBool, PrimitiveType.kTypeBool);
            InsertBinaryOperationMethod(core, root, Operator.bitwisexor, PrimitiveType.kTypeInt, PrimitiveType.kTypeInt, PrimitiveType.kTypeInt);
            InsertBinaryOperationMethod(core, root, Operator.bitwisexor, PrimitiveType.kTypeBool, PrimitiveType.kTypeBool, PrimitiveType.kTypeBool);

            InsertBinaryOperationMethod(core, root, Operator.eq, PrimitiveType.kTypeBool, PrimitiveType.kTypeInt, PrimitiveType.kTypeInt);
            InsertBinaryOperationMethod(core, root, Operator.eq, PrimitiveType.kTypeBool, PrimitiveType.kTypeDouble, PrimitiveType.kTypeDouble);
            InsertBinaryOperationMethod(core, root, Operator.eq, PrimitiveType.kTypeBool, PrimitiveType.kTypeString, PrimitiveType.kTypeString);
            InsertBinaryOperationMethod(core, root, Operator.eq, PrimitiveType.kTypeBool, PrimitiveType.kTypeBool, PrimitiveType.kTypeBool);
            InsertBinaryOperationMethod(core, root, Operator.eq, PrimitiveType.kTypeBool, PrimitiveType.kTypeBool, PrimitiveType.kTypeVar);
            InsertBinaryOperationMethod(core, root, Operator.eq, PrimitiveType.kTypeBool, PrimitiveType.kTypeVar, PrimitiveType.kTypeBool);

            InsertBinaryOperationMethod(core, root, Operator.nq, PrimitiveType.kTypeBool, PrimitiveType.kTypeInt, PrimitiveType.kTypeInt);
            InsertBinaryOperationMethod(core, root, Operator.nq, PrimitiveType.kTypeBool, PrimitiveType.kTypeDouble, PrimitiveType.kTypeDouble);
            InsertBinaryOperationMethod(core, root, Operator.nq, PrimitiveType.kTypeBool, PrimitiveType.kTypeString, PrimitiveType.kTypeString);
            InsertBinaryOperationMethod(core, root, Operator.nq, PrimitiveType.kTypeBool, PrimitiveType.kTypeBool, PrimitiveType.kTypeBool);
            InsertBinaryOperationMethod(core, root, Operator.nq, PrimitiveType.kTypeBool, PrimitiveType.kTypeBool, PrimitiveType.kTypeVar);
            InsertBinaryOperationMethod(core, root, Operator.nq, PrimitiveType.kTypeBool, PrimitiveType.kTypeVar, PrimitiveType.kTypeBool);

            InsertBinaryOperationMethod(core, root, Operator.ge, PrimitiveType.kTypeBool, PrimitiveType.kTypeInt, PrimitiveType.kTypeInt);
            InsertBinaryOperationMethod(core, root, Operator.ge, PrimitiveType.kTypeBool, PrimitiveType.kTypeDouble, PrimitiveType.kTypeDouble);
            InsertBinaryOperationMethod(core, root, Operator.gt, PrimitiveType.kTypeBool, PrimitiveType.kTypeInt, PrimitiveType.kTypeInt);
            InsertBinaryOperationMethod(core, root, Operator.gt, PrimitiveType.kTypeBool, PrimitiveType.kTypeDouble, PrimitiveType.kTypeDouble);
            InsertBinaryOperationMethod(core, root, Operator.le, PrimitiveType.kTypeBool, PrimitiveType.kTypeInt, PrimitiveType.kTypeInt);
            InsertBinaryOperationMethod(core, root, Operator.le, PrimitiveType.kTypeBool, PrimitiveType.kTypeDouble, PrimitiveType.kTypeDouble);
            InsertBinaryOperationMethod(core, root, Operator.lt, PrimitiveType.kTypeBool, PrimitiveType.kTypeDouble, PrimitiveType.kTypeDouble);
            InsertBinaryOperationMethod(core, root, Operator.lt, PrimitiveType.kTypeBool, PrimitiveType.kTypeInt, PrimitiveType.kTypeInt);
            InsertBinaryOperationMethod(core, root, Operator.and, PrimitiveType.kTypeBool, PrimitiveType.kTypeInt, PrimitiveType.kTypeInt);
            InsertBinaryOperationMethod(core, root, Operator.or, PrimitiveType.kTypeBool, PrimitiveType.kTypeInt, PrimitiveType.kTypeInt);

            InsertUnaryOperationMethod(core, root, UnaryOperator.Neg, PrimitiveType.kTypeInt, PrimitiveType.kTypeInt);
            InsertUnaryOperationMethod(core, root, UnaryOperator.Neg, PrimitiveType.kTypeDouble, PrimitiveType.kTypeDouble);
            InsertUnaryOperationMethod(core, root, UnaryOperator.Negate, PrimitiveType.kTypeInt, PrimitiveType.kTypeInt);
            InsertUnaryOperationMethod(core, root, UnaryOperator.Negate, PrimitiveType.kTypeDouble, PrimitiveType.kTypeDouble);
            InsertUnaryOperationMethod(core, root, UnaryOperator.Not, PrimitiveType.kTypeBool, PrimitiveType.kTypeBool);

            InsertBinaryOperationMethod(core, root, Operator.and, PrimitiveType.kTypeBool, PrimitiveType.kTypeBool, PrimitiveType.kTypeBool);
            InsertBinaryOperationMethod(core, root, Operator.or, PrimitiveType.kTypeBool, PrimitiveType.kTypeBool, PrimitiveType.kTypeBool);

            InsertUnaryOperationMethod(core, root, UnaryOperator.Decrement, PrimitiveType.kTypeInt, PrimitiveType.kTypeInt);
            InsertUnaryOperationMethod(core, root, UnaryOperator.Increment, PrimitiveType.kTypeInt, PrimitiveType.kTypeInt);
        }
    }
	

        public static string GetLanguageString(Language language)
        {
            string languageString = string.Empty;
            if (Language.kAssociative == language)
            {
                languageString = ProtoCore.DSASM.kw.associative;
            }
            else if (Language.kImperative == language)
            {
                languageString = ProtoCore.DSASM.kw.imperative;
            }
            else if (Language.kOptions == language)
            {
                languageString = ProtoCore.DSASM.kw.options;
            }
            return languageString;
        }

        public static void LogWarning(this Interpreter dsi, ProtoCore.Runtime.WarningID id, string msg, string fileName = null, int line = -1, int col = -1)
        {
            ProtoCore.RuntimeCore runtimeCore = dsi.runtime.RuntimeCore;
            runtimeCore.RuntimeStatus.LogWarning(id, msg, fileName, line, col);
        }

        public static void LogSemanticError(this Interpreter dsi, string msg, string fileName = null, int line = -1, int col = -1)
        {
            // Consider renaming this function as there is no such thing as a semantic error at runtime
            ProtoCore.RuntimeCore runtimeCore = dsi.runtime.RuntimeCore;
            runtimeCore.RuntimeStatus.LogWarning(ProtoCore.Runtime.WarningID.kDefault, msg, fileName, line, col);
        }

        public static void LogWarning(this Core core, ProtoCore.BuildData.WarningID id, string msg, string fileName = null, int line = -1, int col = -1)
        {
            core.BuildStatus.LogWarning(id, msg, fileName, line, col);
        }

        public static void LogSemanticError(this Core core, string msg, string fileName = null, int line = -1, int col = -1)
        {
            core.BuildStatus.LogSemanticError(msg, fileName, line, col);
        }


        public static string GenerateIdentListNameString(ProtoCore.AST.AssociativeAST.AssociativeNode node)
        {
            ProtoCore.AST.AssociativeAST.IdentifierListNode iNode;
            ProtoCore.AST.AssociativeAST.AssociativeNode leftNode = node;
            List<string> stringList = new List<string>();
            while (leftNode is ProtoCore.AST.AssociativeAST.IdentifierListNode)
            {
                iNode = leftNode as ProtoCore.AST.AssociativeAST.IdentifierListNode;
                leftNode = iNode.LeftNode;
                if (iNode.RightNode is ProtoCore.AST.AssociativeAST.IdentifierNode)
                {
                    ProtoCore.AST.AssociativeAST.IdentifierNode currentNode = (iNode.RightNode as ProtoCore.AST.AssociativeAST.IdentifierNode);
                    stringList.Add(currentNode.ToString());

                }
                else if (iNode.RightNode is ProtoCore.AST.AssociativeAST.FunctionCallNode)
                {
                    ProtoCore.AST.AssociativeAST.FunctionCallNode fCall = iNode.RightNode as ProtoCore.AST.AssociativeAST.FunctionCallNode;
                    stringList.Add(fCall.Function.Name);
                }
                else
                {
                    return string.Empty;
                }
            }
            stringList.Add(leftNode.ToString());

            stringList.Reverse();

            string retString = string.Empty;
            foreach (string s in stringList)
            {
                retString += s;
                retString += '.';
            }

            // Remove the last dot
            retString = retString.Remove(retString.Length - 1);

            return retString;
        }

        public static bool IsAutoGeneratedVar(string name)
        {
            Validity.Assert(null != name);
            return name.StartsWith("%");
        }

        public static bool IsGetter(string propertyName)
        {
            Validity.Assert(null != propertyName);
            return propertyName.StartsWith(ProtoCore.DSASM.Constants.kGetterPrefix);
        }

        public static bool IsSetter(string propertyName)
        {
            Validity.Assert(null != propertyName);
            return propertyName.StartsWith(ProtoCore.DSASM.Constants.kSetterPrefix);
        }

        public static bool StartsWithSingleUnderscore(string name)
        {
            Validity.Assert(null != name);
            return name.StartsWith(ProtoCore.DSASM.Constants.kSingleUnderscore);
        }

        public static bool StartsWithDoubleUnderscores(string name)
        {
            Validity.Assert(null != name);
            return name.StartsWith(ProtoCore.DSASM.Constants.kDoubleUnderscores);
        }

        public static bool TryGetOperator(string methodName, out Operator op)
        {
            Validity.Assert(null != methodName);
            if (!methodName.StartsWith(ProtoCore.DSASM.Constants.kInternalNamePrefix))
            {
                op = Operator.none;
                return false;
            }

            string realMethodName = methodName.Substring(Constants.kInternalNamePrefix.Length);
            return System.Enum.TryParse(realMethodName, out op);
        }

        public static string GetOperatorString(DSASM.Operator optr)
        {
            return Op.GetOpSymbol(optr);
        }

        public static bool TryGetPropertyName(string methodName, out string propertyName)
        {
            Validity.Assert(null != methodName);
            if (IsGetter(methodName))
            {
                propertyName = methodName.Substring(ProtoCore.DSASM.Constants.kGetterPrefix.Length);
                return true;
            }
            else if (IsSetter(methodName))
            {
                propertyName = methodName.Substring(ProtoCore.DSASM.Constants.kSetterPrefix.Length);
                return true;
            }

            propertyName = null;
            return false;
        }

        public static bool IsGlobalInstanceSetter(string propertyName)
        {
            Validity.Assert(null != propertyName);
            return propertyName.StartsWith(ProtoCore.DSASM.Constants.kGlobalInstanceNamePrefix) && propertyName.Contains(ProtoCore.DSASM.Constants.kSetterPrefix);
        }

        public static bool GetGlobalInstanceSetterName(string propertyName)
        {
            Validity.Assert(null != propertyName);
            return propertyName.StartsWith(ProtoCore.DSASM.Constants.kGlobalInstanceNamePrefix) && propertyName.Contains(ProtoCore.DSASM.Constants.kSetterPrefix);
        }

        public static bool IsInternalMethod(string methodName)
        {
            Validity.Assert(null != methodName);
            return methodName.StartsWith(Constants.kInternalNamePrefix);
        }

        public static bool IsGetterSetter(string propertyName)
        {
            Validity.Assert(null != propertyName);
            return IsGetter(propertyName) || IsSetter(propertyName);
        }


        public static bool IsGlobalInstanceGetterSetter(string propertyName)
        {
            Validity.Assert(null != propertyName);
            return propertyName.StartsWith(ProtoCore.DSASM.Constants.kGlobalInstanceNamePrefix) && IsGetterSetter(propertyName);
        }

        public static string GetMangledFunctionName(string className, string functionName)
        {
            string name = ProtoCore.DSASM.Constants.kGlobalInstanceNamePrefix + className + ProtoCore.DSASM.Constants.kGlobalInstanceFunctionPrefix + functionName;
            return name;
        }

        public static string GetMangledFunctionName(int classIndex, string functionName, Core core)
        {
            Validity.Assert(classIndex < core.ClassTable.ClassNodes.Count);
            ClassNode cnode = core.ClassTable.ClassNodes[classIndex];
            string name = ProtoCore.DSASM.Constants.kGlobalInstanceNamePrefix + cnode.name + ProtoCore.DSASM.Constants.kGlobalInstanceFunctionPrefix + functionName;
            return name;
        }

        public static string BuildSSATemp(Core core)
        {
            // Jun Comment: The current convention for auto generated SSA variables begin with '%'
            // This ensures that the variables is compiler generated as the '%' symbol cannot be used as an identifier and will fail compilation
            string sGUID = core.SSASubscript_GUID.ToString();
            sGUID = sGUID.Replace("-", string.Empty);
            string SSATemp = ProtoCore.DSASM.Constants.kSSATempPrefix + core.SSASubscript.ToString() + "_" + sGUID;
            ++core.SSASubscript;
            return SSATemp;
        }

        public static bool IsSSATemp(string ssaVar)
        {
            // Jun Comment: The current convention for auto generated SSA variables begin with '%'
            // This ensures that the variables is compiler generated as the '%' symbol cannot be used as an identifier and will fail compilation
            Validity.Assert(!string.IsNullOrEmpty(ssaVar));
            return ssaVar.StartsWith(ProtoCore.DSASM.Constants.kSSATempPrefix);
        }

        public static bool IsTempVarProperty(string varname)
        {
            Validity.Assert(!string.IsNullOrEmpty(varname));
            return varname.StartsWith(ProtoCore.DSASM.Constants.kTempPropertyVar);
        }

        public static bool IsCompilerGenerated(string varname)
        {
            Validity.Assert(!string.IsNullOrEmpty(varname));
            return varname.StartsWith(ProtoCore.DSASM.Constants.kInternalNamePrefix);
        }

        public static bool IsInternalFunction(string methodName)
        {
            Validity.Assert(!string.IsNullOrEmpty(methodName));
            return methodName.StartsWith(ProtoCore.DSASM.Constants.kInternalNamePrefix) || methodName.StartsWith(ProtoCore.DSDefinitions.Keyword.Dispose);
        }

        public static bool IsDisposeMethod(string methodName)
        {
            Validity.Assert(!string.IsNullOrEmpty(methodName));
            return methodName.Equals(ProtoCore.DSDefinitions.Keyword.Dispose);
        }

        public static bool IsGetTypeMethod(string methodName)
        {
            Validity.Assert(!string.IsNullOrEmpty(methodName));
            return methodName.Equals(ProtoCore.DSDefinitions.Keyword.GetType);
        }

        public static bool IsPropertyTemp(string varname)
        {
            Validity.Assert(!string.IsNullOrEmpty(varname));
            return varname.StartsWith(ProtoCore.DSASM.Constants.kTempPropertyVar);
        }

        public static bool IsDefaultArgTemp(string varname)
        {
            Validity.Assert(null != varname);
            return varname.StartsWith(ProtoCore.DSASM.Constants.kTempDefaultArg);
        }

        public static ProtoCore.AST.AssociativeAST.FunctionDotCallNode GenerateCallDotNode(ProtoCore.AST.AssociativeAST.AssociativeNode lhs, 
            ProtoCore.AST.AssociativeAST.FunctionCallNode rhsCall, Core core = null)
        {
            // The function name to call
            string rhsName = rhsCall.Function.Name;
            int argNum = rhsCall.FormalArguments.Count;
            ProtoCore.AST.AssociativeAST.ExprListNode argList = new ProtoCore.AST.AssociativeAST.ExprListNode();
            foreach (ProtoCore.AST.AssociativeAST.AssociativeNode arg in rhsCall.FormalArguments)
            {
                // The function arguments
                argList.list.Add(arg);
            }


            FunctionCallNode funCallNode = new FunctionCallNode();
            IdentifierNode funcName = new IdentifierNode { Value = Constants.kDotArgMethodName, Name = Constants.kDotArgMethodName };
            funCallNode.Function = funcName;
            funCallNode.Name = Constants.kDotArgMethodName;

            NodeUtils.CopyNodeLocation(funCallNode, lhs);
            int rhsIdx = ProtoCore.DSASM.Constants.kInvalidIndex;
            string lhsName = string.Empty;
            if (lhs is ProtoCore.AST.AssociativeAST.IdentifierNode)
            {
                lhsName = (lhs as ProtoCore.AST.AssociativeAST.IdentifierNode).Name;
                if (lhsName == ProtoCore.DSDefinitions.Keyword.This)
                {
                    lhs = new ProtoCore.AST.AssociativeAST.ThisPointerNode();
                }
            }

            if (core != null)
            {
                DynamicFunction func;
                if (core.DynamicFunctionTable.TryGetFunction(rhsName, 0, Constants.kInvalidIndex, out func))
                {
                    rhsIdx = func.Index;
                }
                else
                {
                    func = core.DynamicFunctionTable.AddNewFunction(rhsName, 0, Constants.kInvalidIndex);
                    rhsIdx = func.Index;
                }
            }

            // The first param to the dot arg (the pointer or the class name)
            funCallNode.FormalArguments.Add(lhs);

            // The second param which is the dynamic table index of the function to call
            var rhs = new IntNode(rhsIdx);
            funCallNode.FormalArguments.Add(rhs);

            // The array dimensions
            ProtoCore.AST.AssociativeAST.ExprListNode arrayDimExperList = new ProtoCore.AST.AssociativeAST.ExprListNode();
            int dimCount = 0;
            if (rhsCall.Function is ProtoCore.AST.AssociativeAST.IdentifierNode)
            {
                // Number of dimensions
                ProtoCore.AST.AssociativeAST.IdentifierNode fIdent = rhsCall.Function as ProtoCore.AST.AssociativeAST.IdentifierNode;
                if (fIdent.ArrayDimensions != null)
                {
                    arrayDimExperList = ProtoCore.Utils.CoreUtils.BuildArrayExprList(fIdent.ArrayDimensions);
                    dimCount = arrayDimExperList.list.Count;
                }
                else if (rhsCall.ArrayDimensions != null)
                {
                    arrayDimExperList = ProtoCore.Utils.CoreUtils.BuildArrayExprList(rhsCall.ArrayDimensions);
                    dimCount = arrayDimExperList.list.Count;
                }
                else
                {
                    arrayDimExperList = new ProtoCore.AST.AssociativeAST.ExprListNode();
                }
            }

            funCallNode.FormalArguments.Add(arrayDimExperList);

            // Number of dimensions
            var dimNode = new IntNode(dimCount);
            funCallNode.FormalArguments.Add(dimNode);

            if (argNum >= 0)
            {
                funCallNode.FormalArguments.Add(argList);
                funCallNode.FormalArguments.Add(new IntNode(argNum));
            }

            var funDotCallNode = new FunctionDotCallNode(rhsCall);
            funDotCallNode.DotCall = funCallNode;
            funDotCallNode.FunctionCall.Function = rhsCall.Function;

            // Consider the case of "myClass.Foo(a, b)", we will have "DotCall" being 
            // equal to "myClass" (in terms of its starting line/column), and "rhsCall" 
            // matching with the location of "Foo(a, b)". For execution cursor to cover 
            // this whole statement, the final "DotCall" function call node should 
            // range from "lhs.col" to "rhs.col".
            // 
            NodeUtils.SetNodeEndLocation(funDotCallNode.DotCall, rhsCall);
            NodeUtils.CopyNodeLocation(funDotCallNode, funDotCallNode.DotCall);


            return funDotCallNode;
        }


        public static ProtoCore.AST.AssociativeAST.ExprListNode BuildArrayExprList(ProtoCore.AST.AssociativeAST.AssociativeNode arrayNode)
        {
            ProtoCore.AST.AssociativeAST.ExprListNode exprlist = new ProtoCore.AST.AssociativeAST.ExprListNode();
            while (arrayNode is ProtoCore.AST.AssociativeAST.ArrayNode)
            {
                ProtoCore.AST.AssociativeAST.ArrayNode array = arrayNode as ProtoCore.AST.AssociativeAST.ArrayNode;
                exprlist.list.Add(array.Expr);
                arrayNode = array.Type;
            }
            return exprlist;
        }


        // Comment Jun: 
        // Instead of this method, consider storing the name mangled methods original class name and varname
        public static string GetClassDeclarationName(ProcedureNode procNode, Core core)
        {
            string mangledName = procNode.name;
            mangledName = mangledName.Remove(0, ProtoCore.DSASM.Constants.kGlobalInstanceNamePrefix.Length);

            int start = mangledName.IndexOf(ProtoCore.DSASM.Constants.kGlobalInstanceFunctionPrefix);
            mangledName = mangledName.Remove(start);
            return mangledName;

            if (ProtoCore.DSASM.Constants.kInvalidIndex == procNode.classScope)
            {
                return string.Empty;
            }

            Validity.Assert(core.ClassTable.ClassNodes.Count > procNode.classScope);
            return core.ClassTable.ClassNodes[procNode.classScope].name;
        }



        public static ProcedureNode GetClassAndProcFromGlobalInstance(ProcedureNode procNode, Core core, out int classIndex, List<Type> argTypeList)
        {
            string className = ProtoCore.Utils.CoreUtils.GetClassDeclarationName(procNode, core);
            classIndex = core.ClassTable.IndexOf(className);


            int removelength = 0;
            if (ProtoCore.Utils.CoreUtils.IsGlobalInstanceGetterSetter(procNode.name))
            {
                if (ProtoCore.Utils.CoreUtils.IsGlobalInstanceSetter(procNode.name))
                {
                    removelength = procNode.name.IndexOf(ProtoCore.DSASM.Constants.kSetterPrefix);
                }
                else
                {
                    removelength = procNode.name.IndexOf(ProtoCore.DSASM.Constants.kGetterPrefix);
                }
            }
            else
            {
                removelength = procNode.name.IndexOf(ProtoCore.DSASM.Constants.kGlobalInstanceFunctionPrefix);
                removelength += ProtoCore.DSASM.Constants.kGlobalInstanceFunctionPrefix.Length;
            }

            string functionName = procNode.name.Remove(0, removelength);
            //ProtoCore.DSASM.ProcedureNode tmpProcNode = core.ClassTable.list[classIndex].GetFirstMemberFunction(functionName, procNode.argTypeList.Count - 1);

            int functionIndex = core.ClassTable.ClassNodes[classIndex].vtable.IndexOfExact(functionName, argTypeList, procNode.isAutoGeneratedThisProc);
            ProtoCore.DSASM.ProcedureNode tmpProcNode = core.ClassTable.ClassNodes[classIndex].vtable.procList[functionIndex];

            return tmpProcNode;
        }

        public static bool Compare(ProtoCore.AST.Node node1, ProtoCore.AST.Node node2)
        {
            return node1.Equals(node2);
        }

        public static void CopyDebugData(ProtoCore.AST.Node nodeTo, ProtoCore.AST.Node nodeFrom)
        {
            if (null != nodeTo && null != nodeFrom)
            {
                nodeTo.col = nodeFrom.col;
                nodeTo.endCol = nodeFrom.endCol;
                nodeTo.endLine = nodeFrom.endLine;
                nodeTo.line = nodeFrom.line;
            }
        }


        /// <summary>
        /// Gets the has id of a function signature given the name and argument types
        /// </summary>
        /// <param name="functionDef"></param>
        /// <returns></returns>
        public static int GetFunctionHash(ProtoCore.AST.AssociativeAST.FunctionDefinitionNode functionDef)
        {
            Validity.Assert(null != functionDef);
            string functionDescription = functionDef.Name;
            foreach (ProtoCore.AST.AssociativeAST.VarDeclNode argNode in functionDef.Signature.Arguments)
            {
                functionDescription += argNode.ArgumentType.ToString();
            }
            return functionDescription.GetHashCode();
        }

        /// <summary>
        /// Retrieves the string format of the identifier list from left to right, leaving out any symbols after the last identifier.
        /// Given: A.B()
        ///     Return: "A.B"
        /// Given: A.B.C()[0]
        ///     Return: "A.B.C"
        /// Given: A.B().C
        ///     Return: "A.B"
        /// Given: A.B[0].C
        ///     Return: "A.B[0].C"
        /// </summary>
        /// <param name="identList"></param>
        /// <returns></returns>
        public static string GetIdentifierStringUntilFirstParenthesis(ProtoCore.AST.AssociativeAST.IdentifierListNode identList)
        {
            Validity.Assert(null != identList);
            string identListString = identList.ToString();
            int removeIndex = identListString.IndexOf('(');
            if (removeIndex > 0)
            {
                identListString = identListString.Remove(removeIndex);
            }
            return identListString;
        }

        /// <summary>
        /// Traverses the identifierlist argument until class name resolution succeeds or fails.
        /// </summary>
        /// <param name="classTable"></param>
        /// <param name="identList"></param>
        /// <returns></returns>
        public static string[] GetResolvedClassName(ProtoCore.DSASM.ClassTable classTable, ProtoCore.AST.AssociativeAST.IdentifierListNode identList)
        {
            string[] classNames = classTable.GetAllMatchingClasses(ProtoCore.Utils.CoreUtils.GetIdentifierStringUntilFirstParenthesis(identList));

            // Failed to find the first time
            // Attempt to remove identifiers in the identifierlist until we find a class or not
            while (0 == classNames.Length)
            {
                // Move to the left node
                AssociativeNode leftNode = identList.LeftNode;
                if (leftNode is IdentifierListNode)
                {
                    identList = leftNode as IdentifierListNode;
                    classNames = classTable.GetAllMatchingClasses(ProtoCore.Utils.CoreUtils.GetIdentifierStringUntilFirstParenthesis(identList));
                }
                if (leftNode is IdentifierNode)
                {
                    IdentifierNode identNode = leftNode as IdentifierNode;
                    classNames = classTable.GetAllMatchingClasses(identNode.Name);
                    break;
                }
                else
                {
                    break;
                }
            }
            return classNames;
        }

        /// <summary>
        /// Parses designscript code and outputs ProtoAST
        /// </summary>
        /// <param name="core"></param>
        /// <param name="code"></param>
        /// <returns></returns>
        public static List<AssociativeNode> BuildASTList(ProtoCore.Core core, string code)
        {
            Validity.Assert(null != core);
            List<AssociativeNode> astList = new List<AssociativeNode>();
            var cbn = ProtoCore.Utils.ParserUtils.Parse(code) as CodeBlockNode;
            astList.AddRange(cbn.Body);
            return astList;
        }


        /// <summary>
        /// Parses designscript code and outputs ProtoAST
        /// </summary>
        /// <param name="core"></param>
        /// <param name="code"></param>
        /// <returns></returns>
        public static List<AssociativeNode> BuildASTList(ProtoCore.Core core, List<string> codeList)
        {
            List<AssociativeNode> astList = new List<AssociativeNode>();
            foreach (string code in codeList)
            {
                astList.AddRange(BuildASTList(core, code));
            }
            return astList;
        }

        /// <summary>
        /// Get the Codeblock given the blockId
        /// </summary>
        /// <param name="blockList"></param>
        /// <param name="blockId"></param>
        /// <returns></returns>
        public static CodeBlock GetCodeBlock(List<CodeBlock> blockList, int blockId)
        {
            CodeBlock codeblock = null;
            codeblock = blockList.Find(x => x.codeBlockId == blockId);
            if (codeblock == null)
            {
                foreach (CodeBlock block in blockList)
                {
                    codeblock = GetCodeBlock(block.children, blockId);
                    if (codeblock != null)
                    {
                        break;
                    }
                }
            }
            return codeblock;
        }

        public static ProcedureNode GetFirstVisibleProcedure(string name, List<Type> argTypeList, CodeBlock codeblock)
        {
<<<<<<< HEAD
            Validity.Assert(null != codeblock);
=======
>>>>>>> 3f69461f
            if (null == codeblock)
            {
                return null;
            }

            CodeBlock searchBlock = codeblock;
            while (null != searchBlock)
            {
                if (null == searchBlock.procedureTable)
                {
                    searchBlock = searchBlock.parent;
                    continue;
                }

                // The class table is passed just to check for coercion values
                int procIndex = searchBlock.procedureTable.IndexOf(name, argTypeList);
                if (Constants.kInvalidIndex != procIndex)
                {
                    return searchBlock.procedureTable.procList[procIndex];
                }
                searchBlock = searchBlock.parent;
            }
            return null;
        }
    }
}<|MERGE_RESOLUTION|>--- conflicted
+++ resolved
@@ -824,10 +824,6 @@
 
         public static ProcedureNode GetFirstVisibleProcedure(string name, List<Type> argTypeList, CodeBlock codeblock)
         {
-<<<<<<< HEAD
-            Validity.Assert(null != codeblock);
-=======
->>>>>>> 3f69461f
             if (null == codeblock)
             {
                 return null;
