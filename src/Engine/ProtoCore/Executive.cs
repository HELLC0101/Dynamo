--- conflicted
+++ resolved
@@ -5,11 +5,7 @@
 {
 	public class Executive
 	{
-<<<<<<< HEAD
-        protected Core core;
-=======
         protected RuntimeCore runtimeCore; 
->>>>>>> 706b7dd2
 
 		public Executive (RuntimeCore runtimeCore)
 		{
@@ -19,11 +15,6 @@
 		}
 
         public ProtoCore.DSASM.Executive CurrentDSASMExec { get; set; }
-<<<<<<< HEAD
-        public abstract bool Compile(out int blockId, ProtoCore.DSASM.CodeBlock parentBlock, ProtoCore.LanguageCodeBlock codeblock, ProtoCore.CompileTime.Context callContext, ProtoCore.DebugServices.EventSink sink = null, ProtoCore.AST.Node codeBlockNode = null, ProtoCore.AssociativeGraph.GraphNode graphNode = null);
-        public abstract StackValue Execute(ProtoCore.RuntimeCore runtimeCore, int codeblock, int entry, ProtoCore.Runtime.Context callContext, ProtoCore.DebugServices.EventSink sink = null);
-        public abstract StackValue Execute(ProtoCore.RuntimeCore runtimeCore, int codeblock, int entry, ProtoCore.Runtime.Context callContext, List<Instruction> breakpoints, ProtoCore.DebugServices.EventSink sink = null, bool fepRun = false);
-=======
 
         public StackValue Execute(int codeblock, int entry, bool fepRun = false, System.Collections.Generic.List<Instruction> breakpoints = null)
         {
@@ -31,7 +22,6 @@
             CurrentDSASMExec = interpreter.runtime;
             return interpreter.Run(codeblock, entry, CurrentDSASMExec.executingLanguage, breakpoints);
         }
->>>>>>> 706b7dd2
 
 	}
 }
