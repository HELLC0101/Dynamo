--- conflicted
+++ resolved
@@ -93,20 +93,12 @@
 
     public class ParseParam
     {
-<<<<<<< HEAD
         private List<string> temporaries;
-        private List<string> unboundIdentifiers;
+        private Dictionary<string, string> unboundIdentifiers;
         private List<ProtoCore.AST.Node> parsedNodes;
         private List<ProtoCore.BuildData.ErrorEntry> errors;
         private List<ProtoCore.BuildData.WarningEntry> warnings;
-=======
-        private List<string> temporaries = null;
-        private Dictionary<string, string> unboundIdentifiers;
-        private List<ProtoCore.AST.Node> parsedNodes = null;
-        private List<ProtoCore.BuildData.ErrorEntry> errors = null;
-        private List<ProtoCore.BuildData.WarningEntry> warnings = null;
->>>>>>> 55897a8d
-
+        
         public ParseParam(System.Guid postfixGuid, System.String code, ElementResolver elementResolver)
         {
             this.PostfixGuid = postfixGuid;
