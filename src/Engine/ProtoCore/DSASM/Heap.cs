--- conflicted
+++ resolved
@@ -1,7 +1,11 @@
+
 using System;
+using System.Collections;
 using System.Collections.Generic;
 using System.Diagnostics;
 using System.Linq;
+using System.Security.Policy;
+
 using ProtoCore.Utils;
 
 
@@ -19,6 +23,7 @@
         public int Refcount { get; set; }
         public Dictionary<StackValue, StackValue> Dict;
         public StackValue[] Stack;
+        public MetaData MetaData { get; set; }
 
         public int GetAllocatedSize()
         {
@@ -210,10 +215,6 @@
 
     public class Heap
     {
-<<<<<<< HEAD
-        private List<int> freeList = new List<int>();
-        private List<HeapElement> heapElements = new List<HeapElement>();
-=======
         public enum GCStrategies
         {
             kReferenceCounting,
@@ -223,7 +224,6 @@
         private readonly List<int> freeList = new List<int>();
         private readonly List<HeapElement> heapElements = new List<HeapElement>();
         private bool isGarbageCollecting = false;
->>>>>>> 43abe277
 
         public Heap()
         {
@@ -244,26 +244,50 @@
         {
             var chs = str.Select(c => StackValue.BuildChar(c)).ToArray();
             int index = AllocateInternal(chs);
+            var heapElement = heapElements[index];
+            heapElement.MetaData = new MetaData { type = (int)PrimitiveType.kTypeString};
             return StackValue.BuildString(index);
         }
 
-        public StackValue AllocateArray(IEnumerable<StackValue> values, Dictionary<StackValue, StackValue> dict = null)
+        public StackValue AllocateArray(IEnumerable<StackValue> values, 
+                                        Dictionary<StackValue, StackValue> dict = null)
         {
             int index = AllocateInternal(values);
-            heapElements[index].Dict = dict;
+            var heapElement = heapElements[index];
+            heapElement.Dict = dict;
+            heapElement.MetaData = new MetaData { type = (int)PrimitiveType.kTypeArray };
             return StackValue.BuildArrayPointer(index);
         }
 
-        public StackValue AllocatePointer(int size)
-        {    
-            int index = AllocateInternal(size);
-            return StackValue.BuildPointer(index);
+        public StackValue AllocatePointer(IEnumerable<StackValue> values, 
+                                          MetaData metaData)
+        {
+            int index = AllocateInternal(values);
+            var heapElement = heapElements[index];
+            heapElement.MetaData = metaData;
+            return StackValue.BuildPointer(index, metaData);
+        }
+
+        public StackValue AllocatePointer(IEnumerable<StackValue> values)
+        {
+            return AllocatePointer(
+                    values, 
+                    new MetaData { type = (int)PrimitiveType.kTypePointer });
         }
 
         public StackValue AllocatePointer(int size, MetaData metadata)
         {    
             int index = AllocateInternal(size);
+            var hpe = heapElements[index];
+            hpe.MetaData = metadata;
             return StackValue.BuildPointer(index, metadata);
+        }
+
+        public StackValue AllocatePointer(int size)
+        {
+            return AllocatePointer(
+                    size, 
+                    new MetaData { type = (int)PrimitiveType.kTypePointer });
         }
 
         public HeapElement GetHeapElement(StackValue pointer)
@@ -310,10 +334,9 @@
 
         private int AddHeapElement(HeapElement hpe)
         {
-            int index = Constants.kInvalidIndex;
+            int index;
             if (TryFindFreeIndex(out index))
             {
-                heapElements[index].Active = true;
                 heapElements[index] = hpe;
             }
             else
@@ -341,21 +364,19 @@
             }
         }
 
-        private void GCDisposeObject(ref StackValue svPtr, Executive exe)
+        private void GCDisposeObject(StackValue svPtr, Executive exe)
         {
             int classIndex = svPtr.metaData.type;
             ClassNode cn = exe.exe.classTable.ClassNodes[classIndex];
-            ProcedureNode pn = null;
-
+
+            ProcedureNode pn = cn.GetDisposeMethod();
             while (pn == null)
             {
-                pn = cn.GetDisposeMethod();
-                if (pn == null && cn.baseList != null && cn.baseList.Count != 0) // search the base class
-                {
-                    // assume multiple inheritance is not allowed
-                    // it will only has a single base class 
+                if (cn.baseList != null && cn.baseList.Count != 0) 
+                {
                     classIndex = cn.baseList[0];
-                    cn = exe.exe.classTable.ClassNodes[cn.baseList[0]];
+                    cn = exe.exe.classTable.ClassNodes[classIndex];
+                    pn = cn.GetDisposeMethod();
                 }
                 else
                 {
@@ -370,7 +391,7 @@
                 exe.rmem.Push(StackValue.BuildPointer(svPtr.opdata, svPtr.metaData));
                 exe.rmem.Push(StackValue.BuildBlockIndex(pn.runtimeIndex));
                 exe.rmem.Push(StackValue.BuildArrayDimension(0));
-                exe.rmem.Push(StackValue.BuildStaticType((int)ProtoCore.PrimitiveType.kTypeVar));
+                exe.rmem.Push(StackValue.BuildStaticType((int)PrimitiveType.kTypeVar));
                 
                 ++exe.Core.FunctionCallDepth;
 
@@ -386,12 +407,8 @@
             }
         }
 
-        public void GCMarkSweep()
-        {
-<<<<<<< HEAD
-            throw new NotImplementedException("{3CDF5599-97DB-4EC2-9E25-EC11DBA7280E}");
-        }
-=======
+        public void GCMarkAndSweep(List<StackValue> rootPointers, Executive exe)
+        {
             if (isGarbageCollecting)
                 return;
 
@@ -446,20 +463,20 @@
                         var objPointer = StackValue.BuildPointer(i, metaData);
                         GCDisposeObject(objPointer, exe);
                     }
->>>>>>> 43abe277
-
-        public bool IsTemporaryPointer(StackValue sv)
-        {
-            if (!sv.IsReferenceType)
-            {
-                return false;
-            }
-
-            int ptr = (int)sv.opdata;
-            HeapElement he = this.heapElements[ptr];
-            return he.Active && he.Refcount == 0; 
-        }
-
+
+                    heapElements[i] = null;
+                    freeList.Add(i);
+                }
+            }
+            finally
+            {
+                isGarbageCollecting = false;
+            }
+        }
+
+
+        #region Reference counting APIs
+        [Conditional("GC_REFERENCE_COUNTING")]
         public void IncRefCount(StackValue sv)
         {
             if (!sv.IsReferenceType)
@@ -476,6 +493,7 @@
             }
         }
 
+        [Conditional("GC_REFERENCE_COUNTING")]
         public void DecRefCount(StackValue sv)
         {
             if (!sv.IsReferenceType)
@@ -495,7 +513,8 @@
 #endif
             }
         }
-
+    
+        [Conditional("GC_REFERENCE_COUNTING")]
         public void GCRelease(StackValue[] ptrList, Executive exe)
         {
             for (int n = 0; n < ptrList.Length; ++n)
@@ -541,7 +560,7 @@
                 {
                     // if it is of class type, first call its destructor before clean its members
                     if(svPtr.IsPointer)
-                        GCDisposeObject(ref svPtr, exe);
+                        GCDisposeObject(svPtr, exe);
 
                     if (svPtr.IsArray && hs.Dict != null)
                     {
@@ -562,8 +581,6 @@
                 }
             }
         }
-
-        #region Heap Verification Utils
 
         /// <summary>
         /// Checks if the heap contains at least 1 pointer element that points to itself
