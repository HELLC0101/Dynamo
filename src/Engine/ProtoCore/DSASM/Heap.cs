using System;
using System.Collections;
using System.Collections.Generic;
using System.Linq;

using ProtoCore.Utils;

namespace ProtoCore.DSASM
{
    public enum GCState
    {
        Pause,
        WaitingForRoots,
        Propagate,
        Sweep,
    }

    public enum GCMark
    {
        White,
        Gray,
        Black
    }

    public class HeapElement
    {
        private const int kInitialSize = 5;
        private const double kReallocFactor = 0.5;
        private Heap heap;

        protected Heap heap;
        private int allocated;
        private StackValue[] items;

        public int VisibleSize { get; set; }
<<<<<<< HEAD
        public Dictionary<StackValue, StackValue> Dict;
        private StackValue[] Stack;
=======
>>>>>>> e4737b27
        public MetaData MetaData { get; set; }
        public GCMark Mark { get; set; }

<<<<<<< HEAD
        public int GetAllocatedSize()
        {
            return AllocSize;
        }

        public HeapElement(int size, Heap heap)
        {
            AllocSize = VisibleSize = size;
            Dict = null; 
            Stack = new StackValue[AllocSize];
=======
        public HeapElement(int size, Heap heap)
        {
            allocated = VisibleSize = size;
            items = new StackValue[allocated];
>>>>>>> e4737b27
            this.heap = heap;

            for (int n = 0; n < allocated; ++n)
            {
                items[n] = StackValue.BuildInvalid();
            }
        }

<<<<<<< HEAD
        private int GetNewSize(int size)
=======
        //
        // TODO Jun: Optimize the reallocation routines
        //      1. Copying the temps can be optimized.
        //      2. Explore using List for the HeapStack stack. In this case we take advantage of .Net List arrays
        //
        private void ReAllocate(int size)
>>>>>>> e4737b27
        {
            int newSize = kInitialSize;
            if (size > kInitialSize)
            {
                // Determine the next allocation size
                newSize = (int)(allocated * kReallocFactor) + allocated;

                // If the requested index is greater than the computed next allocation size, 
                // then the requested index is the next allocation size
                newSize = (size >= newSize) ? size : newSize;
            }
<<<<<<< HEAD
            return nextSize;
        }

        private void ReAllocate(int size)
        {
            int newAllocatedSize = GetNewSize(size);

            // Copy current contents into a temp array
            StackValue[] tempstack = new StackValue[newAllocatedSize];
            Stack.CopyTo(tempstack, 0);
            Stack = tempstack;
            for (int i = AllocSize; i < newAllocatedSize; ++i)
=======

            // Copy current contents into a temp array
            StackValue[] tempstack = new StackValue[allocated];
            items.CopyTo(tempstack, 0);

            // Reallocate the array and copy the temp contents to it
            items = new StackValue[newSize];
            tempstack.CopyTo(items, 0);

            for (int i = allocated; i < newSize; ++i)
>>>>>>> e4737b27
            {
                items[i] = StackValue.Null;
            }

<<<<<<< HEAD
            // We should move StackValue list to heap. That is, heap
            // manages StackValues instead of HeapElement itself.
            heap.ReportAllocation(newAllocatedSize - AllocSize);

            AllocSize = newAllocatedSize;
            Validity.Assert(size <= AllocSize);
=======
            allocated = newSize;
            Validity.Assert(size <= allocated);
>>>>>>> e4737b27
        }

        private void RightShiftElements(int size)
        {
            Validity.Assert(VisibleSize + size <= allocated);
            if (size <= 0)
            {
                return;
            }

            for (int pos = VisibleSize - 1; pos >= 0; pos--)
            {
                int targetPos = pos + size;
                items[targetPos] = items[pos];
                items[pos] = StackValue.Null;
            }

            VisibleSize = VisibleSize + size;
        }

        protected int ExpandByAcessingAt(int index)
        {
            int retIndex = index;

            if (index < 0)
            {
                if (index + VisibleSize < 0)
                {
                    int size = -index;
                    int shiftSize = size - (VisibleSize == 0 ? size : VisibleSize);

                    if (size > allocated)
                    {
                        ReAllocate(size);
                    }

                    RightShiftElements(shiftSize);
                    retIndex = 0;
                    VisibleSize = size;
                }
                else
                {
                    retIndex = index + VisibleSize;
                }
            }
            else if (index >= allocated)
            {
                ReAllocate(index + 1);
                VisibleSize = index + 1;
            }

            if (retIndex >= VisibleSize)
            {
                VisibleSize = retIndex + 1;
            }
            return retIndex;
        }
<<<<<<< HEAD
        
=======

>>>>>>> e4737b27
        public IEnumerable<StackValue> VisibleItems
        {
            get
            {
                for (int i = 0; i < VisibleSize; ++i)
                {
<<<<<<< HEAD
                    yield return Stack[i];
=======
                    yield return this.items[i];
>>>>>>> e4737b27
                }
            }
        }

        protected StackValue GetItemAt(int index)
        {
            return items[index];
        }

        public void SetItemAt(int index, StackValue value)
        {
            items[index] = value;
        }
    }

    public class StackValueComparer : IEqualityComparer<StackValue>
    {
        private RuntimeCore runtimeCore;

        public StackValueComparer(RuntimeCore runtimeCore)
        {
            this.runtimeCore = runtimeCore;
        }

        public bool Equals(StackValue x, StackValue y)
        {
            return StackUtils.CompareStackValues(x, y, runtimeCore, runtimeCore);
        }

        public int GetHashCode(StackValue value)
        {
            if (value.IsString)
            {
                string s = runtimeCore.Heap.ToHeapObject<DSString>(value).Value;
                return s.GetHashCode();
            }
            else
            {
                unchecked
                {
                    int hash = 0;
                    hash = (hash * 397) ^ value.opdata.GetHashCode();
                    hash = (hash * 397) ^ value.metaData.type.GetHashCode();
                    return hash;
                }
            }
        }
    }

    /// <summary>
    /// String table to store all DS strings. 
    /// </summary>
    internal class StringTable
    {
        private Dictionary<string, int> stringToPointerTable;
        private Dictionary<int, string> pointerToStringTable;

        internal StringTable()
        {
            stringToPointerTable = new Dictionary<string, int>();
            pointerToStringTable = new Dictionary<int, string>();
        }

        /// <summary>
        /// Add string to the string table. 
        /// </summary>
        /// <param name="pointer">The index of HeapElement that represents the string</param>
        /// <param name="s"></param>
        internal void AddString(int pointer, string s)
        {
            stringToPointerTable[s] = pointer;
            pointerToStringTable[pointer] = s;
        }

        /// <summary>
        /// Get string from the string table.
        /// </summary>
        /// <param name="pointer">The index of HeapElement that represents the string</param>
        /// <param name="s"></param>
        /// <returns></returns>
        internal bool TryGetString(int pointer, out string s)
        {
            return pointerToStringTable.TryGetValue(pointer, out s);
        }

        /// <summary>
        /// Get the index of HeapElement that represents the string
        /// </summary>
        /// <param name="s"></param>
        /// <param name="pointer"></param>
        /// <returns></returns>
        internal bool TryGetPointer(string s, out int pointer)
        {
            return stringToPointerTable.TryGetValue(s, out pointer);
        }

        internal bool TryRemoveString(int pointer)
        {
            string stringToBeRemoved;
            if (!pointerToStringTable.TryGetValue(pointer, out stringToBeRemoved))
                return false;

            pointerToStringTable.Remove(pointer);
            stringToPointerTable.Remove(stringToBeRemoved);
            return true;
        }
    }

    public class Heap
    {
        private readonly List<int> freeList = new List<int>();
        private readonly List<HeapElement> heapElements = new List<HeapElement>();
        private HashSet<int> fixedHeapElements = new HashSet<int>(); 
        private readonly StringTable stringTable = new StringTable();

        // Totaly allocated StackValues
        private int totalAllocated = 0;
        private int totalTraversed = 0;

        private LinkedList<StackValue> grayList;
        private HashSet<int> sweepSet;
        private List<StackValue> roots;
        private Executive executive;

        public bool IsGCRunning { get; private set; }
        public GCState gcState = GCState.Pause;

        public Heap()
        {
            IsGCRunning = false;
        }

        public T ToHeapObject<T>(StackValue heapObject) where T : HeapElement
        {
            HeapElement heapElement;
            if (!TryGetHeapElement(heapObject, out heapElement))
                return null;

            if (!(heapElement is T))
                throw new InvalidCastException();

            return heapElement as T; 
        }

        /// <summary>
        /// Allocate an array.
        /// </summary>
        /// <param name="values">Array elements whose indices are integer</param>
        /// <param name="dict">Array elements whose indices are not integer</param>
        /// <returns></returns>
        public StackValue AllocateArray(IEnumerable<StackValue> values)
        {
            int index = AllocateInternal(values, PrimitiveType.kTypeArray);
            var heapElement = heapElements[index];
            heapElement.MetaData = new MetaData { type = (int)PrimitiveType.kTypeArray };
            return StackValue.BuildArrayPointer(index);
        }

        /// <summary>
        /// Allocate an object pointer.
        /// </summary>
        /// <param name="values">Values of object properties</param>
        /// <param name="metaData">Object type</param>
        /// <returns></returns>
        public StackValue AllocatePointer(IEnumerable<StackValue> values, 
                                          MetaData metaData)
        {
            int index = AllocateInternal(values, PrimitiveType.kTypePointer);
            var heapElement = heapElements[index];
            heapElement.MetaData = metaData;
            return StackValue.BuildPointer(index, metaData);
        }

        /// <summary>
        /// Allocate an object pointer.
        /// </summary>
        /// <param name="values">Values of object properties</param>
        /// <returns></returns>
        public StackValue AllocatePointer(IEnumerable<StackValue> values)
        {
            return AllocatePointer(
                    values, 
                    new MetaData { type = (int)PrimitiveType.kTypePointer });
        }

        /// <summary>
        /// Allocate an object pointer.
        /// </summary>
        /// <param name="size">The size of object properties.</param>
        /// <param name="metadata">Object type</param>
        /// <returns></returns>
        public StackValue AllocatePointer(int size, MetaData metadata)
        {    
            int index = AllocateInternal(size, PrimitiveType.kTypePointer);
            var hpe = heapElements[index];
            hpe.MetaData = metadata;
            return StackValue.BuildPointer(index, metadata);
        }

        /// <summary>
        /// Allocate an object pointer.
        /// </summary>
        /// <param name="size"></param>
        /// <returns></returns>
        public StackValue AllocatePointer(int size)
        {
            return AllocatePointer(
                    size, 
                    new MetaData { type = (int)PrimitiveType.kTypePointer });
        }

        /// <summary>
        /// Allocate a string, the string will be put in string table.
        /// </summary>
        /// <param name="str"></param>
        /// <returns></returns>
        private StackValue AllocateStringInternal(string str, bool isConstant)
        {
            int index;
            if (!stringTable.TryGetPointer(str, out index))
            {
                index = AllocateInternal(Enumerable.Empty<StackValue>(), PrimitiveType.kTypeString);
                stringTable.AddString(index, str);
            }

            if (isConstant)
                fixedHeapElements.Add(index);

            var svString = StackValue.BuildString(index);
            DSString dsstring = ToHeapObject<DSString>(svString);
            dsstring.SetPointer(svString);
            return svString;
        }

        /// <summary>
        /// Allocate string constant. String constant won't be garbage collected.
        /// </summary>
        /// <param name="str"></param>
        /// <returns></returns>
        public StackValue AllocateFixedString(string str)
        {
            return AllocateStringInternal(str, true);
        }

        /// <summary>
        /// Allocate string. 
        /// </summary>
        /// <param name="str"></param>
        /// <returns></returns>
        public StackValue AllocateString(string str)
        {
            return AllocateStringInternal(str, false);
        }

        /// <summary>
        /// Get string that pointer represents.
        /// </summary>
        /// <param name="pointer"></param>
        /// <returns></returns>
        public string GetString(DSString dsString)
        {
            int index = (int)dsString.Pointer.opdata;
            Validity.Assert(index >= 0 && index < heapElements.Count);

            string s;
            if (stringTable.TryGetString(index, out s))
                return s;
            else
                return null;
        }

        private bool TryGetHeapElement(StackValue pointer, out HeapElement heapElement)
        {
            heapElement = null;
            int index = (int)pointer.opdata;

            if (index >= 0 && index < heapElements.Count)
            {
                heapElement = heapElements[index];
            }
            return heapElement != null;
        }

        public void Free()
        {
            heapElements.Clear();
            freeList.Clear();
        }

        private int AllocateInternal(int size, PrimitiveType type)
        {
<<<<<<< HEAD
            HeapElement hpe = new HeapElement(size, this);
            hpe.Mark = GCMark.White;
            totalAllocated += size;
            return AddHeapElement(hpe);
=======
            switch (type)
            {
                case PrimitiveType.kTypeArray:
                    var dsArray = new DSArray(size, this);
                    return AddHeapElement(dsArray);

                case PrimitiveType.kTypePointer:
                    var dsObject = new DSObject(size, this);
                    return AddHeapElement(dsObject);

                case PrimitiveType.kTypeString:
                    var dsString = new DSString(size, this);
                    return AddHeapElement(dsString);

                default:
                    throw new ArgumentException("type");
            }
>>>>>>> e4737b27
        }

        private int AllocateInternal(IEnumerable<StackValue> values, PrimitiveType type)
        {
            int size = values.Count();
            int index = AllocateInternal(size, type);
            var heapElement = heapElements[index];

            int i = 0;
            foreach (var item in values)
            {
                heapElement.SetItemAt(i, item);
                i++;
            }
            return index;
        }

        private int AddHeapElement(HeapElement hpe)
        {
            int index;
            if (TryFindFreeIndex(out index))
            {
                heapElements[index] = hpe;
            }
            else
            {
                heapElements.Add(hpe);
                index = heapElements.Count - 1;
            }
 
            return index;
        }

        private bool TryFindFreeIndex(out int index)
        {
            int freeItemCount = freeList.Count;
            if (freeItemCount > 0)
            {
                index = freeList[freeItemCount - 1];
                freeList.RemoveAt(freeItemCount - 1);
                return true;
            }
            else
            {
                index = Constants.kInvalidIndex;
                return false;
            }
        }

        private void GCDisposeObject(StackValue svPtr, Executive exe)
        {
            int classIndex = svPtr.metaData.type;
            ClassNode cn = exe.exe.classTable.ClassNodes[classIndex];

            ProcedureNode pn = cn.GetDisposeMethod();
            while (pn == null)
            {
                if (cn.baseList != null && cn.baseList.Count != 0) 
                {
                    classIndex = cn.baseList[0];
                    cn = exe.exe.classTable.ClassNodes[classIndex];
                    pn = cn.GetDisposeMethod();
                }
                else
                {
                    break;
                }
            }

            if (pn != null)
            {
                // TODO Jun/Jiong: Use build pointer utilities 
                exe.rmem.Push(StackValue.BuildArrayDimension(0));
                exe.rmem.Push(StackValue.BuildPointer(svPtr.opdata, svPtr.metaData));
                exe.rmem.Push(StackValue.BuildArrayDimension(0));
                exe.rmem.Push(StackValue.BuildStaticType((int)PrimitiveType.kTypeVar));
                exe.rmem.Push(StackValue.BuildInt(1));
                
                ++exe.RuntimeCore.FunctionCallDepth;

                // TODO: Need to move IsExplicitCall to DebugProps and come up with a more elegant solution for this
                // fix for IDE-963 - pratapa
                bool explicitCall = exe.IsExplicitCall;
                bool tempFlag = explicitCall;
                exe.Callr(pn.runtimeIndex, pn.procId, classIndex, ref explicitCall);

                exe.IsExplicitCall = tempFlag;

                --exe.RuntimeCore.FunctionCallDepth;
            }
        }

        #region GC
        /// <summary>
        /// Mark all items in the array.
        /// </summary>
        /// <param name="hp"></param>
        /// <returns></returns>
        private int TraverseArray(HeapElement hp)
        {
            int size = hp.Stack.Count();
            for (int i = 0; i < hp.Stack.Count(); i++)
            {
                var s = hp.Stack[i];
                if (s.IsReferenceType)
                    size += PropagateMark(s);
            }

            if (hp.Dict == null)
                return size;

            size += hp.Dict.Keys.Count;
            size += hp.Dict.Values.Count;
            foreach (var pair in hp.Dict)
            {
                var key = pair.Key;
                if (key.IsReferenceType)
                    size += PropagateMark(key);

                var value = pair.Value;
                if (value.IsReferenceType)
                    size += PropagateMark(value);
            }

            return size;
        }

        /// <summary>
        /// Recursively mark all objects referenced by the object and change the
        /// color of this object to black.
        /// </summary>
        /// <param name="value"></param>
        /// <returns></returns>
        private int PropagateMark(StackValue value)
        {
            Validity.Assert(value.IsReferenceType);
            int rawPtr = (int)value.RawIntValue;

            var hp = heapElements[rawPtr];
            if (hp.Mark == GCMark.Black)
                return 0;

            hp.Mark = GCMark.Black;

            int size = 0;
            int metatType = hp.MetaData.type;
            switch (metatType)
            {
                case (int)PrimitiveType.kTypeArray:
                case (int)PrimitiveType.kTypePointer:
                    size = TraverseArray(hp);
                    break;
                case (int)PrimitiveType.kTypeString:
                    // string are in string table
                    break;
            }

            return size;
        }

        /// <summary>
        /// Put all roots in gray list and be ready for gc.
        /// </summary>
        private void StartCollection()
        {
            sweepSet = new HashSet<int>(Enumerable.Range(0, heapElements.Count));
            sweepSet.ExceptWith(freeList);

            grayList = new LinkedList<StackValue>();
            foreach (var heapPointer in roots)
            {
                var ptr = (int)heapPointer.RawIntValue;
                heapElements[ptr].Mark = GCMark.Gray;
                grayList.AddLast(heapPointer);
            }

            totalTraversed = 0;
        }

        /// <summary>
        /// Move gc a step forward.
        /// </summary>
        private void SingleStep()
        { 
            switch (gcState)
            {
                case GCState.Pause:
                    gcState = GCState.WaitingForRoots;
                    break;

                case GCState.WaitingForRoots:
                    break;

                case GCState.Propagate:
                    if (grayList.Any())
                    {
                        totalTraversed += PropagateMark(grayList.First());
                        grayList.RemoveFirst();
                    }
                    else
                    {
                        gcState = GCState.Sweep;
                    }
                    break;

                case GCState.Sweep:
                    Sweep();
                    MarkAllWhite();
                    gcState = GCState.Pause;
                    IsGCRunning = false;
                    break;
            }
        }

        private void Sweep()
        {
            foreach (var ptr in sweepSet)
            {
                var hp = heapElements[ptr];
                if (hp.Mark != GCMark.White)
                    continue;

                var metaData = hp.MetaData;
                if (metaData.type == (int)PrimitiveType.kTypeString)
                {
                    stringTable.TryRemoveString(ptr);
                }
                else if (metaData.type >= (int)PrimitiveType.kMaxPrimitives)
                {
                    var objPointer = StackValue.BuildPointer(ptr, metaData);
                    GCDisposeObject(objPointer, executive);
                }

                totalAllocated -= hp.Stack.Count();
                if (hp.Dict != null)
                {
                    totalAllocated -= hp.Dict.Keys.Count;
                    totalAllocated -= hp.Dict.Values.Count;
                }

                heapElements[ptr] = null;
                freeList.Add(ptr);
            }
        }

        private void MarkAllWhite()
        {
            foreach (var hp in heapElements)
            {
                if (hp != null)
                    hp.Mark = GCMark.White;
            }
        }

        public void WriteBarrierForward(HeapElement hp, StackValue value)
        {
            if (hp.Mark == GCMark.Black && value.IsReferenceType)
            {
                HeapElement valueHp;
                if (TryGetHeapElement(value, out valueHp))
                {
                    totalTraversed += PropagateMark(value);
                }
            }
        }

        public bool IsWaitingForRoots()
        {
            return gcState == GCState.WaitingForRoots;
        }

        /// <summary>
        /// Notify the heap that gc roots are ready so that gc could move
        /// forward. The executive is passed for dispoing objects.
        /// </summary>
        /// <param name="gcroots"></param>
        /// <param name="exe"></param>
        /// <returns></returns>
        public bool SetRoots(IEnumerable<StackValue> gcroots, Executive exe)
        {
            if (gcroots == null)
                throw new ArgumentNullException("gcroots");

            if (exe == null)
                throw new ArgumentNullException("exe");

            if (!IsWaitingForRoots())
                return false;

            roots = new List<StackValue>(gcroots.Where(r => r.IsReferenceType));
            if (!roots.Any())
                return false;

            executive = exe;
            StartCollection();
            gcState = GCState.Propagate;

            return true;
        }

        /// <summary>
        /// GC
        /// </summary>
        public void GC()
        {
            SingleStep();
        }

        /// <summary>
        /// Do a full GC cycle
        /// </summary>
        /// <param name="gcroots"></param>
        /// <param name="exe"></param>
        public void FullGC(IEnumerable<StackValue> gcroots, Executive exe)
        {
            if (gcroots == null)
                throw new ArgumentNullException("gcroots");

            if (exe == null)
                throw new ArgumentNullException("exe");

            while (gcState != GCState.WaitingForRoots)
            {
                SingleStep();
            } 
            SetRoots(gcroots, exe);

            while (gcState != GCState.Pause)
            {
                SingleStep();
            }
        }

        public void ReportAllocation(int newSize)
        {
            totalAllocated += newSize;
        }

        public void GCMarkAndSweep(List<StackValue> rootPointers, Executive exe)
        {
            if (IsGCRunning)
                return;

            try
            {
                IsGCRunning = true;

                // Mark
                var count = heapElements.Count;
                var markBits = new BitArray(count);
                foreach (var index in fixedHeapElements)
                {
                    markBits.Set(index, true); 
                }

                var workingStack = new Stack<StackValue>(rootPointers);
                while (workingStack.Any())
                {
                    var pointer = workingStack.Pop();
                    var ptr = (int)pointer.RawIntValue;
                    if (!pointer.IsReferenceType || markBits.Get(ptr))
                    {
                        continue;
                    }

                    markBits.Set(ptr, true);

                    var heapElement = heapElements[ptr];
                    IEnumerable<StackValue> subElements = Enumerable.Empty<StackValue>();

                    if (pointer.IsArray)
                    {
                        var array = ToHeapObject<DSArray>(pointer);
                        var dict = array.ToDictionary();
                        subElements = subElements.Concat(dict.Keys).Concat(dict.Values);
                    }
                    else
                    {
                        subElements = heapElement.VisibleItems;
                    }

                    foreach (var subElement in subElements)
                    {
                        if (subElement.IsReferenceType &&
                            !markBits.Get((int)subElement.RawIntValue))
                        {
                            workingStack.Push(subElement);
                        }
                    }
                }

                // Sweep
                for (int i = 0; i < count; ++i)
                {
                    if (markBits.Get(i) || heapElements[i] == null)
                    {
                        continue;
                    }

                    var metaData = heapElements[i].MetaData;
                    if (metaData.type == (int)PrimitiveType.kTypeString)
                    {
                        stringTable.TryRemoveString(i);
                    }
                    else if (metaData.type >= (int)PrimitiveType.kMaxPrimitives)
                    {
                        var objPointer = StackValue.BuildPointer(i, metaData);
                        GCDisposeObject(objPointer, exe);
                    }

                    heapElements[i] = null;

                    freeList.Add(i);
                }
            }
            finally
            {
<<<<<<< HEAD
                IsGCRunning = false;
=======
                isGarbageCollecting = false;
            }
        }


        #region Reference counting APIs
        /// <summary>
        /// Checks if the heap contains at least 1 pointer element that points to itself
        /// This function is used as a diagnostic tool for detecting heap cycles and should never return true
        /// </summary>
        /// <returns> Returns true if the heap contains at least one cycle</returns>
        public bool IsHeapCyclic()
        {
            for (int n = 0; n < heapElements.Count; ++n)
            {
                HeapElement heapElem = heapElements[n];
                if (IsHeapCyclic(heapElem, n))
                {
                    return true;
                }
            }
            return false;
        }

        /// <summary>
        /// Checks if the heap element is cyclic. 
        /// Traverses the pointer element and determines it points to itself
        /// </summary>
        /// <param name="heapElement"></param>
        /// <param name="core"></param>
        /// <returns> Returns true if the array contains a cycle </returns>
        private bool IsHeapCyclic(HeapElement heapElement, int HeapID)
        {
            if (heapElement.VisibleSize > 0)
            {
                // Traverse each element in the heap
                foreach (StackValue sv in heapElement.VisibleItems)
                {
                    // Is it a pointer
                    if (sv.IsReferenceType)
                    {
                        // Check if the current element in the heap points to the original pointer
                        if (sv.opdata == HeapID)
                        {
                            return true;
                        }

                        HeapElement hpe;
                        TryGetHeapElement(sv, out hpe);
                        return IsHeapCyclic(hpe, HeapID);
                    }
                }
>>>>>>> e4737b27
            }
        }
        #endregion
    }
}<|MERGE_RESOLUTION|>--- conflicted
+++ resolved
@@ -33,31 +33,13 @@
         private StackValue[] items;
 
         public int VisibleSize { get; set; }
-<<<<<<< HEAD
-        public Dictionary<StackValue, StackValue> Dict;
-        private StackValue[] Stack;
-=======
->>>>>>> e4737b27
         public MetaData MetaData { get; set; }
         public GCMark Mark { get; set; }
 
-<<<<<<< HEAD
-        public int GetAllocatedSize()
-        {
-            return AllocSize;
-        }
-
-        public HeapElement(int size, Heap heap)
-        {
-            AllocSize = VisibleSize = size;
-            Dict = null; 
-            Stack = new StackValue[AllocSize];
-=======
         public HeapElement(int size, Heap heap)
         {
             allocated = VisibleSize = size;
             items = new StackValue[allocated];
->>>>>>> e4737b27
             this.heap = heap;
 
             for (int n = 0; n < allocated; ++n)
@@ -66,16 +48,12 @@
             }
         }
 
-<<<<<<< HEAD
-        private int GetNewSize(int size)
-=======
         //
         // TODO Jun: Optimize the reallocation routines
         //      1. Copying the temps can be optimized.
         //      2. Explore using List for the HeapStack stack. In this case we take advantage of .Net List arrays
         //
         private void ReAllocate(int size)
->>>>>>> e4737b27
         {
             int newSize = kInitialSize;
             if (size > kInitialSize)
@@ -87,20 +65,6 @@
                 // then the requested index is the next allocation size
                 newSize = (size >= newSize) ? size : newSize;
             }
-<<<<<<< HEAD
-            return nextSize;
-        }
-
-        private void ReAllocate(int size)
-        {
-            int newAllocatedSize = GetNewSize(size);
-
-            // Copy current contents into a temp array
-            StackValue[] tempstack = new StackValue[newAllocatedSize];
-            Stack.CopyTo(tempstack, 0);
-            Stack = tempstack;
-            for (int i = AllocSize; i < newAllocatedSize; ++i)
-=======
 
             // Copy current contents into a temp array
             StackValue[] tempstack = new StackValue[allocated];
@@ -111,22 +75,16 @@
             tempstack.CopyTo(items, 0);
 
             for (int i = allocated; i < newSize; ++i)
->>>>>>> e4737b27
             {
                 items[i] = StackValue.Null;
             }
 
-<<<<<<< HEAD
             // We should move StackValue list to heap. That is, heap
             // manages StackValues instead of HeapElement itself.
             heap.ReportAllocation(newAllocatedSize - AllocSize);
 
-            AllocSize = newAllocatedSize;
-            Validity.Assert(size <= AllocSize);
-=======
             allocated = newSize;
             Validity.Assert(size <= allocated);
->>>>>>> e4737b27
         }
 
         private void RightShiftElements(int size)
@@ -184,22 +142,14 @@
             }
             return retIndex;
         }
-<<<<<<< HEAD
-        
-=======
-
->>>>>>> e4737b27
+
         public IEnumerable<StackValue> VisibleItems
         {
             get
             {
                 for (int i = 0; i < VisibleSize; ++i)
                 {
-<<<<<<< HEAD
-                    yield return Stack[i];
-=======
                     yield return this.items[i];
->>>>>>> e4737b27
                 }
             }
         }
@@ -491,30 +441,29 @@
 
         private int AllocateInternal(int size, PrimitiveType type)
         {
-<<<<<<< HEAD
-            HeapElement hpe = new HeapElement(size, this);
+            HeapElement hpe = null;
+
+            switch (type)
+            {
+                case PrimitiveType.kTypeArray:
+                    hpe = new DSArray(size, this);
+                    break;
+
+                case PrimitiveType.kTypePointer:
+                    hpe = new DSObject(size, this);
+                    break;
+
+                case PrimitiveType.kTypeString:
+                    hpe = new DSString(size, this);
+                    break;
+
+                default:
+                    throw new ArgumentException("type");
+            }
+            
             hpe.Mark = GCMark.White;
             totalAllocated += size;
             return AddHeapElement(hpe);
-=======
-            switch (type)
-            {
-                case PrimitiveType.kTypeArray:
-                    var dsArray = new DSArray(size, this);
-                    return AddHeapElement(dsArray);
-
-                case PrimitiveType.kTypePointer:
-                    var dsObject = new DSObject(size, this);
-                    return AddHeapElement(dsObject);
-
-                case PrimitiveType.kTypeString:
-                    var dsString = new DSString(size, this);
-                    return AddHeapElement(dsString);
-
-                default:
-                    throw new ArgumentException("type");
-            }
->>>>>>> e4737b27
         }
 
         private int AllocateInternal(IEnumerable<StackValue> values, PrimitiveType type)
@@ -607,7 +556,6 @@
             }
         }
 
-        #region GC
         /// <summary>
         /// Mark all items in the array.
         /// </summary>
@@ -932,9 +880,6 @@
             }
             finally
             {
-<<<<<<< HEAD
-                IsGCRunning = false;
-=======
                 isGarbageCollecting = false;
             }
         }
@@ -987,7 +932,6 @@
                         return IsHeapCyclic(hpe, HeapID);
                     }
                 }
->>>>>>> e4737b27
             }
         }
         #endregion
