using System;
using System.Collections.Generic;
using System.Diagnostics;
using System.Linq;
using System.Text;
using ProtoCore.Exceptions;
using ProtoCore.Lang;
using ProtoFFI;
using ProtoCore.Utils;
using ProtoCore.Runtime;

namespace ProtoCore.DSASM.Mirror
{
    public class SymbolNotFoundException: Exception
    {
        public SymbolNotFoundException(string symbolName)
            : base("Cannot find symbol: " + symbolName)
        {
            this.SymbolName = symbolName;
        }

        public string SymbolName { get; private set; } 
    }

    //Status: Draft, experiment
    
    /// <summary>
    /// Provides reflective capabilities over the execution of a DSASM Executable
    /// </summary>
    public class ExecutionMirror
    {
        private readonly ProtoCore.Core core;
        public Executive MirrorTarget { get; private set; }
        private OutputFormatParameters formatParams;
        private Dictionary<string, List<string>> propertyFilter;

        /// <summary>
        /// Create a mirror for a given executive
        /// </summary>
        /// <param name="exec"></param>
        public ExecutionMirror(ProtoCore.DSASM.Executive exec, ProtoCore.Core coreObj)
        {
            Validity.Assert(exec != null, "Can't mirror a null executive");

            core = coreObj;
            MirrorTarget = exec;

            LoadPropertyFilters();
        }

        private void LoadPropertyFilters()
        {
            if (core.Options.RootCustomPropertyFilterPathName == null)
            {
                return;
            }

            System.IO.FileInfo file = new System.IO.FileInfo(core.Options.RootCustomPropertyFilterPathName);
            if (!file.Exists)
            {
                return;
            }

            using (var stream = file.OpenText())
            {
                propertyFilter = new Dictionary<string, List<string>>();
                var line = stream.ReadLine();
                while (line != null)
                {
                    //  after removing leading and trailing spaces if there is something then
                    //  only try to tokenize
                    //
                    line = line.Trim();
                    if (line.Length != 0)
                    {
                        if (line.StartsWith(";"))
                        {
                            //  now over to next line
                            line = stream.ReadLine();

                            //  neglect a comment;
                            continue;
                        }
                        //  Point X,Y,Z
                        //
                        //  this will give you two strings:
                        //  0-> Point
                        //  1-> X,Y,Z
                        var splitStrings1 = line.Split(' ', ',');

                        //  first string in this array is class-name
                        //
                        var className = splitStrings1[0];

                        //  second string is optional, so check it it exists
                        //
                        List<string> classProps = null;
                        if (splitStrings1.Length > 1)
                        {
                            classProps = new List<string>();
                            for (int i = 1; i < splitStrings1.Length; ++i)
                            {
                                while (String.IsNullOrWhiteSpace(splitStrings1[i]))
                                {
                                    i++;
                                }
                                classProps.Add(splitStrings1[i]);
                            }
                        }
                        propertyFilter.Add(className, classProps);
                    }

                    //  now over to next line
                    line = stream.ReadLine();
                }
            }
        }

        public string PrintClass(StackValue val, Heap heap, int langblock, bool forPrint)
        {
            return PrintClass(val, heap, langblock, -1, -1, forPrint);
        }

        public string PrintClass(StackValue val, Heap heap, int langblock, int maxArraySize, int maxOutputDepth, bool forPrint)
        {
            if (null == formatParams)
                formatParams = new OutputFormatParameters(maxArraySize, maxOutputDepth);

            return GetClassTrace(val, heap, langblock, forPrint);
        }

        private string GetFormattedValue(string varname, string value)
        {
            return string.Format("{0} = {1}", varname, value);
        }

        public string GetStringValue(StackValue val, Heap heap, int langblock, bool forPrint = false)
        {
            return GetStringValue(val, heap, langblock, -1, -1, forPrint);
        }

        public string GetStringValue(StackValue val, Heap heap, int langblock, int maxArraySize, int maxOutputDepth, bool forPrint = false)
        {
            if (formatParams == null)
                formatParams = new OutputFormatParameters(maxArraySize, maxOutputDepth);

            switch (val.optype)
            {
                case AddressType.Int:
                    return val.opdata.ToString();
                case AddressType.Double:
                    return val.RawDoubleValue.ToString(core.Options.FormatToPrintFloatingPoints);
                case AddressType.Null:
                    return "null";
                case AddressType.Pointer:
                    return GetClassTrace(val, heap, langblock, forPrint);
                case AddressType.ArrayPointer:
                    HashSet<int> pointers = new HashSet<int>{(int)val.opdata};
                    string arrTrace = GetArrayTrace(val, heap, langblock, pointers, forPrint);
                    if (forPrint)
                        return "{" + arrTrace + "}";
                    else
                        return "{ " + arrTrace + " }";
                case AddressType.FunctionPointer:
                    return "fptr: " + val.opdata.ToString();
                case AddressType.Boolean:
                    return (val.opdata == 0) ? "false" : "true";
                case AddressType.String:
                    if (forPrint)
                        return GetStringTrace(val, heap);
                    else
                        return "\"" + GetStringTrace(val, heap) + "\"";                    
                case AddressType.Char:
                    Char character = ProtoCore.Utils.EncodingUtils.ConvertInt64ToCharacter(val.opdata);
                    if (forPrint)
                        return character.ToString();
                    else
                        return "'" + character + "'";
                default:
                    return "null"; // "Value not yet supported for tracing";
            }
        }

        private string GetStringTrace(StackValue strptr, Heap heap)
        {
            string str = "";
            foreach (var sv in heap.GetHeapElement(strptr).VisibleItems)
            {
                if (!sv.IsChar)
                {
                    break;
                }
                str += ProtoCore.Utils.EncodingUtils.ConvertInt64ToCharacter(sv.opdata);
            }
            return str;
        }

        public string GetClassTrace(StackValue val, Heap heap, int langblock, bool forPrint)
        {
            if (!formatParams.ContinueOutputTrace())
                return "...";

            Executable exe = MirrorTarget.exe;
            ClassTable classTable = MirrorTarget.Core.ClassTable;

            int classtype = val.metaData.type;
            if (classtype < 0 || (classtype >= classTable.ClassNodes.Count))
            {
                formatParams.RestoreOutputTraceDepth();
                return string.Empty;
            }

            ClassNode classnode = classTable.ClassNodes[classtype];
            if (classnode.IsImportedClass)
            {
                var helper = DLLFFIHandler.GetModuleHelper(FFILanguage.CSharp);
                var marshaller = helper.GetMarshaller(core);
                var strRep = marshaller.GetStringValue(val);
                formatParams.RestoreOutputTraceDepth();
                return strRep;
            }
            else
            {
                HeapElement hs = heap.GetHeapElement(val);

                List<string> visibleProperties = null;
                if (null != propertyFilter)
                {
                    if (!propertyFilter.TryGetValue(classnode.name, out visibleProperties))
                        visibleProperties = null;
                }

                StringBuilder classtrace = new StringBuilder();
                if (classnode.symbols != null && classnode.symbols.symbolList.Count > 0)
                {
                    bool firstPropertyDisplayed = false;
                    for (int n = 0; n < hs.VisibleSize; ++n)
                    {
                        SymbolNode symbol = classnode.symbols.symbolList[n];
                        string propName = symbol.name;

                        if ((null != visibleProperties) && visibleProperties.Contains(propName) == false)
                            continue; // This property is not to be displayed.

                        if (firstPropertyDisplayed)
                            classtrace.Append(", ");

                        string propValue = "";
                        if (symbol.isStatic)
                        {
                            StackValue staticProp = this.core.Rmem.GetStackData(langblock, symbol.symbolTableIndex, Constants.kGlobalScope, exe);
                            propValue = GetStringValue(staticProp, heap, langblock, forPrint);
                        }
                        else
                        {
                            propValue = GetStringValue(hs.Stack[symbol.index], heap, langblock, forPrint);
                        }
                        classtrace.Append(string.Format("{0} = {1}", propName, propValue));
                        firstPropertyDisplayed = true;
                    }
                }
                else
                {
                    for (int n = 0; n < hs.VisibleSize; ++n)
                    {
                        if (0 != n)
                            classtrace.Append(", ");

                        classtrace.Append(GetStringValue(hs.Stack[n], heap, langblock, forPrint));
                    }
                }

                formatParams.RestoreOutputTraceDepth();
                if (classtype >= (int)ProtoCore.PrimitiveType.kMaxPrimitives)
                    if (forPrint)
                        return (string.Format("{0}{{{1}}}", classnode.name, classtrace.ToString()));
                    else
                    {
                        string tempstr =  (string.Format("{0}({1})", classnode.name, classtrace.ToString()));
                        return tempstr;
                    }

                return classtrace.ToString();
            }
        }

        private string GetPointerTrace(StackValue ptr, Heap heap, int langblock, HashSet<int> pointers, bool forPrint)
        {
            if (pointers.Contains((int)ptr.opdata))
            {
                return "{ ... }";
            }
            else
            {
                pointers.Add((int)ptr.opdata);

                if (forPrint)
                {
                    return "{" + GetArrayTrace(ptr, heap, langblock, pointers, forPrint) + "}";
                }
                else
                {
                    return "{ " + GetArrayTrace(ptr, heap, langblock, pointers, forPrint) + " }";
                }
            }
        }

        private string GetArrayTrace(StackValue pointer, Heap heap, int langblock, HashSet<int> pointers, bool forPrint)
        {
            if (!formatParams.ContinueOutputTrace())
                return "...";

            StringBuilder arrayElements = new StringBuilder();
            HeapElement hs = heap.GetHeapElement(pointer);

            int halfArraySize = -1;
            if (formatParams.MaxArraySize > 0) // If the caller did specify a max value...
            {
                // And our array is larger than that max value...
                if (hs.VisibleSize > formatParams.MaxArraySize)
                    halfArraySize = (int)Math.Floor(formatParams.MaxArraySize * 0.5);
            }

            int totalElementCount = hs.VisibleSize + (hs.Dict == null ? 0 : hs.Dict.Count());

            for (int n = 0; n < hs.VisibleSize; ++n)
            {
                // As we try to output the next element in the array, there 
                // should be a comma if there were previously output element.
                if (arrayElements.Length > 0)
                    if(forPrint)
                        arrayElements.Append(",");
                    else
                        arrayElements.Append(", ");

                StackValue sv = hs.Stack[n];
                if (sv.IsArray)
                {
                    arrayElements.Append(GetPointerTrace(sv, heap, langblock, pointers, forPrint));
                }
                else
                {
                    arrayElements.Append(GetStringValue(hs.Stack[n], heap, langblock, forPrint));
                }

                // If we need to truncate this array (halfArraySize > 0), and we have 
                // already reached the first half of it, then offset the loop counter 
                // to the next half of the array.
                if (halfArraySize > 0 && (n == halfArraySize - 1))
                {
                    arrayElements.Append(", ...");
                    n = totalElementCount - halfArraySize - 1;
                }
            }

            if (hs.Dict != null)
            {
                int startIndex = (halfArraySize > 0) ? hs.Dict.Count - halfArraySize : 0;
                int index = -1;

                foreach (var keyValuePair in hs.Dict)
                {
                    index++;
                    if (index < startIndex)
                    {
                        continue;
                    }

                    if (arrayElements.Length > 0)
                    {
                        if (forPrint)
                        {
                            arrayElements.Append(",");
                        }
                        else
                        {
                            arrayElements.Append(", ");
                        }
                    }

                    StackValue key = keyValuePair.Key;
                    StackValue value = keyValuePair.Value;

                    if (key.IsArray)
                    {
                        arrayElements.Append(GetPointerTrace(key, heap, langblock, pointers, forPrint));
                    }
                    else
                    {
                        arrayElements.Append(GetStringValue(key, heap, langblock, forPrint));
                    }

                    arrayElements.Append("=");

                    if (value.IsArray)
                    {
                        arrayElements.Append(GetPointerTrace(value, heap, langblock, pointers, forPrint));
                    }
                    else
                    {
                        arrayElements.Append(GetStringValue(value, heap, langblock, forPrint));
                    }
                }
            }

            formatParams.RestoreOutputTraceDepth();
            return arrayElements.ToString();
        }

        private string GetGlobalVarTrace(List<string> variableTraces)
        {
            // Prints out the final Value of every symbol in the program
            // Traverse order:
            //  Exelist, Globals symbols

            StringBuilder globaltrace = null;
            if (null == variableTraces)
                globaltrace = new StringBuilder();

            ProtoCore.DSASM.Executable exe = MirrorTarget.exe;

            // Only display symbols defined in the default top-most langauge block;
            // Otherwise garbage information may be displayed.
            if (exe.runtimeSymbols.Length > 0)
            {
                int blockId = 0;

                // when this code block is of type construct, such as if, else, while, all the symbols inside are local
                //if (exe.instrStreamList[blockId] == null) 
                //    continue;

                SymbolTable symbolTable = exe.runtimeSymbols[blockId];
                for (int i = 0; i < symbolTable.symbolList.Count; ++i)
                {
                    formatParams.ResetOutputDepth();
                    SymbolNode symbolNode = symbolTable.symbolList[i];

                    bool isLocal = Constants.kGlobalScope != symbolNode.functionIndex;
                    bool isStatic = (symbolNode.classScope != Constants.kInvalidIndex && symbolNode.isStatic);
                    if (symbolNode.isArgument || isLocal || isStatic || symbolNode.isTemp)
                    {
                        // These have gone out of scope, their values no longer exist
                        continue;
                    }

                    RuntimeMemory rmem = MirrorTarget.rmem;
                    StackValue sv = rmem.GetStackData(blockId, i, Constants.kGlobalScope, exe);
                    string formattedString = GetFormattedValue(symbolNode.name, GetStringValue(sv, rmem.Heap, blockId));

                    if (null != globaltrace)
                    {
                        int maxLength = 1020;
                        while (formattedString.Length > maxLength)
                        {
                            globaltrace.AppendLine(formattedString.Substring(0, maxLength));
                            formattedString = formattedString.Remove(0, maxLength);
                        }

                        globaltrace.AppendLine(formattedString);
                    }

                    if (null != variableTraces)
                        variableTraces.Add(formattedString);
                }

                formatParams.ResetOutputDepth();
            }

            return ((null == globaltrace) ? string.Empty : globaltrace.ToString());
        }

        public string GetCoreDump()
        {
            formatParams = new OutputFormatParameters();
            return GetGlobalVarTrace(null);
        }

        public void GetCoreDump(out List<string> variableTraces, int maxArraySize, int maxOutputDepth)
        {
            variableTraces = new List<string>();
            formatParams = new OutputFormatParameters(maxArraySize, maxOutputDepth);
            GetGlobalVarTrace(variableTraces);
        }

        private int GetSymbolIndex(string name, out int ci, ref int block, out SymbolNode symbol)
        {
            ProtoCore.DSASM.Executable exe = core.DSExecutable;

            int functionIndex = Constants.kGlobalScope;
            ci = Constants.kInvalidIndex;
            int functionBlock = Constants.kGlobalScope;
            
            if (core.DebugProps.DebugStackFrameContains(DebugProperties.StackFrameFlagOptions.FepRun))
            {
                ci = core.watchClassScope = core.Rmem.CurrentStackFrame.ClassScope;
                functionIndex = core.Rmem.CurrentStackFrame.FunctionScope;
                functionBlock = core.Rmem.CurrentStackFrame.FunctionBlock;
            }

            // TODO Jun: 'block' is incremented only if there was no other block provided by the programmer
            // This is only to address NUnit issues when retrieving a global variable
            // Some predefined functions are hard coded in the AST so isSingleAssocBlock will never be true
            //if (exe.isSingleAssocBlock)
            //{
            //    ++block;
            //}

            int index = -1;
            if (ci != Constants.kInvalidIndex)
            {
                ClassNode classnode = core.ClassTable.ClassNodes[ci];

                if (functionIndex != ProtoCore.DSASM.Constants.kInvalidIndex && functionBlock != core.RunningBlock)
                {
                    index = exe.runtimeSymbols[block].IndexOf(name, Constants.kGlobalScope, Constants.kGlobalScope);
                }

                if (index == Constants.kInvalidIndex)
                {
                    index = classnode.symbols.IndexOfClass(name, ci, functionIndex);
                }

                if (index != Constants.kInvalidIndex)
                {
                    if (classnode.symbols.symbolList[index].arraySizeList != null)
                    {
                        throw new NotImplementedException("{C5877FF2-968D-444C-897F-FE83650D5201}");
                    }
                    symbol = classnode.symbols.symbolList[index];
                    return index;
                }
            }
            else
            {
                CodeBlock searchBlock = core.CompleteCodeBlockList[block];

                // To detal with the case that a language block defined in a function
                //
                // def foo()
                // {   
                //     [Imperative]
                //     {
                //          a;
                //     }
                // }
                if (functionIndex != ProtoCore.DSASM.Constants.kInvalidIndex)
                {
                    if (searchBlock.IsMyAncestorBlock(functionBlock))
                    {
                        while (searchBlock.codeBlockId != functionBlock)
                        {
                            index = exe.runtimeSymbols[searchBlock.codeBlockId].IndexOf(name, ci, ProtoCore.DSASM.Constants.kInvalidIndex);
                            if (index == ProtoCore.DSASM.Constants.kInvalidIndex)
                            {
                                searchBlock = searchBlock.parent;
                            }
                            else
                            {
                                break;
                            }
                        }
                    }

                    if (index == ProtoCore.DSASM.Constants.kInvalidIndex)
                    {
                        index = exe.runtimeSymbols[searchBlock.codeBlockId].IndexOf(name, ci, functionIndex);
                    }

                    if (index == ProtoCore.DSASM.Constants.kInvalidIndex)
                    {
                        index = exe.runtimeSymbols[searchBlock.codeBlockId].IndexOf(name, ci, ProtoCore.DSASM.Constants.kInvalidIndex);
                    }
                }
                else
                {
                    index = exe.runtimeSymbols[searchBlock.codeBlockId].IndexOf(name, ci, ProtoCore.DSASM.Constants.kInvalidIndex);
                }

                if (index == ProtoCore.DSASM.Constants.kInvalidIndex)
                {
                    searchBlock = searchBlock.parent;
                    while (searchBlock != null)
                    {
                        block = searchBlock.codeBlockId;
                        index = exe.runtimeSymbols[searchBlock.codeBlockId].IndexOf(name, ci, ProtoCore.DSASM.Constants.kInvalidIndex);

                        if (index != ProtoCore.DSASM.Constants.kInvalidIndex)
                        {
                            break;
                        }
                        else
                        {
                            searchBlock = searchBlock.parent;
                        }
                    }
                }

                if (index != ProtoCore.DSASM.Constants.kInvalidIndex)
                {
                    if (exe.runtimeSymbols[searchBlock.codeBlockId].symbolList[index].arraySizeList != null)
                    {
                        throw new NotImplementedException("{C5877FF2-968D-444C-897F-FE83650D5201}");
                    }
                    block = searchBlock.codeBlockId;
                    symbol = exe.runtimeSymbols[searchBlock.codeBlockId].symbolList[index];
                    return index;
                }

                //if (block == 0)
                //{
                //    for (block = 0; block < exe.runtimeSymbols.Length; ++block)
                //    {
                //        index = exe.runtimeSymbols[block].IndexOf(name, ci, functionIndex);

                //        if (index != -1)
                //            break;
                //    }
                //}
                //else
                //{
                //    while (block >= 0)
                //    {
                //        index = exe.runtimeSymbols[block].IndexOf(name, ci, functionIndex);
                //        if (index != -1)
                //            break;
                //        else
                //            block--;

                //    }
                //}
            }
            throw new NameNotFoundException { Name = name };

            //throw new NotImplementedException("{F5ACC95F-AEC9-486D-BC82-FF2CB26E7E6A}"); //@TODO(Luke): Replace this with a symbol lookup exception
        }

        public string GetType(string name)
        {
            RuntimeMemory rmem = core.Rmem;

            int classcope;
            int block = core.RunningBlock;
            SymbolNode symbol;
            int index = GetSymbolIndex(name, out classcope, ref block, out symbol);

            StackValue val;
            if (symbol.functionIndex == -1 && classcope != Constants.kInvalidIndex)
                val = rmem.GetMemberData(index, classcope, core.DSExecutable);                
            else
                val = rmem.GetStackData(block, index, classcope, core.DSExecutable);                

            switch (val.optype)
            {
                case AddressType.Int:
                    return "int";
                case AddressType.Double:
                    return "double";
                case AddressType.Null:
                    return "null";
                case AddressType.Pointer:
                    {
                        int classtype = val.metaData.type;
                        ClassNode classnode = core.ClassTable.ClassNodes[classtype];
                        return classnode.name;
                    }
                case AddressType.ArrayPointer:
                    return "array";
                case AddressType.Boolean:
                    return "bool";
                case AddressType.String:
                    return "string";
                default:
                    return "null"; // "Value not yet supported for tracing";
            }
        }

        // overload version of GetType which takes an Obj instead of string for IDE debuger use
        // usually the IDE has already get an instance of Obj before they call GetType
        // there is no need to look up that symbol again
        public string GetType(Obj obj)
        {
            if (obj.DsasmValue.IsPointer)
            {
                return core.ClassTable.ClassNodes[obj.DsasmValue.metaData.type].name;
            }
            else
            {
                switch (obj.DsasmValue.optype)
                {
                    case AddressType.ArrayPointer:
                        return "array";
                    case AddressType.Int:
                        return "int";
                    case AddressType.Double:
                        return "double";
                    case AddressType.Null:
                        return "null";
                    case AddressType.Boolean:
                        return "bool";
                    case AddressType.String:
                        return "string";
                    case AddressType.Char:
                        return "char";
                    case AddressType.FunctionPointer:
                        return "function pointer";
                    default:
                        return null;
                }
            }
        }

        public Obj GetWatchValue()
        {
            int count = MirrorTarget.Core.watchStack.Count;
            int n = MirrorTarget.Core.watchSymbolList.FindIndex(x => { return string.Equals(x.name, Constants.kWatchResultVar); });

            if (n < 0 || n >= count)
            {
                core.watchSymbolList.Clear();
                return new Obj { Payload = null };
            }

            Obj retVal = null;
            try
            {
                StackValue sv = MirrorTarget.Core.watchStack[n];
                if (!sv.IsInvalid)
                {
                    retVal = Unpack(MirrorTarget.Core.watchStack[n], MirrorTarget.rmem.Heap, core);
                }
                else
                {
                    retVal = new Obj { Payload = null };
                }
            }
            catch
            {
                retVal = new Obj { Payload = null };
            }
            finally
            {
                core.watchSymbolList.Clear();
            }

            return retVal;
        }
        
        public Obj GetValue(string name, int block = 0, int classcope = Constants.kGlobalScope)
        {
            ProtoCore.DSASM.Executable exe = MirrorTarget.exe;

            int index = Constants.kInvalidIndex;
            if (block == 0)
            {
                for (block = 0; block < exe.runtimeSymbols.Length; ++block)
                {
                    index = exe.runtimeSymbols[block].IndexOf(name, classcope, Constants.kInvalidIndex);
                    if (index != Constants.kInvalidIndex)
                        break;
                }
            }
            else
            {
                index = exe.runtimeSymbols[block].IndexOf(name, classcope, Constants.kInvalidIndex);
            }

            if (Constants.kInvalidIndex == index)
            {
                throw new SymbolNotFoundException(name);
            }
            else
            {
                if (exe.runtimeSymbols[block].symbolList[index].arraySizeList != null)
                {
                    throw new NotImplementedException("{C5877FF2-968D-444C-897F-FE83650D5201}");
                }

                Obj retVal = Unpack(MirrorTarget.rmem.GetStackData(block, index, classcope, exe), MirrorTarget.rmem.Heap, core);

                return retVal;

            }
        }

        public void UpdateValue(int line, int index, int value)
        {
        }

        public void UpdateValue(int line, int index, double value)
        {
        }

        [Obsolete]
        private bool __Set_Value(string varName, int? value)
        {
            int blockId = 0;
            AssociativeGraph.GraphNode graphNode = MirrorTarget.GetFirstGraphNode(varName, out blockId);

            // There was no variable to set
            if (null == graphNode)
            {
                return false;
            }

            graphNode.isDirty = true;
            int startpc = graphNode.updateBlock.startpc;
            MirrorTarget.Modify_istream_entrypoint_FromSetValue(blockId, startpc);

            StackValue sv;
            if (null == value)
            {
                sv = StackValue.Null;
            }
            else
            {
                sv = StackValue.BuildInt((long)value);
            }
            MirrorTarget.Modify_istream_instrList_FromSetValue(blockId, startpc, sv);
            return true;
        }


        //
        //  1.	Get the graphnode given the varname
        //  2.	Get the sv of the symbol
        //  3.	set the sv to the new value
        //  4.	Get all graphnpodes dependent on the symbol and mark them dirty
        //  5.	Re-execute the script

        //  proc AssociativeEngine.SetValue(string varname, int block, StackValue, sv)
        //      symbol = dsEXE.GetSymbol(varname, block)
        //      globalStackIndex = symbol.stackindex
        //      runtime.stack[globalStackIndex] = sv
        //      AssociativeEngine.Propagate(symbol)
        //      runtime.Execute()
        //  end
        //

        private bool SetValue(string varName, int? value, out int nodesMarkedDirty)
        {
            int blockId = 0;

            // 1. Get the graphnode given the varname
            AssociativeGraph.GraphNode graphNode = MirrorTarget.GetFirstGraphNode(varName, out blockId);

            if (graphNode == null)
            {
                nodesMarkedDirty = 0;
                return false;
            }

            SymbolNode symbol = graphNode.updateNodeRefList[0].nodeList[0].symbol;

            // 2. Get the sv of the symbol
            int globalStackIndex = symbol.index;

            // 3. set the sv to the new value
            StackValue sv;
            if (null == value)
            {
                sv = StackValue.Null;
            }
            else
            {
                sv = StackValue.BuildInt((long)value);
            }
            MirrorTarget.Core.Rmem.Stack[globalStackIndex] = sv;

            // 4. Get all graphnpodes dependent on the symbol and mark them dirty
            const int outerBlock = 0;
<<<<<<< HEAD
            ProtoCore.DSASM.Executable exe = MirrorTarget.exe;
            nodesMarkedDirty = MirrorTarget.UpdateDependencyGraph(
                graphNode.exprUID, ProtoCore.DSASM.Constants.kInvalidIndex, false, graphNode, exe.instrStreamList[outerBlock].dependencyGraph, outerBlock);
=======
            ProtoCore.DSASM.Executable exe = MirrorTarget.rmem.Executable;
            List<AssociativeGraph.GraphNode> reachableGraphNodes = AssociativeEngine.Utils.UpdateDependencyGraph(
                graphNode, MirrorTarget, graphNode.exprUID, ProtoCore.DSASM.Constants.kInvalidIndex, false, core.Options.ExecuteSSA, outerBlock);
>>>>>>> c673df51

            // Mark reachable nodes as dirty
            Validity.Assert(reachableGraphNodes != null);
            nodesMarkedDirty = reachableGraphNodes.Count;
            foreach (AssociativeGraph.GraphNode gnode in reachableGraphNodes)
            {
                gnode.isDirty = true;
            }

            // 5. Re-execute the script - re-execution occurs after this call 

            return true;
        }

        public void NullifyVariable(string varName)
        {
            if (!string.IsNullOrEmpty(varName))
            {
                int nodesMarkedDirty = 0;
                SetValue(varName, null, out nodesMarkedDirty);
            }
        }

        public void NullifyVariableAndExecute(string varName)
        {
            if (!string.IsNullOrEmpty(varName))
            {
                SetValueAndExecute(varName, null);
            }
        }

        /// <summary>
        /// Reset an existing value and re-execute the vm
        /// </summary>
        /// <param name="varName"></param>
        /// <param name="value"></param>
        public void SetValueAndExecute(string varName, int? value)
        {
            core.Options.IsDeltaExecution = true;
            int nodesMarkedDirty = 0;
            bool wasSet = SetValue(varName, value, out nodesMarkedDirty);

            if (wasSet && nodesMarkedDirty > 0)
            {
                try
                {
                    foreach (ProtoCore.DSASM.CodeBlock codeblock in core.CodeBlockList)
                    {
                        ProtoCore.Runtime.Context context = new ProtoCore.Runtime.Context();

                        ProtoCore.DSASM.StackFrame stackFrame = new ProtoCore.DSASM.StackFrame(core.GlobOffset);
                        int locals = 0;

                        // Comment Jun: Tell the new bounce stackframe that this is an implicit bounce
                        // Register TX is used for this.
                        stackFrame.TX = StackValue.BuildCallingConversion((int)CallingConvention.BounceType.kImplicit); 

                        core.Bounce(codeblock.codeBlockId, codeblock.instrStream.entrypoint, context, stackFrame, locals, new ProtoCore.DebugServices.ConsoleEventSink());
                    }
                }
                catch
                {
                    throw;
                }
            }
        }

        public Obj GetDebugValue(string name)
        {
            int classcope;
            int block = core.GetCurrentBlockId();
            
            RuntimeMemory rmem = core.Rmem;
            SymbolNode symbol;
            int index = GetSymbolIndex(name, out classcope, ref block, out symbol);
            StackValue sv;
            if (symbol.functionIndex == -1 && classcope != Constants.kInvalidIndex)
                sv = rmem.GetMemberData(index, classcope, core.DSExecutable);
            else
                sv = rmem.GetStackData(block, index, classcope, core.DSExecutable);

            if (sv.IsInvalid)
                throw new UninitializedVariableException { Name = name };

            return Unpack(sv);
        }

        // traverse an class type object to get its property
        public Dictionary<string, Obj> GetProperties(Obj obj, bool excludeStatic = false)
        {
            if (obj == null || !obj.DsasmValue.IsPointer)
                return null;

            Dictionary<string, Obj> ret = new Dictionary<string, Obj>();
            int classIndex = obj.DsasmValue.metaData.type;
            IDictionary<int,SymbolNode> symbolList = core.ClassTable.ClassNodes[classIndex].symbols.symbolList;
            StackValue[] svs = core.Heap.GetHeapElement(obj.DsasmValue).Stack;
            int index = 0;
            for (int ix = 0; ix < svs.Length; ++ix)
            {
                if (excludeStatic && symbolList[ix].isStatic)
                    continue;
                string name = symbolList[ix].name;
                StackValue val = svs[index];

                // check if the members are primitive type
                if (val.IsPointer)
                {
                    var heapElement = core.Heap.GetHeapElement(val);
                    if (heapElement.Stack.Length == 1 &&
                        !heapElement.Stack[0].IsPointer &&
                        !heapElement.Stack[0].IsArray)
                    {
                        val = heapElement.Stack[0];
                    }
                }

                ret[name] = Unpack(val);
                index++;
            }

            return ret;
        }

        public List<string> GetPropertyNames(Obj obj)
        {
            if (obj == null || !obj.DsasmValue.IsPointer)
                return null;

            List<string> ret = new List<string>();
            int classIndex = obj.DsasmValue.metaData.type;

            StackValue[] svs = core.Heap.GetHeapElement(obj.DsasmValue).Stack;
            for (int ix = 0; ix < svs.Length; ++ix)
            {
                string propertyName = core.ClassTable.ClassNodes[classIndex].symbols.symbolList[ix].name;
                ret.Add(propertyName);
            }

            return ret;
        }

        // traverse an array Obj return its member
        public List<Obj> GetArrayElements(Obj obj)
        {
            if ( obj == null || !obj.DsasmValue.IsArray)
                return null;

            return core.Heap.GetHeapElement(obj.DsasmValue).Stack.Select(x => Unpack(x)).ToList();
        }

        public StackValue GetGlobalValue(string name, int startBlock = 0)
        {
            ProtoCore.DSASM.Executable exe = MirrorTarget.exe;

            for (int block = startBlock; block < exe.runtimeSymbols.Length; block++)
            {
                int index = exe.runtimeSymbols[block].IndexOf(name, Constants.kInvalidIndex, Constants.kGlobalScope);
                if (Constants.kInvalidIndex != index)
                {
                    //Q(Luke): This seems to imply that the LHS is an array index?
                    if (exe.runtimeSymbols[block].symbolList[index].arraySizeList != null)
                    {
                        throw new NotImplementedException("{C5877FF2-968D-444C-897F-FE83650D5202}");
                    }

                    SymbolNode symNode = exe.runtimeSymbols[block].symbolList[index];
                    if (symNode.absoluteFunctionIndex == Constants.kGlobalScope)
                    {
                        return MirrorTarget.rmem.GetAtRelative(symNode.index);
                    }
                }
            }
            return StackValue.Null;
        }

        public StackValue GetRawFirstValue(string name, int startBlock = 0, int classcope = Constants.kGlobalScope)
        {
            ProtoCore.DSASM.Executable exe = MirrorTarget.exe;

            for (int block = startBlock; block < exe.runtimeSymbols.Length; block++)
            {
                int index = exe.runtimeSymbols[block].IndexOf(name, classcope, Constants.kGlobalScope);
                if (Constants.kInvalidIndex != index)
                {
                    //Q(Luke): This seems to imply that the LHS is an array index?
                    if (exe.runtimeSymbols[block].symbolList[index].arraySizeList != null)
                    {
                        throw new NotImplementedException("{C5877FF2-968D-444C-897F-FE83650D5201}");
                    }

                    return MirrorTarget.rmem.GetStackData(block, index, classcope, exe);
                }
            }
            throw new NotImplementedException("{F5ACC95F-AEC9-486D-BC82-FF2CB26E7E6A}"); //@TODO(Luke): Replace this with a symbol lookup exception
        }

        public string GetFirstNameFromValue(StackValue v)
        {
            if (!v.IsPointer)
                throw new ArgumentException("SV to highlight must be a pointer");

            ProtoCore.DSASM.Executable exe = MirrorTarget.exe;

            List<SymbolNode> symNodes = new List<SymbolNode>();

            foreach (SymbolTable symTable in exe.runtimeSymbols)
            {
                foreach (SymbolNode symNode in symTable.symbolList.Values)
                {
                    symNodes.Add(symNode);
                }

            }


            int index = MirrorTarget.rmem.Stack.FindIndex(0, value => value.opdata == v.opdata);

            List<SymbolNode> matchingNodes = symNodes.FindAll(value => value.index == index);

            if (matchingNodes.Count > 0)
                return matchingNodes[0].name;
            else
            {
                return null;
            }
        }


        public Obj GetFirstValue(string name, int startBlock = 0, int classcope = Constants.kGlobalScope)
        {
            Obj retVal = Unpack(GetRawFirstValue(name, startBlock, classcope), MirrorTarget.rmem.Heap, core);
            return retVal;
        }


        //@TODO(Luke): Add in the methods here that correspond to each of the internal datastructures in use by the executive
        //@TODO(Jun): if this method stays static, then the Heap needs to be referenced from a parameter
        /// <summary>
        /// Do the recursive unpacking of the data structure into mirror objects
        /// </summary>
        /// <param name="val"></param>
        /// <returns></returns>
        public static Obj Unpack(StackValue val, Heap heap, Core core, int type = (int)PrimitiveType.kTypePointer) 
        {
            switch (val.optype)
            {
                case AddressType.ArrayPointer:
                case AddressType.String:
                    {
                        DsasmArray ret = new DsasmArray();

                        //Pull the item out of the heap


                        HeapElement hs = heap.GetHeapElement(val);

                        StackValue[] nodes = hs.Stack;
                        ret.members = new Obj[hs.VisibleSize];
                        for (int i = 0; i < ret.members.Length; i++)
                        {
                            ret.members[i] = Unpack(nodes[i], heap, core, type);
                        }

                        // TODO Jun: ret.members[0] is hardcoded  and means we are assuming a homogenous collection
                        // How to handle mixed-type arrays?
                        Obj retO = new Obj(val) 
                        { 
                            Payload = ret, 
                            Type = core.TypeSystem.BuildTypeObject(
                                        (ret.members.Length > 0) 
                                        ? core.TypeSystem.GetType(ret.members[0].Type.Name) 
                                        : (int)ProtoCore.PrimitiveType.kTypeVoid, Constants.kArbitraryRank) 
                        };

                        return retO;
                    }
                case AddressType.Int:
                    {
                        Int64 data = val.opdata;
                        Obj o = new Obj(val) 
                        { 
                            Payload = data, 
                            Type = TypeSystem.BuildPrimitiveTypeObject(PrimitiveType.kTypeInt, 0) 
                        };
                        return o;
                    }
                case AddressType.Boolean:
                    {
                        Int64 data = val.opdata;
                        Obj o = new Obj(val) 
                        { 
                            Payload = (data != 0), 
                            Type = TypeSystem.BuildPrimitiveTypeObject(PrimitiveType.kTypeBool, 0) 
                        };
                        return o;
                    }

                case AddressType.Null:
                    {
                        Obj o = new Obj(val) 
                        { 
                            Payload = null, 
                            Type = TypeSystem.BuildPrimitiveTypeObject(PrimitiveType.kTypeNull, 0) 
                        };
                        return o;
                    }
                case AddressType.Char:
                    {
                        Int64 data = val.opdata;
                        Obj o = new Obj(val) 
                        {
                            Payload = data, 
                            Type = TypeSystem.BuildPrimitiveTypeObject(PrimitiveType.kTypeChar, 0) 
                        };
                        return o;
                    }
                case AddressType.Double:
                    {
                        double data = val.RawDoubleValue;
                        Obj o = new Obj(val) 
                        { 
                            Payload = data, Type =
                            TypeSystem.BuildPrimitiveTypeObject(PrimitiveType.kTypeDouble, 0) 
                        };
                        return o;
                    }
                case AddressType.Pointer:
                    {
                        Int64 data = val.opdata;
                        Obj o = new Obj(val) 
                        { 
                            Payload = data, 
                            Type = core.TypeSystem.BuildTypeObject(type, 0) 
                        };
                        return o;
                    }
                case AddressType.FunctionPointer:
                    {
                        Int64 data = val.opdata;
                        Obj o = new Obj(val) 
                        { 
                            Payload = data, 
                            Type = TypeSystem.BuildPrimitiveTypeObject(PrimitiveType.kTypeFunctionPointer, 0) 
                        };
                        return o;
                    }
                case AddressType.Invalid:
                    {
                        return new Obj(val) {Payload = null};
                    }
                default:
                    {
                        throw new NotImplementedException(string.Format("unknown datatype {0}", val.optype.ToString()));
                    }
            }

        }

        public static Obj Unpack(StackValue val, Core core)
        {
            switch (val.optype)
            {
                case AddressType.ArrayPointer:
                    {
                        //It was a pointer that we pulled, so the value lives on the heap
                        DsasmArray ret = new DsasmArray();
                        HeapElement hs = core.Heap.GetHeapElement(val);

                        StackValue[] nodes = hs.Stack;
                        ret.members = new Obj[nodes.Length];

                        for (int i = 0; i < ret.members.Length; i++)
                        {
                            ret.members[i] = Unpack(nodes[i], core);
                        }

                        Obj retO = new Obj(val) 
                        { 
                            Payload = ret, 
                            Type = core.TypeSystem.BuildTypeObject((ret.members.Length > 0) ? core.TypeSystem.GetType(ret.members[0].Type.Name) : (int)ProtoCore.PrimitiveType.kTypeVar, Constants.kArbitraryRank)
                        };

                        return retO;
                    }
                case AddressType.Int:
                    {
                        Int64 data = val.opdata;
                        Obj o = new Obj(val) 
                        { 
                            Payload = data, 
                            Type = TypeSystem.BuildPrimitiveTypeObject(PrimitiveType.kTypeInt, 0) 
                        };
                        return o;
                    }
                case AddressType.Boolean:
                    {
                        Obj o = new Obj(val) 
                        { 
                            Payload = val.opdata == 0 ? false : true, 
                            Type = TypeSystem.BuildPrimitiveTypeObject(PrimitiveType.kTypeBool, 0) 
                        };
                        return o;
                    }
                case AddressType.Null:
                    {
                        Obj o = new Obj(val) 
                        { 
                            Payload = null, 
                            Type = TypeSystem.BuildPrimitiveTypeObject(PrimitiveType.kTypeNull, 0) 
                        };
                        return o;
                    }
                case AddressType.Double:
                    {
                        double data = val.RawDoubleValue;
                        Obj o = new Obj(val) 
                        { 
                            Payload = data, 
                            Type = TypeSystem.BuildPrimitiveTypeObject(PrimitiveType.kTypeDouble, 0) 
                        };
                        return o;
                    }
                case AddressType.Char:
                    {
                        Int64 data = val.opdata;
                        Obj o = new Obj(val) 
                        { 
                            Payload = data, 
                            Type = TypeSystem.BuildPrimitiveTypeObject(PrimitiveType.kTypeChar, 0) 
                        };
                        return o;
                    }
                case AddressType.Pointer:
                    {
                        Int64 data = val.opdata;
                        Obj o = new Obj(val) 
                        { 
                            Payload = data, 
                            Type = core.TypeSystem.BuildTypeObject(val.metaData.type, 0) 
                        };
                        return o;
                    }
                case AddressType.DefaultArg:
                    {
                        Int64 data = val.opdata;
                        Obj o = new Obj(val) 
                        { 
                            Payload = data, 
                            Type = TypeSystem.BuildPrimitiveTypeObject(PrimitiveType.kTypeVar, 0) 
                        };
                        return o;
                    }
                case AddressType.FunctionPointer:
                    {
                        Int64 data = val.opdata;
                        Obj o = new Obj(val) 
                        { 
                            Payload = data, 
                            Type = TypeSystem.BuildPrimitiveTypeObject(PrimitiveType.kTypeFunctionPointer, 0) 
                        };
                        return o;
                    }
                default:
                    {
                        throw new NotImplementedException(string.Format("unknown datatype {0}", val.optype.ToString()));
                    }
            }

        }

        // this method is used for the IDE to query object values 
        // Copy from the the existing Unpack with some modifications
        //  1: It is a non-static method so there is no need to pass the core and heap
        //  2: It does not traverse the array, array traverse is done in method GetArrayElement
        //  3: The payload for boolean and null is changed to Boolean and null type in .NET, such that the watch windows can directly call ToString() 
        //     to print the value, otherwize for boolean it will print either 0 or 1, for null it will print 0
        public Obj Unpack(StackValue val)
        {
            Obj obj = null;

            switch (val.optype)
            {
                case AddressType.Pointer:
                    obj = new Obj(val) 
                    { 
                        Payload = val.opdata, 
                        Type = TypeSystem.BuildPrimitiveTypeObject(PrimitiveType.kTypePointer, 0) 
                    };
                    break;
                case AddressType.ArrayPointer:
                    obj = new Obj(val) 
                    { 
                        Payload = val.opdata, 
                        Type =
                        TypeSystem.BuildPrimitiveTypeObject(PrimitiveType.kTypeArray, Constants.kArbitraryRank)
                    };
                    break;
                case AddressType.Int:
                    obj = new Obj(val) 
                    { 
                        Payload = val.opdata, 
                        Type = TypeSystem.BuildPrimitiveTypeObject(PrimitiveType.kTypeInt, 0) 
                    };
                    break;
                case AddressType.Boolean:
                    obj = new Obj(val) 
                    { 
                        Payload = val.opdata == 0 ? false : true, 
                        Type = TypeSystem.BuildPrimitiveTypeObject(PrimitiveType.kTypeBool, 0) 
                    };
                    break;
                case AddressType.Double:
                    obj = new Obj(val) 
                    { 
                        Payload = val.RawDoubleValue, 
                        Type = TypeSystem.BuildPrimitiveTypeObject(PrimitiveType.kTypeDouble, 0) 
                    };
                    break;
                case AddressType.Null:
                    obj = new Obj(val) 
                    { 
                        Payload = null, 
                        Type = TypeSystem.BuildPrimitiveTypeObject(PrimitiveType.kTypeNull, 0) 
                    };
                    break;
                case AddressType.FunctionPointer:
                    obj = new Obj(val) 
                    { 
                        Payload = val.opdata, 
                        Type = TypeSystem.BuildPrimitiveTypeObject(PrimitiveType.kTypeFunctionPointer, 0) 
                    };
                    break;
                case AddressType.String:
                    obj = new Obj(val) 
                    { 
                        Payload = val.opdata, 
                        Type = TypeSystem.BuildPrimitiveTypeObject(PrimitiveType.kTypeString, Constants.kPrimitiveSize) 
                    };
                    break;
                case AddressType.Char:
                    obj = new Obj(val) 
                    { 
                        Payload = val.opdata, 
                        Type = TypeSystem.BuildPrimitiveTypeObject(PrimitiveType.kTypeChar, 0) 
                    };
                    break;
            }

            return obj;
        }

        public static StackValue Repack(Obj obj, ProtoCore.DSASM.Heap heap)
        {
            if (obj.Type.IsIndexable)
            {
                //Unpack each of the elements
                DsasmArray arr = (DsasmArray)obj.Payload;

                StackValue[] sv = new StackValue[arr.members.Length];

                //recurse over the array
                for (int i = 0; i < sv.Length; i++)
                    sv[i] = Repack(arr.members[i], heap);

                int size = sv.Length;

                StackValue ptr = heap.AllocateArray(sv);
                heap.IncRefCount(ptr);
                return ptr;
            }

            // For non-arrays, there is nothing to repack so just return the original stackvalue
            return obj.DsasmValue;
        }

        public bool CompareArrays(DsasmArray dsArray, List<Object> expected, System.Type type)
        {
            if (dsArray.members.Length != expected.Count)
                return false;

            for (int i = 0; i < dsArray.members.Length; ++i)
            {
                List<Object> subExpected = expected[i] as List<Object>;
                DsasmArray subArray = dsArray.members[i].Payload as DsasmArray;

                if ((subExpected != null) && (subArray != null)) {

                    if (!CompareArrays(subArray, subExpected, type))
                        return false;
                }
                else if ((subExpected == null) && (subArray == null))
                {
                    if (type == typeof(Int64))
                    {
                        if (Convert.ToInt64(dsArray.members[i].Payload) != Convert.ToInt64(expected[i]))
                            return false;
                    }
                    else if (type == typeof(Double))
                    {
                        // can't use Double.Episilion, according to msdn, it is smaller than most
                        // errors.
                        if (Math.Abs(Convert.ToDouble(dsArray.members[i].Payload) - Convert.ToDouble(expected[i])) > 0.000001)
                            return false;
                    }
                    else if (type == typeof(Boolean))
                    {
                        if (Convert.ToBoolean(dsArray.members[i].Payload) != Convert.ToBoolean(expected[i]))
                            return false;
                    }
                    else if (type == typeof(Char))
                    {
                        object payload = dsArray.members[i].Payload;
                        return ProtoCore.Utils.EncodingUtils.ConvertInt64ToCharacter(Convert.ToInt64(payload)) == Convert.ToChar(expected[i]);
                    }
                    else
                    {
                        throw new NotImplementedException("Test comparison not implemented: {EBAFAE6C-BCBF-42B8-B99C-49CFF989F0F0}");
                    }
                }
                else
                {
                    return false;
                }
            }
            return true;
        }

        public bool CompareArrays(string mirrorObj, List<Object> expected, System.Type type, int blockIndex = 0)
        {
            DsasmArray computedArray = GetValue(mirrorObj, blockIndex).Payload as DsasmArray;
            return CompareArrays(computedArray, expected, type);
        }

        public bool EqualDotNetObject(Obj dsObj, object dotNetObj)
        {
            // check for null first
            if (dotNetObj == null)
            {
                if (dsObj.DsasmValue.IsNull)
                    return true;
                else
                    return false;
            }

            System.Type t = dotNetObj.GetType();
            switch (dsObj.DsasmValue.optype)
            {
                case AddressType.ArrayPointer:
                    if (t.IsArray)
                    {
                        object[] dotNetValue = (object[])dotNetObj;
                        Obj[] dsValue = GetArrayElements(dsObj).ToArray();

                        if (dotNetValue.Length == dsValue.Length)
                        {
                            for (int ix = 0; ix < dsValue.Length; ++ix)
                            {
                                if (!EqualDotNetObject(dsValue[ix], dotNetValue[ix]))
                                    return false;
                            }
                            return true;
                        }
                    }
                    return false;
                case AddressType.Int:
                    if (dotNetObj is int)
                        return (Int64)dsObj.Payload == (int)dotNetObj;
                    else
                        return false;
                case AddressType.Double:
                    if (dotNetObj is double)
                        return (Double)dsObj.Payload == (Double)dotNetObj;
                    else
                        return false;
                case AddressType.Boolean:
                    if (dotNetObj is bool)
                        return (Boolean)dsObj.Payload == (Boolean)dotNetObj;
                    else
                        return false;
                case AddressType.Pointer:
                    if (t == typeof(Dictionary<string, Object>))
                    {
                        Dictionary<string, Obj> dsProperties = GetProperties(dsObj);
                        foreach (KeyValuePair<string, object> dotNetProperty in dotNetObj as Dictionary<string, object>)
                        {
                            if (!(dsProperties.ContainsKey(dotNetProperty.Key) && EqualDotNetObject(dsProperties[dotNetProperty.Key], dotNetProperty.Value)))
                                return false;
                        }
                        return true;
                    }
                    return false;
                default:
                    throw new NotImplementedException();
            }
        }

        //
        public void Verify(string dsVariable, object expectedValue, int startBlock = 0)
        {
            try
            {
                var indices = new List<int>();
            }
            catch (NotImplementedException)
            {
                throw new NotImplementedException();
            }
        }
    }

    class OutputFormatParameters
    {
        private int maximumDepth = -1;
        private int maximumArray = -1;

        internal OutputFormatParameters()
        {
            this.CurrentOutputDepth = -1;
        }

        internal OutputFormatParameters(int maximumArray, int maximumDepth)
        {
            this.maximumArray = maximumArray;
            this.maximumDepth = maximumDepth;
            this.CurrentOutputDepth = this.maximumDepth;
        }

        internal void ResetOutputDepth()
        {
            this.CurrentOutputDepth = this.maximumDepth;
        }

        internal bool ContinueOutputTrace()
        {
            // No output depth specified.
            if (-1 == maximumDepth)
                return true;

            // Previously reached zero, don't keep decreasing because that 
            // will essentially reach -1 and depth control will be disabled.
            if (0 == CurrentOutputDepth)
                return false;

            // Discontinue if we reaches zero.
            CurrentOutputDepth--;
            return (0 != CurrentOutputDepth);
        }

        internal void RestoreOutputTraceDepth()
        {
            if (-1 == maximumDepth)
                return;

            CurrentOutputDepth++;
        }

        internal int MaxArraySize { get { return maximumArray; } }
        internal int MaxOutputDepth { get { return maximumDepth; } }
        internal int CurrentOutputDepth { get; private set; }
    }

    public class NameNotFoundException : Exception
    {
        public string Name { get; set; }
    }
    public class UninitializedVariableException : Exception
    {
        public string Name { get; set; }
    }

    //@TODO(Luke): turn this into a proper shadow array representation
    
    public class DsasmArray
    {
        public Obj[] members;

    }

}<|MERGE_RESOLUTION|>--- conflicted
+++ resolved
@@ -868,15 +868,9 @@
 
             // 4. Get all graphnpodes dependent on the symbol and mark them dirty
             const int outerBlock = 0;
-<<<<<<< HEAD
             ProtoCore.DSASM.Executable exe = MirrorTarget.exe;
-            nodesMarkedDirty = MirrorTarget.UpdateDependencyGraph(
-                graphNode.exprUID, ProtoCore.DSASM.Constants.kInvalidIndex, false, graphNode, exe.instrStreamList[outerBlock].dependencyGraph, outerBlock);
-=======
-            ProtoCore.DSASM.Executable exe = MirrorTarget.rmem.Executable;
             List<AssociativeGraph.GraphNode> reachableGraphNodes = AssociativeEngine.Utils.UpdateDependencyGraph(
                 graphNode, MirrorTarget, graphNode.exprUID, ProtoCore.DSASM.Constants.kInvalidIndex, false, core.Options.ExecuteSSA, outerBlock);
->>>>>>> c673df51
 
             // Mark reachable nodes as dirty
             Validity.Assert(reachableGraphNodes != null);
