--- conflicted
+++ resolved
@@ -7,15 +7,9 @@
     {
         public Executive runtime;
 
-<<<<<<< HEAD
-        public Interpreter(Core core, RuntimeCore runtimeCore, bool isFEP = false)
-        {
-            runtime = core.ExecutiveProvider.CreateExecutive(core, runtimeCore, isFEP);
-=======
         public Interpreter(RuntimeCore runtimeCore, bool isFEP = false)
         {
             runtime = runtimeCore.ExecutiveProvider.CreateExecutive(runtimeCore, isFEP);
->>>>>>> 706b7dd2
         }
         
         public void Push(int val)
