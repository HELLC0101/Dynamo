﻿using System;
using System.Collections.Generic;
using System.Linq;
using System.Text;
using ProtoCore.Exceptions;
using ProtoCore.Utils;
using ProtoCore.Runtime;
using System.Diagnostics;
using ProtoCore.Properties;

namespace ProtoCore.DSASM
{
    public class Executive : IExecutive
    {
        private readonly bool enableLogging = true;
        private readonly Core core;
        public Core Core
        {
            get
            {
                return core;
            }
        }

        public Executable exe { get; set; }
        private Language executingLanguage;

        protected int pc = Constants.kInvalidPC;
        public int PC
        {
            get
            {
                return pc;
            }
        }

        private bool fepRun;
        bool terminate;

        private InstructionStream istream;
        public Runtime.RuntimeMemory rmem { get; set; }

        private StackValue AX;
        private StackValue BX;
        private StackValue CX;
        private StackValue DX;
        protected StackValue EX;
        protected StackValue FX;
        private StackValue LX;
        public StackValue RX { get; set; }
        public StackValue SX { get; set; }
        public StackValue TX { get; set; }

        //public ProtoCore.AssociativeGraph.GraphNode executingGraphNode { get; private set; }
        public InterpreterProperties Properties { get; set; }

        enum DebugFlags
        {
            NONE,
            ENABLE_LOG,
            SPAWN_DEBUGGER
        }

        // Execute DS Release build
        private readonly int debugFlags = (int)DebugFlags.NONE;

        private Stack<bool> fepRunStack = new Stack<bool>();

        public int executingBlock = Constants.kInvalidIndex;

        CallingConvention.BounceType bounceType;

        public bool IsExplicitCall { get; set; }

        public List<AssociativeGraph.GraphNode> deferedGraphNodes {get; private set;}
        
#if __PROTOTYPE_ARRAYUPDATE_FUNCTIONCALL
        /// <summary>
        /// Each symbol in this map is associated with a list of indices it was indexexd into
        /// It can then be refered to for every function call that requries this argument
        /// </summary>
        /// This implementation needs to be moved to the array update class
        private Dictionary<string, List<int>> symbolArrayIndexMap = new Dictionary<string,List<int>>();
#endif

        public Executive(Core core, bool isFep = false)
        {
            IsExplicitCall = false;
            Validity.Assert(core != null);
            this.core = core;
            enableLogging = core.Options.Verbose;

            exe = core.DSExecutable;
            istream = null;

            fepRun = isFep;
            Properties = new InterpreterProperties();

            rmem = core.Rmem;

            // Execute DS View VM Log
            //
            debugFlags = (int)DebugFlags.ENABLE_LOG;

            bounceType = CallingConvention.BounceType.kImplicit;

            deferedGraphNodes = new List<AssociativeGraph.GraphNode>();
        }

        /// <summary>
        /// Determines if the runtime is not inside a function 
        /// Will also return true if within a nested language block
        /// </summary>
        /// <returns></returns>
        private bool IsGlobalScope()
        {
            return rmem.CurrentStackFrame == null || 
                (rmem.CurrentStackFrame.ClassScope == Constants.kInvalidIndex && rmem.CurrentStackFrame.FunctionScope == Constants.kInvalidIndex);
        }

        private void BounceExplicit(int exeblock, int entry, Language language, StackFrame frame, List<Instruction> breakpoints)
        {
            fepRun = false;
            rmem.PushStackFrame(frame);

            SetupExecutive(exeblock, entry, language, breakpoints);

            bool debugRun = (0 != (debugFlags & (int)DebugFlags.SPAWN_DEBUGGER));
            if (!fepRun || fepRun && debugRun)
            {
                logVMMessage("Start JIL Execution - " + CoreUtils.GetLanguageString(language));
            }
        }


        private void BounceExplicit(int exeblock, int entry, Language language, StackFrame frame)
        {
            fepRun = false;
            rmem.PushStackFrame(frame);

            SetupExecutive(exeblock, entry);

            bool debugRun = (0 != (debugFlags & (int)DebugFlags.SPAWN_DEBUGGER));
            if (!fepRun || fepRun && debugRun)
            {
                logVMMessage("Start JIL Execution - " + CoreUtils.GetLanguageString(language));
            }
        }

        private void CallExplicit(int entry)
        {
            StackValue svFunctionBlock = rmem.GetAtRelative(StackFrame.kFrameIndexFunctionBlock);
            Validity.Assert(svFunctionBlock.IsBlockIndex);

            int exeblock = (int)svFunctionBlock.opdata;

            fepRun = true;
            SetupExecutiveForCall(exeblock, entry);
        }

        // TODO Jun: Optimization - instead of inspecting the stack, just store the 'is in function' flag in the stackframe
        // Performance would only siffer if you have so a huge number of nested language blocks
        private bool IsInsideFunction()
        {
            int fpRestore = rmem.FramePointer;
            StackValue svFrameType = rmem.GetAtRelative(StackFrame.kFrameIndexStackFrameType);
            while (svFrameType.IsFrameType)
            {
                StackFrameType frametype = (StackFrameType)svFrameType.opdata;

                if (frametype == StackFrameType.kTypeFunction)
                {
                    rmem.FramePointer = fpRestore;
                    return true;
                }

                rmem.FramePointer -= StackFrame.kStackFrameSize;
                if (rmem.FramePointer >= StackFrame.kStackFrameSize)
                {
                    svFrameType = rmem.GetAtRelative(StackFrame.kFrameIndexStackFrameType);
                }
                else
                {
                    break;
                }
            }
            rmem.FramePointer = fpRestore;
            return false;
        }


        private void RestoreRegistersFromStackFrame()
        {
            AX = rmem.GetAtRelative(StackFrame.kFrameIndexRegisterAX);
            BX = rmem.GetAtRelative(StackFrame.kFrameIndexRegisterBX);
            CX = rmem.GetAtRelative(StackFrame.kFrameIndexRegisterCX);
            DX = rmem.GetAtRelative(StackFrame.kFrameIndexRegisterDX);
            EX = rmem.GetAtRelative(StackFrame.kFrameIndexRegisterEX);
            FX = rmem.GetAtRelative(StackFrame.kFrameIndexRegisterFX);
            LX = rmem.GetAtRelative(StackFrame.kFrameIndexRegisterLX);
            //RX = rmem.GetAtRelative(StackFrame.kFrameIndexRegisterRX);
            SX = rmem.GetAtRelative(StackFrame.kFrameIndexRegisterSX);
            TX = rmem.GetAtRelative(StackFrame.kFrameIndexRegisterTX);
        }

        private void RestoreFromCall()
        {
            StackValue svExecutingBlock = rmem.GetAtRelative(StackFrame.kFrameIndexFunctionCallerBlock);
            Validity.Assert(svExecutingBlock.IsBlockIndex);

            executingBlock = (int)svExecutingBlock.opdata;
            istream = exe.instrStreamList[executingBlock];

            fepRun = false;

            StackFrameType callerType = (StackFrameType)rmem.GetAtRelative(StackFrame.kFrameIndexCallerStackFrameType).opdata;
            if (callerType == StackFrameType.kTypeFunction)
            {
                fepRun = true;
            }
        }

        private void RestoreFromBounce()
        {
            // Comment Jun:
            // X-lang dependency should be done for all languages 
            // as they can potentially trigger parent block updates 

            // Propagate only on lang block bounce (non fep)
            // XLangUpdateDependencyGraph requires the executingBlock to be the current running block (the block before leaving language block)
            XLangUpdateDependencyGraph(executingBlock);

            executingBlock = (int)rmem.GetAtRelative(StackFrame.kFrameIndexFunctionCallerBlock).opdata;
            Language currentLang = executingLanguage;

            RestoreExecutive(executingBlock);


            logVMMessage("End JIL Execution - " + CoreUtils.GetLanguageString(currentLang));
        }


        private void RestoreExecutive(int exeblock)
        {
            // Jun Comment: the stackframe mpof the current language must still be present for this this method to restore the executuve
            // It must be popped off after this call
            executingLanguage = exe.instrStreamList[exeblock].language;


            // TODO Jun: Remove this check once the global bounce stackframe is pushed
            if (rmem.FramePointer >= StackFrame.kStackFrameSize)
            {
                fepRun = false;
                StackFrameType callerType = (StackFrameType)rmem.GetAtRelative(StackFrame.kFrameIndexCallerStackFrameType).opdata;
                if (callerType == StackFrameType.kTypeFunction)
                {
                    fepRun = true;
                }
            }

            istream = exe.instrStreamList[exeblock];
            Validity.Assert(null != istream);
            Validity.Assert(null != istream.instrList);

            pc = (int)rmem.GetAtRelative(StackFrame.kFrameIndexReturnAddress).opdata;
        }

        private void PushInterpreterProps(InterpreterProperties properties)
        {
            core.InterpreterProps.Push(new InterpreterProperties(properties));
        }

        private InterpreterProperties PopInterpreterProps()
        {
            return core.InterpreterProps.Pop();
        }

        private void SetupEntryPoint()
        {
            int ci = Constants.kInvalidIndex;
            int fi = Constants.kInvalidIndex;
            if (!IsGlobalScope())
            {
                ci = rmem.CurrentStackFrame.ClassScope;
                fi = rmem.CurrentStackFrame.FunctionScope;
            }

            if (fepRun)
            {
                UpdateMethodDependencyGraph(pc, fi, ci);
            }
            else
            {
                if (!core.Options.IsDeltaExecution)
                {
                    pc = SetupGraphNodesForEntry(pc);
                    SetupGraphEntryPoint(pc, IsGlobalScope());
                }
                else
                {
                    // See if we need to repond to property changed event.
                    if (UpdatePropertyChangedGraphNode())
                    {
                        SetupNextExecutableGraph(-1, -1);
                    }
                    else
                    {
                        SetupGraphEntryPoint(pc, IsGlobalScope());
                    }
                }
            }
        }

        private void SetupExecutive(int exeblock, int entry)
        {
            PushInterpreterProps(Properties);
            Properties.Reset();

            if (core.ExecMode == InterpreterMode.kNormal)
            {
                exe = core.DSExecutable;
            }
            else if (core.ExecMode == InterpreterMode.kExpressionInterpreter)
            {
                exe = core.ExprInterpreterExe;
            }
            else
            {
                Validity.Assert(false, "Invalid execution mode");
            }

            executingBlock = exeblock;

            istream = exe.instrStreamList[exeblock];
            Validity.Assert(null != istream);

            Validity.Assert(null != istream.instrList);

            if (!fepRun)
            {
                // TODO Jun: Perhaps the entrypoint now can be set from the argument 'entry' only...instead of the stream
                pc = istream.entrypoint;

                // JILFep handles function call stack frames
                rmem.FramePointer = rmem.Stack.Count;
            }
            else
            {
                pc = entry;
            }

            executingLanguage = exe.instrStreamList[exeblock].language;

            if (Language.kAssociative == executingLanguage)
            {
                SetupEntryPoint();
            }

            if (core.ExecMode == InterpreterMode.kExpressionInterpreter)
            {
                pc = entry;
            }

            Validity.Assert(null != rmem);
        }

        private void SetupExecutiveForCall(int exeblock, int entry)
        {
            PushInterpreterProps(Properties);
            Properties.Reset();

            if (core.ExecMode == InterpreterMode.kNormal)
            {
                exe = core.DSExecutable;
            }
            else if (core.ExecMode == InterpreterMode.kExpressionInterpreter)
            {
                exe = core.ExprInterpreterExe;
            }
            else
            {
                Validity.Assert(false, "Invalid execution mode");
            }

            fepRun = true;
            executingBlock = exeblock;


            istream = exe.instrStreamList[exeblock];
            Validity.Assert(null != istream);
            Validity.Assert(null != istream.instrList);

            pc = entry;

            executingLanguage = exe.instrStreamList[exeblock].language;

            if (Language.kAssociative == executingLanguage)
            {
                int ci = (int)rmem.GetAtRelative(StackFrame.kFrameIndexClass).opdata;
                int fi = (int)rmem.GetAtRelative(StackFrame.kFrameIndexFunction).opdata;
                UpdateMethodDependencyGraph(pc, fi, ci);
            }
        }


        public void GetCallerInformation(out int classIndex, out int functionIndex)
        {
            classIndex = Constants.kGlobalScope;
            functionIndex = Constants.kGlobalScope;

            if (rmem.FramePointer >= StackFrame.kStackFrameSize)
            {
                classIndex = (int)rmem.GetAtRelative(StackFrame.kFrameIndexClass).opdata;
                functionIndex = (int)rmem.GetAtRelative(StackFrame.kFrameIndexFunction).opdata;
            }
        }

        private StackValue IndexIntoArray(StackValue sv, List<StackValue> dimensions)
        {
            if (null == dimensions || dimensions.Count <= 0)
            {
                return sv;
            }

            if (!sv.IsArray)
            {
                sv = StackValue.Null;
            }

            StackValue ret = GetIndexedArray(sv, dimensions);
            return ret;
        }

        private void PopArgumentsFromStack(int argumentCount,
                                           ref List<StackValue> arguments,
                                           ref List<List<ReplicationGuide>> replicationGuides)
        {
            int argFrameSize = 0;
            int stackindex = rmem.Stack.Count - 1;

            for (int p = 0; p < argumentCount; ++p)
            {
                // Must iterate through the args in the stack in reverse as 
                // its unknown how many replication guides were pushed
                StackValue value = rmem.Stack[stackindex--];
                ++argFrameSize;
                arguments.Add(value);

                bool hasGuide = rmem.Stack[stackindex].IsReplicationGuide;
                if (hasGuide)
                {
                    var replicationGuideList = new List<ReplicationGuide>();

                    // Retrieve replication guides
                    value = rmem.Stack[stackindex--];
                    ++argFrameSize;
                    runtimeVerify(value.IsReplicationGuide);

                    int guides = (int)value.opdata;
                    for (int i = 0; i < guides; ++i)
                    {
                        // Get the replicationguide number from the stack
                        value = rmem.Stack[stackindex--];
                        Validity.Assert(value.IsInteger);
                        int guideNumber = (int)value.opdata;

                        // Get the replication guide property from the stack
                        value = rmem.Stack[stackindex--];
                        Validity.Assert(value.IsBoolean);
                        bool isLongest = value.IsBoolean && value.RawBooleanValue;

                        var guide = new ReplicationGuide(guideNumber, isLongest);
                        replicationGuideList.Add(guide);
                        ++argFrameSize;
                    }

                    replicationGuideList.Reverse();
                    replicationGuides.Add(replicationGuideList);
                }
            }

            rmem.PopFrame(argFrameSize);
        }

        public void GCDotMethods(string name, ref StackValue sv, List<StackValue> dotCallDimensions = null, List<StackValue> arguments = null)
        {
            // Index into the resulting array
            if (name == Constants.kDotMethodName)
            {
                sv = IndexIntoArray(sv, dotCallDimensions);
                rmem.PopFrame(Constants.kDotCallArgCount);
            }
        }


#if __PROTOTYPE_ARRAYUPDATE_FUNCTIONCALL

        //proc GetSymbolIndexedIntoList(string symbol, out List<int> indexList)
        //    if symbolIndexMap.exists
        //        indexList = symbolIndexMap[symbol]
        //        return true
        //    end
        //    return false
        //end 

        /// <summary>
        /// Retrives the symbol in the index into list
        /// This implementation needs to be moved to the array update class
        /// </summary>
        /// <param name="symbol"></param>
        /// <param name="indexList"></param>
        /// <returns></returns>
        private bool GetSymbolIndexedIntoList(string symbol, out List<int> indexList)
        {
            indexList = null;
            if (symbolArrayIndexMap.ContainsKey(symbol))
            {
                indexList = symbolArrayIndexMap[symbol];
                return true;
            }
            return false;
        } 
#endif

        public StackValue Callr(int functionIndex, 
                                int classIndex, 
                                int depth, 
                                ref bool explicitCall, 
                                bool isDynamicCall = false, 
                                bool hasDebugInfo = false)
        {
            // This is curently unused but required for stack alignment
            if (!isDynamicCall)
            {
                StackValue svType = rmem.Pop();
                runtimeVerify(svType.IsStaticType);
            }

            ProcedureNode fNode = null;

            // Pop off number of dimensions indexed into this function call
            // f()[0][1] -> 2 dimensions
            StackValue svDim = rmem.Pop();
            runtimeVerify(svDim.IsArrayDimension);

            // Jun Comment: The block where the function was declared in
            StackValue svBlockDeclaration = rmem.Pop();
            runtimeVerify(svBlockDeclaration.IsBlockIndex);
            int blockDeclId = (int)svBlockDeclaration.opdata;

            bool isCallingMemberFunction = Constants.kInvalidIndex != classIndex;
            if (isCallingMemberFunction)
            {
                fNode = exe.classTable.ClassNodes[classIndex].vtable.procList[functionIndex];

                if (depth > 0 && fNode.isConstructor)
                {
                    string message = String.Format(Resources.KCallingConstructorOnInstance, fNode.name);
                    core.RuntimeStatus.LogWarning(WarningID.kCallingConstructorOnInstance, message);
                    return StackValue.Null;
                }
            }
            else
            {
                // Global function
                fNode = exe.procedureTable[blockDeclId].procList[functionIndex];
            }

            // Build the arg values list
            var arguments = new List<StackValue>();
            var replicationGuides = new List<List<ReplicationGuide>>();

            // Retrive the param values from the stack
            int stackindex = rmem.Stack.Count - 1;

            List<StackValue> dotCallDimensions = new List<StackValue>();
            if (fNode.name.Equals(Constants.kDotMethodName))
            {
                int firstDotArgIndex = stackindex - (Constants.kDotCallArgCount - 1);
                StackValue svLHS = rmem.Stack[firstDotArgIndex];
                arguments.Add(svLHS);

                // Retrieve the indexed dimensions into the dot call
                int arrayDimIndex = stackindex - (Constants.kDotCallArgCount - Constants.kDotArgIndexArrayIndex - 1);
                StackValue svArrayPtrDimesions = rmem.Stack[arrayDimIndex];
                Validity.Assert(svArrayPtrDimesions.IsArray);

                int arrayCountIndex = stackindex - (Constants.kDotCallArgCount - Constants.kDotArgIndexDimCount - 1);
                StackValue svDimensionCount = rmem.Stack[arrayCountIndex];
                Validity.Assert(svDimensionCount.IsInteger);

                // If array dimension were provided then retrive the final pointer 
                if (svDimensionCount.opdata > 0)
                {
                    HeapElement he = rmem.Heap.GetHeapElement(svArrayPtrDimesions);
                    Validity.Assert(he.VisibleSize == svDimensionCount.opdata);
                    dotCallDimensions.AddRange(he.VisibleItems);
                }
            }
            else
            {
                PopArgumentsFromStack(fNode.argTypeList.Count, ref arguments, ref replicationGuides);
            }

            replicationGuides.Reverse();
            arguments.Reverse();

            Runtime.Context runtimeContext = new Runtime.Context();

#if __PROTOTYPE_ARRAYUPDATE_FUNCTIONCALL

            //
            // Comment Jun: Retrieve the indices used to index in an argument

            //
            //  List<List<int>> indexIntoList
            //  foreach arg in functionNode.args
            //      
            //      Iterate over the symbols in the executing graph node
	        //      foreach symbol in executingGraphNode.dependents
            //          List<int> argIndexInto = GetSymbolIndexedIntoList(symbol)
            //          indexIntoList.push(argIndexInto)
            //      end            
            //      context.indexlist = indexIntoList
            //      sv = JILDispatch.callsite(function, args, context, ...)
            //  end
            //

            if (null != Properties.executingGraphNode 
                && null != Properties.executingGraphNode.dependentList 
                && Properties.executingGraphNode.dependentList.Count > 0 )
            {
                // Save the LHS of this graphnode
                runtimeContext.ArrayPointer = Properties.executingGraphNode.ArrayPointer;

                // Iterate over the symbols in the executing graph node
                for (int n = 0; n < Properties.executingGraphNode.dependentList.Count; n++)
                {
                    List<int> indexIntoList = new List<int>();
                    {
                        // Check if the current dependent was indexed into
                        SymbolNode argSymbol = Properties.executingGraphNode.dependentList[n].updateNodeRefList[0].nodeList[0].symbol;
                        if (symbolArrayIndexMap.ContainsKey(argSymbol.name))
                        {
                            indexIntoList = symbolArrayIndexMap[argSymbol.name];
                        }
                    }
                    runtimeContext.IndicesIntoArgMap.Add(indexIntoList);
                }
            }
#endif

            // Comment Jun: These function do not require replication guides
            // TODO Jun: Move these conditions or refactor JIL code emission so these checks dont reside here (Post R1)
            if (Constants.kDotMethodName != fNode.name
                && Constants.kFunctionRangeExpression != fNode.name)
            {
                // Comment Jun: If this is a non-dot call, cache the guides first and retrieve them on the actual function call
                // TODO Jun: Ideally, cache the replication guides in the dynamic function node
                replicationGuides = GetCachedReplicationGuides(core, arguments.Count);
            }

            // if is dynamic call, the final pointer has been resovled in the ProcessDynamicFunction function
            StackValue svThisPtr = StackValue.Null;

            if (depth > 0)
            {
                // locals are not yet in the stack so there is no need to account for that in this stack frame

                if (isDynamicCall)
                {
                    svThisPtr = rmem.Pop();
                }
                else
                {
                    svThisPtr = GetFinalPointer(depth);
                }

                // 
                if (!svThisPtr.IsPointer)
                {
                    string message = String.Format(Resources.kInvokeMethodOnInvalidObject, fNode.name);
                    core.RuntimeStatus.LogWarning(WarningID.kDereferencingNonPointer, message);
                    return StackValue.Null;
                }
            }
            else
            {
                // There is no depth but check if the function is a member function
                // If its a member function, the this pointer is required by the core to pass on to the FEP call
                if (isCallingMemberFunction && !fNode.isConstructor && !fNode.isStatic)
                {
                    // A member function
                    // Get the this pointer as this class instance would have already been cosntructed
                    svThisPtr = rmem.CurrentStackFrame.ThisPtr;
                }
                else
                {
                    // Global
                    svThisPtr = StackValue.BuildPointer(Constants.kInvalidPointer);
                }
            }

            if (svThisPtr.IsPointer &&
                svThisPtr.opdata != Constants.kInvalidIndex &&
                svThisPtr.metaData.type != Constants.kInvalidIndex)
            {
                int runtimeClassIndex = svThisPtr.metaData.type;
                ClassNode runtimeClass = core.ClassTable.ClassNodes[runtimeClassIndex];
                if (runtimeClass.IsMyBase(classIndex))
                {
                    classIndex = runtimeClassIndex;
                }
            }

            // Build the stackframe
            //int thisPtr = (int)svThisPtr.opdata;
            int ci = classIndex; // Constants.kInvalidIndex;   // Handled at FEP
            int fi = Constants.kInvalidIndex;   // Handled at FEP

            int returnAddr = pc + 1;

            int blockDecl = (int)svBlockDeclaration.opdata;

            if (null != Properties.executingGraphNode)
            {
                exe.RuntimeData.ExecutingGraphnode = Properties.executingGraphNode;
            }

            // Get the cached callsite, creates a new one for a first-time call
            CallSite callsite = exe.RuntimeData.GetCallSite(exe.RuntimeData.ExecutingGraphnode, classIndex, fNode.name, exe, core.RunningBlock, core.Options, core.RuntimeStatus);
            Validity.Assert(null != callsite);

            List<StackValue> registers = new List<StackValue>();
            SaveRegisters(registers);

            // Get the execution states of the current stackframe
            int currentScopeClass = Constants.kInvalidIndex;
            int currentScopeFunction = Constants.kInvalidIndex;
            GetCallerInformation(out currentScopeClass, out currentScopeFunction);


            // Handle execution states at the FEP
            var stackFrame = new StackFrame(svThisPtr, 
                                            ci, 
                                            fi, 
                                            returnAddr, 
                                            blockDecl, 
                                            core.RunningBlock, 
                                            fepRun ? StackFrameType.kTypeFunction : StackFrameType.kTypeLanguage, 
                                            StackFrameType.kTypeFunction, 
                                            0, 
                                            rmem.FramePointer, 
                                            registers, 
                                            null);

            FunctionCounter counter = FindCounter(functionIndex, classIndex, fNode.name);
            StackValue sv = StackValue.Null;


            if (core.Options.RecursionChecking)
            {
                //Do the recursion check before call
                if (counter.times < Constants.kRecursionTheshold) //&& counter.sharedCounter < Constants.kRepetationTheshold)
                {

                    // Build a context object in JILDispatch and call the Dispatch
                    if (counter.times == 0)
                    {
                        counter.times++;
                        exe.RuntimeData.calledInFunction = true;
                    }

                    else if (counter.times >= 1)
                    {
                        if (fNode.name.ToCharArray()[0] != '%' && fNode.name.ToCharArray()[0] != '_' && !fNode.name.Equals(Constants.kDotMethodName) && exe.RuntimeData.calledInFunction)
                        {
                            counter.times++;
                        }
                    }


                    if (core.Options.IDEDebugMode && core.ExecMode != InterpreterMode.kExpressionInterpreter)
                    {
                        core.DebugProps.SetUpCallrForDebug(core, this, fNode, pc, false, callsite, arguments, replicationGuides, stackFrame, dotCallDimensions, hasDebugInfo);
                    }

                    sv = callsite.JILDispatch(arguments, replicationGuides, stackFrame, core, runtimeContext);
                }
                else
                {
                    FindRecursivePoints();
<<<<<<< HEAD
                    string message = String.Format(Resources.kMethodStackOverflow, core.recursivePoint[0].name);
=======
                    string message = String.Format(StringConstants.kMethodStackOverflow, exe.RuntimeData.recursivePoint[0].name);
>>>>>>> 26050bfd
                    core.RuntimeStatus.LogWarning(WarningID.kInvalidRecursion, message);

                    exe.RuntimeData.recursivePoint = new List<FunctionCounter>();
                    exe.RuntimeData.funcCounterTable = new List<FunctionCounter>();
                    sv = StackValue.Null;
                }
            }
            else
            {
                if (core.Options.IDEDebugMode && core.ExecMode != InterpreterMode.kExpressionInterpreter)
                {
                    if (core.ContinuationStruct.IsFirstCall)
                    {
                        core.DebugProps.SetUpCallrForDebug(core, 
                                                           this, 
                                                           fNode, 
                                                           pc, 
                                                           false, 
                                                           callsite, 
                                                           arguments, 
                                                           replicationGuides, 
                                                           stackFrame, 
                                                           dotCallDimensions, 
                                                           hasDebugInfo);
                    }
                    else
                    {
                        core.DebugProps.SetUpCallrForDebug(core, 
                                                           this, 
                                                           fNode, 
                                                           pc, 
                                                           false, 
                                                           callsite, 
                                                           core.ContinuationStruct.InitialArguments, 
                                                           replicationGuides, 
                                                           stackFrame,
                                                           core.ContinuationStruct.InitialDotCallDimensions, 
                                                           hasDebugInfo);
                    }
                }

                SX = svBlockDeclaration;
                stackFrame.SX = svBlockDeclaration;

                //Dispatch without recursion tracking 
                explicitCall = false;
                IsExplicitCall = explicitCall;

#if __DEBUG_REPLICATE
                // TODO: This if block is currently executed only for a replicating function call in Debug Mode (including each of its continuations) 
                // This condition will no longer be required once the same Dispatch function can decide whether to perform a fast dispatch (parallel mode)
                // OR a Serial/Debug mode dispatch, in which case this same block should work for Serial mode execution w/o the Debug mode check - pratapa
                if (core.Options.IDEDebugMode)
                {
                    DebugFrame debugFrame = core.DebugProps.DebugStackFrame.Peek();

                    //if (debugFrame.IsReplicating || core.ContinuationStruct.IsContinuation)
                    if (debugFrame.IsReplicating)
                    {
                        FunctionEndPoint fep = null;
                        ContinuationStructure cs = core.ContinuationStruct;

                        if (core.Options.ExecutionMode == ProtoCore.ExecutionMode.Serial || core.Options.IDEDebugMode)
                        {
                            // This needs to be done only for the initial argument arrays (ie before the first replicating call) - pratapa
                            if(core.ContinuationStruct.IsFirstCall)
                            {
                                core.ContinuationStruct.InitialDepth = depth;
                                core.ContinuationStruct.InitialPC = pc;
                                core.ContinuationStruct.InitialArguments = arguments;
                                core.ContinuationStruct.InitialDotCallDimensions = dotCallDimensions;

                                for (int i = 0; i < arguments.Count; ++i)
                                {
                                    GCUtils.GCRetain(arguments[i], core);
                                }

                                // Hardcoded
                                core.ContinuationStruct.NextDispatchArgs.Add(StackValue.BuildInt(1));
                            }

                            // The Resolve function is currently hard-coded as a place holder to test debugging replication - pratapa
                            fep = callsite.ResolveForReplication(new ProtoCore.Runtime.Context(), arguments, replicationGuides, stackFrame, core, cs);
                            
                            // TODO: Refactor following steps into new function (ExecWithZeroRI + JILFep.Execute) to be called from here - pratapa
                            // Get final FEP by calling SelectFinalFep()
                            // Update DebugProps with final FEP
                            // Call finalFEP.CoerceParameters()
                            // Setup stackframe
                            // Push Stackframe
                            sv = callsite.ExecuteContinuation(fep, stackFrame, core);

                            core.ContinuationStruct = cs;
                            core.ContinuationStruct.IsFirstCall = true;

                        }
                    }
                    else
                        sv = callsite.JILDispatch(arguments, replicationGuides, stackFrame, core);
                }
                else
#endif
                sv = callsite.JILDispatch(arguments, replicationGuides, stackFrame, core, runtimeContext);

                if (sv.IsExplicitCall)
                {
                    //
                    // Set the interpreter properties for function calls
                    // These are used when performing GC on return 
                    // The GC occurs: 
                    //      1. In this instruction for implicit calls
                    //      2. In the return instruction
                    //
                    Properties.functionCallArguments = arguments;

                    Properties.functionCallDotCallDimensions = dotCallDimensions;

                    explicitCall = true;
                    IsExplicitCall = explicitCall;
                    int entryPC = (int)sv.opdata;

                    CallExplicit(entryPC);
                }
#if __PROTOTYPE_ARRAYUPDATE_FUNCTIONCALL
                else
                {
                    if (null != Properties.executingGraphNode)
                    {
                        Properties.executingGraphNode.ArrayPointer = sv;
                    }
                }
#endif
            }

            // If the function was called implicitly, The code below assumes this and must be executed
            if (!explicitCall)
            {
                // Restore debug properties after returning from a CALL/CALLR
                if (core.Options.IDEDebugMode && core.ExecMode != InterpreterMode.kExpressionInterpreter)
                {
                    core.DebugProps.RestoreCallrForNoBreak(core, fNode);
                }

                GCDotMethods(fNode.name, ref sv, dotCallDimensions, arguments);

                if (fNode.name.ToCharArray()[0] != '%' && fNode.name.ToCharArray()[0] != '_')
                {
                    exe.RuntimeData.calledInFunction = false;
                }
            }
            return sv;
        }

        private StackValue CallrForMemberFunction(int classIndex,
                                                  int procIndex,
                                                  bool hasDebugInfo,
                                                  ref bool isExplicitCall)
        {
            var arrayDim = rmem.Pop();
            Validity.Assert(arrayDim.IsArrayDimension);

            var blockIndex = rmem.Pop();
            Validity.Assert(blockIndex.IsBlockIndex);

            ClassNode classNode = exe.classTable.ClassNodes[classIndex];
            ProcedureNode procNode = classNode.vtable.procList[procIndex];

            // Get all arguments and replications 
            var arguments = new List<StackValue>();
            var repGuides = new List<List<ReplicationGuide>>();
            PopArgumentsFromStack(procNode.argTypeList.Count,
                                  ref arguments,
                                  ref repGuides);
            arguments.Reverse();
            repGuides = GetCachedReplicationGuides(core, arguments.Count + 1);

            StackValue lhs = rmem.Pop();
            StackValue thisObject = lhs;
            bool isValidThisPointer = true;
            if (lhs.IsArray)
            {
                isValidThisPointer = ArrayUtils.GetFirstNonArrayStackValue(lhs, ref thisObject, core);
                arguments.Insert(0, lhs);
            }

            if (!isValidThisPointer || (!thisObject.IsPointer && !thisObject.IsArray))
            {
                core.RuntimeStatus.LogWarning(WarningID.kDereferencingNonPointer,
                                              Resources.kDeferencingNonPointer);
                return StackValue.Null;
            }

            var registers = new List<StackValue>();
            SaveRegisters(registers);

            var stackFrame = new StackFrame(thisObject,         // thisptr 
                                            classIndex,         // function class index
                                            procIndex,          // function index
                                            pc + 1,             // return address
                                            0,                  // member function always declared in block 0 */
                                            core.RunningBlock,  // caller block
                                            fepRun ? StackFrameType.kTypeFunction : StackFrameType.kTypeLanguage,
                                            StackFrameType.kTypeFunction,   // frame type
                                            0,                              // block depth
                                            rmem.FramePointer,
                                            registers,
                                            new List<bool>());

            var callsite = exe.RuntimeData.GetCallSite(exe.RuntimeData.ExecutingGraphnode,
                                            classIndex,
                                            procNode.name,
                                            exe, core.RunningBlock, core.Options, core.RuntimeStatus);

            Validity.Assert(null != callsite);

            bool setDebugProperty = core.Options.IDEDebugMode &&
                                    core.ExecMode != InterpreterMode.kExpressionInterpreter &&
                                    procNode != null;

            if (setDebugProperty)
            {
                core.DebugProps.SetUpCallrForDebug(core,
                                                   this,
                                                   procNode,
                                                   pc,
                                                   false,
                                                   callsite,
                                                   arguments,
                                                   repGuides,
                                                   stackFrame,
                                                   null,
                                                   hasDebugInfo);
            }

            SX = StackValue.BuildBlockIndex(0);
            stackFrame.SX = SX;

            StackValue sv = callsite.JILDispatch(arguments,
                                                 repGuides,
                                                 stackFrame,
                                                 core,
                                                 new Runtime.Context());

            isExplicitCall = sv.IsExplicitCall;
            if (isExplicitCall)
            {
                Properties.functionCallArguments = arguments;
                Properties.functionCallDotCallDimensions = new List<StackValue>();

                int entryPC = (int)sv.opdata;
                CallExplicit(entryPC);
            }

            return sv;
        }

        private void FindRecursivePoints()
        {
            foreach (FunctionCounter c in exe.RuntimeData.funcCounterTable)
            {
                if (c.times == Constants.kRecursionTheshold || c.times == Constants.kRecursionTheshold - 1)
                {
                    exe.RuntimeData.recursivePoint.Add(c);
                }
                exe.RuntimeData.recursivePoint.Add(c);
            }
        }


        private FunctionCounter FindCounter(int funcIndex, int classScope, string name)
        {
            foreach (FunctionCounter c in exe.RuntimeData.funcCounterTable)
            {
                if (c.classScope == classScope && c.functionIndex == funcIndex)
                {
                    return c;
                }
            }
            FunctionCounter newC = new FunctionCounter(funcIndex, classScope, 0, name, 1);
            exe.RuntimeData.funcCounterTable.Add(newC);
            return newC;
        }

        private void logVMMessage(string msg)
        {
            if (!enableLogging)
                return;

            if (0 != (debugFlags & (int)DebugFlags.ENABLE_LOG))
            {
                if (exe.EventSink != null && exe.EventSink.PrintMessage != null)
                    exe.EventSink.PrintMessage.Invoke("VMLog: " + msg + "\n");
                if (core.Options.WebRunner && (null != core.ExecutionLog))
                    core.ExecutionLog.WriteLine(msg);
            }
        }
       
        private void logWatchWindow(int blockId, int index)
        {
            if (!enableLogging)
                return;

            const string watchPrompt = "watch: ";
            if (0 != (debugFlags & (int)DebugFlags.ENABLE_LOG))
            {
                SymbolNode symbol = exe.runtimeSymbols[blockId].symbolList[index];
                string symbolName = symbol.name;

                if (symbolName.StartsWith(Constants.kInternalNamePrefix))
                {
                    return;
                }
                int ci = symbol.classScope;
                if (ci != Constants.kInvalidIndex)
                {
                    symbolName = core.ClassTable.ClassNodes[ci].name + "::" + symbolName;
                }
                string lhs = watchPrompt + symbolName;

                if (null != exe.runtimeSymbols[blockId].symbolList[index].arraySizeList)
                {
                    lhs = lhs + "[" + "offset:" + DX + "]";
                }

                string rhs = null;
                StackValue snode = rmem.GetSymbolValue(symbol);
                if (snode.IsPointer)
                {
                    int type = snode.metaData.type;
                    string cname = core.ClassTable.ClassNodes[type].name;
                    rhs = cname + ":ptr(" + snode.opdata + ")";
                }
                else if (snode.IsArray)
                {
                    int rawPtr = (int)snode.RawIntValue;
                    rhs = "Array:ptr(" + rawPtr + "):{" + GetArrayTrace(snode, blockId, index, new HashSet<int> { rawPtr } ) + "}";
                }
                else if (snode.IsFunctionPointer)
                {
                    rhs = "fptr: " + snode.opdata;
                }
                else if (snode.IsInteger)
                {
                    rhs = snode.opdata.ToString();
                }
                else if (snode.IsDouble)
                {
                    double data = snode.RawDoubleValue;
                    rhs = data.ToString("R").IndexOf('.') != -1 ? data.ToString("R") : data.ToString("R") + ".0";
                }
                else if (snode.IsBoolean)
                {
                    rhs = snode.RawBooleanValue.ToString().ToLower();
                }
                else if (snode.IsChar)
                {
                    Char character = EncodingUtils.ConvertInt64ToCharacter(snode.RawIntValue);
                    rhs = "'" + character + "'";
                }
                else if (snode.IsString)
                {
                    rhs = UnboxString(snode);
                }
                else if (snode.IsNull)
                {
                    rhs = Literal.Null;
                }

                if (exe.EventSink != null
                    && exe.EventSink.PrintMessage != null)
                {
                    exe.EventSink.PrintMessage.Invoke(lhs + " = " + rhs + "\n");
                    if (core.Options.WebRunner && (null != core.ExecutionLog))
                        core.ExecutionLog.WriteLine(lhs + " = " + rhs + "\n");
                }
            }
        }

        private string UnboxArray(StackValue snode, int blockId, int index)
        {
            String rhs = null;
            if (snode.IsArray)
            {
                rhs = "{" + GetArrayTrace(snode, blockId, index, new HashSet<int> { (int)snode.opdata}) + "}";
            }
            else if (snode.IsInteger)
            {
                Int64 data = snode.opdata;
                rhs = data.ToString();
            }
            else if (snode.IsDouble)
            {
                double data = snode.RawDoubleValue;
                rhs = data.ToString("R").IndexOf('.') != -1 ? data.ToString("R") : data.ToString("R") + ".0";
            }
            else if (snode.IsBoolean)
            {
                bool data = snode.opdata == 0 ? false : true;
                rhs = data.ToString().ToLower();
            }
            else if (snode.IsNull)
            {
                rhs = Literal.Null;
            }
            else if (snode.IsChar)
            {
                Int64 data = snode.opdata;
                Char character = EncodingUtils.ConvertInt64ToCharacter(data);
                rhs = "'" + character + "'";
            }
            else if (snode.IsString)
            {
                rhs = UnboxString(snode);
            }
            else if (snode.IsPointer)
            {
                int type = snode.metaData.type;
                string cname = core.ClassTable.ClassNodes[type].name;
                rhs = cname + ":ptr(" + snode.opdata.ToString() + ")";
            }
            return rhs;
        }

        private string UnboxString(StackValue pointer)
        {
            HeapElement hs = rmem.Heap.GetHeapElement(pointer);

            string str = "";
            foreach (var item in hs.VisibleItems)
            {
                if (!item.IsChar)
                    return null;
                str += EncodingUtils.ConvertInt64ToCharacter(item.opdata);
            }

            if (str == "")
                return null;

            return "\"" + str + "\"";
        }

        private string GetArrayTrace(StackValue pointer, int blockId, int index, HashSet<int> pointers)
        {
            StringBuilder arrayelements = new StringBuilder();
            HeapElement hs = rmem.Heap.GetHeapElement(pointer); 

            for (int n = 0; n < hs.VisibleSize; ++n)
            {
                StackValue sv = hs.Stack[n];
                if (sv.IsArray)
                {
                    int ptr = (int)sv.opdata;
                    if (pointers.Contains(ptr))
                    {
                        arrayelements.Append("{...}");
                    }
                    else
                    {
                        pointers.Add(ptr);
                        arrayelements.Append("{" + GetArrayTrace(sv, blockId, index, pointers) + "}");
                    }
                }
                else
                {
                    arrayelements.Append(UnboxArray(hs.Stack[n], blockId, index));
                }

                if (n < hs.VisibleSize - 1)
                {
                    arrayelements.Append(",");
                }
            }
            return arrayelements.ToString();
        }

        //proc SetupNextExecutableGraph
        //    Find the first dirty node and execute it
        //    foreach node in graphNodeList
        //        if node.isDirty is true
        //            node.isDirty = false
        //            pc = node.updateBlock.startpc
        //        end	
        //    end
        //end
        public void SetupNextExecutableGraph(int function, int classscope)
        {
            Validity.Assert(istream != null);
            if (istream.language != Language.kAssociative)
            {
                return;
            }

            bool isUpdated = false;
            List<AssociativeGraph.GraphNode> graphNodes = istream.dependencyGraph.GetGraphNodesAtScope(classscope, function);
            if (graphNodes != null)
            {
                foreach (AssociativeGraph.GraphNode graphNode in graphNodes)
                {
                    if (!graphNode.isDirty || !graphNode.isActive)
                    {
                        continue;
                    }

                    // Is return node or is updatable
                    if (graphNode.isReturn || graphNode.updateNodeRefList[0].nodeList.Count > 0)
                    {
                        graphNode.isDirty = false;

                        // In function calls, the first graphnode in the function is executed first and was not marked 
                        // If this is the case, just move on to the next graphnode
                        if (pc == graphNode.updateBlock.endpc)
                        {
                            continue;
                        }

                        pc = graphNode.updateBlock.startpc;
                        isUpdated = true;

                        if (graphNode.forPropertyChanged)
                        {
                            Properties.updateStatus = AssociativeEngine.UpdateStatus.kPropertyChangedUpdate;
                            graphNode.forPropertyChanged = false;
                        }
                        else
                        {
                            Properties.updateStatus = AssociativeEngine.UpdateStatus.kNormalUpdate;
                        }

                        // Clear runtime warning for the first run in delta
                        // execution.
                        if (core.Options.IsDeltaExecution && 
                            (Properties.executingGraphNode == null ||
                             Properties.executingGraphNode.OriginalAstID != graphNode.OriginalAstID))
                        {
                            core.RuntimeStatus.ClearWarningsForAst(graphNode.OriginalAstID);
                        }

                        // Set the current graphnode being executed
                        Properties.executingGraphNode = graphNode;
                        core.RuntimeExpressionUID= graphNode.exprUID;

                        if (core.Options.dynamicCycleCheck)
                        {
                            if (!HasCyclicDependency(graphNode))
                            {
                                //count how many times one graphNode has been edited
                                graphNode.counter++;
                            }
                            else
                            {
                                // If the dependency cycle is not completed, keep 
                                // adding nodes
                                if (!Properties.nodeIterations.Contains(graphNode))
                                {
                                    Properties.nodeIterations.Add(graphNode);
                                }
                                // If all nodes had been added to current cycle, find 
                                // start node and end node, then clear the counters 
                                // and the cycle print out err msg
                                else
                                {
                                    if (Properties.nodeIterations.Count != 1)
                                    {
                                        HandleCycle();
                                    }
                                }
                            }
                        }
                        break;
                    }
                }
            }

            if (!isUpdated)
            {
                // There were no updates, this is the end of this associative block
                pc = Constants.kInvalidPC;
            }
        }

        /// <summary>
        /// Sets up the first graph to be executed
        /// </summary>
        /// <param name="entrypoint"></param>
        /// <param name="isGlobalScope"></param>
        private void SetupGraphEntryPoint(int entrypoint, bool isGlobalScope)
        { 
            List<AssociativeGraph.GraphNode> graphNodeList = null;
            if (core.Options.ApplyUpdate && isGlobalScope)
            {
                graphNodeList = istream.dependencyGraph.GetGraphNodesAtScope(Constants.kInvalidIndex, Constants.kInvalidIndex);

                Validity.Assert(graphNodeList.Count > 0);

                // The default entry point on ApplyUpdate is the first graphNode
                entrypoint = graphNodeList[0].updateBlock.startpc;
            }
            else
            {
                graphNodeList = istream.dependencyGraph.GraphList;
            }

            foreach (ProtoCore.AssociativeGraph.GraphNode graphNode in graphNodeList)
            {
                if (core.Options.IsDeltaExecution)
                {
                    // COmment Jun: start from graphnodes whose update blocks are in the range of the entry point
                    bool inStartRange = graphNode.updateBlock.startpc >= entrypoint;
                    if (graphNode.isDirty && inStartRange)
                    {
                        pc = graphNode.updateBlock.startpc;
                        graphNode.isDirty = false;
                        Properties.executingGraphNode = graphNode;
                        core.RuntimeExpressionUID = graphNode.exprUID;
                        break;
                    }
                }
                else if (graphNode.updateBlock.startpc == entrypoint)
                {
                    Properties.executingGraphNode = graphNode;
                    core.RuntimeExpressionUID = graphNode.exprUID;
                    if (graphNode.isDirty)
                    {
                        graphNode.isDirty = false;
                        //count how many times one graphNode has been edited
                        graphNode.counter++;
                        break;
                    }
                }
            }

            if (core.Options.IsDeltaExecution)
            {
                core.RuntimeStatus.ClearWarningsForAst(Properties.executingGraphNode.OriginalAstID);
            }
        }

        private void HandleCycle()
        {
            List<AssociativeGraph.GraphNode> nodeIterations = Properties.nodeIterations;
            var CycleStartNodeAndEndNode = FindCycleStartNodeAndEndNode(nodeIterations);

            if (enableLogging)
            {
                foreach (AssociativeGraph.GraphNode node in nodeIterations)
                {
                    Console.WriteLine("nodes " + node.updateNodeRefList[0].nodeList[0].symbol.name);
                }
            }

            string message = String.Format(Resources.kCyclicDependency, CycleStartNodeAndEndNode[0].updateNodeRefList[0].nodeList[0].symbol.name, CycleStartNodeAndEndNode[1].updateNodeRefList[0].nodeList[0].symbol.name);
            core.RuntimeStatus.LogWarning(WarningID.kCyclicDependency, message);
            //BreakDependency(NodeExecutedSameTimes);
            foreach (AssociativeGraph.GraphNode node in nodeIterations)
            {
                node.isCyclic = true;
                SetGraphNodeStackValueNull(node);
                node.dependentList.Clear();
            }
            Properties.nodeIterations = new List<AssociativeGraph.GraphNode>();
        }

        private bool HasCyclicDependency(AssociativeGraph.GraphNode node)
        {
            return IsExecutedTooManyTimes(node, core.Options.kDynamicCycleThreshold);
        }

        private bool IsExecutedTooManyTimes(AssociativeGraph.GraphNode node, int limit)
        {
            Validity.Assert(null != node);
            return (node.counter > limit);
        }

        private AssociativeGraph.GraphNode[] FindCycleStartNodeAndEndNode(List<AssociativeGraph.GraphNode> nodesExecutedSameTime)
        {
            AssociativeGraph.GraphNode cyclicSymbolStart = null;
            AssociativeGraph.GraphNode cyclicSymbolEnd = null;

            cyclicSymbolStart = nodesExecutedSameTime[0];
            cyclicSymbolEnd = nodesExecutedSameTime.Last();

            var StartAndEnd = new [] { cyclicSymbolStart, cyclicSymbolEnd };
            //reset counter
            foreach (AssociativeGraph.GraphNode node in nodesExecutedSameTime)
            {
                node.counter = 0;
            }

            return StartAndEnd;

        }
        private bool IsNodeModified(StackValue svGraphNode, StackValue svUpdateNode)
        {
            bool isPointerModified = svGraphNode.IsPointer || svUpdateNode.IsPointer;
            bool isArrayModified = svGraphNode.IsArray || svUpdateNode.IsArray;
            bool isDataModified = svGraphNode.opdata != svUpdateNode.opdata;
            bool isDoubleDataModified = svGraphNode.IsDouble && svGraphNode.RawDoubleValue != svUpdateNode.ToDouble().RawDoubleValue;
            bool isTypeModified = !svGraphNode.IsInvalid && !svUpdateNode.IsInvalid && svGraphNode.optype != svUpdateNode.optype;

            // Jun Comment: an invalid optype means that the value was not set
            bool isInvalid = svGraphNode.IsInvalid || svUpdateNode.IsInvalid;

            return isInvalid || isPointerModified || isArrayModified || isDataModified || isDoubleDataModified || isTypeModified;
        }


        private void SetGraphNodeStackValue(AssociativeGraph.GraphNode graphNode, StackValue sv)
        {
            Validity.Assert(!graphNode.isReturn);
            // TODO Jun: Expand me to handle complex ident lists
            SymbolNode symbol = graphNode.updateNodeRefList[0].nodeList[0].symbol;
            Validity.Assert(null != symbol);
            rmem.SetSymbolValue(symbol, sv);
        }

        private void SetGraphNodeStackValueNull(AssociativeGraph.GraphNode graphNode)
        {
            StackValue svNull = StackValue.Null;
            SetGraphNodeStackValue(graphNode, svNull);
        }

        private bool UpdatePropertyChangedGraphNode()
        {
            bool propertyChanged = false;
            var graphNodes = istream.dependencyGraph.GraphList;
            foreach (var node in graphNodes)
            {
                if (node.propertyChanged)
                {
                    propertyChanged = true;
                    int exprUID = node.exprUID;
                    int modBlkId = node.modBlkUID;
                    bool isSSAAssign = node.IsSSANode();
                    List<AssociativeGraph.GraphNode> reachableGraphNodes = null;
                    bool recursiveSearch = false;
                    if (core.Options.ExecuteSSA)
                    {
                        reachableGraphNodes = AssociativeEngine.Utils.UpdateDependencyGraph(
                            node.lastGraphNode, this, exprUID, modBlkId, isSSAAssign, core.Options.ExecuteSSA, executingBlock, recursiveSearch, propertyChanged);
                    }
                    else
                    {
                        reachableGraphNodes = AssociativeEngine.Utils.UpdateDependencyGraph(
                            node, this, exprUID, modBlkId, isSSAAssign, core.Options.ExecuteSSA, executingBlock, recursiveSearch, propertyChanged);
                    }

                    // Mark reachable nodes as dirty
                    Validity.Assert(reachableGraphNodes != null);
                    foreach (AssociativeGraph.GraphNode gnode in reachableGraphNodes)
                    {
                        gnode.isDirty = true;
                    }

                    node.propertyChanged = false;
                }
            }
            return propertyChanged;
        }
     
        private int UpdateGraph(int exprUID, int modBlkId, bool isSSAAssign)
        {
            if (null != Properties.executingGraphNode)
            {
                if (!Properties.executingGraphNode.IsSSANode())
                {
                    UpdatePropertyChangedGraphNode();
                }
            }

            // Find reachable graphnodes
            List<AssociativeGraph.GraphNode> reachableGraphNodes = AssociativeEngine.Utils.UpdateDependencyGraph(
                Properties.executingGraphNode, this, exprUID, modBlkId, isSSAAssign, core.Options.ExecuteSSA, executingBlock, false);

            // Mark reachable nodes as dirty
            Validity.Assert(reachableGraphNodes != null);
            foreach (AssociativeGraph.GraphNode gnode in reachableGraphNodes)
            {
                gnode.isDirty = true;
            }

            // Get all redefined graphnodes
            int classScope = Constants.kInvalidIndex;
            int functionScope = Constants.kInvalidIndex;
            GetCallerInformation(out classScope, out functionScope);
            var nodesInScope = istream.dependencyGraph.GetGraphNodesAtScope(classScope, functionScope);
            List<AssociativeGraph.GraphNode> redefinedNodes = AssociativeEngine.Utils.GetRedefinedGraphNodes(core, Properties.executingGraphNode, nodesInScope, classScope, functionScope);
            Validity.Assert(redefinedNodes != null);
            foreach(AssociativeGraph.GraphNode gnode in redefinedNodes)
            {
                // GC all the temporaries associated with the redefined variable
                // Given:
                //      a = A.A()
                //      a = 10
                //
                // Transforms to:
                //        
                //      t0 = A.A()
                //      a = t0
                //      a = 10      // Redefinition of 'a' will GC 't0'
                //
                // Another example 
                // Given:
                //      a = {A.A()}
                //      a = 10
                //
                // Transforms to:
                //        
                //      t0 = A.A()
                //      t1 = {t0}
                //      a = t1
                //      a = 10      // Redefinition of 'a' will GC t0 and t1
                //

                // Handle deactivated graphnodes
                foreach (var symbol in gnode.symbolListWithinExpression)
                {
                    rmem.SetSymbolValue(symbol, StackValue.Null);
                }
                gnode.isActive = false;
            }
            return reachableGraphNodes.Count;
        }

        /// <summary>
        /// To implement element based update: when an element in an array is
        /// updated, only updates the corresponding element in its updatee.
        /// 
        /// For example:
        /// 
        ///     a = b;    // b = {1, 2, 3};
        ///     b[0] = 0; // should only update a[0].
        ///     
        /// The basic idea is checking the dimension node in the executing 
        /// graph node (i.e., [0] in the executing graph node b[0] = 0), and
        /// apply thsi dimension to the dirty graph node (i.e., a = b), so when
        /// executing that dirty graph node, [0] will be applied to all POP and
        /// PUSH instructions. So for statement a = b; essentially the VM 
        /// will do
        /// 
        ///      push b[0];
        ///      pop to a[0];
        ///  
        /// Now this function only considers about the simpliest case, i.e., 
        /// only variable is on the RHS of expression because a function may
        /// involve array promotion, type conversion, replication guide and so
        /// on.   -- Yu Ke
        /// </summary>
        /// <param name="graphNode">The graph node that is to be update</param>
        /// <param name="matchingNode">Matching node</param>
        /// <param name="executingGraphNode">The executing graph node</param>
        private void UpdateDimensionsForGraphNode(
            AssociativeGraph.GraphNode graphNode,
            AssociativeGraph.GraphNode matchingNode,
            AssociativeGraph.GraphNode executingGraphNode)
        {
            Validity.Assert(graphNode != null && executingGraphNode != null);
            graphNode.updateDimensions.Clear();

            var updateDimNodes = executingGraphNode.dimensionNodeList;
            if (updateDimNodes == null)
            {
                return;
            }

            // Update node list can be a, b, c for the case like:
            //     a.b.c[0] = ...
            // 
            // Let's only support the simplest case now:
            //
            //    a[0] = ...
            Validity.Assert(matchingNode.updateNodeRefList != null
                && matchingNode.updateNodeRefList.Count > 0);
            var depNodes = matchingNode.updateNodeRefList[0].nodeList;
            if (depNodes == null || depNodes.Count != 1)
            {
                return;
            }


            if (graphNode.firstProc != null && graphNode.firstProc.argTypeList.Count != 0)
            {
                // Skip the case that function on RHS takes over 1 parameters --
                // there is potential replication guide which hasn't been supported
                // yet right now. 
                // 
                //     x = foo(a, b);
                //     a[0] = ...
                //
                if (graphNode.firstProc.argTypeList.Count > 1)
                {
                    return;
                }

                // Not support function parameter whose rank >= 1
                // 
                // def foo(a:int[])
                // {
                //    ...
                // }
                // a = {1, 2, 3};
                // b = a;
                // a[0] = 0;   // b[0] = foo(a[0]) doesn't work!
                //  
                if (graphNode.firstProc.argTypeList[0].rank >= 1)
                {
                    return;
                }
            }

            var depDimNodes = depNodes.Last().dimensionNodeList;
            int dimIndex = 0;

            if (depDimNodes != null)
            {
                // Try to match all dependent dimensions. For example:
                //  
                //     ... = a[0][i];
                //     a[0][j] = ...;  
                //
                // Here [i], [j] doesn't match, even they may have same value.
                // Or, 
                //  
                //     ... = a[0][1][2];
                //     a[0][1] = ...;  
                //
                // where [2] hasn't been matched yet. 
                //
                // For these cases, right now just do full update. 
                if (depDimNodes.Count > updateDimNodes.Count)
                {
                    return;
                }

                // For the case:
                //
                //     x = a[0];
                //     a[0] = 1;   
                //
                // We don't want to apply array indexing [0] to a[0] again. But we 
                // do want to apply array indexing [1] for the following case:
                //
                //    x = a[0];
                //    a[0][1] = 1;  --> x[1] = a[0][1]
                //
                // So basically we should eliminate the common part.
                for (; dimIndex < depDimNodes.Count; ++dimIndex)
                {
                    var dimSymbol1 = depDimNodes[dimIndex].symbol;
                    var dimSymbol2 = updateDimNodes[dimIndex].symbol;
                    if (!dimSymbol1.Equals(dimSymbol2))
                    {
                        return;
                    }
                }
            }

            for (; dimIndex < updateDimNodes.Count; ++dimIndex)
            {
                var dimNode = updateDimNodes[dimIndex];
                var dimSymbol = dimNode.symbol;

                switch (dimNode.nodeType)
                {
                    case AssociativeGraph.UpdateNodeType.kSymbol:
                        {
                            var opSymbol = StackValue.Null;
                            if (dimSymbol.classScope != Constants.kInvalidIndex &&
                                dimSymbol.functionIndex == Constants.kInvalidIndex)
                            {
                                opSymbol = StackValue.BuildMemVarIndex(dimSymbol.symbolTableIndex);
                            }
                            else
                            {
                                opSymbol = StackValue.BuildVarIndex(dimSymbol.symbolTableIndex);
                            }

                            var dimValue = GetOperandData(dimSymbol.codeBlockId,
                                                          opSymbol,
                                                          StackValue.BuildInt(dimSymbol.classScope));
                            graphNode.updateDimensions.Add(dimValue);
                            break;
                        }

                    case AssociativeGraph.UpdateNodeType.kLiteral:
                        {
                            int dimValue;
                            if (Int32.TryParse(dimSymbol.name, out dimValue))
                            {
                                graphNode.updateDimensions.Add(StackValue.BuildInt(dimValue));
                            }
                            else
                            {
                                // No idea for this dimension, just terminate. 
                                return;
                            }
                            break;
                        }
                    default:
                        // No idea to how to handle method and other node types,
                        // just stop here at least we can get partial element
                        // based array update. 
                        return;
                }
            }
        }

        /// <summary>
        /// Sets graphnodes dirty flag to true
        /// Returns the entry point
        /// </summary>
        /// <param name="entry"></param>
        /// <returns></returns>
        private int SetupGraphNodesForEntry(int entry)
        {
            int setentry = entry;
            bool isFirstGraphSet = false;
            foreach (AssociativeGraph.GraphNode graphNode in istream.dependencyGraph.GraphList)
            {
                graphNode.isDirty = true;
                if (!isFirstGraphSet)
                {
                    // Setting the first graph of this function to be in executed (not dirty) state
                    isFirstGraphSet = true;
                    graphNode.isDirty = false;
                }

                if (Constants.kInvalidIndex == setentry)
                {
                    // Set the entry point as this graph and mark this graph as executed 
                    setentry = graphNode.updateBlock.startpc;
                    graphNode.isDirty = false;
                }
            }
            return setentry;
        }

        private void UpdateMethodDependencyGraph(int entry, int procIndex, int classIndex)
        {
            int setentry = entry;
            bool isFirstGraphSet = false;
            AssociativeGraph.GraphNode entryNode = null;

            StackValue svFunctionBlock = rmem.GetAtRelative(StackFrame.kFrameIndexFunctionBlock);
            Validity.Assert(svFunctionBlock.IsBlockIndex);
            int langBlockDecl = (int)svFunctionBlock.opdata;
            ProcedureNode procNode = GetProcedureNode(langBlockDecl, classIndex, procIndex);

            List<AssociativeGraph.GraphNode> graphNodes = procNode.GraphNodeList;//istream.dependencyGraph.GetGraphNodesAtScope(classIndex, procIndex);
            if (graphNodes != null)
            {
                foreach (AssociativeGraph.GraphNode graphNode in graphNodes)
                {
                    graphNode.isActive = graphNode.isDirty = true;
                    if (!isFirstGraphSet)
                    {
                        // Get the first graphnode of this function
                        if (graphNode.ProcedureOwned)
                        {
                            // Setting the first graph of this function to be in executed (not dirty) state
                            isFirstGraphSet = true;
                            graphNode.isDirty = false;
                            entryNode = graphNode;
                        }
                    }

                    if (Constants.kInvalidIndex == setentry)
                    {
                        // Set the entry point as this graph and mark this graph as executed 
                        setentry = graphNode.updateBlock.startpc;
                        graphNode.isDirty = false;
                        entryNode = graphNode;
                    }
                }
            }

            Properties.executingGraphNode = entryNode;

            pc = setentry;
        }

        public void XLangSetupNextExecutableGraph(int function, int classscope)
        {
            bool isUpdated = false;

            foreach (InstructionStream instrStream in exe.instrStreamList)
            {
                if (Language.kAssociative == instrStream.language && instrStream.dependencyGraph.GraphList.Count > 0)
                {
                    foreach (AssociativeGraph.GraphNode graphNode in instrStream.dependencyGraph.GraphList)
                    {
                        if (graphNode.isDirty)
                        {
                            //if (null != graphNode.symbol && graphNode.symbol.functionIndex == function && graphNode.symbol.classScope == classscope)
                            bool isUpdateable = graphNode.updateNodeRefList[0].nodeList.Count > 0;
                            if (isUpdateable && graphNode.procIndex == function && graphNode.classIndex == classscope)
                            {
                                graphNode.isDirty = false;

                                // In function calls, the first graphnode in the function is executed first and was not marked 
                                // If this is the case, just move on to the next graphnode
                                if (pc == graphNode.updateBlock.endpc)
                                {
                                    continue;
                                }

                                pc = graphNode.updateBlock.startpc;
                                isUpdated = true;
                                break;
                            }
                        }
                    }
                }
            }

            if (!isUpdated)
            {
                // There were no updates, this is the end of this associative block
                pc = Constants.kInvalidPC;
            }
        }

        private void XLangUpdateDependencyGraph(int currentLangBlock)
        {
            int classScope = (int)rmem.GetAtRelative(StackFrame.kFrameIndexClass).opdata;
            int functionScope = (int)rmem.GetAtRelative(StackFrame.kFrameIndexFunction).opdata;

            List<AssociativeGraph.UpdateNodeRef> upadatedList = new List<AssociativeGraph.UpdateNodeRef>();

            // For every instruction list in the executable
            foreach (InstructionStream xInstrStream in exe.instrStreamList)
            {
                // If the instruction list is valid, is associative and has more than 1 graph node
                if (null != xInstrStream && Language.kAssociative == xInstrStream.language && xInstrStream.dependencyGraph.GraphList.Count > 0)
                {
                    // For every graphnode in the dependency list
                    foreach (AssociativeGraph.GraphNode graphNode in xInstrStream.dependencyGraph.GraphList)
                    {
                        // Do not check for xlang dependencies from within the same block
                        if (graphNode.languageBlockId == executingBlock)
                        {
                            continue;
                        }

                        if (graphNode.classIndex != classScope || graphNode.procIndex != functionScope)
                        {
                            continue;
                        }

                        // To deal with the case
                        // 
                        // a;
                        // b;
                        // c;
                        // [Imperative]
                        // {
                        //     [Associative]
                        //     {
                        //         c = 1;
                        //         a = c;
                        //     }
                        // }
                        // 
                        // Here the dependency on 'c' in the inner associative
                        // language block is propagated to the outer imperative
                        // language block (see EmitLanguageBlockNode() in 
                        // imperative codegen). When the executive has executed 
                        // the inner associative language block, it will add 'c' 
                        // to // cross language dependency graph list (because 
                        // 'c' ismodified so that the outside graph node will be 
                        // UPDATED), then the outer imperative language block
                        // will be marked as dirty again and infinite loop 
                        // happens. 
                        if (graphNode.isLanguageBlock && currentLangBlock != Constants.kInvalidIndex)
                        {
                            if (graphNode.languageBlockId == currentLangBlock
                                || core.CompleteCodeBlockList[currentLangBlock].IsMyAncestorBlock(graphNode.languageBlockId))
                            {
                                continue;
                            }
                        }

                        // For every updated in the updatelist
                        foreach (AssociativeGraph.UpdateNodeRef modifiedRef in istream.xUpdateList)
                        {
                            // We allow dependency check if the modified graphnode list belong to some other block
                            if (modifiedRef.block != currentLangBlock)
                            {
                                // Check if the graphnode in the associative language depends on the current updated node
                                AssociativeGraph.GraphNode matchingNode = null;
                                if (!graphNode.isReturn && graphNode.DependsOn(modifiedRef, ref matchingNode))
                                {
                                    Validity.Assert(null != matchingNode);
                                    bool isLHSModification = matchingNode.isLHSNode;
                                    bool isUpdateable = matchingNode.IsUpdateableBy(modifiedRef);

                                    // Comment Jun: 
                                    //      If the triggered dependent graphnode is LHS 
                                    //          and... 
                                    //      the triggering node (executing graphnode)
                                    if (isLHSModification && !isUpdateable)
                                    {
                                        continue;
                                    }

                                    AddressType opAddr = AddressType.VarIndex;

                                    SymbolNode firstSymbolInUpdatedRef = graphNode.updateNodeRefList[0].nodeList[0].symbol;
                                    if (Constants.kInvalidIndex != firstSymbolInUpdatedRef.classScope)
                                    {
                                        if (exe.classTable.ClassNodes[firstSymbolInUpdatedRef.classScope].IsMemberVariable(firstSymbolInUpdatedRef))
                                        {
                                            opAddr = AddressType.MemVarIndex;
                                        }
                                    }

                                    // For watching nodes, may not be valid
                                    // TODO: to check whether this is required - Randy, Jun
                                    if (Constants.kInvalidIndex == firstSymbolInUpdatedRef.classScope)
                                    {
                                        if (exe.runtimeSymbols[firstSymbolInUpdatedRef.runtimeTableIndex].symbolList.Count <= firstSymbolInUpdatedRef.symbolTableIndex)
                                        {
                                            continue;
                                        }
                                    }
                                    else if (firstSymbolInUpdatedRef.classScope >= 0 &&
                                        core.ClassTable.ClassNodes[firstSymbolInUpdatedRef.classScope].symbols.symbolList.Count <= firstSymbolInUpdatedRef.symbolTableIndex)
                                    {
                                        continue;
                                    }

                                    StackValue svSym = (opAddr == AddressType.MemVarIndex) 
                                           ? StackValue.BuildMemVarIndex(firstSymbolInUpdatedRef.symbolTableIndex)
                                           : StackValue.BuildVarIndex(firstSymbolInUpdatedRef.symbolTableIndex);
                                    StackValue svClass = StackValue.BuildClassIndex(firstSymbolInUpdatedRef.classScope);

                                    runtimeVerify(Constants.kInvalidIndex != firstSymbolInUpdatedRef.runtimeTableIndex);
                                    StackValue svGraphNode = GetOperandData(firstSymbolInUpdatedRef.runtimeTableIndex, svSym, svClass);
                                    StackValue svPropagateNode = modifiedRef.symbolData;
                                    if (IsNodeModified(svGraphNode, svPropagateNode))
                                    {
                                        graphNode.isDirty = true;
                                        upadatedList.Add(modifiedRef);
                                    }
                                }
                            }
                        }
                    }
                }
            }

            if (upadatedList.Count > 0)
            {
                foreach (AssociativeGraph.UpdateNodeRef noderef in upadatedList)
                {
                    istream.xUpdateList.Remove(noderef);
                }
            }
        }

        private void ResumeRegistersFromStack()
        {
            int fp = rmem.FramePointer;
            if (fp >= StackFrame.kStackFrameSize)
            {
                AX = rmem.GetAtRelative(StackFrame.kFrameIndexRegisterAX);
                BX = rmem.GetAtRelative(StackFrame.kFrameIndexRegisterBX);
                CX = rmem.GetAtRelative(StackFrame.kFrameIndexRegisterCX);
                DX = rmem.GetAtRelative(StackFrame.kFrameIndexRegisterDX);
                EX = rmem.GetAtRelative(StackFrame.kFrameIndexRegisterEX);
                FX = rmem.GetAtRelative(StackFrame.kFrameIndexRegisterFX);
                LX = rmem.GetAtRelative(StackFrame.kFrameIndexRegisterLX);
                RX = rmem.GetAtRelative(StackFrame.kFrameIndexRegisterRX);
                SX = rmem.GetAtRelative(StackFrame.kFrameIndexRegisterSX);
                TX = rmem.GetAtRelative(StackFrame.kFrameIndexRegisterTX);
            }
        }

        private void ResumeRegistersFromStackExceptRX()
        {
            int fp = rmem.FramePointer;
            if (fp >= StackFrame.kStackFrameSize)
            {
                AX = rmem.GetAtRelative(StackFrame.kFrameIndexRegisterAX);
                BX = rmem.GetAtRelative(StackFrame.kFrameIndexRegisterBX);
                CX = rmem.GetAtRelative(StackFrame.kFrameIndexRegisterCX);
                DX = rmem.GetAtRelative(StackFrame.kFrameIndexRegisterDX);
                EX = rmem.GetAtRelative(StackFrame.kFrameIndexRegisterEX);
                FX = rmem.GetAtRelative(StackFrame.kFrameIndexRegisterFX);
                LX = rmem.GetAtRelative(StackFrame.kFrameIndexRegisterLX);
                SX = rmem.GetAtRelative(StackFrame.kFrameIndexRegisterSX);
                TX = rmem.GetAtRelative(StackFrame.kFrameIndexRegisterTX);
            }
       }

        private void SaveRegistersToStack()
        {
            int fp = rmem.FramePointer;
            if (fp >= StackFrame.kStackFrameSize)
            {
                rmem.SetAtRelative(StackFrame.kFrameIndexRegisterAX, AX);
                rmem.SetAtRelative(StackFrame.kFrameIndexRegisterBX, BX);
                rmem.SetAtRelative(StackFrame.kFrameIndexRegisterCX, CX);
                rmem.SetAtRelative(StackFrame.kFrameIndexRegisterDX, DX);
                rmem.SetAtRelative(StackFrame.kFrameIndexRegisterEX, EX);
                rmem.SetAtRelative(StackFrame.kFrameIndexRegisterFX, FX);
                rmem.SetAtRelative(StackFrame.kFrameIndexRegisterLX, LX);
                rmem.SetAtRelative(StackFrame.kFrameIndexRegisterRX, RX);
                rmem.SetAtRelative(StackFrame.kFrameIndexRegisterSX, SX);
                rmem.SetAtRelative(StackFrame.kFrameIndexRegisterTX, TX);
            }
        }

        public void SaveRegisters(List<StackValue> registers)
        {
            if (registers != null)
            {
                if (registers.Count > 0)
                    registers.Clear();

                registers.Add(AX);
                registers.Add(BX);
                registers.Add(CX);
                registers.Add(DX);
                registers.Add(EX);
                registers.Add(FX);
                registers.Add(LX);
                registers.Add(RX);
                registers.Add(SX);
                registers.Add(TX);
            }
        }

        /// <summary>
        /// Performs type coercion of returned value and GC of arguments, this ptr and Dot methods
        /// </summary>
        private void DebugPerformCoercionAndGC(DebugFrame debugFrame)
        {
            ProcedureNode procNode = debugFrame.FinalFepChosen != null ? debugFrame.FinalFepChosen.procedureNode : null;

            PerformCoercionAndGC(procNode, debugFrame.IsBaseCall, debugFrame.ThisPtr, debugFrame.Arguments, debugFrame.DotCallDimensions);
        }

        private void PerformCoercionAndGC(ProcedureNode procNode, bool isBaseCall, StackValue? thisPtr, List<StackValue> Arguments, List<StackValue> DotCallDimensions)
        {
            // finalFep is forced to be null for base class constructor calls
            // and for such calls 'PerformReturnTypeCoerce' is not called 
            if (!isBaseCall)
            {
                RX = CallSite.PerformReturnTypeCoerce(procNode, core, RX);

                if (thisPtr == null)
                {
                    StackValue sv = RX;
                    GCDotMethods(procNode.name, ref sv, DotCallDimensions, Arguments);
                    RX = sv;
                }
            }
        }

        /// <summary>
        /// Pops Debug stackframe, performs coercion and GC and pops stackframe if there's a break inside the function
        /// </summary>
        /// <param name="exeblock"></param>
        /// <param name="instructions"></param>
        /// <returns></returns>
        bool RestoreDebugPropsOnReturnFromBuiltIns()
        {
            bool waspopped = false;
            // Restore fepRun
            Validity.Assert(core.DebugProps.DebugStackFrame.Count > 0);

            DebugFrame debugFrame = core.DebugProps.DebugStackFrame.Peek();
            bool isReplicating = debugFrame.IsReplicating;

#if !__DEBUG_REPLICATE
            if (!isReplicating)
#endif
            {
                bool isResume = debugFrame.IsResume;

                // RestoreCallrForNoBreak and PerformReturnTypeCoerce are NOT called if this is true 
                // so these have to be explicitly called here
                if (isResume)
                {
                    debugFrame = core.DebugProps.DebugStackFrame.Pop();
                    waspopped = true;
                    if (core.DebugProps.DebugStackFrame.Count > 1)
                    {
                        DebugFrame frame = core.DebugProps.DebugStackFrame.Peek();
                        frame.IsResume = true;
                    }

#if __DEBUG_REPLICATE
                    // Return type coercion and function call GC for replicating case takes place separately 
                    // in SerialReplication() when ContinuationStruct.Done == true - pratapa
                    if(!isReplicating)
#endif
                    {
                        DebugPerformCoercionAndGC(debugFrame);
                    }

                    // Restore registers except RX on popping of function stackframe
                    ResumeRegistersFromStackExceptRX();

                    terminate = false;
                }

                // Restore return address and lang block
                /*pc = (int)rmem.GetAtRelative(StackFrame.kFrameIndexReturnAddress).opdata;
                exeblock = (int)rmem.GetAtRelative(StackFrame.kFrameIndexFunctionCallerBlock).opdata;

                istream = exe.instrStreamList[exeblock];
                instructions = istream.instrList;
                executingLanguage = istream.language;

                executingGraphNode = debugFrame.ExecutingGraphNode;*/

                if (core.DebugProps.RunMode.Equals(Runmode.StepOut) && pc == core.DebugProps.StepOutReturnPC)
                {
                    core.Breakpoints.Clear();
                    core.Breakpoints.AddRange(core.DebugProps.AllbreakPoints);
                }
            }
            return waspopped;

        }

        bool RestoreDebugPropsOnReturnFromFunctionCall(ref int exeblock, ref List<Instruction> instructions, out int ci, out int fi, out bool isReplicating,
            out DebugFrame debugFrame)
        {
            //
            // TODO: Aparajit, Jun - Determine an alternative to the waspopped flag
            //
            bool waspopped = false;
            Validity.Assert(core.DebugProps.DebugStackFrame.Count > 0);

            debugFrame = core.DebugProps.DebugStackFrame.Peek();

            isReplicating = debugFrame.IsReplicating;

#if !__DEBUG_REPLICATE
            if (!isReplicating)
#endif
            {
                bool isResume = debugFrame.IsResume;

                // Comment Jun: Since we dont step into _Dispose() calls, then its debugframe should not be popped off here.
                bool isDispose = debugFrame.IsDisposeCall;

                // RestoreCallrForNoBreak and PerformReturnTypeCoerce are NOT called if this is true
                // or for base class ctor calls and therefore need to be taken care of here
                if ((isResume || debugFrame.IsBaseCall) && !isDispose)
                {
                    debugFrame = core.DebugProps.DebugStackFrame.Pop();
                    waspopped = true;

                    if (isResume)
                    {
                        if (core.DebugProps.DebugStackFrame.Count > 1)
                        {
                            DebugFrame frame = core.DebugProps.DebugStackFrame.Peek();
                            frame.IsResume = true;
                        }
                    }

#if __DEBUG_REPLICATE
                    // Return type coercion and function call GC for replicating case takes place separately 
                    // in SerialReplication() when ContinuationStruct.Done == true - pratapa
                    if (!isReplicating)
#endif
                    {
                        DebugPerformCoercionAndGC(debugFrame);
                    }

                    // Restore registers except RX on popping of function stackframe
                    ResumeRegistersFromStackExceptRX();

                    terminate = false;
                }

                Properties.executingGraphNode = debugFrame.ExecutingGraphNode;

                if (core.DebugProps.RunMode.Equals(Runmode.StepOut) && pc == core.DebugProps.StepOutReturnPC)
                {
                    core.Breakpoints.Clear();
                    core.Breakpoints.AddRange(core.DebugProps.AllbreakPoints);
                }
            }

            // Restore return address and lang block
            pc = (int)rmem.GetAtRelative(StackFrame.kFrameIndexReturnAddress).opdata;
            exeblock = (int)rmem.GetAtRelative(StackFrame.kFrameIndexFunctionCallerBlock).opdata;

            istream = exe.instrStreamList[exeblock];
            instructions = istream.instrList;
            executingLanguage = istream.language;

            ci = (int)rmem.GetAtRelative(StackFrame.kFrameIndexClass).opdata;
            fi = (int)rmem.GetAtRelative(StackFrame.kFrameIndexFunction).opdata;

            int localCount;
            int paramCount;
            int blockId = (int)rmem.GetAtRelative(StackFrame.kFrameIndexFunctionBlock).opdata;
            GetLocalAndParamCount(blockId, ci, fi, out localCount, out paramCount);

            // Get execution states
            List<bool> execStateRestore = new List<bool>();
            execStateRestore = RetrieveExecutionStatesFromStack(localCount, paramCount);

            // Pop function stackframe as this is not allowed in Ret/Retc in debug mode
            rmem.FramePointer = (int)rmem.GetAtRelative(StackFrame.kFrameIndexFramePointer).opdata;

            //int execstates = (int)rmem.GetAtRelative(StackFrame.kFrameIndexExecutionStates).opdata;
            rmem.PopFrame(StackFrame.kStackFrameSize + localCount + paramCount + execStateRestore.Count); 


            ResumeRegistersFromStackExceptRX();

            //StackValue svFrameType = rmem.GetAtRelative(StackFrame.kFrameIndexCallerStackFrameType);
            StackValue svFrameType = rmem.GetAtRelative(StackFrame.kFrameIndexStackFrameType);
            StackFrameType frametype = (StackFrameType)svFrameType.opdata;
            if (frametype == StackFrameType.kTypeLanguage)
            {
                bounceType = (CallingConvention.BounceType)TX.opdata;
            }
            return waspopped;
        }

        void RestoreDebugPropsOnReturnFromLangBlock(ref int exeblock, ref List<Instruction> instructions)
        {
            // On the new stack frame, this dependency has already been executed at retb in RestoreFromBounce
            //XLangUpdateDependencyGraph(exeblock);

            Validity.Assert(core.DebugProps.DebugStackFrame.Count > 0);
            {
                // Restore fepRun
                DebugFrame debugFrame = core.DebugProps.DebugStackFrame.Pop();

                bool isResume = debugFrame.IsResume;

                if (isResume)
                {
                    if (core.DebugProps.DebugStackFrame.Count > 1)
                    {
                        DebugFrame frame = core.DebugProps.DebugStackFrame.Peek();
                        frame.IsResume = true;
                    }

                    terminate = false;

                    // Restore registers except RX on popping of language stackframe
                    ResumeRegistersFromStackExceptRX();
                }

                // Restore return address and lang block    
                pc = (int)rmem.GetAtRelative(StackFrame.kFrameIndexReturnAddress).opdata;
                exeblock = (int)rmem.GetAtRelative(StackFrame.kFrameIndexFunctionCallerBlock).opdata;

                istream = exe.instrStreamList[exeblock];
                instructions = istream.instrList;
                executingLanguage = istream.language;

                Properties.executingGraphNode = debugFrame.ExecutingGraphNode;

                // Pop language stackframe as this is not allowed in Retb in debug mode
                rmem.FramePointer = (int)rmem.GetAtRelative(StackFrame.kFrameIndexFramePointer).opdata;
                rmem.PopFrame(StackFrame.kStackFrameSize);

                ResumeRegistersFromStackExceptRX();
                bounceType = (CallingConvention.BounceType)TX.opdata;
            }

            if (pc < 0)
            {
                throw new EndOfScript();
            }
        }

        /// <summary>
        /// Restores Debug properties from function call and/or from Dot call
        /// </summary>
        /// <param name="currentPC"></param>
        /// <param name="exeblock"></param>
        /// <param name="ci"></param>
        /// <param name="fi"></param>
        /// <param name="isReplicating"></param>
        /// <returns></returns>
        private bool DebugReturnFromFunctionCall(int currentPC, ref int exeblock, out int ci, out int fi, out bool isReplicating, out DebugFrame debugFrame)
        {
            var tempFrame = core.DebugProps.DebugStackFrame.Peek();

            List<Instruction> instructions = istream.instrList;

            bool waspopped = RestoreDebugPropsOnReturnFromFunctionCall(ref exeblock, ref instructions, out ci, out fi, out isReplicating, out debugFrame);

            // TODO: If return from previous function calls "_Dispose", and we have stepped into it, 
            // we need to restore the caller stackframe - pratapa
            if (tempFrame.IsDisposeCall)
            {
                // TODO: If we have stepped inside _Dispose and are resuming from it - pratapa
                if (!terminate)
                {
                    // 1. Call everything after RETURNSITEGC in OpCode.RETURN/ OpCode.RETC
                    // 2. Call RestoreDebugPropsOnReturnFromFunctionCall() for caller function
                    // 3. Return address from _Dispose is one more than the correct value and therefore needs to be fixed
                }
                // TODO: This works assuming debugging inside _Dispose functions is disabled
                // ie stepping over _Dispose - pratapa
                core.DebugProps.DebugEntryPC = core.DebugProps.ReturnPCFromDispose;
                //break;
            }
            else
            {
#if __DEBUG_REPLICATE
                // When debugging replication, we must pop off the DebugFrame for the Dot call only after replication is complete
                // (after ContinuationStruct.Done == true) - pratapa
                if (!isReplicating)
#endif
                {
                    debugFrame = core.DebugProps.DebugStackFrame.Peek();
                    // If call returns to Dot Call, restore debug props for Dot call
                    if (debugFrame.IsDotCall)
                    {
                        waspopped = RestoreDebugPropsOnReturnFromBuiltIns();
                    }
                }
                core.DebugProps.DebugEntryPC = currentPC;
            }

            return waspopped;
        }

        private bool DebugReturn(ProcedureNode procNode, int currentPC)
        {
            //
            // TODO: Aparajit, Jun - Determine an alternative to the waspopped flag
            // 
            bool waspopped = false;

            bool isReplicating;
            int exeblock = Constants.kInvalidIndex;
            int ci;
            int fi;

            DebugFrame debugFrame = null;
            if (core.Options.IDEDebugMode && core.ExecMode != InterpreterMode.kExpressionInterpreter)
            {
                waspopped = DebugReturnFromFunctionCall(currentPC, ref exeblock, out ci, out fi, out isReplicating, out debugFrame);

                if (!waspopped)
                {
                    core.DebugProps.RestoreCallrForNoBreak(core, procNode, isReplicating);
                }
            }

            // TODO: This call is common to both Debug as well as Serial mode of execution. Currently this will work only in Debug mode - pratapa
#if __DEBUG_REPLICATE

            if (isReplicating)
            {
                SerialReplication(procNode, ref exeblock, ci, fi, debugFrame);
                waspopped = true;
            }
#endif
            return waspopped;
        }

        private void SetupExecutive(int exeblock, int entry, Language language, List<Instruction> breakpoints)
        {
            core.ExecMode = InterpreterMode.kNormal;

            // exe need to be assigned at the constructor, 
            // for function call with replication, gc is triggered to handle the parameter and return value at FunctionEndPoint
            // gc requirs exe to be not null but at that point, Execute has not been called
            //Validity.Assert(exe == null);
            exe = core.DSExecutable;
            executingBlock = exeblock;

            core.DebugProps.CurrentBlockId = exeblock;

            istream = exe.instrStreamList[exeblock];
            Validity.Assert(null != istream);
            core.DebugProps.DebugEntryPC = entry;

            List<Instruction> instructions = istream.instrList;
            Validity.Assert(null != instructions);

            // Restore the previous state
            rmem = core.Rmem;

            if (core.DebugProps.isResume)   // resume from a breakpoint, 
            {
                Validity.Assert(core.DebugProps.DebugStackFrame.Count > 0);

                DebugFrame debugFrame = core.DebugProps.DebugStackFrame.Peek();

                // TODO: The FepRun info need not be cached in DebugProps any longer
                // as it can be replaced by StackFrameType in rmem.Stack - pratapa
                fepRun = debugFrame.FepRun == 1;
                //StackFrameType stackFrameType = (StackFrameType)rmem.GetAtRelative(StackFrame.kFrameIndexStackFrameType).opdata;
                //fepRun = (stackFrameType == StackFrameType.kTypeFunction) ? true : false;

                //ResumeRegistersFromStack();

                fepRunStack = core.DebugProps.FRStack;

                Properties = PopInterpreterProps();
                Properties.executingGraphNode = core.DebugProps.executingGraphNode;
                deferedGraphNodes = core.DebugProps.deferedGraphnodes;

            }
            else
            {
                PushInterpreterProps(Properties);
                Properties.Reset();
            }

            if (false == fepRun)
            {
                if (core.DebugProps.isResume) // resume from a breakpoint, 
                {
                    pc = entry;
                }
                else
                {
                    pc = istream.entrypoint;
                    rmem.FramePointer = rmem.Stack.Count;
                }
            }
            else
            {
                pc = entry;
            }
            executingLanguage = exe.instrStreamList[exeblock].language;

            if (Language.kAssociative == executingLanguage && !core.DebugProps.isResume)
            {
                SetupEntryPoint();
            }

            Validity.Assert(null != rmem);
        }


        private bool HandleBreakpoint(List<Instruction> breakpoints, List<Instruction> runningInstructions, int currentPC)
        {
            bool terminateExec = false;
            bool isBreakPoint = false;

            if ((currentPC >= 0) && (currentPC < runningInstructions.Count))
            {
                isBreakPoint = breakpoints.Contains(runningInstructions[currentPC]);
            }

            if (currentPC >= runningInstructions.Count || currentPC < 0 || isBreakPoint)
            {
                if (currentPC < 0)
                {
                    core.ReasonForExecutionSuspend = ReasonForExecutionSuspend.NoEntryPoint;
                    terminateExec = true;
                    //break;
                }
                else if (pc >= runningInstructions.Count)
                {
                    core.ReasonForExecutionSuspend = ReasonForExecutionSuspend.EndOfFile;
                    terminateExec = true;
                    //break;
                }
                else
                {
                    Validity.Assert(breakpoints.Contains(runningInstructions[currentPC]));
                    core.ReasonForExecutionSuspend = ReasonForExecutionSuspend.Breakpoint;
                    logVMMessage("Breakpoint at: " + runningInstructions[currentPC]);

                    Validity.Assert(core.DebugProps.DebugStackFrame.Count > 0);
                    {
                        DebugFrame debugFrame = core.DebugProps.DebugStackFrame.Peek();

                        // Since the first frame always belongs to the global language block
                        if (core.DebugProps.DebugStackFrame.Count > 1)
                        {
                            debugFrame.IsResume = true;
                        }
                    }
                    SaveRegistersToStack();

                    core.DebugProps.isResume = true;
                    core.DebugProps.FRStack = fepRunStack;
                    core.DebugProps.executingGraphNode = Properties.executingGraphNode;
                    core.DebugProps.deferedGraphnodes = deferedGraphNodes;

                    if (core.DebugProps.RunMode == Runmode.StepNext)
                    {
                        foreach (DebugFrame debugFrame in core.DebugProps.DebugStackFrame)
                        {
                            debugFrame.FunctionStepOver = false;
                        }
                    }

                    core.RunningBlock = executingBlock;
                    PushInterpreterProps(Properties);

                    if (core.DebugProps.FirstStackFrame != null)
                    {
                        core.DebugProps.FirstStackFrame = null;
                    }
                    throw new DebugHalting(); 
                }
            }
            return terminateExec;
        }

        // This will be called only at the time of creation of the main interpreter in the explicit case OR
        // for every implicit function call (like in replication) OR 
        // for every implicit bounce (like in dynamic lang block in inline condition) OR
        // for a Debug Resume from a breakpoint
        public void Execute(int exeblock, int entry, List<Instruction> breakpoints, Language language = Language.kInvalid)
        {
            // TODO Jun: Call RestoreFromBounce here?
            StackValue svType = rmem.GetAtRelative(StackFrame.kFrameIndexStackFrameType);
            StackFrameType type = (StackFrameType)svType.opdata;
            if (StackFrameType.kTypeLanguage == type || StackFrameType.kTypeFunction == type)
            {
                ResumeRegistersFromStack();
                bounceType = (CallingConvention.BounceType)TX.opdata;
            }

            SetupExecutive(exeblock, entry, language, breakpoints);


            bool debugRun = (0 != (debugFlags & (int)DebugFlags.SPAWN_DEBUGGER));
            if (!fepRun || fepRun && debugRun)
            {
                logVMMessage("Start JIL Execution - " + CoreUtils.GetLanguageString(language));
            }

            core.DebugProps.isResume = false;

            while (!terminate)
            {
                // This will be true only for inline conditions in Associative blocks 
                if (core.DebugProps.InlineConditionOptions.isInlineConditional &&
                    core.DebugProps.InlineConditionOptions.instructionStream == exeblock && core.DebugProps.InlineConditionOptions.endPc == pc)
                {
                    // turn off inline conditional flag
                    {
                        core.DebugProps.InlineConditionOptions.isInlineConditional = false;
                        core.DebugProps.InlineConditionOptions.startPc = Constants.kInvalidIndex;
                        core.DebugProps.InlineConditionOptions.endPc = Constants.kInvalidIndex;
                        core.DebugProps.InlineConditionOptions.instructionStream = 0;
                    }

                    // if no longer inside a replicated/external function call, restore breakpoints
                    if (!core.DebugProps.DebugStackFrameContains(DebugProperties.StackFrameFlagOptions.IsReplicating) &&
                        !core.DebugProps.DebugStackFrameContains(DebugProperties.StackFrameFlagOptions.IsExternalFunction))
                    {
                        if (core.DebugProps.InlineConditionOptions.ActiveBreakPoints.Count > 0)
                        {
                            core.Breakpoints.Clear();
                            core.Breakpoints.AddRange(core.DebugProps.InlineConditionOptions.ActiveBreakPoints);
                            core.DebugProps.InlineConditionOptions.ActiveBreakPoints.Clear();
                        }
                    }
                }

                List<Instruction> instructions = istream.instrList;

                // Execute the instruction!
                Instruction executeInstruction = instructions[pc];
                Exec(instructions[pc]);

                bool restoreInstructionStream =
                    executeInstruction.opCode == OpCode.CALLR ||
                    executeInstruction.opCode == OpCode.RETURN
                    || executeInstruction.opCode == OpCode.RETC;
                if (restoreInstructionStream && IsExplicitCall)
                {
                    // The instruction stream list is updated on callr
                    instructions = istream.instrList;
                    exeblock = executingBlock;
                    core.DebugProps.CurrentBlockId = exeblock;
                }

                // Disabling support for stepping into replicating function calls temporarily - pratapa
                // Check if the current instruction is a return from a function call or constructor

                DebugFrame tempFrame = null;
                if (!IsExplicitCall && (instructions[core.DebugProps.DebugEntryPC].opCode == OpCode.RETURN || instructions[core.DebugProps.DebugEntryPC].opCode == OpCode.RETC))
                {
                    int ci, fi;
                    bool isReplicating;
                    DebugFrame debugFrame;
                    DebugReturnFromFunctionCall(pc, ref exeblock, out ci, out fi, out isReplicating, out debugFrame);

                    instructions = istream.instrList;
                    executingBlock = exeblock;
                    core.DebugProps.CurrentBlockId = exeblock;
                }
                else if (executeInstruction.opCode == OpCode.RETB)
                {
                    tempFrame = core.DebugProps.DebugStackFrame.Peek();

                    RestoreDebugPropsOnReturnFromLangBlock(ref exeblock, ref instructions);

                    // TODO: If return from previous lang block calls "_Dispose", and we have stepped into it,
                    // we need to restore the calling stackframe - pratapa
                    if (tempFrame.IsDisposeCall)
                    {
                        // TODO: If we have stepped inside _Dispose and are resuming from it - pratapa
                        if (!terminate)
                        {
                            // 1. Call everything after GC in OpCode.RETB
                            // 2. Call RestoreDebugPropsOnReturnFromLangBlock() for caller lang block
                            // 3. Return address from _Dispose is one more than the correct value and therefore needs to be fixed
                        }
                        // TODO: This works assuming debugging inside _Dispose functions is disabled
                        // ie stepping over _Dispose - pratapa
                        core.DebugProps.DebugEntryPC = core.DebugProps.ReturnPCFromDispose;
                        break;
                    }
                    else
                    {
                        core.DebugProps.DebugEntryPC = pc;
                    }
                    // Comment Jun: On explictit bounce, only on retb we update the executing block
                    // as the block scope has already change by returning to the caller block
                    executingBlock = exeblock;
                    core.RunningBlock = exeblock;
                }
                else
                {
                    core.DebugProps.DebugEntryPC = pc;
                }

                DebugFrame frame = core.DebugProps.DebugStackFrame.Peek();
                if (frame.IsInlineConditional)
                {
                    RestoreDebugPropsOnReturnFromBuiltIns();
                    core.DebugProps.DebugEntryPC = pc;
                }

                core.Rmem = rmem;

                bool terminateExec = HandleBreakpoint(breakpoints, instructions, pc);
                if (terminateExec)
                {
                    break;
                }
            }

            if (!fepRun || fepRun && debugRun)
            {
                logVMMessage("End JIL Execution - " + CoreUtils.GetLanguageString(language));
            }
        }


        public void Execute(int exeblock, int entry, Language language = Language.kInvalid)
        {
            SetupExecutive(exeblock, entry);

            string engine = CoreUtils.GetLanguageString(language);

            bool debugRun = IsDebugRun();
            if (!fepRun || fepRun && debugRun)
            {
                logVMMessage("Start JIL Execution - " + engine);
            }

            while (!terminate)
            {
                if(core.CancellationPending)
                {
                    throw new ExecutionCancelledException();
                }

                if (pc >= istream.instrList.Count || pc < 0)
                {
                    break;
                }
                Exec(istream.instrList[pc]);
            }

            // the exception won't handled at this level, so need to unwind
#if ENABLE_EXCEPTION_HANDLING
            if (!core.ExceptionHandlingManager.IsStackUnwinding)
            {
                // Comment Jun:
                // X-lang dependency should be done for all languages 
                // as they can potentially trigger parent block updates 

                // Comment Jun: XLang dep is only done in RestoreFromBounce 
                // Propagate only on lang block bounce (non fep)
                //if (!fepRun)
                //{
                //    XLangUpdateDependencyGraph(exeblock);
                //}



                if (!fepRun || fepRun && debugRun)
                {
                    logVMMessage("End JIL Execution - " + engine);
                }
            }
#else
            if (!fepRun || fepRun && debugRun)
            {
                logVMMessage("End JIL Execution - " + engine);
            }
#endif
        }

        protected SymbolNode GetSymbolNode(int blockId, int classIndex, int symbolIndex)
        {
            if (Constants.kGlobalScope == classIndex)
            {
                return exe.runtimeSymbols[blockId].symbolList[symbolIndex];
            }
            else
            {
                return exe.classTable.ClassNodes[classIndex].symbols.symbolList[symbolIndex];
            }
        }

        private StackValue GetOperandData(StackValue op1)
        {
            StackValue op2 = StackValue.BuildClassIndex(Constants.kInvalidIndex);
            return GetOperandData(-1, op1, op2);
        }

        private StackValue GetOperandData(int blockId, StackValue opSymbol, StackValue opClass)
        {
            StackValue data;
            switch (opSymbol.optype)
            {
                case AddressType.Int:
                case AddressType.Double:
                case AddressType.Boolean:
                case AddressType.Char:
                case AddressType.BlockIndex:
                case AddressType.LabelIndex:
                case AddressType.ArrayDim:
                case AddressType.Pointer:
                case AddressType.ArrayPointer:
                case AddressType.ReplicationGuide:
                case AddressType.Null:
                case AddressType.Dynamic:
                case AddressType.DefaultArg:
                case AddressType.FunctionPointer:
                    data = opSymbol;
                    data.metaData.type = core.TypeSystem.GetType(opSymbol);
                    break;
                case AddressType.StaticType:
                    data = opSymbol;
                    break;
                case AddressType.Register:
                    switch ((Registers)opSymbol.opdata)
                    {
                        case Registers.AX:
                            data = AX;
                            break;
                        case Registers.BX:
                            data = BX;
                            break;
                        case Registers.CX:
                            data = CX;
                            break;
                        case Registers.DX:
                            data = DX;
                            break;
                        case Registers.EX:
                            data = EX;
                            break;
                        case Registers.FX:
                            data = FX;
                            break;
                        case Registers.LX:
                            data = LX;
                            break;
                        case Registers.RX:
                            data = RX;
                            break;
                        case Registers.SX:
                            data = SX;
                            break;
                        case Registers.TX:
                            data = TX;
                            break;
                        default:
                            throw new NotImplementedException();
                    }
                    break;

                case AddressType.VarIndex:
                    SymbolNode symbol = GetSymbolNode(blockId, (int)opClass.opdata, (int)opSymbol.opdata);
                    data = rmem.GetSymbolValue(symbol);
                    break;

                case AddressType.MemVarIndex:
                    data = rmem.GetMemberData((int)opSymbol.opdata, (int)opClass.opdata, exe);
                    break;

                case AddressType.StaticMemVarIndex:
                    SymbolNode staticMember = GetSymbolNode(blockId, Constants.kGlobalScope, (int)opSymbol.opdata);
                    data = rmem.GetSymbolValue(staticMember);
                    break;

                case AddressType.ThisPtr:
                    data = rmem.CurrentStackFrame.ThisPtr;
                    break;

                default:
                    throw new NotImplementedException();
            }
            return data;
        }

        private void PopToW(int blockId, StackValue op1, StackValue op2, StackValue opVal)
        {
            int symbolIndex = (int)op1.opdata;
            int classIndex = (int)op2.opdata;
            SymbolNode symbol = GetSymbolNode(blockId, classIndex, symbolIndex);
            int offset = symbol.index;
            core.watchStack[offset] = opVal;
        }

        private void PushW(int block, StackValue op1, StackValue op2)
        {
            int symbol = (int)op1.opdata;
            int scope = (int)op2.opdata;
            SymbolNode node;
            if (Constants.kGlobalScope == scope)
            {
                node = exe.runtimeSymbols[block].symbolList[symbol];
            }
            else
            {
                node = core.ClassTable.ClassNodes[scope].symbols.symbolList[symbol];
            }

            int offset = node.index;
            //For watch symbol, use watching stack.
            if (core.watchSymbolList.Contains(node))
            {
                rmem.Push(core.watchStack[offset]);
            }
            else
            {
                rmem.Push(GetOperandData(block, op1, op2));
            }
        }

        protected StackValue PopTo(int blockId, StackValue op1, StackValue op2, StackValue opVal)
        {
            StackValue opPrev = StackValue.Null;
            switch (op1.optype)
            {
                case AddressType.VarIndex:
                case AddressType.MemVarIndex:

                    SymbolNode symbol = GetSymbolNode(blockId, (int)op2.opdata, (int)op1.opdata);
                    opPrev = rmem.GetSymbolValue(symbol);
                    rmem.SetSymbolValue(symbol, opVal);
                    exe.RuntimeData.UpdatedSymbols.Add(symbol);

                    if (IsDebugRun())
                    {
                        logWatchWindow(blockId, (int)op1.opdata);
                        System.Console.ReadLine();
                    }

                    if (Constants.kGlobalScope == op2.opdata)
                    {
                        logWatchWindow(blockId, (int)op1.opdata);
                    }
                    break;

                case AddressType.StaticMemVarIndex:
                    var staticMember = GetSymbolNode( blockId, Constants.kGlobalScope, (int)op1.opdata);
                    opPrev = rmem.GetSymbolValue(staticMember);
                    rmem.SetSymbolValue(staticMember, opVal);
                    exe.RuntimeData.UpdatedSymbols.Add(staticMember);

                    if (IsDebugRun())
                    {
                        logWatchWindow(blockId, (int)op1.opdata);
                        System.Console.ReadLine();
                    }

                    logWatchWindow(blockId, (int)op1.opdata);
                    break;
                case AddressType.Register:
                    {
                        StackValue data = opVal;
                        switch ((Registers)op1.opdata)
                        {
                            case Registers.AX:
                                opPrev = AX;
                                AX = data;
                                break;
                            case Registers.BX:
                                opPrev = BX;
                                BX = data;
                                break;
                            case Registers.CX:
                                opPrev = CX;
                                CX = data;
                                break;
                            case Registers.DX:
                                opPrev = DX;
                                DX = data;
                                break;
                            case Registers.EX:
                                opPrev = EX;
                                EX = data;
                                break;
                            case Registers.FX:
                                opPrev = FX;
                                FX = data;
                                break;
                            case Registers.RX:
                                opPrev = RX;
                                RX = data;
                                break;
                            case Registers.SX:
                                opPrev = SX;
                                SX = data;
                                break;
                            case Registers.TX:
                                opPrev = TX;
                                TX = data;
                                break;
                            case Registers.LX:
                                opPrev = LX;
                                LX = data;
                                break;
                            default:
                                throw new NotImplementedException();
                        }
                        break;
                    }
                default:
                    throw new NotImplementedException();

            }
            return opPrev;
        }

        protected StackValue PopToIndexedArray(int blockId, int symbol, int classIndex, List<StackValue> dimlist, StackValue data)
        {
            SymbolNode symbolnode = GetSymbolNode(blockId, classIndex, symbol);
            Validity.Assert(symbolnode != null);

            StackValue value = rmem.GetSymbolValue(symbolnode);
            if (value.IsInvalid)
            {
                value = StackValue.Null;
            }

            Type t = symbolnode.staticType;
            StackValue ret = StackValue.Null;
            if (value.IsArray)
            {
                if (t.UID != (int)PrimitiveType.kTypeVar || t.rank >= 0)
                {
                    int lhsRepCount = 0;
                    foreach (var dim in dimlist)
                    {
                        if (dim.IsArray)
                        {
                            lhsRepCount++;
                        }
                    }

                    if (t.rank > 0)
                    {
                        t.rank = t.rank - dimlist.Count;
                        t.rank += lhsRepCount;

                        if (t.rank < 0)
                        {
                            string message = String.Format(Resources.kSymbolOverIndexed, symbolnode.name);
                            core.RuntimeStatus.LogWarning(WarningID.kOverIndexing, message);
                        }
                    }

                }

                ret = ArrayUtils.SetValueForIndices(value, dimlist, data, t, core);
            }
            else if (value.IsString)
            {
                t = TypeSystem.BuildPrimitiveTypeObject(PrimitiveType.kTypeChar, 0);
                ret = ArrayUtils.SetValueForIndices(value, dimlist, data, t, core);
            }
            else
            {
                if (symbolnode.staticType.rank == 0)
                {
                    rmem.SetSymbolValue(symbolnode, StackValue.Null);
                    return value;
                }
                else
                {
                    StackValue array = rmem.Heap.AllocateArray(Enumerable.Empty<StackValue>(), null);
                    rmem.SetSymbolValue(symbolnode, array);
                    if (!value.IsNull)
                    {
                        ArrayUtils.SetValueForIndex(array, 0, value, core);
                    }
                    ret = ArrayUtils.SetValueForIndices(array, dimlist, data, t, core);
                }
            }

            if (IsDebugRun())
            {
                logWatchWindow(blockId, symbolnode.symbolTableIndex);
                System.Console.ReadLine();
            }

            if (IsGlobalScope())
            {
                logWatchWindow(blockId, symbolnode.symbolTableIndex);
            }
            return ret;
        }

        private bool IsDebugRun()
        {
            return (debugFlags & (int)DebugFlags.SPAWN_DEBUGGER) != 0;
        }

        private void SetOperandData(StackValue opdest, StackValue stackData, int blockId = Constants.kInvalidIndex)
        {
            switch (opdest.optype)
            {
                case AddressType.VarIndex:
                case AddressType.MemVarIndex:
                    Validity.Assert(false);

                    SymbolNode symbol = GetSymbolNode(0, Constants.kGlobalScope, (int)opdest.opdata);
                    rmem.SetSymbolValue(symbol, stackData);

                    if (IsDebugRun())
                    {
                        logWatchWindow(Constants.kInvalidIndex, (int)opdest.opdata);
                        System.Console.ReadLine();
                    }

                    if (IsGlobalScope())
                    {
                        logWatchWindow(Constants.kInvalidIndex, (int)opdest.opdata);
                    }
                    break;
                case AddressType.StaticMemVarIndex:
                    SymbolNode staticMember = GetSymbolNode(0, Constants.kGlobalScope, (int)opdest.opdata);
                    rmem.SetSymbolValue(staticMember, stackData);

                    if (IsDebugRun())
                    {
                        logWatchWindow(Constants.kInvalidIndex, (int)opdest.opdata);
                        System.Console.ReadLine();
                    }

                    if (IsGlobalScope())
                    {
                        logWatchWindow(0, (int)opdest.opdata);
                    }
                    break;
                case AddressType.Register:
                {
                    StackValue data = stackData;
                        
                        switch ((Registers)opdest.opdata)
                        {
                            case Registers.AX:
                                AX = data;
                                break;
                            case Registers.BX:
                                BX = data;
                                break;
                            case Registers.CX:
                                CX = data;
                                break;
                            case Registers.DX:
                                DX = data;
                                break;
                            case Registers.EX:
                                EX = data;
                                break;
                            case Registers.FX:
                                FX = data;
                                break;
                            case Registers.LX:
                                LX = data;
                                break;
                            case Registers.RX:
                                RX = data;
                                break;
                            case Registers.SX:
                                SX = data;
                                break;
                            case Registers.TX:
                                TX = data;
                                break;
                            default:
                                throw new NotImplementedException();
                        }
                        break;
                    }
                default:
                    throw new NotImplementedException();
            }
        }

        protected void runtimeVerify(bool condition, string msg = "Dsasm runtime error. Exiting...\n")
        {
            // TODO Jun: hook this up to a runtime error handler            
            if (!condition)
                throw new RuntimeException(msg);
        }

        private StackValue GetFinalPointer(int depth, bool isDotFunctionBody = false)
        {
            RTSymbol[] rtSymbols = new RTSymbol[depth];
            bool isInvalidIdentList = false;
            for (int i = depth - 1; i >= 0; --i)
            {
                // Get the symbol
                rtSymbols[i].Sv = rmem.Pop();

                AddressType optype = rtSymbols[i].Sv.optype;
                if (!isDotFunctionBody
                    && optype != AddressType.Pointer
                    && optype != AddressType.ArrayPointer
                    && optype != AddressType.Dynamic
                    && optype != AddressType.ClassIndex)
                {
                    isInvalidIdentList = true;
                }

                if (isDotFunctionBody && i != 0)
                {
                    StackValue dimSv = rmem.Pop();
                    dimSv.optype = AddressType.ArrayDim;
                    rmem.Push(dimSv);
                }

                if (rmem.Stack[rmem.Stack.Count - 1].IsArrayDimension)
                {
                    // Get the number of demension pushed
                    StackValue svDim = rmem.Pop();
                    int dimensions = (int)svDim.opdata;

                    if (dimensions > 0)
                    {
                        if (isDotFunctionBody && i != 0)
                        {
                            //push its dimension value
                            StackValue dimValArraySv = rmem.Pop();
                            HeapElement he = core.Heap.GetHeapElement(dimValArraySv);
                            foreach (StackValue dimValSv in he.Stack)
                            {
                                rmem.Push(dimValSv);
                            }
                        }
                        // Pop off each dimension
                        rtSymbols[i].Dimlist = new int[dimensions];
                        for (int j = dimensions - 1; j >= 0; --j)
                        {
                            svDim = rmem.Pop();
                            if (!svDim.IsInteger)
                            {
                                isInvalidIdentList = true;
                            }
                            rtSymbols[i].Dimlist[j] = (int)svDim.opdata;
                        }
                    }
                    else if (isDotFunctionBody && i != 0)
                    {
                        rmem.Pop(); //pop the rhsDimExprList (arrayPointer)
                    }
                }
            }

            if (isInvalidIdentList)
            {
                return StackValue.Null;
            }

            if (isDotFunctionBody)
            {
                if (rtSymbols[0].Sv.IsInteger) // static, class UID
                {
                    // if static, the opdata of rtSymbols[0] is not used, no need to bother that 
                    int type = (int)rtSymbols[0].Sv.opdata;
                    rtSymbols[0].Sv.metaData.type = type;
                    rtSymbols[0].Sv.optype = AddressType.ClassIndex;
                }
                rtSymbols[1].Sv.optype = AddressType.Dynamic;
            }


            if (1 == depth)
            {
                return GetIndexedArray(rtSymbols[0].Sv, rtSymbols[0].Dimlist);
            }

            // Get first stackvalue of the first elemnt in the ident list
            // Get its indexed value
            rtSymbols[0].Sv = GetIndexedArray(rtSymbols[0].Sv, rtSymbols[0].Dimlist);

            //If the value of the first identifier is null, return null stack value
            if (rtSymbols[0].Sv.IsNull)
            {
                return rtSymbols[0].Sv;
            }

            int index = -1;
            StackValue ptr = rtSymbols[0].Sv;

            // Traverse the heap until the last pointer
            int n;
            int classsccope = rtSymbols[0].Sv.metaData.type;
            for (n = 1; n < rtSymbols.Length; ++n)
            {
                // Index into the current pointer
                // 'index' is the index of the member variable

                // class f {
                //   x : var; y : var // index of x = 0, y = 1
                // }

                //resolve dynamic reference
                if (rtSymbols[n].Sv.IsDynamic)
                {
                    classsccope = rtSymbols[n - 1].Sv.metaData.type;
                    bool succeeded = ProcessDynamicVariable((rtSymbols[n].Dimlist != null), ref rtSymbols[n].Sv, classsccope);
                    //if the identifier is unbounded. Push null
                    if (!succeeded)
                    {
                        return StackValue.Null;
                    }
                }

                if (rtSymbols[n].Sv.IsStaticVariableIndex)
                {
                    StackValue op2 = StackValue.BuildClassIndex(Constants.kInvalidIndex);
                    rtSymbols[n].Sv = GetOperandData(0, rtSymbols[n].Sv, op2);
                }
                else
                {
                    index = (int)rtSymbols[n].Sv.opdata;
                    rtSymbols[n].Sv = core.Heap.GetHeapElement(ptr).Stack[index];
                }

                // Once a pointer to the member is retrieved, get its indexed value
                rtSymbols[n].Sv = GetIndexedArray(rtSymbols[n].Sv, rtSymbols[n].Dimlist);
                ptr = rtSymbols[n].Sv;
            }

            // Check the last pointer
            StackValue opVal = rtSymbols[n - 1].Sv;
            if (opVal.IsPointer || opVal.IsInvalid)
            {
                /*
                  if lookahead is Not a pointer then
                      move to that pointer and get its value at stack index 0 (or further if array)
                      push that
                  else 
                      push the current ptr
                  end
                */

                // Determine if we still need to move one more time on the heap
                // Peek into the pointed data using nextPtr. 
                // If nextPtr is not a pointer (a primitive) then return the data at nextPtr
                StackValue nextPtr = opVal;
                var data = core.Heap.GetHeapElement(nextPtr).Stack[0];

                bool isActualData = !data.IsPointer && !data.IsArray && !data.IsInvalid;
                if (isActualData)
                {
                    // Move one more and get the value at the first heapstack
                    opVal = data;
                }
            }
            return opVal;
        }

        private StackValue GetIndexedArray(StackValue svPtr, int[] dimList)
        {
            // 'svPtr' is the array pointer that is to be indexed into
            if (null == dimList || dimList.Length <= 0)
            {
                return svPtr;
            }

            if (!svPtr.IsArray)
            {
                core.RuntimeStatus.LogWarning(WarningID.kOverIndexing, Resources.kArrayOverIndexed);
                return StackValue.Null;
            }

            //
            // Comment Jun: It is possible that the type is not an array, and in such cases just take the value
            // Here is such as case:
            //      a = 100;
            //      z = 0;
            //      for (i in a)
            //      {
            //          z = z + i;
            //      }
            //
            // In this example, 'a' is assumed to be an array by the forloop and is compiled into: i = a[auto_counter]
            // In this case, just return 'a' and there is no need to traverse the heap
            //

            if (!svPtr.IsArray)
            {
                core.RuntimeStatus.LogWarning(WarningID.kOverIndexing, Resources.kArrayOverIndexed);
                return StackValue.Null;
            }

            int dimensions = dimList.Length;
            for (int n = 0; n < dimensions - 1; ++n)
            {
                // TODO Jun: This means that variables are coerced to 32-bit when used as an array index
                try
                {
                    StackValue array = core.Heap.GetHeapElement(svPtr).GetValue(dimList[n], core);
                    if (!array.IsArray)
                    {
                        core.RuntimeStatus.LogWarning(WarningID.kOverIndexing, Resources.kArrayOverIndexed);
                        return StackValue.Null;
                    }
                    svPtr = array;
                }
                catch (ArgumentOutOfRangeException)
                {
                    core.RuntimeStatus.LogWarning(WarningID.kOverIndexing, Resources.kArrayOverIndexed);
                    return StackValue.Null;
                }
            }
            StackValue sv;
            try
            {
                sv = core.Heap.GetHeapElement(svPtr).GetValue(dimList[dimensions - 1], core);
            }
            catch (ArgumentOutOfRangeException)
            {
                core.RuntimeStatus.LogWarning(WarningID.kOverIndexing, Resources.kArrayOverIndexed);
                sv = StackValue.Null;
            }
            catch (IndexOutOfRangeException)
            {
                core.RuntimeStatus.LogWarning(WarningID.kIndexOutOfRange, Resources.kIndexOutOfRange);
                return StackValue.Null;
            }
            return sv;
        }

        public StackValue GetIndexedArray(StackValue array, List<StackValue> indices)
        {
            return ArrayUtils.GetValueFromIndices(array, indices, core);
        }

        public StackValue GetIndexedArrayW(int dimensions, int blockId, StackValue op1, StackValue op2)
        {
            var dims = new List<StackValue>();
            for (int n = dimensions - 1; n >= 0; --n)
            {
                dims.Insert(0, rmem.Pop());
            }

            int symbolIndex = (int)op1.opdata;
            int classIndex = (int)op2.opdata;

            SymbolNode symbolNode = GetSymbolNode(blockId, classIndex, symbolIndex);
            int stackindex = symbolNode.index;
            string varname = symbolNode.name;

            StackValue thisArray;
            if (core.ExecMode == InterpreterMode.kExpressionInterpreter && core.watchSymbolList.Contains(symbolNode))
            {
                thisArray = core.watchStack[symbolNode.index];
            }
            else
            {
                if (op1.IsMemberVariableIndex)
                {
                    StackValue thisptr = rmem.GetAtRelative(StackFrame.kFrameIndexThisPtr);
                    thisArray = rmem.Heap.GetHeapElement(thisptr).Stack[stackindex];
                }
                else
                {
                    thisArray = rmem.GetSymbolValue(symbolNode);
                }
            }

            if (!thisArray.IsArray)
            {
                if (varname.StartsWith(Constants.kForLoopExpression))
                {
                    return thisArray;
                }

                string message = String.Format(Resources.kSymbolOverIndexed, varname);
                core.RuntimeStatus.LogWarning(WarningID.kOverIndexing, message);
                return StackValue.Null;
            }

            StackValue result;
            try
            {
                result = GetIndexedArray(thisArray, dims);
            }
            catch (ArgumentOutOfRangeException)
            {
                string message = String.Format(Resources.kSymbolOverIndexed, varname);
                core.RuntimeStatus.LogWarning(WarningID.kOverIndexing, message);
                return StackValue.Null;
            }

            return result;
        }

        public StackValue GetIndexedArray(List<StackValue> dims, int blockId, StackValue op1, StackValue op2)
        {
            int symbolIndex = (int)op1.opdata;
            int classIndex = (int)op2.opdata;

            SymbolNode symbolNode = GetSymbolNode(blockId, classIndex, symbolIndex);
            string varname = symbolNode.name;

            StackValue thisArray;
            if (op1.IsMemberVariableIndex)
            {
                thisArray = rmem.GetMemberData(symbolIndex, classIndex, exe);
           }
            else
            {
                thisArray = rmem.GetSymbolValue(symbolNode);
            }

            if (!thisArray.IsArray && !thisArray.IsString)
            {
                if (varname.StartsWith(Constants.kForLoopExpression))
                {
                    return thisArray;
                }

                string message = String.Format(Resources.kSymbolOverIndexed, varname);
                core.RuntimeStatus.LogWarning(WarningID.kOverIndexing, message);
                return StackValue.Null;
            }

            StackValue result;
            try
            {
                result = GetIndexedArray(thisArray, dims);

                // If the source object is a string and the result is an array
                // of character, wrap it into a string. 
                if (result.IsArray && thisArray.IsString)
                {
                    result = StackValue.BuildString(result.opdata);
                }
            }
            catch (ArgumentOutOfRangeException)
            {
                string message = String.Format(Resources.kSymbolOverIndexed, varname);
                core.RuntimeStatus.LogWarning(WarningID.kOverIndexing, message);
                return StackValue.Null;
            }

            return result;
        }

        private bool ProcessDynamicVariable(bool isArray, ref StackValue svPtr, int classIndex)
        {
            int variableDynamicIndex = (int)svPtr.opdata;
            var dynamicVariableNode = core.DynamicVariableTable.variableTable[variableDynamicIndex];

            SymbolNode node = null;
            bool isStatic = false;

            if (!((int)PrimitiveType.kTypeVoid == classIndex
                || Constants.kInvalidIndex == classIndex
                || core.ClassTable.ClassNodes[classIndex].symbols == null))
            {
                bool hasThisSymbol;
                AddressType addressType;

                string name = dynamicVariableNode.variableName;
                int contextClassIndex = dynamicVariableNode.classIndex;
                int contextProcIndex = dynamicVariableNode.procIndex;
                int symbolIndex = core.ClassTable.ClassNodes[classIndex].GetSymbolIndex(name, contextClassIndex, contextProcIndex, core.RunningBlock, core, out hasThisSymbol, out addressType);
                if (Constants.kInvalidIndex != symbolIndex)
                {
                    if (addressType == AddressType.StaticMemVarIndex)
                    {
                        node = core.CodeBlockList[0].symbolTable.symbolList[symbolIndex];
                        isStatic = true;
                    }
                    else
                    {
                        node = core.ClassTable.ClassNodes[classIndex].symbols.symbolList[symbolIndex];
                    }
                }
            }

            if (null == node)
            {
                return false;
            }
            svPtr.opdata = node.symbolTableIndex;
            svPtr.optype = isArray ? AddressType.ArrayPointer : (isStatic ? AddressType.StaticMemVarIndex : AddressType.Pointer);
            return true;
        }

        private bool ResolveDynamicFunction(Instruction instr, out bool isMemberFunctionPointer)
        {
            isMemberFunctionPointer = false;
            int fptr = Constants.kInvalidIndex;
            int functionDynamicIndex = (int)instr.op1.opdata;
            int classIndex = (int)instr.op2.opdata;
            int depth = (int)instr.op3.opdata;
            bool isDotMemFuncBody = functionDynamicIndex == Constants.kInvalidIndex;
            bool isFunctionPointerCall = false;
            if (isDotMemFuncBody)
            {
                functionDynamicIndex = (int)rmem.Pop().opdata;
            }

            var dynamicFunction = core.DynamicFunctionTable.GetFunctionAtIndex(functionDynamicIndex);

            if (isDotMemFuncBody)
            {
                classIndex = dynamicFunction.ClassIndex;
            }

            string procName = dynamicFunction.Name;
            int argumentNumber = dynamicFunction.ArgumentNumber;
            List<Type> arglist = new List<Type>();
            for (int i = 0; i < argumentNumber; ++i)
            {
                arglist.Add(new Type());
            }

            if (procName == Constants.kFunctionPointerCall && depth == 0)
            {
                isFunctionPointerCall = true;
                classIndex = Constants.kGlobalScope;
                StackValue fpSv = rmem.Pop();
                if (!fpSv.IsFunctionPointer)
                {
                    rmem.PopFrame(argumentNumber); //remove the arguments
                    return false;
                }
                fptr = (int)fpSv.opdata;
            }

            //retrieve the function arguments
            List<StackValue> argSvList = new List<StackValue>();
            if (isDotMemFuncBody)
            {
                arglist = new List<Type>();
                StackValue argArraySv = rmem.Pop();
                for (int i = 0; i < ArrayUtils.GetElementSize(argArraySv, core); ++i)
                {
                    StackValue sv = core.Heap.GetHeapElement(argArraySv).Stack[i];
                    argSvList.Add(sv); //actual arguments
                    Type paramType = new Type();
                    paramType.UID = sv.metaData.type;
                    paramType.rank = 0;
                    if (sv.IsArray)
                    {
                        StackValue paramSv = sv;
                        while (paramSv.IsArray)
                        {
                            paramType.rank++;
                            var he = core.Heap.GetHeapElement(paramSv);

                            if (he.VisibleItems.Any())
                            {
                                paramSv = he.VisibleItems.First();
                                paramType.UID = paramSv.metaData.type;
                            }
                            else
                            {
                                paramType.UID = (int)PrimitiveType.kTypeArray;
                                break;
                            }
                        }
                    }
                    arglist.Add(paramType); //build arglist
                }
                argSvList.Reverse();
            }
            else
            {
                for (int i = 0; i < argumentNumber; i++)
                {
                    StackValue argSv = rmem.Pop();
                    argSvList.Add(argSv);
                }
            }
            int lefttype = Constants.kGlobalScope;
            bool isLeftClass = false;
            if (isDotMemFuncBody && rmem.Stack.Last().IsInteger) //constructor or static function
            {
                //in this case, ptr won't be used
                lefttype = (int)rmem.Pop().opdata;
                isLeftClass = true;
            }
            else if (depth > 0)
            {
                //resolve the identifier list            
                StackValue pSv = GetFinalPointer(depth);
                //push the resolved stack value to stack
                rmem.Push(pSv);
                lefttype = pSv.metaData.type;
            }

            int type = lefttype;

            if (depth > 0)
            {
                // check whether it is function pointer, this checking is done at runtime to handle the case
                // when turning on converting dot operator to function call
                if (!((int)PrimitiveType.kTypeVoid == type
                    || Constants.kInvalidIndex == type
                    || core.ClassTable.ClassNodes[type].symbols == null))
                {
                    bool hasThisSymbol;
                    AddressType addressType;
                    SymbolNode node = null;
                    bool isStatic = false;
                    int symbolIndex = core.ClassTable.ClassNodes[type].GetSymbolIndex(procName, type, Constants.kGlobalScope, core.RunningBlock, core, out hasThisSymbol, out addressType);
                    if (Constants.kInvalidIndex != symbolIndex)
                    {
                        if (addressType == AddressType.StaticMemVarIndex)
                        {
                            node = core.CodeBlockList[0].symbolTable.symbolList[symbolIndex];
                            isStatic = true;
                        }
                        else
                        {
                            node = core.ClassTable.ClassNodes[type].symbols.symbolList[symbolIndex];
                        }
                    }
                    if (node != null)
                    {
                        isFunctionPointerCall = true;
                        StackValue fpSv = new StackValue();
                        fpSv.opdata = node.symbolTableIndex;
                        fpSv.optype = isStatic ? AddressType.StaticMemVarIndex : AddressType.Pointer;
                        if (fpSv.IsStaticVariableIndex)
                        {
                            StackValue op2 = new StackValue();
                            op2.optype = AddressType.ClassIndex;
                            op2.opdata = Constants.kInvalidIndex;

                            fpSv = GetOperandData(0, fpSv, op2);
                        }
                        else
                        {
                            StackValue ptr = rmem.Stack.Last();
                            fpSv = core.Heap.GetHeapElement(ptr).Stack[(int)fpSv.opdata];
                        }
                        //assuming the dimension is zero, as funtion call with nonzero dimension is not supported yet

                        // Check the last pointer
                        if (fpSv.IsPointer || fpSv.IsInvalid)
                        {
                            /*
                              if lookahead is Not a pointer then
                                  move to that pointer and get its value at stack index 0 (or further if array)
                                  push that
                              else 
                                  push the current ptr
                              end
                            */

                            // Determine if we still need to move one more time on the heap
                            // Peek into the pointed data using nextPtr. 
                            // If nextPtr is not a pointer (a primitive) then return the data at nextPtr
                            var data = core.Heap.GetHeapElement(fpSv).Stack[0];

                            bool isActualData = !data.IsPointer && 
                                                !data.IsArray && 
                                                !data.IsInvalid; 

                            if (isActualData)
                            {
                                // Move one more and get the value at the first heapstack
                                fpSv = data; 
                            }
                        }
                        if (!fpSv.IsFunctionPointer)
                        {
                            rmem.Pop(); //remove final pointer
                            return false;
                        }
                        fptr = (int)fpSv.opdata;
                    }
                }
            }

            ProcedureNode procNode = null;
            if (isFunctionPointerCall)
            {
                FunctionPointerNode fptrNode;
                if (core.FunctionPointerTable.functionPointerDictionary.TryGetByFirst(fptr, out fptrNode))
                {
                    int blockId = fptrNode.blockId;
                    int procId = fptrNode.procId;
                    int classId = fptrNode.classScope;

                    if (Constants.kGlobalScope == classId)
                    {
                        procName = exe.procedureTable[blockId].procList[procId].name;
                        CodeBlock codeblock = core.GetCodeBlock(core.CodeBlockList, blockId);
                        procNode = core.GetFirstVisibleProcedure(procName, arglist, codeblock);
                    }
                    else
                    {
                        procNode = exe.classTable.ClassNodes[classId].vtable.procList[procId];
                        isMemberFunctionPointer = !procNode.isConstructor && !procNode.isStatic;                        
                    }
                    type = classId;
                }
                else
                {
                    procNode = null;
                }
            }
            else
            {
                // This is a member function of the previous type
                if (Constants.kInvalidIndex != type)
                {
                    int realType;
                    bool isAccessible;
                    ProcedureNode memProcNode = core.ClassTable.ClassNodes[type].GetMemberFunction(procName, arglist, classIndex, out isAccessible, out realType);

                    if (memProcNode == null)
                    {
                        string property;
                        if (CoreUtils.TryGetPropertyName(procName, out property))
                        {
                            string classname = core.ClassTable.ClassNodes[type].name;
                            string message = String.Format(Resources.kPropertyOfClassNotFound, classname, property);
                            core.RuntimeStatus.LogWarning(WarningID.kMethodResolutionFailure, message);
                        }
                        else
                        {
                            string message = String.Format(Resources.kMethodResolutionFailure, procName);
                            core.RuntimeStatus.LogWarning(WarningID.kMethodResolutionFailure, message);
                        }
                    }
                    else
                    {
                        procNode = memProcNode;
                        type = realType;

                        // if the proc node is not accessible, that error will be handled by
                        // callr() later on. 
                    }
                }
            }

            if (null != procNode && Constants.kInvalidIndex != procNode.procId)
            {
                if (isLeftClass || (isFunctionPointerCall && depth > 0)) //constructor or static function or function pointer call
                {
                    rmem.Pop(); //remove the array dimension for "isLeftClass" or final pointer for "isFunctionPointerCall"
                    instr.op3.opdata = 0; //depth = 0
                }
                //push back the function arguments
                for (int i = argSvList.Count - 1; i >= 0; i--)
                {
                    rmem.Push(argSvList[i]);
                }
                //push value-not-provided default argument
                for (int i = arglist.Count; i < procNode.argInfoList.Count; i++)
                {
                    rmem.Push(StackValue.BuildDefaultArgument());
                }

                // Push the function declaration block  
                StackValue opblock = StackValue.BuildBlockIndex(procNode.runtimeIndex);
                rmem.Push(opblock);

                int dimensions = 0;
                StackValue opdim = StackValue.BuildArrayDimension(dimensions);
                rmem.Push(opdim);

                //Modify the operand data
                instr.op1.opdata = procNode.procId;
                instr.op1.optype = AddressType.FunctionIndex;
                instr.op2.opdata = type;

                return true;
            }

            if (!(isFunctionPointerCall && depth == 0))
            {
                rmem.Pop(); //remove the array dimension for "isLeftClass" or final pointer
            }
            return false;
        }

        // GC for local code blocks if,for,while
        public void GCCodeBlock(int blockId, int functionIndex = Constants.kGlobalScope, int classIndex = Constants.kInvalidIndex)
        {
            foreach (SymbolNode sn in exe.runtimeSymbols[blockId].symbolList.Values)
            {   
                bool allowGC = sn.classScope == classIndex 
                    && sn.functionIndex == functionIndex 
                    && !sn.name.Equals(Constants.kWatchResultVar);
                    /*&& !CoreUtils.IsSSATemp(sn.name)*/

                if (core.Options.GCTempVarsOnDebug && core.Options.ExecuteSSA)
                {
                    if (core.Options.IDEDebugMode)
                    {
                        allowGC = sn.classScope == classIndex 
                            && sn.functionIndex == functionIndex 
                            && !sn.name.Equals(Constants.kWatchResultVar)
                            && !CoreUtils.IsSSATemp(sn.name);
                    }
                }

                if (allowGC)
                {
                    int offset = sn.index;
                    int n = offset;
                    if (sn.absoluteFunctionIndex != Constants.kGlobalScope)
                    {
                        // Comment Jun: We only want the relative offset if a variable is in a function
                        n = rmem.GetRelative(rmem.GetStackIndex(offset));
                    }
                    if (n >= 0)
                    {
                        if (blockId != 0)
                        {
                            StackValue sv = rmem.Stack[n];
                            sv.optype = AddressType.Invalid;
                            rmem.Stack[n] = sv;
                        }
                    }
                }
            }
        }

        public void ReturnSiteGC(int blockId, int classIndex, int functionIndex)
        {
            SymbolTable st;
            List<StackValue> ptrList = new List<StackValue>();
            if (Constants.kInvalidIndex == classIndex)
            {
                st = core.CompleteCodeBlockList[blockId].symbolTable;
            }
            else
            {
                st = exe.classTable.ClassNodes[classIndex].symbols;
            }

            foreach (SymbolNode symbol in st.symbolList.Values)
            {
                bool allowGC = symbol.functionIndex == functionIndex
                    && !symbol.name.Equals(Constants.kWatchResultVar);

                if (core.Options.GCTempVarsOnDebug && core.Options.ExecuteSSA)
                {
                    if (core.Options.IDEDebugMode)
                    {
                        allowGC = symbol.functionIndex == functionIndex
                            && !symbol.name.Equals(Constants.kWatchResultVar)
                            && !CoreUtils.IsSSATemp(symbol.name);
                    }
                }

                if (allowGC)
                {
                    StackValue sv = rmem.GetSymbolValue(symbol);
                    if (sv.IsPointer || sv.IsArray)
                    {
                        ptrList.Add(sv);
                    }
                }
            }

            foreach (CodeBlock cb in core.CompleteCodeBlockList[blockId].children)
            {
                if (cb.blockType == CodeBlockType.kConstruct)
                    GCCodeBlock(cb.codeBlockId, functionIndex, classIndex);
            }
        }

        public void Modify_istream_instrList_FromSetValue(int pc, StackValue op)
        {
            istream.instrList[pc].op1 = op;
        }

        public void Modify_istream_instrList_FromSetValue(int blockId, int pc, StackValue op)
        {
            exe.instrStreamList[blockId].instrList[pc].op1 = op;
        }

        public void Modify_istream_entrypoint_FromSetValue(int pc)
        {
            istream.entrypoint = pc;
        }

        public void Modify_istream_entrypoint_FromSetValue(int blockId, int pc)
        {
            exe.instrStreamList[blockId].entrypoint = pc;
        }

        public AssociativeGraph.GraphNode GetLastGraphNode(string varName)
        {
            return istream.dependencyGraph.GraphList.Last(x =>
                    null != x.updateNodeRefList && x.updateNodeRefList.Count > 0
                && null != x.updateNodeRefList[0].nodeList && x.updateNodeRefList[0].nodeList.Count > 0
                && x.updateNodeRefList[0].nodeList[0].symbol.name == varName);
        }


        public AssociativeGraph.GraphNode GetFirstGraphNode(string varName, out int blockId)
        {
            blockId = 0;
            for (int n = 0; n < exe.instrStreamList.Length; ++n)
            {
                InstructionStream stream = exe.instrStreamList[n];
                for (int i = 0; i < stream.dependencyGraph.GraphList.Count; ++i)
                {
                    AssociativeGraph.GraphNode node = stream.dependencyGraph.GraphList[i];
                    if (
                        null != node.updateNodeRefList
                        && node.updateNodeRefList.Count > 0
                        && null != node.updateNodeRefList[0].nodeList
                        && node.updateNodeRefList[0].nodeList.Count > 0
                        && node.updateNodeRefList[0].nodeList[0].symbol.name == varName)
                    {
                        blockId = n;
                        return node;
                    }
                }
            }
            return null;
        }

        public ProcedureNode GetProcedureNode(int blockId, int classIndex, int functionIndex)
        {
            if (Constants.kGlobalScope != classIndex)
            {
                return exe.classTable.ClassNodes[classIndex].vtable.procList[functionIndex];
            }
            return exe.procedureTable[blockId].procList[functionIndex];
        }

        private void GetLocalAndParamCount(int blockId, int classIndex, int functionIndex, out int localCount, out int paramCount)
        {
            localCount = paramCount = 0;

            if (Constants.kGlobalScope != classIndex)
            {
                localCount = exe.classTable.ClassNodes[classIndex].vtable.procList[functionIndex].localCount;
                paramCount = exe.classTable.ClassNodes[classIndex].vtable.procList[functionIndex].argTypeList.Count;
            }
            else
            {
                localCount = exe.procedureTable[blockId].procList[functionIndex].localCount;
                paramCount = exe.procedureTable[blockId].procList[functionIndex].argTypeList.Count;
            }
        }

        public List<List<ReplicationGuide>> GetCachedReplicationGuides(Core core, int argumentCount)
        {
            int index = core.replicationGuides.Count - argumentCount;
            if (index >= 0)
            {
                var replicationGuides = core.replicationGuides.GetRange(index, argumentCount);
                core.replicationGuides.RemoveRange(index, argumentCount);
                return replicationGuides;
            }
            return new List<List<ReplicationGuide>>();
        }

        #region Opcode Handlers

        private void ALLOC_Handler()
        {
            throw new NotImplementedException();
        }

        private void ALLOCC_Handler(Instruction instruction)
        {
            fepRunStack.Push(fepRun);
            runtimeVerify(instruction.op1.IsClassIndex);
            int type = (int)instruction.op1.opdata;
            MetaData metadata;
            metadata.type = type;
            StackValue pointer = core.Heap.AllocatePointer(exe.classTable.ClassNodes[type].size, metadata);
            rmem.SetAtRelative(StackFrame.kFrameIndexThisPtr, pointer);

            ++pc;
        }

        private void PUSH_Handler(Instruction instruction)
        {
            int dimensions = 0;
            bool objectIndexing = false;

            int blockId = Constants.kInvalidIndex;
            StackValue op1 = instruction.op1;

            if (op1.IsVariableIndex ||
                op1.IsMemberVariableIndex ||
                op1.IsPointer ||
                op1.IsArray ||
                op1.IsStaticVariableIndex ||
                op1.IsFunctionPointer)
            {

                // TODO: Jun this is currently unused but required for stack alignment
                StackValue svType = rmem.Pop();
                runtimeVerify(svType.IsStaticType);

                StackValue svDim = rmem.Pop();
                runtimeVerify(svDim.IsArrayDimension);
                dimensions = (int)svDim.opdata;

                StackValue svBlock = rmem.Pop();
                runtimeVerify(svBlock.IsBlockIndex);
                blockId = (int)svBlock.opdata;

                objectIndexing = true;
            }

            bool elementBasedUpdate = core.Options.ElementBasedArrayUpdate
                                    && Properties.executingGraphNode != null
                                    && Properties.executingGraphNode.updateDimensions.Count > 0;
            // At present element based array update only supports single 
            // variable on the RHS of expression. So for graph node
            //
            //    x = foo(a[i]);
            //    a[i][0] = 1;
            // 
            // there are two dependent node 'a', 'i'. To avoid dimension '[0]'
            // applied to 'i', double check to ensure it is the first dependent
            // node 'a'. 
            if (objectIndexing && elementBasedUpdate)
            {
                SymbolNode symbolNode = GetSymbolNode(blockId, (int)instruction.op2.opdata, (int)instruction.op1.opdata);
                AssociativeGraph.UpdateNode firstDepNode = Properties.executingGraphNode.dependentList[0].updateNodeRefList[0].nodeList[0];
                elementBasedUpdate = firstDepNode.symbol.Equals(symbolNode);
            }

            if (0 == dimensions && !elementBasedUpdate || !objectIndexing)
            {
                int fp = core.Rmem.FramePointer;
                if (core.ExecMode == InterpreterMode.kExpressionInterpreter && instruction.op1.IsThisPtr)
                    core.Rmem.FramePointer = core.watchFramePointer;
                StackValue opdata1 = GetOperandData(blockId, instruction.op1, instruction.op2);
                if (core.ExecMode == InterpreterMode.kExpressionInterpreter && instruction.op1.IsThisPtr)
                    core.Rmem.FramePointer = fp;
                rmem.Push(opdata1);
            }
            else
            {
                // TODO Jun: This entire block that handles arrays shoudl be integrated with getOperandData

                runtimeVerify(op1.IsVariableIndex ||
                    op1.IsMemberVariableIndex ||
                    op1.IsArray);

                runtimeVerify(instruction.op2.IsClassIndex);

                var dims = new List<StackValue>();

                for (int n = 0; n < dimensions; n++)
                {
                    dims.Add(rmem.Pop());
                }
                dims.Reverse();

                if (elementBasedUpdate)
                {
                    dims.AddRange(Properties.executingGraphNode.updateDimensions);
                }

                StackValue sv = GetIndexedArray(dims, blockId, instruction.op1, instruction.op2);
                rmem.Push(sv);
            }

            ++pc;
        }

        private void PUSHW_Handler(Instruction instruction)
        {
            int dimensions = 0;
            int blockId = Constants.kInvalidIndex;

            StackValue op1 = instruction.op1;
            StackValue op2 = instruction.op2;
    
            if (op1.IsVariableIndex ||
                op1.IsMemberVariableIndex ||
                op1.IsPointer ||
                op1.IsArray ||
                op1.IsStaticVariableIndex ||
                op1.IsFunctionPointer)
            {

                // TODO: Jun this is currently unused but required for stack alignment
                StackValue svType = rmem.Pop();
                runtimeVerify(svType.IsStaticType);

                StackValue svDim = rmem.Pop();
                runtimeVerify(svDim.IsArrayDimension);
                dimensions = (int)svDim.opdata;

                StackValue svBlock = rmem.Pop();
                runtimeVerify(svBlock.IsBlockIndex);
                blockId = (int)svBlock.opdata;
            }

            int fp = core.Rmem.FramePointer;
            if (core.ExecMode == InterpreterMode.kExpressionInterpreter)
                core.Rmem.FramePointer = core.watchFramePointer;

            if (0 == dimensions)
            {
                PushW(blockId, op1, op2);
            }
            else
            {
                // TODO Jun: This entire block that handles arrays shoudl be integrated with getOperandData

                runtimeVerify(op1.IsVariableIndex || op1.IsMemberVariableIndex || op1.IsArray);
                runtimeVerify(op2.IsClassIndex);
                StackValue sv = GetIndexedArrayW(dimensions, blockId, op1, op2);
                rmem.Push(sv);
            }

            if (core.ExecMode == InterpreterMode.kExpressionInterpreter)
                core.Rmem.FramePointer = fp;

            ++pc;
        }

        private void PUSHINDEX_Handler(Instruction instruction)
        {
            if (instruction.op1.IsArrayDimension)
            {
                int dimensions = (int)instruction.op1.opdata;

                if (dimensions > 0)
                {
                    List<StackValue> dims = new List<StackValue>();
                    for (int i = 0; i < dimensions; ++i)
                    {
                        dims.Add(rmem.Pop());
                    }
                    dims.Reverse();

                    StackValue arrayPointer = rmem.Pop();
                    StackValue sv = GetIndexedArray(arrayPointer, dims);
                    rmem.Push(sv);
                }
            }
            else if (instruction.op1.IsReplicationGuide)
            {
                int guides = (int)instruction.op1.opdata;

                List<ReplicationGuide> argGuides = new List<ReplicationGuide>();
                for (int i = 0; i < guides; ++i)
                {
                    StackValue svGuideProperty = rmem.Pop();
                    runtimeVerify(svGuideProperty.IsBoolean);
                    bool isLongest = (int)svGuideProperty.opdata == 1;

                    StackValue svGuide = rmem.Pop();
                    runtimeVerify(svGuide.IsInteger);
                    int guideNumber = (int)svGuide.opdata;

                    argGuides.Add(new ReplicationGuide(guideNumber, isLongest));
                }

                argGuides.Reverse();
                core.replicationGuides.Add(argGuides);
            }

            ++pc;
        }

        private void PUSHG_Handler(Instruction instruction)
        {
            if (core.Options.TempReplicationGuideEmptyFlag)
            {
                int dimensions = 0;
                int guides = 0;
                int blockId = Constants.kInvalidIndex;

                StackValue op1 = instruction.op1;
                if (op1.IsVariableIndex ||
                    op1.IsMemberVariableIndex ||
                    op1.IsPointer ||
                    op1.IsArray ||
                    op1.IsStaticVariableIndex ||
                    op1.IsFunctionPointer)
                {

                    // TODO: Jun this is currently unused but required for stack alignment
                    StackValue svType = rmem.Pop();
                    runtimeVerify(svType.IsStaticType);

                    StackValue svDim = rmem.Pop();
                    runtimeVerify(svDim.IsArrayDimension);
                    dimensions = (int)svDim.opdata;

                    StackValue svBlock = rmem.Pop();
                    runtimeVerify(svBlock.IsBlockIndex);
                    blockId = (int)svBlock.opdata;

                }

                if (0 == dimensions)
                {
                    StackValue svNumGuides = rmem.Pop();
                    runtimeVerify(svNumGuides.IsReplicationGuide);
                    guides = (int)svNumGuides.opdata;

                    List<ReplicationGuide> argGuides = new List<ReplicationGuide>();
                    for (int i = 0; i < guides; ++i)
                    {
                        StackValue svGuideProperty = rmem.Pop();
                        runtimeVerify(svGuideProperty.IsBoolean);
                        bool isLongest = (int)svGuideProperty.opdata == 1;

                        StackValue svGuide = rmem.Pop();
                        runtimeVerify(svGuide.IsInteger);
                        int guideNumber = (int)svGuide.opdata;

                        argGuides.Add(new ReplicationGuide(guideNumber, isLongest));
                    }

                    argGuides.Reverse();
                    core.replicationGuides.Add(argGuides);

                    StackValue opdata1 = GetOperandData(blockId, instruction.op1, instruction.op2);
                    rmem.Push(opdata1);
                }
                else
                {
                    // TODO Jun: This entire block that handles arrays shoudl be integrated with getOperandData

                    runtimeVerify(op1.IsVariableIndex ||
                                  op1.IsMemberVariableIndex ||
                                  op1.IsArray);

                    runtimeVerify(instruction.op2.IsClassIndex);

                    var dims = new List<StackValue>();
                    for (int n = 0; n < dimensions; ++n)
                    {
                        dims.Insert(0, rmem.Pop());
                    }

                    StackValue sv = GetIndexedArray(dims, blockId, instruction.op1, instruction.op2);


                    StackValue svNumGuides = rmem.Pop();
                    runtimeVerify(svNumGuides.IsReplicationGuide);
                    guides = (int)svNumGuides.opdata;

                    rmem.Push(sv);
                }
            }
            else
            {
                int dimensions = 0;
                int guides = 0;
                int blockId = Constants.kInvalidIndex;

                StackValue op1 = instruction.op1;
                if (op1.IsVariableIndex ||
                    op1.IsMemberVariableIndex ||
                    op1.IsPointer ||
                    op1.IsArray ||
                    op1.IsStaticVariableIndex ||
                    op1.IsFunctionPointer)
                {

                    // TODO: Jun this is currently unused but required for stack alignment
                    StackValue svType = rmem.Pop();
                    runtimeVerify(svType.IsStaticType);

                    StackValue svDim = rmem.Pop();
                    runtimeVerify(svDim.IsArrayDimension);
                    dimensions = (int)svDim.opdata;

                    StackValue svBlock = rmem.Pop();
                    runtimeVerify(svBlock.IsBlockIndex);
                    blockId = (int)svBlock.opdata;

                    StackValue svNumGuides = rmem.Pop();
                    runtimeVerify(svNumGuides.IsReplicationGuide);
                    guides = (int)svNumGuides.opdata;

                }

                if (0 == dimensions)
                {
                    List<ReplicationGuide> argGuides = new List<ReplicationGuide>();
                    for (int i = 0; i < guides; ++i)
                    {
                        StackValue svGuideProperty = rmem.Pop();
                        runtimeVerify(svGuideProperty.IsBoolean);
                        bool isLongest = (int)svGuideProperty.opdata == 1;

                        StackValue svGuide = rmem.Pop();
                        runtimeVerify(svGuide.IsInteger);
                        int guideNumber = (int)svGuide.opdata;

                        argGuides.Add(new ReplicationGuide(guideNumber, isLongest));
                    }

                    argGuides.Reverse();
                    core.replicationGuides.Add(argGuides);

                    StackValue opdata1 = GetOperandData(blockId, instruction.op1, instruction.op2);
                    rmem.Push(opdata1);
                }
                else
                {
                    // TODO Jun: This entire block that handles arrays shoudl be integrated with getOperandData
                    runtimeVerify(op1.IsVariableIndex ||
                                  op1.IsMemberVariableIndex ||
                                  op1.IsArray);

                    runtimeVerify(instruction.op2.IsClassIndex);

                    var dims = new List<StackValue>();
                    for (int n = 0; n < dimensions; ++n)
                    {
                        dims.Insert(0, rmem.Pop());
                    }

                    StackValue sv = GetIndexedArray(dims, blockId, instruction.op1, instruction.op2);

                    rmem.Push(sv);
                }
            }

            ++pc;
        }

        private void PUSHB_Handler(Instruction instruction)
        {
            if (core.ExecMode != InterpreterMode.kExpressionInterpreter)
            {
                core.Rmem.PushConstructBlockId((int)instruction.op1.opdata);
            }
            ++pc;
        }

        private void POPB_Handler()
        {
            if (core.ExecMode != InterpreterMode.kExpressionInterpreter)
            {
                core.Rmem.PopConstructBlockId();
            }
            ++pc;
        }

        private void PUSHM_Handler(Instruction instruction)
        {
            int blockId = (int)instruction.op3.opdata;

            if (instruction.op1.IsStaticVariableIndex)
            {
                rmem.Push(StackValue.BuildBlockIndex(blockId));
                rmem.Push(instruction.op1);
            }
            else if (instruction.op1.IsClassIndex)
            {
                rmem.Push(StackValue.BuildClassIndex((int)instruction.op1.opdata));
            }
            else
            {
                StackValue opdata1 = GetOperandData(blockId, instruction.op1, instruction.op2);
                rmem.Push(opdata1);
            }

            ++pc;
        }
        private void PUSHLIST_Handler(Instruction instruction)
        {
            bool isDotFunctionBody = false;
            if (instruction.op1.IsDynamic)
            {
                isDotFunctionBody = true;
            }
            else
            {
                runtimeVerify(instruction.op1.IsInteger);
            }
            int depth = (int)instruction.op1.opdata;

            runtimeVerify(instruction.op2.IsClassIndex);

            runtimeVerify(instruction.op3.IsBlockIndex);

            StackValue sv = GetFinalPointer(depth, isDotFunctionBody);
            rmem.Push(sv);

            ++pc;
        }

        private void PUSH_VARSIZE_Handler(Instruction instruction)
        {
            // TODO Jun: This is a temporary solution to retrieving the array size until lib files are implemented
            runtimeVerify(instruction.op1.IsVariableIndex);
            int symbolIndex = (int)instruction.op1.opdata;

            runtimeVerify(instruction.op2.IsBlockIndex);
            int blockId = (int)instruction.op2.opdata;

            runtimeVerify(instruction.op3.IsClassIndex);
            int classIndex = (int)instruction.op3.opdata;

            SymbolNode snode = GetSymbolNode(blockId, classIndex, symbolIndex);
            runtimeVerify(null != snode);

            StackValue svArrayToIterate = rmem.GetSymbolValue(snode);

            // Check if the array to iterate is a valid array
            StackValue key = StackValue.Null;
            if (svArrayToIterate.IsArray)
            {
                HeapElement he = ArrayUtils.GetHeapElement(svArrayToIterate, core);
                Validity.Assert(he != null);
                bool arrayHasElement = he.VisibleItems.Any();
                bool dictionaryHasElement = he.Dict != null && he.Dict.Count > 0;
                if (arrayHasElement || dictionaryHasElement)
                {
                    key = StackValue.BuildArrayKey(svArrayToIterate, 0);
                }
                else
                {
                    // svArrayToIterate has no elements 
                    key = StackValue.Null;
                }
            }
            else
            {
                // Handle the case if svArrayToIterate is not an array
                if (svArrayToIterate.IsNull)
                {
                    key = StackValue.Null;
                }
                else
                {
                    // svArrayToIterate is not an array and is non-null, build the default key
                    key = StackValue.BuildArrayKey(Constants.kInvalidIndex, Constants.kInvalidIndex);
                }
            }
            rmem.Push(key); 
            ++pc;
        }

        protected StackValue POP_helper(Instruction instruction, out int blockId, out int dimensions)
        {
            dimensions = 0;
            blockId = Constants.kInvalidIndex;
            int staticType = (int)PrimitiveType.kTypeVar;
            int rank = Constants.kArbitraryRank;
            bool objectIndexing = false;

            if (instruction.op1.IsVariableIndex ||
                instruction.op1.IsPointer ||
                instruction.op1.IsArray)
            {

                StackValue svType = rmem.Pop();
                runtimeVerify(svType.IsStaticType);
                staticType = svType.metaData.type;
                rank = (int)svType.opdata;

                StackValue svDim = rmem.Pop();
                runtimeVerify(svDim.IsArrayDimension);
                dimensions = (int)svDim.opdata;

                StackValue svBlock = rmem.Pop();
                runtimeVerify(svBlock.IsBlockIndex);
                blockId = (int)svBlock.opdata;

                objectIndexing = true;
                // TODO(Jun/Jiong): Find a more reliable way to update the current block Id
                //  eg: [Imperative] { a = 10; if (a > 10) c = a; else c = 10; m = a; } 
                //  when the execution cursor is at "m = a;", the user should not be allowed to inspect the value of c 
                //  because it is in the inner scope, 3, of the current block, 1. 
                //  for now, since the pop instruction in "m = a" has not been executed, the currentBlockId has not been updated 
                //  from 3 to 1, the user will be able to inspect the value of c 
                //core.DebugProps.CurrentBlockId = blockId;
            }

            bool isSSANode = Properties.executingGraphNode != null && Properties.executingGraphNode.IsSSANode();
            StackValue svData;

            // The returned stackvalue is used by watch test framework - pratapa
            StackValue tempSvData = StackValue.Null;

            bool elementBasedUpdate = core.Options.ElementBasedArrayUpdate
                                    && Properties.executingGraphNode != null
                                    && Properties.executingGraphNode.updateDimensions.Count > 0;
            if (0 == dimensions && !elementBasedUpdate || !objectIndexing)
            {
                runtimeVerify(instruction.op2.IsClassIndex);

                svData = rmem.Pop();
                StackValue coercedValue;

                if (isSSANode)
                {
                    coercedValue = svData;
                    // Double check to avoid the case like
                    //    %tvar = obj;
                    //    %tSSA = %tvar;
                    blockId = core.RunningBlock;
                }
                else
                {
                    coercedValue = TypeSystem.Coerce(svData, staticType, rank, core);
                }

                tempSvData = coercedValue;
                EX = PopTo(blockId, instruction.op1, instruction.op2, coercedValue);

                if (core.Options.ExecuteSSA)
                {
                    if (!isSSANode)
                    {
                        if (EX.IsPointer && coercedValue.IsPointer)
                        {
                            if (EX.opdata != coercedValue.opdata)
                            {
                                if (null != Properties.executingGraphNode)
                                {
                                    Properties.executingGraphNode.reExecuteExpression = true;
                                }
                            }
                        }
                    }
                }
            }
            else
            {
                runtimeVerify(instruction.op1.IsVariableIndex);

                List<StackValue> dimList = new List<StackValue>();

#if __PROTOTYPE_ARRAYUPDATE_FUNCTIONCALL
                List<int> indexIntoList = new List<int>();
                for (int i = 0; i < dimensions; ++i)
                {
                    StackValue svIndex = rmem.Pop();
                    dimList.Add(svIndex);
                    indexIntoList.Add((int)svIndex.opdata);
                }
                indexIntoList.Reverse();
                dimList.Reverse();

#else
                for (int i = 0; i < dimensions; ++i)
                {
                    dimList.Add(rmem.Pop());
                }
                dimList.Reverse();
#endif

                // Get the original value of variable. Test framework will add
                // svData below too a map and do comparsion. But for element
                // based array update, svData is just the value of element, not
                // the whole array, so we have to get the original value of 
                // array. 
                List<StackValue> partialDimList = new List<StackValue>(dimList);
                if (elementBasedUpdate)
                {
                    dimList.AddRange(Properties.executingGraphNode.updateDimensions);
                }

#if __PROTOTYPE_ARRAYUPDATE_FUNCTIONCALL
                ProtoCore.AssociativeEngine.ArrayUpdate.UpdateSymbolArrayIndex(symbol.name, indexIntoList, symbolArrayIndexMap);
#endif

                svData = rmem.Pop();
                tempSvData = svData;
                EX = PopToIndexedArray(blockId, (int)instruction.op1.opdata, (int)instruction.op2.opdata, dimList, svData);

                if (elementBasedUpdate)
                {
                    if (partialDimList.Count == 0)  // array promotion
                    {
                        tempSvData = GetOperandData(blockId,
                                                    instruction.op1,
                                                    instruction.op2);
                    }
                    else
                    {
                        tempSvData = GetIndexedArray(partialDimList,
                                                     blockId,
                                                     instruction.op1,
                                                     instruction.op2);
                    }
                }
            }

            ++pc;
            return tempSvData;
        }

        protected virtual void POP_Handler(Instruction instruction)
        {
            int blockId;
            int dimensions;
            POP_helper(instruction, out blockId, out dimensions);
        }

        private void POPW_Handler(Instruction instruction)
        {
            int dimensions = 0;
            int blockId = Constants.kInvalidIndex;
            int staticType = (int)PrimitiveType.kTypeVar;
            int rank = Constants.kArbitraryRank;
            if (instruction.op1.IsVariableIndex ||
                instruction.op1.IsPointer ||
                instruction.op1.IsArray)
            {

                StackValue svType = rmem.Pop();
                runtimeVerify(svType.IsStaticType);
                staticType = svType.metaData.type;
                rank = (int)svType.opdata;

                StackValue svDim = rmem.Pop();
                runtimeVerify(svDim.IsArrayDimension);
                dimensions = (int)svDim.opdata;

                StackValue svBlock = rmem.Pop();
                runtimeVerify(svBlock.IsBlockIndex);
                blockId = (int)svBlock.opdata;


                // TODO(Jun/Jiong): Find a more reliable way to update the current block Id
                //  eg: [Imperative] { a = 10; if (a > 10) c = a; else c = 10; m = a; } 
                //  when the execution cursor is at "m = a;", the user should not be allowed to inspect the value of c 
                //  because it is in the inner scope, 3, of the current block, 1. 
                //  for now, since the pop instruction in "m = a" has not been executed, the currentBlockId has not been updated 
                //  from 3 to 1, the user will be able to inspect the value of c 
                //core.DebugProps.CurrentBlockId = blockId;
            }

            StackValue svData;
            if (0 == dimensions)
            {
                runtimeVerify(instruction.op2.IsClassIndex);

                svData = rmem.Pop();
                StackValue coercedValue = TypeSystem.Coerce(svData, staticType, rank, core);
                PopToW(blockId, instruction.op1, instruction.op2, coercedValue);
            }
            else
            {
                runtimeVerify(instruction.op1.IsVariableIndex);

                List<StackValue> dimList = new List<StackValue>();
                for (int i = 0; i < dimensions; ++i)
                {
                    dimList.Insert(0, rmem.Pop());
                }

                svData = rmem.Pop();
                EX = PopToIndexedArray(blockId, (int)instruction.op1.opdata, (int)instruction.op2.opdata, dimList, svData);
            }

            ++pc;
        }

        private void POPG_Handler()
        {
            StackValue svNumGuides = rmem.Pop();
            runtimeVerify(svNumGuides.IsReplicationGuide);
            int guides = (int)svNumGuides.opdata;

            List<ReplicationGuide> argGuides = new List<ReplicationGuide>();
            for (int i = 0; i < guides; ++i)
            {
                StackValue svGuideProperty = rmem.Pop();
                runtimeVerify(svGuideProperty.IsBoolean);
                bool isLongest = (int)svGuideProperty.opdata == 1;

                StackValue svGuide = rmem.Pop();
                runtimeVerify(svGuide.IsInteger);
                int guideNumber = (int)svGuide.opdata;

                argGuides.Add(new ReplicationGuide(guideNumber, isLongest));
            }

            argGuides.Reverse();
            core.replicationGuides.Add(argGuides);

            ++pc;
        }

        protected StackValue POPM_Helper(Instruction instruction, out int blockId, out int classIndex)
        {
            classIndex = Constants.kInvalidIndex;

            StackValue op1 = instruction.op1;
            runtimeVerify(op1.IsMemberVariableIndex || op1.IsStaticVariableIndex);

            StackValue svType = rmem.Pop();
            runtimeVerify(svType.IsStaticType);
            int staticType = svType.metaData.type;
            int rank = (int)svType.opdata;

            StackValue svDim = rmem.Pop();
            runtimeVerify(svDim.IsArrayDimension);
            int dimensions = (int)svDim.opdata;

            StackValue svBlock = rmem.Pop();
            runtimeVerify(svBlock.IsBlockIndex);
            blockId = (int)svBlock.opdata;

            List<StackValue> dimList = new List<StackValue>();
            for (int i = 0; i < dimensions; ++i)
            {
                dimList.Insert(0, rmem.Pop());
            }

            bool isSSANode = Properties.executingGraphNode != null && Properties.executingGraphNode.IsSSANode();
            StackValue svData = rmem.Pop();

            // The returned stackvalue is used by watch test framework - pratapa
            StackValue tempSvData = svData;

            svData.metaData.type = core.TypeSystem.GetType(svData);

            // TODO(Jun/Jiong): Find a more reliable way to update the current block Id
            //core.DebugProps.CurrentBlockId = blockId;

            if (instruction.op1.IsStaticVariableIndex)
            {
                if (0 == dimensions)
                {
                    StackValue coercedValue = TypeSystem.Coerce(svData, staticType, rank, core);
                    tempSvData = coercedValue;
                    EX = PopTo(blockId, instruction.op1, instruction.op2, coercedValue);
                }
                else
                {
                    EX = PopToIndexedArray(blockId, (int)instruction.op1.opdata, Constants.kGlobalScope, dimList, svData);
                }

                ++pc;
                return tempSvData;
            }

            int symbolIndex = (int)instruction.op1.opdata;
            classIndex = (int)rmem.GetAtRelative(StackFrame.kFrameIndexClass).opdata;
            int stackIndex = core.ClassTable.ClassNodes[classIndex].symbols.symbolList[symbolIndex].index;

            //==================================================
            //  1. If allocated... bypass auto allocation
            //  2. If pointing to a class, just point to the class directly, do not allocate a new pointer
            //==================================================

            StackValue svThis = rmem.CurrentStackFrame.ThisPtr;
            runtimeVerify(svThis.IsPointer);
            StackValue svProperty = core.Heap.GetHeapElement(svThis).Stack[stackIndex];

            StackValue svOldData = svData;
            Type targetType = TypeSystem.BuildPrimitiveTypeObject(PrimitiveType.kTypeVar);
            if (staticType != (int)PrimitiveType.kTypeFunctionPointer)
            {
                if (dimensions == 0)
                {
                    StackValue coercedType = TypeSystem.Coerce(svData, staticType, rank, core);
                    svData = coercedType;
                }
                else
                {
                    SymbolNode symbolnode = GetSymbolNode(blockId, classIndex, symbolIndex);
                    targetType = symbolnode.staticType;

                    if (svProperty.IsArray)
                    {
                        if (targetType.UID != (int)PrimitiveType.kTypeVar || targetType.rank >= 0)
                        {
                            int lhsRepCount = 0;
                            foreach (var dim in dimList)
                            {
                                if (dim.IsArray)
                                {
                                    lhsRepCount++;
                                }
                            }

                            if (targetType.rank > 0)
                            {
                                targetType.rank = targetType.rank - dimList.Count;
                                targetType.rank += lhsRepCount;

                                if (targetType.rank < 0)
                                {
                                    string message = String.Format(Resources.kSymbolOverIndexed, symbolnode.name);
                                    core.RuntimeStatus.LogWarning(WarningID.kOverIndexing, message);
                                }
                            }

                        }
                    }
                }
            }

            if (svProperty.IsPointer || (svProperty.IsArray && dimensions == 0))
            {
                // The data to assign is already a pointer
                if (svData.IsPointer || svData.IsArray)
                {
                    // Assign the src pointer directily to this property
                    core.Heap.GetHeapElement(svThis).Stack[stackIndex] = svData;
                }
                else
                {
                    StackValue svNewProperty = core.Heap.AllocatePointer(new [] { svData });
                    core.Heap.GetHeapElement(svThis).Stack[stackIndex] = svNewProperty;

                    exe.classTable.ClassNodes[classIndex].symbols.symbolList[stackIndex].heapIndex = (int)svNewProperty.opdata;
                }
            }
            else if (svProperty.IsArray && (dimensions > 0))
            {
                EX = ArrayUtils.SetValueForIndices(svProperty, dimList, svData, targetType, core);
            }
            else // This property has NOT been allocated
            {
                if (svData.IsPointer || svData.IsArray)
                {
                    core.Heap.GetHeapElement(svThis).Stack[stackIndex] = svData;
                }
                else
                {
                    StackValue svNewProperty = core.Heap.AllocatePointer(new [] {svData});
                    core.Heap.GetHeapElement(svThis).Stack[stackIndex] = svNewProperty;

                    exe.classTable.ClassNodes[classIndex].symbols.symbolList[stackIndex].heapIndex = (int)svNewProperty.opdata;
                }
            }

            ++pc;

#if SUPPORT_DS_PROPERTYCHANGED_EVENT
            SymbolNode propertySymbol = GetSymbolNode(blockId, classIndex, symbolIndex);
            ProtoFFI.FFIPropertyChangedMonitor.GetInstance().DSObjectPropertyChanged(this, thisptr, propertySymbol.name, null);
#endif
            return svData;
        }

        protected virtual void POPM_Handler(Instruction instruction)
        {
            int blockId;
            int ci;
            POPM_Helper(instruction, out blockId, out ci);
        }

        private void POPLIST_Handler(Instruction instruction)
        {
            runtimeVerify(instruction.op1.IsInteger);
            int depth = (int)instruction.op1.opdata;

            runtimeVerify(instruction.op2.IsInteger);

            runtimeVerify(instruction.op3.IsBlockIndex);
            int blockId = (int)instruction.op3.opdata;
            // TODO(Jun/Jiong): Find a more reliable way to update the current block Id
            //core.DebugProps.CurrentBlockId = blockId;
            RTSymbol[] listInfo = new RTSymbol[depth];
            for (int n = 0; n < depth; ++n)
            {
                listInfo[n].Sv = rmem.Pop();
                if (listInfo[n].Sv.IsStaticVariableIndex)
                {
                    StackValue block = rmem.Pop();
                    Validity.Assert(block.IsBlockIndex);
                    listInfo[n].BlockId = (int)block.opdata;
                }
                int dim = (int)rmem.Pop().opdata;
                if (dim == 0)
                    listInfo[n].Dimlist = null;
                else
                    listInfo[n].Dimlist = new int[dim];

                for (int d = 0; d < dim; ++d)
                {
                    listInfo[n].Dimlist[d] = (int)rmem.Pop().opdata;
                }
            }

            // Handle depth until one before the last pointer
            StackValue finalPointer = StackValue.Null; 
            int classsccope = listInfo.Last().Sv.metaData.type;
            for (int n = listInfo.Length - 1; n >= 1; --n)
            {
                if (n == listInfo.Length - 1)
                    finalPointer = listInfo[n].Sv;
                else
                {
                    //resolve dynamic reference
                    if (listInfo[n].Sv.IsDynamic)
                    {
                        classsccope = listInfo[n + 1].Sv.metaData.type;
                        bool succeeded = ProcessDynamicVariable((listInfo[n].Dimlist != null), ref listInfo[n].Sv, classsccope);
                        //if the identifier is unbounded. Push null
                        if (!succeeded)
                        {
                            finalPointer = StackValue.Null;
                            break;
                        }
                    }

                    if (listInfo[n].Sv.IsStaticVariableIndex)
                        finalPointer = listInfo[n].Sv = GetOperandData(blockId, listInfo[n].Sv, new StackValue());
                    else
                        finalPointer = listInfo[n].Sv = core.Heap.GetHeapElement(finalPointer).Stack[(int)listInfo[n].Sv.opdata];
                }
                if (listInfo[n].Dimlist != null)
                {
                    for (int d = listInfo[n].Dimlist.Length - 1; d >= 0; --d)
                    {
                        finalPointer = listInfo[n].Sv = core.Heap.GetHeapElement(finalPointer).GetValue(listInfo[n].Dimlist[d], core);
                    }
                }
            }

            // Handle the last pointer
            StackValue tryPointer = StackValue.Null;
            StackValue data = rmem.Pop();
            if (!finalPointer.IsNull)
            {
                if (listInfo[0].Sv.IsDynamic)
                {
                    classsccope = listInfo[1].Sv.metaData.type;
                    bool succeeded = ProcessDynamicVariable((listInfo[0].Dimlist != null), ref listInfo[0].Sv, classsccope);
                    //if the identifier is unbounded. Push null
                    if (!succeeded)
                    {
                        tryPointer = StackValue.Null;
                    }
                    else
                    {
                        if (listInfo[0].Sv.IsStaticVariableIndex)
                        {
                            SetOperandData(listInfo[0].Sv, data, listInfo[0].BlockId);
                            ++pc;
                            return;
                        }
                        tryPointer = core.Heap.GetHeapElement(finalPointer).Stack[listInfo[0].Sv.opdata];
                    }
                }
                else if (listInfo[0].Sv.IsStaticVariableIndex)
                {
                    SetOperandData(listInfo[0].Sv, data, listInfo[0].BlockId);
                    ++pc;
                    return;
                }
                else
                {
                    tryPointer = core.Heap.GetHeapElement(finalPointer).Stack[listInfo[0].Sv.opdata];
                }
            }
            else
            {
                tryPointer = StackValue.Null;
            }

            if (listInfo[0].Dimlist != null)
            {
                finalPointer = tryPointer;
                for (int d = listInfo[0].Dimlist.Length - 1; d >= 1; --d)
                    finalPointer = core.Heap.GetHeapElement(finalPointer).GetValue(listInfo[0].Dimlist[d], core);
                tryPointer = core.Heap.GetHeapElement(finalPointer).GetValue(listInfo[0].Dimlist[0], core);
            }

            if (tryPointer.IsNull)
            { //do nothing
            }
            else if (core.Heap.GetHeapElement(tryPointer).Stack.Length == 1 &&
                !core.Heap.GetHeapElement(tryPointer).Stack[0].IsPointer &&
                !core.Heap.GetHeapElement(tryPointer).Stack[0].IsArray)
            {
                // TODO Jun:
                // Spawn GC here

                // Setting a primitive
                DX = core.Heap.GetHeapElement(tryPointer).Stack[0];
                core.Heap.GetHeapElement(tryPointer).Stack[0] = data;
            }
            else if (finalPointer.IsPointer || data.IsNull)
            {
                if (data.IsNull)
                {
                    StackValue ptr = core.Heap.AllocatePointer(new [] { data });
                }

                // Setting a pointer
                int idx = (int)listInfo[0].Sv.opdata;
                DX = ArrayUtils.GetValueFromIndex(finalPointer, idx, core);
                core.Heap.GetHeapElement(finalPointer).Stack[listInfo[0].Sv.opdata] = data;
            }
            else
            {
                // TODO Jun:
                // Spawn GC here
                runtimeVerify(finalPointer.IsArray);

                // Setting an array
                DX = core.Heap.GetHeapElement(finalPointer).GetValue(listInfo[0].Dimlist[0], core);
                core.Heap.GetHeapElement(finalPointer).SetValue(listInfo[0].Dimlist[0], data);
            }

            ++pc;
        }

        private void MOV_Handler(Instruction instruction)
        {
            int blockId = Constants.kInvalidIndex;
            if (instruction.op2.IsVariableIndex ||
                instruction.op2.IsMemberVariableIndex ||
                instruction.op2.IsPointer ||
                instruction.op2.IsArray)
            {
                StackValue svDim = rmem.Pop();
                runtimeVerify(svDim.IsArrayDimension);

                StackValue svBlock = rmem.Pop();
                runtimeVerify(svBlock.IsBlockIndex);
                blockId = (int)svBlock.opdata;
            }

            StackValue opClass = StackValue.BuildClassIndex(Constants.kGlobalScope);
            StackValue opdata1 = GetOperandData(blockId, instruction.op2, opClass);
            SetOperandData(instruction.op1, opdata1);

            ++pc;
        }

        private void ADD_Handler(Instruction instruction)
        {
            StackValue opdata1 = GetOperandData(instruction.op2);
            StackValue opdata2 = GetOperandData(instruction.op1);

            // Need to optmize these if-elses to a table. 
            if (opdata1.IsInteger && opdata2.IsInteger)
            {
                opdata2 = StackValue.BuildInt(opdata1.RawIntValue + opdata2.RawIntValue);

            }
            else if (opdata1.IsNumeric && opdata2.IsNumeric)
            {
                double value1 = opdata1.IsDouble ? opdata1.RawDoubleValue : opdata1.RawIntValue;
                double value2 = opdata2.IsDouble ? opdata2.RawDoubleValue : opdata2.RawIntValue;

                opdata2 = StackValue.BuildDouble(value1 + value2);
            }
            else if ((opdata1.IsChar || opdata1.IsString) &&
                     (opdata2.IsChar || opdata2.IsString))
            {
                opdata2 = StringUtils.ConcatString(opdata2, opdata1, core);
            }
            else if (opdata1.IsString || opdata2.IsString)
            {
                StackValue newSV;
                if (opdata1.IsString)
                {
                    newSV = StringUtils.ConvertToString(opdata2, core, rmem);
                    opdata2 = StringUtils.ConcatString(newSV, opdata1, core);
                }
                else if (opdata2.IsString)
                {
                    newSV = StringUtils.ConvertToString(opdata1, core, rmem);
                    opdata2 = StringUtils.ConcatString(opdata2, newSV, core);
                }
            }
            else if (opdata2.IsArrayKey && opdata1.IsInteger)
            {
                if (opdata1.opdata == 1)
                {
                    opdata2 = ArrayUtils.GetNextKey(opdata2, core);
                }
                else
                {
                    opdata2 = StackValue.Null;
                }
            }
            else
            {
                opdata2 = StackValue.Null;
            }

            SetOperandData(instruction.op1, opdata2);

            ++pc;
        }
        
        private void SUB_Handler(Instruction instruction)
        {
            StackValue opdata1 = GetOperandData(instruction.op2);
            StackValue opdata2 = GetOperandData(instruction.op1);

            if (opdata1.IsInteger && opdata2.IsInteger)
            {
                opdata2 = StackValue.BuildInt(opdata2.RawIntValue - opdata1.RawIntValue);
            }
            else if (opdata1.IsNumeric && opdata2.IsNumeric)
            {
                double value1 = opdata2.IsDouble ? opdata2.RawDoubleValue : opdata2.RawIntValue;
                double value2 = opdata1.IsDouble ? opdata1.RawDoubleValue : opdata1.RawIntValue;
                opdata2 = StackValue.BuildDouble(value1 - value2);
            }

            SetOperandData(instruction.op1, opdata2);

            ++pc;
        }
        
        private void MUL_Handler(Instruction instruction)
        {
            StackValue opdata1 = GetOperandData(instruction.op2);
            StackValue opdata2 = GetOperandData(instruction.op1);

            if (opdata1.IsInteger && opdata2.IsInteger)
            {
                opdata2 = StackValue.BuildInt(opdata1.opdata * opdata2.opdata);
            }
            else if (opdata1.IsNumeric && opdata2.IsNumeric)
            {
                double value1 = opdata1.IsDouble ? opdata1.RawDoubleValue : opdata1.RawIntValue;
                double value2 = opdata2.IsDouble ? opdata2.RawDoubleValue : opdata2.RawIntValue;
                opdata2 = StackValue.BuildDouble(value1 * value2);
            }
            else
            {
                opdata2 = StackValue.Null;
            }

            SetOperandData(instruction.op1, opdata2);

            ++pc;
        }
        
        private void DIV_Handler(Instruction instruction)
        {
            StackValue opdata1 = GetOperandData(instruction.op2);
            StackValue opdata2 = GetOperandData(instruction.op1);

            //division is always carried out as a double
            if (opdata1.IsNumeric && opdata2.IsNumeric)
            {
                double lhs = opdata2.IsDouble ? opdata2.RawDoubleValue : opdata2.RawIntValue;
                double rhs = opdata1.IsDouble ? opdata1.RawDoubleValue : opdata1.RawIntValue;
                opdata2 = StackValue.BuildDouble(lhs / rhs);
            }
            else
            {
                opdata2 = StackValue.Null;
            }

            SetOperandData(instruction.op1, opdata2);

            ++pc;
        }
        
        private void MOD_Handler(Instruction instruction)
        {
            StackValue opdata1 = GetOperandData(instruction.op2);
            StackValue opdata2 = GetOperandData(instruction.op1);

            if (opdata1.IsInteger && opdata2.IsInteger)
            {
                opdata2 = StackValue.BuildInt(opdata2.RawIntValue % opdata1.RawIntValue);
            }
            else
            {
                opdata2 = StackValue.Null;
            }

            SetOperandData(instruction.op1, opdata2);

            ++pc;
        }
       
        private void NEG_Handler(Instruction instruction)
        {
            StackValue opdata1 = GetOperandData(instruction.op1);
            if (opdata1.IsInteger)
            {
                opdata1 = StackValue.BuildInt(-opdata1.RawIntValue);
            }
            else if (opdata1.IsDouble)
            {
                opdata1 = StackValue.BuildDouble(-opdata1.RawDoubleValue);
            }
            else 
            {
                opdata1 = StackValue.Null;
            }

            SetOperandData(instruction.op1, opdata1);
            ++pc;
        }

        private void AND_Handler(Instruction instruction)
        {
            StackValue opdata1 = GetOperandData(instruction.op2);
            StackValue opdata2 = GetOperandData(instruction.op1);

            opdata1 = opdata1.ToBoolean(core);
            opdata2 = opdata2.ToBoolean(core);
            if (opdata1.IsNull || opdata2.IsNull)
            {
                opdata2 = StackValue.Null;
            }
            else
            {
                opdata2 = StackValue.BuildBoolean(opdata2.opdata != 0L && opdata1.opdata != 0L);
            }
            SetOperandData(instruction.op1, opdata2);

            ++pc;
        }

        private void OR_Handler(Instruction instruction)
        {
            StackValue opdata1 = GetOperandData(instruction.op2);
            StackValue opdata2 = GetOperandData(instruction.op1);

            opdata1 = opdata1.ToBoolean(core);
            opdata2 = opdata2.ToBoolean(core);
            if (opdata1.IsNull || opdata2.IsNull)
            {
                opdata2 = StackValue.Null;
            }
            else
            {
                opdata2 = StackValue.BuildBoolean(opdata2.opdata != 0L || opdata1.opdata != 0L);
            }

            SetOperandData(instruction.op1, opdata2);

            ++pc;
        }

        private void NOT_Handler(Instruction instruction)
        {
            StackValue opdata1 = GetOperandData(instruction.op1);

            opdata1 = opdata1.ToBoolean(core);
            if (!opdata1.IsNull)
            {
                opdata1 = StackValue.BuildBoolean(opdata1.opdata == 0L);
            }

            SetOperandData(instruction.op1, opdata1);

            ++pc;
        }

        private void EQ_Handler(Instruction instruction)
        {
            StackValue opdata1 = GetOperandData(instruction.op2);
            StackValue opdata2 = GetOperandData(instruction.op1);

            if (opdata1.IsBoolean || opdata2.IsBoolean)
            {
                opdata1 = opdata1.ToBoolean(core);
                opdata2 = opdata2.ToBoolean(core);
                if (opdata1.IsNull || opdata2.IsNull) 
                {
                    opdata2 = StackValue.Null;
                }
                else
                {
                    opdata2 = StackValue.BuildBoolean(opdata1.RawBooleanValue == opdata2.RawBooleanValue);
                }
            }
            else if (opdata1.IsNumeric && opdata2.IsNumeric)
            {
                if (opdata1.IsDouble || opdata2.IsDouble)
                {
                    double value1 = opdata1.IsDouble ? opdata1.RawDoubleValue : opdata1.RawIntValue;
                    double value2 = opdata2.IsDouble ? opdata2.RawDoubleValue : opdata2.RawIntValue;
                    opdata2 = StackValue.BuildBoolean(MathUtils.Equals(value1, value2));
                }
                else
                {
                    opdata2 = StackValue.BuildBoolean(opdata1.RawIntValue == opdata2.RawIntValue);
                }
            }
            else if (opdata1.IsString && opdata2.IsString)
            {
                int diffIndex = StringUtils.CompareString(opdata2, opdata1, core);
                opdata2 = StackValue.BuildBoolean(diffIndex == 0);
            }
            else if (opdata1.optype == opdata2.optype)
            {
                opdata2 = StackValue.BuildBoolean(opdata1.opdata == opdata2.opdata);
            }
            else
            {
                opdata2 = StackValue.BuildBoolean(false);
            }

            SetOperandData(instruction.op1, opdata2);

            ++pc;
        }
        
        private void NQ_Handler(Instruction instruction)
        {
            StackValue opdata1 = GetOperandData(instruction.op2);
            StackValue opdata2 = GetOperandData(instruction.op1);

            if (opdata1.IsBoolean || opdata2.IsBoolean)
            {
                opdata1 = opdata1.ToBoolean(core);
                opdata2 = opdata2.ToBoolean(core);
                opdata2 = StackValue.BuildBoolean(opdata1.opdata != opdata2.opdata);
            }
            else if (opdata1.IsNumeric && opdata2.IsNumeric)
            {
                if (opdata1.IsDouble || opdata2.IsDouble)
                {
                    double value1 = opdata1.IsDouble ? opdata1.RawDoubleValue : opdata1.RawIntValue;
                    double value2 = opdata2.IsDouble ? opdata2.RawDoubleValue : opdata2.RawIntValue;
                    opdata2 = StackValue.BuildBoolean(!MathUtils.Equals(value1, value2));
                }
                else
                {
                    opdata2 = StackValue.BuildBoolean(opdata1.opdata != opdata2.opdata);
                }
            }
            else if (opdata1.IsString && opdata2.IsString)
            {
                int diffIndex = StringUtils.CompareString(opdata1, opdata2, core);
                opdata2 = StackValue.BuildBoolean(diffIndex != 0);
            }
            else if (opdata1.optype == opdata2.optype)
            {
                opdata2 = StackValue.BuildBoolean(opdata1.opdata != opdata2.opdata);
            }
            else
            {
                opdata2 = StackValue.BuildBoolean(true); ;
            }

            SetOperandData(instruction.op1, opdata2);

            ++pc;
        }
        
        private void GT_Handler(Instruction instruction)
        {
            StackValue opdata1 = GetOperandData(instruction.op2);
            StackValue opdata2 = GetOperandData(instruction.op1);

            if (opdata1.IsNumeric && opdata2.IsNumeric)
            {
                var value1 = opdata2.IsDouble ? opdata2.RawDoubleValue : opdata2.RawIntValue;
                var value2 = opdata1.IsDouble ? opdata1.RawDoubleValue : opdata1.RawIntValue;
                opdata2 = StackValue.BuildBoolean(value1 > value2);
            }
            else
            {
                opdata2 = StackValue.Null;
            }

            SetOperandData(instruction.op1, opdata2);
            ++pc;
        }
        
        private void LT_Handler(Instruction instruction)
        {
            StackValue opdata1 = GetOperandData(instruction.op2);
            StackValue opdata2 = GetOperandData(instruction.op1);

            if (opdata1.IsNumeric && opdata2.IsNumeric)
            {
                double value1 = opdata2.IsDouble ? opdata2.RawDoubleValue : opdata2.RawIntValue;
                double value2 = opdata1.IsDouble ? opdata1.RawDoubleValue : opdata1.RawIntValue;
                opdata2 = StackValue.BuildBoolean(MathUtils.IsLessThan(value1, value2));
            }
            else
            {
                opdata2 = StackValue.Null;
            }

            SetOperandData(instruction.op1, opdata2);

            ++pc;
        }
        
        private void GE_Handler(Instruction instruction)
        {
            StackValue opdata1 = GetOperandData(instruction.op2);
            StackValue opdata2 = GetOperandData(instruction.op1);

            if (opdata1.IsNumeric && opdata2.IsNumeric)
            {
                if (opdata1.IsDouble || opdata2.IsDouble)
                {
                    double lhs = opdata2.IsDouble ? opdata2.RawDoubleValue : opdata2.RawIntValue;
                    double rhs = opdata1.IsDouble ? opdata1.RawDoubleValue : opdata1.RawIntValue;
                    opdata2 = StackValue.BuildBoolean(MathUtils.IsGreaterThanOrEquals(lhs, rhs));
                }
                else
                {
                    opdata2 = StackValue.BuildBoolean(opdata2.opdata >= opdata1.opdata);
                }
            }
            else
            {
                opdata2 = StackValue.Null;
            }

            SetOperandData(instruction.op1, opdata2);

            ++pc;
        }
        
        private void LE_Handler(Instruction instruction)
        {
            StackValue opdata1 = GetOperandData(instruction.op2);
            StackValue opdata2 = GetOperandData(instruction.op1);

            if (opdata1.IsNumeric && opdata2.IsNumeric)
            {
                if (opdata1.IsDouble || opdata2.IsDouble)
                {
                    double lhs = opdata2.IsDouble ? opdata2.RawDoubleValue : opdata2.RawIntValue;
                    double rhs = opdata1.IsDouble ? opdata1.RawDoubleValue : opdata1.RawIntValue;
                    opdata2 = StackValue.BuildBoolean(MathUtils.IsLessThanOrEquals(lhs, rhs));
                }
                else
                {
                    opdata2 = StackValue.BuildBoolean(opdata2.opdata <= opdata1.opdata);
                }
            }
            else
            {
                opdata2 = StackValue.Null;
            }

            SetOperandData(instruction.op1, opdata2);

            ++pc;
        }

        private void ALLOCA_Handler(Instruction instruction)
        {
            StackValue op1 = instruction.op1;
            runtimeVerify(op1.IsInteger || op1.IsRegister);

            int size;
            if (op1.IsInteger)
            {
                size = (int)op1.opdata; //Number of the elements in the array
            }
            else
            {
                StackValue arraySize = GetOperandData(op1);
                runtimeVerify(arraySize.IsInteger);
                size = (int)arraySize.opdata;
            }

            runtimeVerify(Constants.kInvalidIndex != size);

            StackValue[] svs = new StackValue[size];
            for (int i = size - 1; i >= 0; i--)
            {
                StackValue value = rmem.Pop();
                svs[i] = value;
            }
            StackValue pointer = rmem.Heap.AllocateArray(svs);

            if (instruction.op2.IsString)
            {
                pointer = StackValue.BuildString(pointer.opdata);
            }
            rmem.Push(pointer);

            if (instruction.op3.IsReplicationGuide)
            {
                Validity.Assert(instruction.op3.RawIntValue == 0);
                core.replicationGuides.Add(new List<ReplicationGuide> {});
            }

            ++pc;
        }

        private void BOUNCE_Handler(Instruction instruction)
        {
            // We disallow language blocks inside watch window currently - pratapa
            Validity.Assert(InterpreterMode.kExpressionInterpreter != Core.ExecMode);

            runtimeVerify(instruction.op1.IsBlockIndex);
            int blockId = (int)instruction.op1.opdata;

            // Comment Jun: On a bounce, update the debug property to reflect this.
            // Before the explicit bounce, this was done in Execute() which is now no longer the case
            // as Execute is only called once during first bounce and succeeding bounce reuse the same interpreter
            core.DebugProps.CurrentBlockId = blockId;

            runtimeVerify(instruction.op2.IsInteger);

            // TODO(Jun/Jiong): Considering store the orig block id to stack frame
            core.RunningBlock = blockId;

            core.Rmem = rmem;
            if (core.ExecMode != InterpreterMode.kExpressionInterpreter)
            {
                core.Rmem.PushConstructBlockId(blockId);
            }

#if ENABLE_EXCEPTION_HANDLING
                core.stackActiveExceptionRegistration.Push(core.ExceptionHandlingManager.CurrentActiveRegistration);
#endif

            int ci = Constants.kInvalidIndex;
            int fi = Constants.kInvalidIndex;
            if (rmem.Stack.Count >= StackFrame.kStackFrameSize)
            {
                StackValue sci = rmem.GetAtRelative(StackFrame.kFrameIndexClass);
                StackValue sfi = rmem.GetAtRelative(StackFrame.kFrameIndexFunction);
                if (sci.IsInteger && sfi.IsInteger)
                {
                    ci = (int)sci.opdata;
                    fi = (int)sfi.opdata;
                }
            }

#if ENABLE_EXCEPTION_HANDLING
            core.ExceptionHandlingManager.SwitchContextTo(blockId, fi, ci, pc);
#endif

            StackValue svThisPtr;
            if (rmem.CurrentStackFrame == null)
            {
                svThisPtr = StackValue.BuildPointer(Constants.kInvalidPointer);
            }
            else
            {
                svThisPtr = rmem.CurrentStackFrame.ThisPtr;
            }
            int returnAddr = pc + 1;

            Validity.Assert(Constants.kInvalidIndex != executingBlock);
            //int blockDecl = executingBlock;
            int blockDecl = (int)rmem.GetAtRelative(StackFrame.kFrameIndexFunctionBlock).opdata;
            int blockCaller = executingBlock;

            StackFrameType type = StackFrameType.kTypeLanguage;
            int depth = (int)rmem.GetAtRelative(StackFrame.kFrameIndexStackFrameDepth).opdata;
            int framePointer = core.Rmem.FramePointer;

            // Comment Jun: Use the register TX to store explicit/implicit bounce state
            bounceType = CallingConvention.BounceType.kExplicit;
            TX = StackValue.BuildCallingConversion((int)CallingConvention.BounceType.kExplicit);

            List<StackValue> registers = new List<StackValue>();
            SaveRegisters(registers);

            StackFrameType callerType = (fepRun) ? StackFrameType.kTypeFunction : StackFrameType.kTypeLanguage;


            if (core.Options.IDEDebugMode && core.ExecMode != InterpreterMode.kExpressionInterpreter)
            {
                // Comment Jun: Temporarily disable debug mode on bounce
                //Validity.Assert(false); 

                //Validity.Assert(core.Breakpoints != null);
                //blockDecl = blockCaller = core.DebugProps.CurrentBlockId;

                core.DebugProps.SetUpBounce(this, blockCaller, returnAddr);

                StackFrame stackFrame = new StackFrame(svThisPtr, ci, fi, returnAddr, blockDecl, blockCaller, callerType, type, depth + 1, framePointer, registers, null);
                Language bounceLangauge = exe.instrStreamList[blockId].language;
                BounceExplicit(blockId, 0, bounceLangauge, stackFrame, core.Breakpoints);
            }
            else //if (core.Breakpoints == null)
            {
                StackFrame stackFrame = new StackFrame(svThisPtr, ci, fi, returnAddr, blockDecl, blockCaller, callerType, type, depth + 1, framePointer, registers, null);

                Language bounceLangauge = exe.instrStreamList[blockId].language;
                BounceExplicit(blockId, 0, bounceLangauge, stackFrame);
            }
        }

        private void CALL_Handler(Instruction instruction)
        {
            PushInterpreterProps(Properties);

            runtimeVerify(instruction.op1.IsFunctionIndex);
            int fi = (int)instruction.op1.opdata;

            runtimeVerify(instruction.op2.IsClassIndex);
            int ci = (int)instruction.op2.opdata;

            rmem.Pop();

            StackValue svBlock = rmem.Pop();
            int blockId = (int)svBlock.opdata;
            if (core.ExecMode != InterpreterMode.kExpressionInterpreter)
            {
                rmem.PushConstructBlockId(blockId);
            }
            SX = svBlock;

            ProcedureNode fNode;
            if (ci != Constants.kInvalidIndex)
            {
                fNode = core.ClassTable.ClassNodes[ci].vtable.procList[fi];
            }
            else
            {
                fNode = exe.procedureTable[blockId].procList[fi];
            }

            // Disabling support for stepping into replicating function calls temporarily 
            // This CALL instruction has a corresponding RETC instruction
            // and for debugger purposes for every RETURN/RETC where we restore the states,
            // we need a corresponding SetUpCallr to save the states. Therefore this call here - pratapa
            if (core.Options.IDEDebugMode && core.ExecMode != InterpreterMode.kExpressionInterpreter)
            {
                core.DebugProps.SetUpCallrForDebug(core, this, fNode, pc, true);
            }

            StackValue svThisPointer = StackValue.BuildInvalid();
            int pcoffset = 0;

            // It is to specially handle calling base constructor 
            // from derive class and calling setter. 
            //
            // For the first case, we want to call base constructor 
            // but dont want to allocate memory from the heap again 
            // (instruction ALLOC), so we want to skip the first 
            // instruction in base constructor. Besides, at the end 
            // of base constructor instruction RETC doesnt actually 
            // returns from a function as here we just simulate 
            // function call.

            if ((instruction.op3.IsInteger) &&
               (instruction.op3.opdata >= 0))
            {
                // thisptr should be the pointer to the instance of derive class
                svThisPointer = rmem.GetAtRelative(StackFrame.kFrameIndexThisPtr);
                // how many instruction offset? basically it should be 1 to skip ALLOCC
                pcoffset = (int)instruction.op3.opdata;
                // Validity.Assert(pcoffset == 1);

                // To simulate CALLR. We have to retrive the param values from the
                // stack and reverse these values and save back to the stack. Otherwise
                // in base constructor all params will be in reverse order
                List<StackValue> argvalues = new List<StackValue>();
                int stackindex = rmem.Stack.Count - 1;
                for (int idx = 0; idx < fNode.argTypeList.Count; ++idx)
                {
                    StackValue value = rmem.Stack[stackindex--];
                    argvalues.Add(value);

                    // Probably it is useless in calling base constructor
                    bool hasGuide = rmem.Stack[stackindex].IsReplicationGuide;
                    if (hasGuide)
                    {
                        var replicationGuideList = new List<int>();

                        // Retrieve replication guides
                        value = rmem.Stack[stackindex--];
                        runtimeVerify(value.IsReplicationGuide);

                        int guides = (int)value.opdata;
                        if (guides > 0)
                        {
                            for (int i = 0; i < guides; ++i)
                            {
                                value = rmem.Stack[stackindex--];
                                replicationGuideList.Add((int)value.opdata);
                            }
                        }
                        replicationGuideList.Reverse();
                    }
                }
                rmem.PopFrame(fNode.argTypeList.Count);
                for (int idx = 0; idx < fNode.argTypeList.Count; ++idx)
                {
                    rmem.Push(argvalues[idx]);
                }
            }

            // TODO: Jun: To set these at compile time. They are being hardcoded to 0 temporarily as
            // class methods are always defined only at the global scope
            int blockDecl = 0;
            int blockCaller = 0;


            // Comment Jun: the caller type is the current type in the stackframe
            StackFrameType callerType = (fepRun) ? StackFrameType.kTypeFunction : StackFrameType.kTypeLanguage;

            StackValue svCallConvention = StackValue.BuildCallingConversion((int)CallingConvention.CallType.kExplicitBase);
            TX = svCallConvention;


            // On implicit call, the SX is set in JIL Fep
            // On explicit call, the SX should be directly set here
            SX = StackValue.BuildInt(blockDecl);

            List<StackValue> registers = new List<StackValue>();
            SaveRegisters(registers);

            // Comment Jun: the depth is always 0 for a function call as we are reseting this for each function call
            // This is only incremented for every language block bounce
            int depth = 0;

            StackFrameType type = StackFrameType.kTypeFunction;
            rmem.PushStackFrame(svThisPointer, ci, fi, pc + 1, blockDecl, blockCaller, callerType, type, depth, rmem.FramePointer, registers, fNode.localCount, 0);


            // Now let's go to the function
            pc = fNode.pc + pcoffset;
            fepRunStack.Push(false);

            // A standard call instruction must reset the graphnodes for associative
            if (Language.kAssociative == executingLanguage)
            {
                UpdateMethodDependencyGraph(pc, fi, ci);
            }

            if (core.ExecMode != InterpreterMode.kExpressionInterpreter)
            {
                rmem.PopConstructBlockId();
            }
        }

        private void CALLC_Handler()
        {
            if (core.ExecMode != InterpreterMode.kExpressionInterpreter)
            {
                core.Rmem.PushConstructBlockId(-1);
            }
            throw new NotImplementedException();
        }

        protected virtual void CALLR_Handler(Instruction instruction)
        {
            bool isDynamicCall = instruction.op1.IsDynamic;
            bool isMemberFunctionPointer = false;
            Instruction instr = instruction;

            if (isDynamicCall)
            {
                //a new copy of instruction. this will be modified if it is 
                // dynamic call
                instr = new Instruction();
                instr.op1 = instruction.op1;
                instr.op2 = instruction.op2;
                instr.op3 = instruction.op3;
                instr.debug = instruction.debug;
                instr.opCode = instruction.opCode;

                bool succeeded = ResolveDynamicFunction(instr, out isMemberFunctionPointer);
                if (!succeeded)
                {
                    RX = StackValue.Null;
                    ++pc;
                    return;
                }
            }

            runtimeVerify(instr.op1.IsFunctionIndex);
            int functionIndex = (int)instr.op1.opdata;

            runtimeVerify(instr.op2.IsClassIndex);
            int classIndex = (int)instr.op2.opdata;

            runtimeVerify(instr.op3.IsInteger);
            int depth = (int)instr.op3.opdata;

#if ENABLE_EXCEPTION_HANDLING
            core.stackActiveExceptionRegistration.Push(core.ExceptionHandlingManager.CurrentActiveRegistration);
            core.ExceptionHandlingManager.SwitchContextTo(blockId, functionIndex, classIndex, pc);
#endif

            ++core.FunctionCallDepth;

            bool explicitCall = false;

            //
            // Comment Jun: 
            //      This solution is implemented to be able to capture Exceptions thrown from the callsite that cannot be handled by the runtime
            //      It will allow execution to continue in graph mode while nullifying the RX register
            //      This is a temporary solution until unhandle exceptions in the callsite are addressed
            //
            // TODO: 
            //      Luke/Jun to fix the error propagation from the callsite
            //
            if (isMemberFunctionPointer)
            {
                RX = CallrForMemberFunction(classIndex, functionIndex, instr.debug != null, ref explicitCall);
            }
            else if (!core.Options.IsDeltaExecution)
            {
                RX = Callr(functionIndex, classIndex, depth, ref explicitCall, isDynamicCall, instr.debug != null);
            }
            else
            {
                //
                // Comment Jun:
                //      Running in graph mode, nullify the result and continue.
                //      The only affected downstream operations are the ones connected to the graph associated with this call
                try
                {
                    RX = Callr(functionIndex, classIndex, depth, ref explicitCall, isDynamicCall, instr.debug != null);
                }
                catch (ReplicationCaseNotCurrentlySupported e)
                {
                    core.RuntimeStatus.LogWarning(WarningID.kReplicationWarning, e.Message);
                    RX = StackValue.Null;
                }
            }

            --core.FunctionCallDepth;

            if (!explicitCall)
            {
#if ENABLE_EXCEPTION_HANDLING
                core.ExceptionHandlingManager.CurrentActiveRegistration = core.stackActiveExceptionRegistration.Pop();

                if (core.ExceptionHandlingManager.IsStackUnwinding)
                {
                    int newpc = Constants.kInvalidIndex;
                    if (core.ExceptionHandlingManager.CanHandleIt(ref newpc))
                    {
                        LX = RX;
                        pc = newpc;
                        core.ExceptionHandlingManager.SetHandled();
                    }
                    else
                    {
                        // Clean up stack
                        isGlobScope = true;
                        runtimeVerify(rmem.ValidateStackFrame());
                        pc = (int)rmem.GetAtRelative(StackFrame.kFrameIndexReturnAddress).opdata;

                        ReturnSiteGC(blockId, classIndex, functionIndex);

                        rmem.FramePointer = (int)rmem.GetAtRelative(StackFrame.kFrameIndexFramePointer).opdata;
                        int localCount, paramCount;
                        GetLocalAndParamCount(blockId, classIndex, functionIndex, out localCount, out paramCount);
                        rmem.PopFrame(StackFrame.kStackFrameSize + localCount + paramCount);

                        if (fepRunStack.Count > 0)
                        {
                            terminate = fepRunStack.Pop();
                        }
                        else if (fepRun)
                        {
                            terminate = true;
                        }
                    }
                }
                else
                {
                    ++pc; setPC(pc);
                }
#else
                ++pc;
#endif
            }
        }

        private void RETC_Handler()
        {
            runtimeVerify(rmem.ValidateStackFrame());

            RX = rmem.GetAtRelative(StackFrame.kFrameIndexThisPtr);

            int ci = (int)rmem.GetAtRelative(StackFrame.kFrameIndexClass).opdata;
            int fi = (int)rmem.GetAtRelative(StackFrame.kFrameIndexFunction).opdata;

            pc = (int)rmem.GetAtRelative(StackFrame.kFrameIndexReturnAddress).opdata;

            // block id is used in ReturnSiteGC to get the procedure node if it is not a member function 
            // not meaningful here, because we are inside a constructor
            int blockId = (int)SX.opdata;

            if (core.ExecMode != InterpreterMode.kExpressionInterpreter)
            {
                ReturnSiteGC(blockId, ci, fi);
            }


            RestoreFromCall();
            core.RunningBlock = executingBlock;

            // If we're returning from a block to a function, the instruction stream needs to be restored.
            StackValue sv = rmem.GetAtRelative(StackFrame.kFrameIndexRegisterTX);
            Validity.Assert(sv.IsCallingConvention);
            CallingConvention.CallType callType = (CallingConvention.CallType)sv.opdata;
            bool explicitCall = CallingConvention.CallType.kExplicit == callType || CallingConvention.CallType.kExplicitBase == callType;
            IsExplicitCall = explicitCall;

            List<bool> execStateRestore = new List<bool>();
            if (!core.Options.IDEDebugMode || core.ExecMode == InterpreterMode.kExpressionInterpreter)
            {
                int localCount;
                int paramCount;
                GetLocalAndParamCount(blockId, ci, fi, out localCount, out paramCount);

                execStateRestore = RetrieveExecutionStatesFromStack(localCount, paramCount);

                rmem.FramePointer = (int)rmem.GetAtRelative(StackFrame.kFrameIndexFramePointer).opdata;
                rmem.PopFrame(StackFrame.kStackFrameSize + localCount + paramCount + execStateRestore.Count);

                if (core.ExecMode != InterpreterMode.kExpressionInterpreter)
                {
                    // Restoring the registers require the current frame pointer of the stack frame 
                    RestoreRegistersFromStackFrame();

                    bounceType = (CallingConvention.BounceType)TX.opdata;
                }
            }


            terminate = !explicitCall;

            Properties = PopInterpreterProps();

            ProcedureNode procNode = GetProcedureNode(blockId, ci, fi);
            if (explicitCall)
            {
                DebugReturn(procNode, pc);
            }
            // This resotring execution states is only permitted if the current scope is still in a function
            //if (currentScopeFunction != Constants.kGlobalScope)
            {
                RestoreGraphNodeExecutionStates(procNode, execStateRestore);
            }
        }

        private void RETB_Handler()
        {
            if (core.ExecMode != InterpreterMode.kExpressionInterpreter)
            {
                core.Rmem.PopConstructBlockId();
            }

            if (!core.Options.IsDeltaExecution || (core.Options.IsDeltaExecution && 0 != core.RunningBlock))
            {
                GCCodeBlock(core.RunningBlock);
            }

            if (CallingConvention.BounceType.kExplicit == bounceType)
            {
                RestoreFromBounce();
                core.RunningBlock = executingBlock;
            }

            if (CallingConvention.BounceType.kImplicit == bounceType)
            {
                pc = (int)rmem.GetAtRelative(StackFrame.kFrameIndexReturnAddress).opdata;
                terminate = true;
            }


            StackFrameType type;

            // Comment Jun: Just want to see if this is the global rerb, in which case we dont retrieve anything
            //if (executingBlock > 0)
            {
                StackValue svCallerType = rmem.GetAtRelative(StackFrame.kFrameIndexCallerStackFrameType);
                type = (StackFrameType)svCallerType.opdata;
            }

            // Pop the frame as we are adding stackframes for language blocks as well - pratapa
            // Do not do this for the final Retb 
            //if (core.RunningBlock != 0)
            if (!core.Options.IDEDebugMode || core.ExecMode == InterpreterMode.kExpressionInterpreter)
            {
                rmem.FramePointer = (int)rmem.GetAtRelative(StackFrame.kFrameIndexFramePointer).opdata;
                rmem.PopFrame(StackFrame.kStackFrameSize);

                if (bounceType == CallingConvention.BounceType.kExplicit)
                {
                    // Restoring the registers require the current frame pointer of the stack frame 
                    RestoreRegistersFromStackFrame();

                    bounceType = (CallingConvention.BounceType)TX.opdata;

#if ENABLE_EXCEPTION_HANDLING
                    core.ExceptionHandlingManager.CurrentActiveRegistration = core.stackActiveExceptionRegistration.Pop();
                    if (core.ExceptionHandlingManager.IsStackUnwinding)
                    {
                    #region __MERGE_WITH_STACKUNWIND
                        // The excecution of last langage block is interrupted
                        // abnormally because of stack unwinding, so we need to 
                        // run GC to reclaim those allocated memory.
                        GCCodeBlock(core.RunningBlock);

                        int newpc = Constants.kInvalidIndex;
                        if (core.ExceptionHandlingManager.CanHandleIt(ref newpc))
                        {
                            LX = RX;
                            pc = newpc;
                            core.ExceptionHandlingManager.SetHandled();
                        }
                        // else cannot handle in this scope, so in the next
                        // loop of Execute(), current executive will be ;
                        // ended and returns to the last scope, continues
                        // stack unwinding

                        int origRunningBlock = executingBlock;
                        core.RunningBlock = origRunningBlock;
                    #endregion
                    }
                    else
                    {
                        DecRefCounter(RX);
                    }
#endif
                }
            }

            if (type == StackFrameType.kTypeFunction)
            {
                // Comment Jun: 
                // Consider moving this to a restore to function method

                // If this language block was called explicitly, only then do we need to restore the instruction stream
                if (bounceType == CallingConvention.BounceType.kExplicit)
                {
                    // If we're returning from a block to a function, the instruction stream needs to be restored.
                    StackValue sv = rmem.GetAtRelative(StackFrame.kFrameIndexRegisterTX);
                    Validity.Assert(sv.IsCallingConvention);
                    CallingConvention.CallType callType = (CallingConvention.CallType)sv.opdata;
                    if (CallingConvention.CallType.kExplicit == callType)
                    {
                        int callerblock = (int)rmem.GetAtRelative(StackFrame.kFrameIndexFunctionBlock).opdata;
                        istream = exe.instrStreamList[callerblock];
                    }
                }
            }
            Properties = PopInterpreterProps();
        }

        private void RETCN_Handler(Instruction instruction)
        {
            if (core.ExecMode != InterpreterMode.kExpressionInterpreter)
            {
                core.Rmem.PopConstructBlockId();
            }

            StackValue op1 = instruction.op1;
            runtimeVerify(op1.IsBlockIndex);
            int blockId = (int)op1.opdata;


            CodeBlock codeBlock = core.CompleteCodeBlockList[blockId];
            runtimeVerify(codeBlock.blockType == CodeBlockType.kConstruct);
            GCCodeBlock(blockId);
            pc++;
        }

        private List<bool> RetrieveExecutionStatesFromStack(int localSize, int paramSize)
        {
            // Retrieve the execution execution states 
            List<bool> execStateRestore = new List<bool>();
            int execstates = (int)rmem.GetAtRelative(StackFrame.kFrameIndexExecutionStates).opdata;
            if (execstates > 0)
            {
                int offset = StackFrame.kStackFrameSize + localSize + paramSize;
                for (int n = 0; n < execstates; ++n)
                {
                    int relativeIndex = -offset - n - 1;
                    StackValue svState = rmem.GetAtRelative(relativeIndex);
                    Validity.Assert(svState.IsBoolean);
                    execStateRestore.Add(svState.opdata == 0 ? false : true);
                }
            }
            return execStateRestore;
        }

        private void RestoreGraphNodeExecutionStates(ProcedureNode procNode, List<bool> execStateRestore)
        {
            if (execStateRestore.Count > 0 )
            {
                Validity.Assert(execStateRestore.Count == procNode.GraphNodeList.Count);
                for (int n = 0; n < execStateRestore.Count; ++n)
                {
                    procNode.GraphNodeList[n].isDirty = execStateRestore[n];
                }
            }
        }

        private void RETURN_Handler()
        {
            runtimeVerify(rmem.ValidateStackFrame());

            int ci = (int)rmem.GetAtRelative(StackFrame.kFrameIndexClass).opdata;
            int fi = (int)rmem.GetAtRelative(StackFrame.kFrameIndexFunction).opdata;

            int blockId = (int)SX.opdata;

            StackValue svBlockDecl = rmem.GetAtRelative(StackFrame.kFrameIndexRegisterSX);
            Validity.Assert(svBlockDecl.IsBlockIndex);
            blockId = (int)svBlockDecl.opdata;

            ProcedureNode procNode = GetProcedureNode(blockId, ci, fi);

            if (core.Options.ExecuteSSA)
            {
                if (core.Options.GCTempVarsOnDebug && core.Options.IDEDebugMode)
                {
                    // GC anonymous variables in the return stmt
                    if (null != Properties.executingGraphNode && !Properties.executingGraphNode.IsSSANode())
                    {
                        Properties.executingGraphNode.symbolListWithinExpression.Clear();
                    }
                }
            }

            pc = (int)rmem.GetAtRelative(StackFrame.kFrameIndexReturnAddress).opdata;
            executingBlock = (int)rmem.GetAtRelative(StackFrame.kFrameIndexFunctionCallerBlock).opdata;

            if (core.ExecMode != InterpreterMode.kExpressionInterpreter)
            {
                ReturnSiteGC(blockId, ci, fi);
            }

            RestoreFromCall();
            core.RunningBlock = executingBlock;


            // If we're returning from a block to a function, the instruction stream needs to be restored.
            StackValue sv = rmem.GetAtRelative(StackFrame.kFrameIndexRegisterTX);
            Validity.Assert(sv.IsCallingConvention);
            CallingConvention.CallType callType = (CallingConvention.CallType)sv.opdata;
            bool explicitCall = CallingConvention.CallType.kExplicit == callType;
            IsExplicitCall = explicitCall;


            List<bool> execStateRestore = new List<bool>();
            if (!core.Options.IDEDebugMode || core.ExecMode == InterpreterMode.kExpressionInterpreter)
            {
                // Get stack frame size
                int localCount;
                int paramCount;
                GetLocalAndParamCount(blockId, ci, fi, out localCount, out paramCount);

                execStateRestore = RetrieveExecutionStatesFromStack(localCount, paramCount);

                // Pop the stackframe
                rmem.FramePointer = (int)rmem.GetAtRelative(StackFrame.kFrameIndexFramePointer).opdata;

                // Get the size of the stackframe and all variable size contents (local, args and exec states)
                int stackFrameSize = StackFrame.kStackFrameSize + localCount + paramCount + execStateRestore.Count;
                rmem.PopFrame(stackFrameSize);

                if (core.ExecMode != InterpreterMode.kExpressionInterpreter)
                {
                    // Restoring the registers require the current frame pointer of the stack frame 
                    RestoreRegistersFromStackFrame();

                    bounceType = (CallingConvention.BounceType)TX.opdata;
                }
            }


            terminate = !explicitCall;

            // Comment Jun: Dispose calls are always implicit and need to terminate
            // TODO Jun: This instruction should not know about dispose
            bool isDispose = CoreUtils.IsDisposeMethod(procNode.name);
            if (isDispose)
            {
                terminate = true;
            }

            // Let the return graphNode always be active 
            if (null != Properties.executingGraphNode)
            {
                Properties.executingGraphNode.isDirty = true;
            }

            Properties = PopInterpreterProps();

            if (explicitCall)
            {
                bool wasDebugPropsPopped = false;
                if (!isDispose)
                {
                    wasDebugPropsPopped = DebugReturn(procNode, pc);

                }

                // This condition should only be reached in the following cases:
                // 1. Debug StepOver or External Function call in non-replicating mode
                // 2. Normal execution in Serial (explicit call), non-replicating mode
                if (!wasDebugPropsPopped)
                {
                    RX = CallSite.PerformReturnTypeCoerce(procNode, core, RX);
                    StackValue svRet = RX;
                    GCDotMethods(procNode.name, ref svRet, Properties.functionCallDotCallDimensions, Properties.functionCallArguments);
                    RX = svRet;
                }
            }

            RestoreGraphNodeExecutionStates(procNode, execStateRestore);
        }

        private void SerialReplication(ProcedureNode procNode, ref int exeblock, int ci, int fi, DebugFrame debugFrame = null)
        {
            // TODO: Decide where to insert this common code block for Serial mode and Debugging - pratapa
            if (core.Options.ExecutionMode == ProtoCore.ExecutionMode.Serial || core.Options.IDEDebugMode)
            {
                RX = CallSite.PerformReturnTypeCoerce(procNode, core, RX);

                core.ContinuationStruct.RunningResult.Add(RX);
                core.ContinuationStruct.Result = RX;

                pc = core.ContinuationStruct.InitialPC;

                if (core.ContinuationStruct.Done)
                {
                    RX = core.Heap.AllocateArray(core.ContinuationStruct.RunningResult, null);

                    core.ContinuationStruct.RunningResult.Clear();
                    core.ContinuationStruct.IsFirstCall = true;

                    if (core.Options.IDEDebugMode)
                    {
                        // If stepping over function call in debug mode
                        if (core.DebugProps.RunMode == Runmode.StepNext)
                        {
                            // if stepping over outermost function call
                            if (!core.DebugProps.DebugStackFrameContains(DebugProperties.StackFrameFlagOptions.IsFunctionStepOver))
                            {
                                core.DebugProps.SetUpStepOverFunctionCalls(core, procNode, debugFrame.ExecutingGraphNode, debugFrame.HasDebugInfo);
                            }
                        }
                        // The DebugFrame passed here is the previous one that was popped off before this call
                        // In the case of Dot call the debugFrame obtained here is the one for the member function
                        // for both Break and non Break cases - pratapa
                        DebugPerformCoercionAndGC(debugFrame);

                        // If call returns to Dot Call, restore debug props for Dot call
                        debugFrame = core.DebugProps.DebugStackFrame.Peek();
                        if (debugFrame.IsDotCall)
                        {
                            List<Instruction> instructions = istream.instrList;
                            bool wasPopped = RestoreDebugPropsOnReturnFromBuiltIns();
                            if (wasPopped)
                            {
                                executingBlock = exeblock;
                                core.DebugProps.CurrentBlockId = exeblock;
                            }
                            else
                            {
                                core.DebugProps.RestoreCallrForNoBreak(core, procNode, false);
                            }
                            DebugPerformCoercionAndGC(debugFrame);
                        }

                        //core.DebugProps.DebugEntryPC = currentPC;
                    }
                    // Perform return type coercion, GC and/or GC for Dot methods for Non-debug, Serial mode replication case
                    else
                    {
                        // If member function
                        // 1. Release array arguments to Member function
                        // 2. Release this pointer
                        bool isBaseCall = false;
                        StackValue? thisPtr = null;
                        if (thisPtr != null)
                        {
                            // Replicating member function
                            PerformCoercionAndGC(null, false, thisPtr, core.ContinuationStruct.InitialArguments, core.ContinuationStruct.InitialDotCallDimensions);

                            // Perform coercion and GC for Dot call
                            ProcedureNode dotCallprocNode = null;
                            List<StackValue> dotCallArgs = new List<StackValue>();
                            List<StackValue> dotCallDimensions = new List<StackValue>();
                            PerformCoercionAndGC(dotCallprocNode, false, null, dotCallArgs, dotCallDimensions);
                        }
                        else
                        {
                            PerformCoercionAndGC(procNode, isBaseCall, null, core.ContinuationStruct.InitialArguments, core.ContinuationStruct.InitialDotCallDimensions);
                        }
                    }

                    pc++;
                    return;

                }
                else
                {
                    // Jump back to Callr to call ResolveForReplication and recompute fep with next argument
                    core.ContinuationStruct.IsFirstCall = false;

                    ReturnToCallSiteForReplication(procNode, ci, fi);
                    return;
                }

            }
        }

        private void ReturnToCallSiteForReplication(ProcedureNode procNode, int ci, int fi)
        {
            // Jump back to Callr to call ResolveForReplication and recompute fep with next argument
            // Need to push new arguments, then cache block, dim and type, push them before calling callr - pratapa

            // This functionality has to be common for both Serial mode execution and the debugger - pratap
            List<StackValue> nextArgs = core.ContinuationStruct.NextDispatchArgs;

            foreach (var arg in nextArgs)
            {
                rmem.Push(arg);
            }

            // TODO: Currently functions can be defined only in the global and level 1 blocks (BlockIndex = 0 or 1)
            // Ideally the procNode.runtimeIndex should capture this information but this needs to be tested - pratapa
            rmem.Push(StackValue.BuildBlockIndex(procNode.runtimeIndex));

            // The function call dimension for the subsequent feps are assumed to be 0 for now
            // This is not being used currently except for stack alignment - pratapa
            rmem.Push(StackValue.BuildArrayDimension(0));

            // This is unused in Callr() but needed for stack alignment
            rmem.Push(StackValue.BuildStaticType((int)PrimitiveType.kTypeVar));

            bool explicitCall = true;
            Callr(fi, ci, core.ContinuationStruct.InitialDepth, ref explicitCall);
        }

        private void JMP_Handler(Instruction instruction)
        {
            pc = (int)instruction.op1.opdata;
        }

        private void CJMP_Handler(Instruction instruction)
        {
            StackValue opdata1 = GetOperandData(instruction.op1);

            if (opdata1.IsDouble)
            {
                if (opdata1.RawDoubleValue.Equals(0))
                {
                    pc = (int)GetOperandData(instruction.op3).opdata;
                }
                else
                {
                    pc = (int)GetOperandData(instruction.op2).opdata;
                }
            }
            else
            {
                if (opdata1.IsPointer)
                {
                    pc = (int)GetOperandData(instruction.op2).opdata;
                }
                else if (0 == opdata1.opdata)
                {
                    pc = (int)GetOperandData(instruction.op3).opdata;
                }
                else
                {
                    pc = (int)GetOperandData(instruction.op2).opdata;
                }
            }
        }

        private void JMP_EQ_Handler(Instruction instruction)
        {
            StackValue opdata1 = GetOperandData(instruction.op1);
            StackValue opdata2 = GetOperandData(instruction.op2);

            if (opdata1.IsDouble || opdata2.IsDouble)
            {
                double lhs = opdata1.IsDouble ? opdata1.RawDoubleValue : opdata1.RawIntValue;
                double rhs = opdata2.IsDouble ? opdata2.RawDoubleValue : opdata2.RawIntValue;

                if (Math.Equals(lhs, rhs))
                {
                    pc = (int)instruction.op3.opdata;
                }
                else
                {
                    ++pc;
                }
            }
            else
            {
                if (opdata1.opdata == opdata2.opdata)
                {
                    pc = (int)instruction.op3.opdata;
                }
                else
                {
                    ++pc;
                }
            }
        }

        private void JMP_GT_Handler(Instruction instruction)
        {
            StackValue opdata1 = GetOperandData(instruction.op1);
            StackValue opdata2 = GetOperandData(instruction.op2);

            bool isGT;
            if (opdata1.IsDouble || opdata2.IsDouble)
            {
                double value1 = opdata1.IsDouble ? opdata1.RawDoubleValue : opdata1.RawIntValue;
                double value2 = opdata2.IsDouble ? opdata2.RawDoubleValue : opdata2.RawIntValue;
                isGT = value1 > value2;
            }
            else
            {
                isGT = opdata1.opdata > opdata2.opdata;
            }

            if (isGT)
            {
                pc = (int)instruction.op3.opdata;
            }
            else
            {
                ++pc;
            }
        }

        private void JMP_GTEQ_Handler(Instruction instruction)
        {
            StackValue opdata1 = GetOperandData(instruction.op1);
            StackValue opdata2 = GetOperandData(instruction.op2);

            if (opdata1.IsDouble || opdata2.IsDouble)
            {
                double value1 = opdata1.IsDouble ? opdata1.RawDoubleValue : opdata1.RawIntValue;
                double value2 = opdata2.IsDouble ? opdata2.RawDoubleValue : opdata2.RawIntValue;
                if (MathUtils.IsGreaterThanOrEquals(value1, value2))
                {
                    pc = (int)instruction.op3.opdata;
                }
                else
                {
                    ++pc;
                }
            }
            else
            {
                if (opdata1.opdata >= opdata2.opdata)
                {
                    pc = (int)instruction.op3.opdata;
                }
                else
                {
                    ++pc;
                }
            }
        }

        private void JMP_LT_Handler(Instruction instruction)
        {
            StackValue opdata1 = GetOperandData(instruction.op1);
            StackValue opdata2 = GetOperandData(instruction.op2);

            if (opdata1.IsDouble || opdata2.IsDouble)
            {
                var value1 = opdata1.IsDouble ? opdata1.RawDoubleValue : opdata1.RawIntValue;
                var value2 = opdata2.IsDouble ? opdata2.RawDoubleValue : opdata2.RawIntValue;
                if (value1 < value2)
                {
                    pc = (int)instruction.op3.opdata;
                }
                else
                {
                    ++pc;
                }
            }
            else
            {
                if (opdata1.opdata < opdata2.opdata)
                {
                    pc = (int)instruction.op3.opdata;
                }
                else
                {
                    ++pc;
                }
            }
        }

        private void JMP_LTEQ_Handler(Instruction instruction)
        {
            StackValue opdata1 = GetOperandData(instruction.op1);
            StackValue opdata2 = GetOperandData(instruction.op2);

            if (opdata1.IsDouble || opdata2.IsDouble)
            {
                double value1 = opdata1.IsDouble ? opdata1.RawDoubleValue : opdata1.RawIntValue;
                double value2 = opdata2.IsDouble ? opdata2.RawDoubleValue : opdata2.RawIntValue;
                if (MathUtils.IsLessThanOrEquals(value1, value2))
                {
                    pc = (int)instruction.op3.opdata;
                }
                else
                {
                    ++pc;
                }
            }
            else
            {
                if (opdata1.opdata <= opdata2.opdata)
                {
                    pc = (int)instruction.op3.opdata;
                }
                else
                {
                    ++pc;
                }
            }
        }

        private void JMP_NEQ_Handler(Instruction instruction)
        {
            StackValue opdata1 = GetOperandData(instruction.op1);
            StackValue opdata2 = GetOperandData(instruction.op2);

            if (opdata1.IsDouble || opdata2.IsDouble)
            {
                var value1 = opdata1.IsDouble ? opdata1.RawDoubleValue : opdata1.RawIntValue;
                var value2 = opdata2.IsDouble ? opdata2.RawDoubleValue : opdata2.RawIntValue;
                if (!MathUtils.Equals(value1, value2))
                {
                    pc = (int)instruction.op3.opdata;
                }
                else
                {
                    ++pc;
                }
            }
            else
            {
                if (opdata1.opdata != opdata2.opdata)
                {
                    pc = (int)instruction.op3.opdata;
                }
                else
                {
                    ++pc;
                }
            }
        }

        private void JLZ_Handler(Instruction instruction)
        {
            StackValue opdata1 = GetOperandData(instruction.op1);
            var opvalue = opdata1.IsDouble ? opdata1.RawDoubleValue : opdata1.RawIntValue;

            if (opvalue < 0)
            {
                pc = (int)instruction.op2.opdata;
            }
            else
            {
                ++pc;
            }
        }

        private void JGZ_Handler(Instruction instruction)
        {
            StackValue opdata1 = GetOperandData(instruction.op1);
            var value = opdata1.IsDouble ? opdata1.RawDoubleValue : opdata1.RawIntValue;

            if (value > 0)
            {
                pc = (int)instruction.op2.opdata;
            }
            else
            {
                ++pc;
            }
        }

        private void JZ_Handler(Instruction instruction)
        {
            StackValue opdata1 = GetOperandData(instruction.op1);

            var opvalue = opdata1.IsDouble ? opdata1.RawDoubleValue : opdata1.RawIntValue;
            if (MathUtils.Equals(opvalue, 0))
            {
                pc = (int)instruction.op2.opdata;
            }
            else
            {
                ++pc;
            }
        }

        private void CAST_Handler()
        {
            ++pc;
        }

        //instruction dep(block, symbol)
        //    def sv = stack.get(block,symbol)
        //    if sv is not equal to _dx (i.e. is dirty)
        //        // An update is triggered
        //        // Find all graph nodes whos dependents contain this symbol
        //        // Mark those nodes as dirty
        //        for n = 0 to graphNodeList.size n++
        //            def index = graphNodeList[n].Contains(block,symbol)
        //            if index is valid
        //                graphNodeList[n].isDirty = true
        //                break
        //            end
        //        end
        //    end
        //    SetupDependencyGraph()
        //end
        private void DEP_Handler(Instruction instruction)
        {
            // This expression ID of this instruction
            runtimeVerify(instruction.op1.IsInteger);
            int exprID = (int)instruction.op1.opdata;


            // The SSA assignment flag
            runtimeVerify(instruction.op2.IsInteger);
            bool isSSA = (1 == (int)instruction.op2.opdata);

            runtimeVerify(instruction.op3.IsInteger);
            int modBlkID = (int)instruction.op3.opdata;


            // The current function and class scope
            int ci = Constants.kInvalidIndex;
            int fi = Constants.kGlobalScope;
            bool isInFunction = IsInsideFunction();

            if (core.Options.IDEDebugMode && core.ExecMode != InterpreterMode.kExpressionInterpreter)
            {
                Validity.Assert(core.DebugProps.DebugStackFrame.Count > 0);
                {
                    isInFunction = core.DebugProps.DebugStackFrameContains(DebugProperties.StackFrameFlagOptions.FepRun);
                }
            }

            if (isInFunction)
            {
                ci = (int)rmem.GetAtRelative(StackFrame.kFrameIndexClass).opdata;
                fi = (int)rmem.GetAtRelative(StackFrame.kFrameIndexFunction).opdata;
            }

            if (null != Properties.executingGraphNode)
            {
                // Append this modified graph into the x-lang list
                if (!isSSA && (Properties.executingGraphNode.updateNodeRefList.Count > 0))
                {
                    if (!istream.xUpdateList.Contains(Properties.executingGraphNode.updateNodeRefList[0]))
                    {
                        istream.xUpdateList.Add(Properties.executingGraphNode.updateNodeRefList[0]);
                    }
                }
                if (core.Options.ExecuteSSA)
                {
                    if (core.Options.GCTempVarsOnDebug && core.Options.IDEDebugMode)
                    {
                        if (!Properties.executingGraphNode.IsSSANode())
                        {
                            bool isSetter = Properties.executingGraphNode.updateNodeRefList[0].nodeList.Count > 1;
                            var symbols = Properties.executingGraphNode.symbolListWithinExpression;

                            if (isSetter)
                            {
                                int count = symbols.Count;
                                if (count > 0)
                                {
                                    symbols = symbols.Take(count - 1).ToList();
                                }
                            }

                            Properties.executingGraphNode.symbolListWithinExpression.Clear();
                        }
                    }
                }

                if (core.Options.ExecuteSSA)
                {
                    if (!Properties.executingGraphNode.IsSSANode())
                    {
                        foreach (AssociativeGraph.GraphNode gnode in deferedGraphNodes)
                        {
                            gnode.isDirty = true;
                        }
                        deferedGraphNodes.Clear();
                    }
                }
            }

            // Find dependent nodes and mark them dirty
            int reachableNodes = UpdateGraph(exprID, modBlkID, isSSA);

            if (core.Options.ApplyUpdate)
            {
                // Go to the first dirty pc
                SetupNextExecutableGraph(fi, ci);
            }
            else
            {
                // Go to the next pc
                pc++;

                // Given the next pc, get the next graphnode to execute and mark it clean
                if (core.Options.IsDeltaExecution)
                {
                    // On delta execution, it is possible that the next graphnode is clean
                    // Retrieve the next dirty graphnode given the pc
                    // Associative update is handled when ApplyUpdate = true
                    Properties.executingGraphNode = istream.dependencyGraph.GetFirstDirtyGraphNode(pc, ci, fi);
                }
                else
                {
                    // On normal execution, just retrieve the graphnode associated with pc
                    // Associative update is handled in jdep
                    Properties.executingGraphNode = istream.dependencyGraph.GetGraphNode(pc, ci, fi);
                }

                if (Properties.executingGraphNode != null)
                {
                    Properties.executingGraphNode.isDirty = false;
                    pc = Properties.executingGraphNode.updateBlock.startpc;
                }
            }
            GC();
            return;
        }

        private void JDEP_Handler(Instruction instruction)
        {
            // The current function and class scope
            int ci = DSASM.Constants.kInvalidIndex;
            int fi = DSASM.Constants.kGlobalScope;
            bool isInFunction = IsInsideFunction();

            if (core.Options.IDEDebugMode && core.ExecMode != InterpreterMode.kExpressionInterpreter)
            {
                Validity.Assert(core.DebugProps.DebugStackFrame.Count > 0);
                isInFunction = core.DebugProps.DebugStackFrameContains(DebugProperties.StackFrameFlagOptions.FepRun);
            }

            if (isInFunction)
            {
                ci = (int)rmem.GetAtRelative(StackFrame.kFrameIndexClass).opdata;
                fi = (int)rmem.GetAtRelative(StackFrame.kFrameIndexFunction).opdata;
            }
            SetupNextExecutableGraph(fi, ci);
        }

        private void PUSHDEP_Handler(Instruction instruction)
        {
            // The symbol block
            runtimeVerify(instruction.op1.IsBlockIndex);
            int block = (int)instruction.op1.opdata;

            runtimeVerify(instruction.op2.IsInteger);
            int depth = (int)instruction.op2.opdata;

            // The symbol and its class index
            runtimeVerify(instruction.op3.IsClassIndex);
            int classIndex = (int)instruction.op3.opdata;

            // Get the identifier list
            List<StackValue> symbolList = new List<StackValue>();
            for (int n = 0; n < depth; ++n)
            {
                // TODO Jun: use the proper ID for this
                StackValue sv = rmem.Pop();
                runtimeVerify(sv.IsInteger);
                symbolList.Add(sv);
            }
            symbolList.Reverse();

            // TODO Jun: use the proper ID for this
            runtimeVerify(symbolList[0].IsInteger);
            int symindex = (int)symbolList[0].opdata;

            if (Constants.kInvalidIndex != symindex)
            {
                SymbolNode symnode;
                if (Constants.kInvalidIndex != classIndex)
                {
                    symnode = core.ClassTable.ClassNodes[classIndex].symbols.symbolList[symindex];
                }
                else
                {
                    symnode = exe.runtimeSymbols[block].symbolList[symindex];
                }

                AssociativeGraph.UpdateNode updateNode = new AssociativeGraph.UpdateNode();
                updateNode.symbol = symnode;
                updateNode.nodeType = AssociativeGraph.UpdateNodeType.kSymbol;

                // Build the first symbol of the modified ref
                AssociativeGraph.UpdateNodeRef modifiedRef = new AssociativeGraph.UpdateNodeRef();
                modifiedRef.nodeList.Add(updateNode);
                modifiedRef.block = symnode.runtimeTableIndex;

                // Update the current type
                classIndex = symnode.datatype.UID;

                // Build the rest of the list of symbols of the modified ref
                for (int n = 1; n < symbolList.Count; ++n)
                {
                    // TODO Jun: This should be a memvarindex address type
                    runtimeVerify(symbolList[n].IsInteger);
                    symindex = (int)symbolList[n].opdata;

                    // Get the symbol and append it to the modified ref
                    updateNode = new AssociativeGraph.UpdateNode();
                    updateNode.symbol = core.ClassTable.ClassNodes[classIndex].symbols.symbolList[symindex];
                    updateNode.nodeType = AssociativeGraph.UpdateNodeType.kSymbol;

                    runtimeVerify(null != updateNode.symbol);

                    modifiedRef.nodeList.Add(updateNode);

                    // Update the current type
                    classIndex = symnode.datatype.UID;
                }

                // Get the current value of symbol
                StackValue svSym;
                if (Constants.kInvalidIndex != symnode.classScope
                    && Constants.kInvalidIndex == symnode.functionIndex)
                {
                    svSym = StackValue.BuildMemVarIndex(symnode.symbolTableIndex);
                }
                else
                {
                    svSym = StackValue.BuildVarIndex(symnode.symbolTableIndex);
                }
                modifiedRef.symbolData = GetOperandData(block, svSym, instruction.op3);

                bool addNewModifiedRef = true;
                for (int i = 0; i < istream.xUpdateList.Count; ++i)
                {
                    if (modifiedRef.Equals(istream.xUpdateList[i]))
                    {
                        istream.xUpdateList[i].symbolData = modifiedRef.symbolData;
                        addNewModifiedRef = false;
                        break;
                    }
                }
                if (addNewModifiedRef)
                {
                    istream.xUpdateList.Add(modifiedRef);
                }
            }

            ++pc;
        }

        private void DEPX_Handler()
        {
            runtimeVerify(Language.kAssociative == istream.language);

            // The current function and class scope
            int ci = Constants.kInvalidIndex;
            int fi = Constants.kGlobalScope;
            if (fepRun)
            {
                ci = (int)rmem.GetAtRelative(StackFrame.kFrameIndexClass).opdata;
                fi = (int)rmem.GetAtRelative(StackFrame.kFrameIndexFunction).opdata;
            }

            // Set the next graph to be executed
            SetupNextExecutableGraph(fi, ci);
        }

        private void THROW_Handler()
        {
#if ENABLE_EXCEPTION_HANDLING
            runtimeVerify(instruction.op1.IsBlockIndex);
            int blockId = (int)instruction.op1.opdata;

            runtimeVerify(instruction.op2.IsClassIndex);
            int classScope = (int)instruction.op2.opdata;

            runtimeVerify(instruction.op3.IsFunctionIndex);
            int functionScope = (int)instruction.op3.opdata;

            StackValue exceptionValue = LX;
            ProtoCore.Exceptions.ExceptionContext context = new Exceptions.ExceptionContext();
            context.pc = pc;
            context.codeBlockId = blockId;
            context.functionScope = functionScope;
            context.classScope = classScope;
            switch (exceptionValue.optype)
            {
                case AddressType.Int:
                    context.typeUID = (int)ProtoCore.PrimitiveType.kTypeInt;
                    break;
                case AddressType.Double:
                    context.typeUID = (int)ProtoCore.PrimitiveType.kTypeDouble;
                    break;
                case AddressType.Boolean:
                    context.typeUID = (int)ProtoCore.PrimitiveType.kTypeBool;
                    break;
                case AddressType.Pointer:
                    context.typeUID = (int)exceptionValue.metaData.type;
                    break;
                default:
                    context.typeUID = (int)ProtoCore.PrimitiveType.kTypeVar;
                    break;
            }
            // Walk through exception chain, a.k.a. 1st hand exception
            // handling
            core.ExceptionHandlingManager.HandleFirstHandException(context);

            // The exception can be handled in current scope, so simply jmp to 
            // the corresponding catch block
            int newpc = Constants.kInvalidIndex;
            if (core.ExceptionHandlingManager.CanHandleIt(ref newpc))
            {
                pc = newpc;
                core.ExceptionHandlingManager.SetHandled();
            }
            else
            {
                RX = LX;
            }

            if (core.ExceptionHandlingManager.IsStackUnwinding)
            {
                while (core.stackActiveExceptionRegistration.Count > 1)
                {
                    StackValue svType = rmem.GetAtRelative(StackFrame.kFrameIndexStackFrameType);
                    StackFrameType type = (StackFrameType)svType.opdata;
                    if (StackFrameType.kTypeLanguage == type)
                    {
                        RestoreFromBounce();
                        rmem.FramePointer = (int)rmem.GetAtRelative(StackFrame.kFrameIndexFramePointer).opdata;
                        rmem.PopFrame(StackFrame.kStackFrameSize);


                        // Restoring the registers require the current frame pointer of the stack frame 
                        RestoreRegistersFromStackFrame();

                        bounceType = (ProtoCore.DSASM.CallingConvention.BounceType)TX.opdata;

                        core.ExceptionHandlingManager.CurrentActiveRegistration = core.stackActiveExceptionRegistration.Pop();

            #region __MERGE_WITH_STACKUNWIND

                        // The excecution of last langage block is interrupted
                        // abnormally because of stack unwinding, so we need to 
                        // run GC to reclaim those allocated memory.
                        GCCodeBlock(core.RunningBlock);

                        newpc = Constants.kInvalidIndex;
                        if (core.ExceptionHandlingManager.CanHandleIt(ref newpc))
                        {
                            LX = RX;
                            pc = newpc;
                            core.ExceptionHandlingManager.SetHandled();
                            break;
                        }
                        // else cannot handle in this scope, so in the next
                        // loop of Execute(), current executive will be ;
                        // ended and returns to the last scope, continues
                        // stack unwinding

                        int origRunningBlock = executingBlock;
                        core.RunningBlock = origRunningBlock;
#endregion
                    }
                    else
                    {
                        RestoreFromCall();

                        int ci = (int)rmem.GetAtRelative(StackFrame.kFrameIndexClass).opdata;
                        int fi = (int)rmem.GetAtRelative(StackFrame.kFrameIndexFunction).opdata;

                        int localCount = 0;
                        int paramCount = 0;
                        GetLocalAndParamCount(executingBlock, ci, fi, out localCount, out paramCount);

                        rmem.FramePointer = (int)rmem.GetAtRelative(StackFrame.kFrameIndexFramePointer).opdata;
                        rmem.PopFrame(StackFrame.kStackFrameSize + localCount + paramCount);
                    }
                }
            }
            return;
#else
            throw new NotImplementedException();
#endif
        }

        private void SETEXPUID_Handler()
        {
            if (core.Options.IDEDebugMode && core.ExecMode != InterpreterMode.kExpressionInterpreter)
            {
                if (core.DebugProps.RunMode == Runmode.StepNext)
                {
                    if (!core.DebugProps.DebugStackFrameContains(DebugProperties.StackFrameFlagOptions.IsFunctionStepOver))
                    {
                        // if ec is at end of an expression in imperative lang block
                        // we force restore the breakpoints                     
                        core.Breakpoints.Clear();
                        core.Breakpoints.AddRange(core.DebugProps.AllbreakPoints);
                    }
                }
            }

            pc++;
        }

        #endregion

        private void Exec(Instruction instruction)
        {
            switch (instruction.opCode)
            {
                case OpCode.ALLOC:
                    {
                        ALLOC_Handler();
                        return;
                    }

                case OpCode.ALLOCC:
                    {
                        ALLOCC_Handler(instruction);
                        return;
                    }

                case OpCode.PUSH:
                    {
                        PUSH_Handler(instruction);
                        return;
                    }

                case OpCode.PUSHW:
                    {
                        PUSHW_Handler(instruction);
                        return;
                    }

                case OpCode.PUSHINDEX:
                    {
                        PUSHINDEX_Handler(instruction);
                        return;
                    }
                case OpCode.PUSHG:
                    {
                        PUSHG_Handler(instruction);
                        return;
                    }

                case OpCode.PUSHB:
                    {
                        PUSHB_Handler(instruction);
                        return;
                    }

                case OpCode.POPB:
                    {
                        POPB_Handler();
                        return;
                    }

                case OpCode.PUSHM:
                    {
                        PUSHM_Handler(instruction);
                        return;
                    }
                case OpCode.PUSHLIST:
                    {
                        PUSHLIST_Handler(instruction);
                        return;
                    }
                case OpCode.PUSH_ARRAYKEY:
                    {
                        PUSH_VARSIZE_Handler(instruction);
                        return;
                    }

                case OpCode.POP:
                    {
                        POP_Handler(instruction);
                        return;
                    }

                case OpCode.POPW:
                    {
                        POPW_Handler(instruction);
                        return;
                    }

                case OpCode.POPG:
                    {
                        POPG_Handler();
                        return;
                    }

                case OpCode.POPM:
                    {
                        POPM_Handler(instruction);
                        return;
                    }

                case OpCode.POPLIST:
                    {
                        POPLIST_Handler(instruction);
                        return;
                    }

                case OpCode.MOV:
                    {
                        MOV_Handler(instruction);
                        return;
                    }

                case OpCode.ADD:
                    {
                        ADD_Handler(instruction);
                        return;
                    }

                case OpCode.SUB:
                    {
                        SUB_Handler(instruction);
                        return;
                    }

                case OpCode.MUL:
                    {
                        MUL_Handler(instruction);
                        return;
                    }

                case OpCode.DIV:
                    {
                        DIV_Handler(instruction);
                        return;
                    }

                case OpCode.MOD:
                    {
                        MOD_Handler(instruction);
                        return;
                    }
#if ENABLE_BIT_OP
                case OpCode.BITAND:
                    {
                        BITAND_HANDLER(instruction);
                        return;
                    }

                case OpCode.BITOR:
                    {
                        BITOR_HANDLER(instruction);
                        return;
                    }
                case OpCode.BITXOR:
                    {
                        BITXOR_HANDLER(instruction);
                        return;
                    }
                    case OpCode.NEGATE:
                    {
                        NEGATE_HAndler(instruction);
                        return;
#endif
                case OpCode.NEG:
                    {
                        NEG_Handler(instruction);
                        return;
                    }

                case OpCode.AND:
                    {
                        AND_Handler(instruction);
                        return;
                    }

                case OpCode.OR:
                    {
                        OR_Handler(instruction);
                        return;
                    }

                case OpCode.NOT:
                    {
                        NOT_Handler(instruction);
                        return;
                    }

                case OpCode.EQ:
                    {
                        EQ_Handler(instruction);
                        return;
                    }

                case OpCode.NQ:
                    {
                        NQ_Handler(instruction);
                        return;
                    }

                case OpCode.GT:
                    {
                        GT_Handler(instruction);
                        return;
                    }

                case OpCode.LT:
                    {
                        LT_Handler(instruction);
                        return;
                    }

                case OpCode.GE:
                    {
                        GE_Handler(instruction);
                        return;
                    }

                case OpCode.LE:
                    {
                        LE_Handler(instruction);
                        return;
                    }

                case OpCode.ALLOCA:
                    {
                        ALLOCA_Handler(instruction);
                        return;
                    }

                case OpCode.BOUNCE:
                    {
                        BOUNCE_Handler(instruction);
                        return;
                    }

                case OpCode.CALL:
                    {
                        CALL_Handler(instruction);
                        return;
                    }

                case OpCode.CALLC:
                    {
                        CALLC_Handler();
                        return;
                    }

                case OpCode.CALLR:
                    {
                        CALLR_Handler(instruction);
                        return;
                    }

                case OpCode.RETC:
                    {
                        RETC_Handler();
                        return;
                    }

                case OpCode.RETB:
                    {
                        RETB_Handler();
                        return;
                    }

                case OpCode.RETCN:
                    {
                        RETCN_Handler(instruction);
                        return;
                    }

                case OpCode.RETURN:
                    {
                        RETURN_Handler();
                        return;
                    }

                case OpCode.JMP:
                    {
                        JMP_Handler(instruction);
                        return;
                    }

                case OpCode.CJMP:
                    {
                        CJMP_Handler(instruction);
                        return;
                    }

                case OpCode.JMP_EQ:
                    {
                        JMP_EQ_Handler(instruction);
                        return;
                    }

                case OpCode.JMP_GT:
                    {
                        JMP_GT_Handler(instruction);
                        return;
                    }

                case OpCode.JMP_GTEQ:
                    {
                        JMP_GTEQ_Handler(instruction);
                        return;
                    }

                case OpCode.JMP_LT:
                    {
                        JMP_LT_Handler(instruction);
                        return;
                    }

                case OpCode.JMP_LTEQ:
                    {
                        JMP_LTEQ_Handler(instruction);
                        return;
                    }

                case OpCode.JMP_NEQ:
                    {
                        JMP_NEQ_Handler(instruction);
                        return;
                    }

                case OpCode.JLZ:
                    {
                        JLZ_Handler(instruction);
                        return;
                    }

                case OpCode.JGZ:
                    {
                        JGZ_Handler(instruction);
                        return;
                    }
                case OpCode.JZ:
                    {
                        JZ_Handler(instruction);
                        return;
                    }

                case OpCode.JDEP:
                    {
                        JDEP_Handler(instruction);
                        return;
                    }

                case OpCode.CAST:
                    {
                        CAST_Handler();
                        return;
                    }

                case OpCode.DEP:
                    {
                        DEP_Handler(instruction);
                        return;
                    }

                case OpCode.PUSHDEP:
                    {
                        PUSHDEP_Handler(instruction);
                        return;
                    }

                case OpCode.DEPX:
                    {
                        DEPX_Handler();
                        return;
                    }

                case OpCode.THROW:
                    {
                        THROW_Handler();
                        return;
                    }

                case OpCode.SETEXPUID:
                    {
                        SETEXPUID_Handler();
                        return;
                    }
                default: //Unknown OpCode
                    throw new NotImplementedException("Unknown Op code, NIE Marker: {D6028708-CD47-4D0B-97FC-E681BD65DB5C}");
            }
        }

        private void GC()
        {
            var currentFramePointer = rmem.FramePointer;
            var frames = rmem.GetStackFrames();
            var blockId = executingBlock;
            var gcRoots = new List<StackValue>();

            // Now garbage collection only happens on the top most block. 
            // We will loose this limiation soon.
            if (blockId != 0 || 
                rmem.CurrentStackFrame.StackFrameType != StackFrameType.kTypeLanguage)
            {
                return;
            }

#if DEBUG
            var gcRootSymbolNames = new List<string>();
#endif
            var isInNestedImperativeBlock = frames.Any(f =>
                {
                    var callerBlockId = f.FunctionCallerBlock;
                    var cbn = core.CompleteCodeBlockList[callerBlockId];
                    return cbn.language == Language.kImperative;
                });

            if (isInNestedImperativeBlock)
            {
                return;
            }

            foreach (var stackFrame in frames)
            {
                Validity.Assert(blockId != Constants.kInvalidIndex);
                var functionScope = stackFrame.FunctionScope;
                var classScope = stackFrame.ClassScope;

                IEnumerable<SymbolNode> symbolsInScope;
                if (blockId == 0)
                {
                    ICollection<SymbolNode> symbols;
                    if (classScope == Constants.kGlobalScope)
                    {
                        symbols = exe.runtimeSymbols[blockId].symbolList.Values;
                    }
                    else
                    {
                        symbols = core.ClassTable.ClassNodes[classScope].symbols.symbolList.Values;
                    }

                    symbolsInScope = symbols.Where(s => s.functionIndex == functionScope);
                }
                else
                {
                    // Call some language block, so symbols should come from
                    // the corresponding language block. 
                    var symbols = exe.runtimeSymbols[blockId]
                                     .symbolList
                                     .Values
                                     .Where(s => s.absoluteFunctionIndex == functionScope &&
                                                 s.absoluteClassScope == classScope);

                    List<SymbolNode> blockSymbols = new List<SymbolNode>();
                    blockSymbols.AddRange(symbols);

                    // One kind of block is construct block. This kind of block
                    // is not true block because the VM doesn't push a stack
                    // frame for it, and all variables defined in construct
                    // block are visible in language block. For example, 
                    // if-else, for-loop
                    var workingList = new Stack<int>();
                    workingList.Push(blockId);

                    while (workingList.Any())
                    {
                        blockId = workingList.Pop();
                        var block = core.CompleteCodeBlockList[blockId];

                        foreach (var child in block.children)
                        {
                            if (child.blockType != CodeBlockType.kConstruct)
                            {
                                continue;
                            }

                            var childBlockId = child.codeBlockId;
                            workingList.Push(childBlockId);

                            var childSymbols = exe.runtimeSymbols[childBlockId]
                                                  .symbolList
                                                  .Values
                                                  .Where(s => s.absoluteFunctionIndex == functionScope && 
                                                              s.absoluteClassScope == classScope);
                            blockSymbols.AddRange(childSymbols);
                        }
                    }

                    symbolsInScope = blockSymbols;
                }

                foreach (var symbol in symbolsInScope)
                {
                    StackValue value = rmem.GetSymbolValueOnFrame(symbol, currentFramePointer);
                    if (value.IsReferenceType)
                    {
                        gcRoots.Add(value);
#if DEBUG
                        gcRootSymbolNames.Add(symbol.name);
#endif
                    }
                }
#if DEBUG
                gcRootSymbolNames.Add("__thisptr");
#endif
                gcRoots.Add(stackFrame.ThisPtr);
                blockId = stackFrame.FunctionCallerBlock;
                currentFramePointer = stackFrame.FramePointer;
            }

            gcRoots.Add(RX);

            rmem.GC(gcRoots, this);
        }
    }
}<|MERGE_RESOLUTION|>--- conflicted
+++ resolved
@@ -790,11 +790,7 @@
                 else
                 {
                     FindRecursivePoints();
-<<<<<<< HEAD
-                    string message = String.Format(Resources.kMethodStackOverflow, core.recursivePoint[0].name);
-=======
-                    string message = String.Format(StringConstants.kMethodStackOverflow, exe.RuntimeData.recursivePoint[0].name);
->>>>>>> 26050bfd
+                    string message = String.Format(Resources.kMethodStackOverflow, exe.RuntimeData.recursivePoint[0].name);
                     core.RuntimeStatus.LogWarning(WarningID.kInvalidRecursion, message);
 
                     exe.RuntimeData.recursivePoint = new List<FunctionCounter>();
