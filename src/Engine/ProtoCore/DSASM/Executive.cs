--- conflicted
+++ resolved
@@ -368,11 +368,7 @@
             //  Entering a nested block requires all the nodes of that block to be executed
             if (executingBlock > 0)
             {
-<<<<<<< HEAD
-                istream.dependencyGraph.MarkGraphNodesDirty(executingBlock, ci, fi);
-=======
                 istream.dependencyGraph.MarkAllGraphNodesDirty(executingBlock, ci, fi);
->>>>>>> 783e0afa
             }
 
             if (fepRun)
