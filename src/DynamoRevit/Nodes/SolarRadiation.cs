--- conflicted
+++ resolved
@@ -55,20 +55,7 @@
         public void SetupCustomUIElements(dynNodeView nodeUI)
         {
             //add a button to the inputGrid on the dynElement
-<<<<<<< HEAD
-            var analysisResultButt = new NodeButton
-            {
-                Margin = new Thickness(0, 0, 0, 0),
-                HorizontalAlignment = HorizontalAlignment.Stretch,
-                VerticalAlignment = VerticalAlignment.Center,
-                Content = "Select AR"
-            };
-
-            analysisResultButt.Click += analysisResultButt_Click;
-
-=======
             Button analysisResultButt = new DynamoNodeButton();
->>>>>>> 58338ace
             nodeUI.inputGrid.Children.Add(analysisResultButt);
         }
 
