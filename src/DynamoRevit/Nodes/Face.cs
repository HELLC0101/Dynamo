--- conflicted
+++ resolved
@@ -10,11 +10,8 @@
 using RevitServices.Persistence;
 using Line = Autodesk.Revit.DB.Line;
 using Solid = Autodesk.Revit.DB.Solid;
-<<<<<<< HEAD
 using RevitGeometry = Revit.Geometry;
-=======
 using System.Xml;
->>>>>>> b459cd15
 
 namespace Dynamo.Nodes
 {
