--- conflicted
+++ resolved
@@ -10,7 +10,6 @@
 using Dynamo.Revit;
 using Dynamo.Utilities;
 using Microsoft.FSharp.Collections;
-using RevitServices;
 using Value = Dynamo.FScheme.Value;
 
 namespace Dynamo.Nodes
@@ -119,11 +118,7 @@
                 FamilyInstance instance = null;
                 if (this.Elements.Count > count)
                 {
-<<<<<<< HEAD
-                    if (dynRevitSettings.Doc.Document.TryGetElement(this.Elements[count], out instance))
-=======
                     if (dynUtils.TryGetElement(this.Elements[count], out instance))
->>>>>>> 788b3f8b
                     {
                         if (instance.Symbol != symbol)
                             instance.Symbol = symbol;
