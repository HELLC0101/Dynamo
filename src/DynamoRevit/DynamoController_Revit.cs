﻿using System;
using System.Collections.Generic;
using System.Diagnostics;
using System.Globalization;
using System.IO;
using System.Linq;
using System.Reflection;
using System.Windows.Forms;
using Autodesk.Revit.DB;
using Autodesk.Revit.DB.Events;
using Dynamo.Controls;
using Dynamo.FSchemeInterop;
using Dynamo.Models;
using Dynamo.Nodes;
using Dynamo.PackageManager;
using Dynamo.Revit;
using Dynamo.Selection;
using Dynamo.Utilities;
using Dynamo.ViewModels;
using Greg;
using ProtoScript.Runners;
using RevitPersistenceManager;
using RevitServices;
using RevitServices.Elements;
using RevitServices.Threading;
using RevitServices.Transactions;
using ChangeType = RevitServices.Elements.ChangeType;
using CurveLoop = Autodesk.Revit.DB.CurveLoop;
using Transaction = Dynamo.Nodes.Transaction;
using Value = Dynamo.FScheme.Value;

namespace Dynamo
{
    public class DynamoController_Revit : DynamoController
    {
<<<<<<< HEAD
        public RevitServicesUpdater Updater { get; private set; }
=======
        public DynamoUpdater Updater { get; private set; }
>>>>>>> 46749cad

        public PredicateTraverser CheckManualTransaction { get; private set; }
        public PredicateTraverser CheckRequiresTransaction { get; private set; }

        private ElementId _keeperId = ElementId.InvalidElementId;

        /// <summary>
        /// A visualization manager responsible for generating geometry for rendering.
        /// </summary>
        public override VisualizationManager VisualizationManager
        {
            get
            {
                if (visualizationManager == null)
                {
                    visualizationManager = new VisualizationManagerRevit();
<<<<<<< HEAD
                    visualizationManager.VisualizationUpdateComplete +=
                        visualizationManager_VisualizationUpdateComplete;
=======
                    visualizationManager.VisualizationUpdateComplete += visualizationManager_VisualizationUpdateComplete;
>>>>>>> 46749cad
                    visualizationManager.RequestAlternateContextClear += CleanupVisualizations;
                    dynSettings.Controller.DynamoModel.CleaningUp += CleanupVisualizations;
                }
                return visualizationManager;
            }
        }

        public DynamoController_Revit(
            ExecutionEnvironment env, RevitServicesUpdater updater, Type viewModelType,
            string context)
            : base(env, viewModelType, context)
        {
            Updater = updater;

            dynRevitSettings.Controller = this;

            Predicate<NodeModel> requiresTransactionPredicate = node => node is RevitTransactionNode;
            CheckRequiresTransaction = new PredicateTraverser(requiresTransactionPredicate);

            Predicate<NodeModel> manualTransactionPredicate = node => node is Transaction;
            CheckManualTransaction = new PredicateTraverser(manualTransactionPredicate);

            dynSettings.Controller.DynamoViewModel.RequestAuthentication += RegisterSingleSignOn;

            AddPythonBindings();
            AddWatchNodeHandler();

            dynRevitSettings.Revit.Application.DocumentClosed += Application_DocumentClosed;
            dynRevitSettings.Revit.Application.DocumentOpened += Application_DocumentOpened;
            dynRevitSettings.Revit.ViewActivated += Revit_ViewActivated;

            //allow the showing of elements in context
            dynSettings.Controller.DynamoViewModel.CurrentSpaceViewModel.CanFindNodesFromElements =
                true;
            dynSettings.Controller.DynamoViewModel.CurrentSpaceViewModel.FindNodesFromElements =
                FindNodesFromSelection;

            TransactionManager = new TransactionManager();
            TransactionManager.TransactionStarted += TransactionManager_TransactionCommitted;
            TransactionManager.TransactionCancelled += TransactionManager_TransactionCancelled;
            TransactionManager.FailuresRaised += TransactionManager_FailuresRaised;
        }

<<<<<<< HEAD

        private void CleanupVisualizations(object sender, EventArgs e)
=======
        void CleanupVisualizations(object sender, EventArgs e)
>>>>>>> 46749cad
        {
            IdlePromise.ExecuteOnIdleAsync(
                () =>
                {
                    dynRevitSettings.Controller.InitTransaction();

                    if (_keeperId != ElementId.InvalidElementId)
                    {
                        dynRevitSettings.Doc.Document.Delete(_keeperId);
                        _keeperId = ElementId.InvalidElementId;
                    }

                    dynRevitSettings.Controller.EndTransaction();
                });
        }

        /// <summary>
        /// Handler for the visualization manager's VisualizationUpdateComplete event.
        /// Sends goemetry to the GeomKeeper, if available, for preview in Revit.
        /// </summary>
        /// <param name="sender"></param>
        /// <param name="e"></param>
<<<<<<< HEAD
        private void visualizationManager_VisualizationUpdateComplete(
            object sender, VisualizationEventArgs e)
=======
        void visualizationManager_VisualizationUpdateComplete(object sender, EventArgs e)
>>>>>>> 46749cad
        {
            //do not draw to geom keeper if the user has selected
            //not to draw to the alternate context or if it is not available
            if (!VisualizationManager.AlternateDrawingContextAvailable ||
                !VisualizationManager.DrawToAlternateContext)
                return;

            var values = dynSettings.Controller.DynamoModel.Nodes
                                    .Where(x => !(x is SelectionBase))
                                    .Where(x => x.IsVisible)
                                    .Where(x => x.OldValue != null)
                                    .Where(
                                        x =>
                                        x.OldValue is Value.Container || x.OldValue is Value.List)
                                    .Select(x => x.OldValue);

            var geoms = values.ToList().SelectMany(RevitGeometryFromNodes).ToList();

            DrawToAlternateContext(geoms);
        }

        /// <summary>
        /// Utility method to get the Revit geometry associated with nodes.
        /// </summary>
        /// <param name="value"></param>
        /// <returns></returns>
        private static List<GeometryObject> RevitGeometryFromNodes(Value value)
        {
            var geoms = new List<GeometryObject>();

            if (value.IsList)
            {
                foreach (var valInner in ((Value.List)value).Item)
                {
                    geoms.AddRange(RevitGeometryFromNodes(valInner));
                }
                return geoms;
            }

            var container = value as Value.Container;
            if (container == null)
                return geoms;

            var geom = ((Value.Container)value).Item as GeometryObject;
            if (geom != null && !(geom is Face))
                geoms.Add(geom);

            var ps = ((Value.Container)value).Item as ParticleSystem;
            if (ps != null)
            {
                geoms.AddRange(
                    ps.Springs.Select(
                        spring =>
                        Line.CreateBound(
                            spring.getOneEnd().getPosition(), spring.getTheOtherEnd().getPosition())));
            }

            var cl = ((Value.Container)value).Item as CurveLoop;
            if (cl != null)
            {
                geoms.AddRange(cl);
            }

            //draw xyzs as Point objects
            var pt = ((Value.Container)value).Item as XYZ;
            if (pt != null)
            {
                Type pointType = typeof(Point);
                MethodInfo[] pointTypeMethods =
                    pointType.GetMethods(BindingFlags.Static | BindingFlags.Public);
                var method = pointTypeMethods.FirstOrDefault(x => x.Name == "CreatePoint");

                if (method != null)
                {
                    var args = new object[3];
                    args[0] = pt.X;
                    args[1] = pt.Y;
                    args[2] = pt.Z;
                    geoms.Add((Point)method.Invoke(null, args));
                }
            }

            return geoms;
        }

        private void DrawToAlternateContext(List<GeometryObject> geoms)
        {
            Type geometryElementType = typeof(GeometryElement);
            MethodInfo[] geometryElementTypeMethods =
                geometryElementType.GetMethods(BindingFlags.Static | BindingFlags.Public);

            var method =
                geometryElementTypeMethods.FirstOrDefault(x => x.Name == "SetForTransientDisplay");

            if (method == null)
            {
                return;
            }

            var styles = new FilteredElementCollector(dynRevitSettings.Doc.Document);
            styles.OfClass(typeof(GraphicsStyle));

            var gStyle = styles.ToElements().FirstOrDefault(x => x.Name == "Dynamo");

            IdlePromise.ExecuteOnIdleAsync(
                () =>
                {
                    dynRevitSettings.Controller.InitTransaction();

                    if (_keeperId != ElementId.InvalidElementId)
                    {
                        dynRevitSettings.Doc.Document.Delete(_keeperId);
                        _keeperId = ElementId.InvalidElementId;
                    }

                    var argsM = new object[4];
                    argsM[0] = dynRevitSettings.Doc.Document;
                    argsM[1] = ElementId.InvalidElementId;
                    argsM[2] = geoms;
                    if (gStyle != null)
                        argsM[3] = gStyle.Id;
                    else
                        argsM[3] = ElementId.InvalidElementId;

                    _keeperId = (ElementId)method.Invoke(null, argsM);

                    //keeperId = GeometryElement.SetForTransientDisplay(dynRevitSettings.Doc.Document, ElementId.InvalidElementId, geoms,
                    //                                       ElementId.InvalidElementId);

                    dynRevitSettings.Controller.EndTransaction();
                });
        }

        /// <summary>
        /// A reference to the the SSONET assembly to prevent reloading.
        /// </summary>
        private Assembly _singleSignOnAssembly;

        /// <summary>
        /// Callback for registering an authentication provider with the package manager
        /// </summary>
        /// <param name="client">The client, to which the provider will be attached</param>
        private void RegisterSingleSignOn(PackageManagerClient client)
        {
            if (_singleSignOnAssembly == null)
                _singleSignOnAssembly = LoadSSONet();
            client.Client.Provider = new RevitOxygenProvider();
        }

        /// <summary>
        /// Delay loading of the SSONet.dll, which is used by the package manager for 
        /// get authentication information.  Internally uses Assembly.LoadFrom so the DLL
        /// will be loaded into the Load From context or extracted from the Load context
        /// if already present there.
        /// </summary>
        /// <returns>The SSONet assembly</returns>
        public Assembly LoadSSONet()
        {
            // get the location of RevitAPI assembly.  SSONet is in the same directory.
            var revitAPIAss = Assembly.GetAssembly(typeof(XYZ)); // any type loaded from RevitAPI
            var revitAPIDir = Path.GetDirectoryName(revitAPIAss.Location);

            //Retrieve the list of referenced assemblies in an array of AssemblyName.
            string strTempAssmbPath = Path.Combine(revitAPIDir, "SSONET.dll");

            //Load the assembly from the specified path. 					
            return Assembly.LoadFrom(strTempAssmbPath);

        }

        private void FindNodesFromSelection()
        {
            var selectedIds =
                dynRevitSettings.Doc.Selection.Elements.Cast<Element>().Select(x => x.Id);
            var transNodes =
                dynSettings.Controller.DynamoModel.CurrentWorkspace.Nodes
                           .OfType<RevitTransactionNode>();
            var foundNodes =
                transNodes.Where(x => x.AllElements.Intersect(selectedIds).Any()).ToList();

            if (foundNodes.Any())
            {
                dynSettings.Controller.DynamoViewModel.CurrentSpaceViewModel
                           .OnRequestCenterViewOnElement(
                               this, new ModelEventArgs(foundNodes.First()));

                DynamoSelection.Instance.ClearSelection();
                foundNodes.ForEach(DynamoSelection.Instance.Selection.Add);
            }
        }

        private void Application_DocumentOpened(object sender, DocumentOpenedEventArgs e)
        {
            //when a document is opened 
            if (dynRevitSettings.Doc == null)
            {
                dynRevitSettings.Doc = dynRevitSettings.Revit.ActiveUIDocument;
                DynamoViewModel.RunEnabled = true;

                ResetForNewDocument();
            }
        }

        private void Application_DocumentClosed(object sender, DocumentClosedEventArgs e)
        {
            //Disable running against revit without a document
            if (dynRevitSettings.Revit.ActiveUIDocument == null)
            {
                dynRevitSettings.Doc = null;
                DynamoViewModel.RunEnabled = false;
                DynamoLogger.Instance.LogWarning("Dynamo no longer has an active document.", WarningLevel.Moderate);
            }
            else
            {
                dynRevitSettings.Doc = dynRevitSettings.Revit.ActiveUIDocument;
                DynamoViewModel.RunEnabled = true;
                DynamoLogger.Instance.LogWarning(string.Format("Dynamo is now pointing at document: {0}", dynRevitSettings.Doc.Document.PathName), WarningLevel.Moderate);
            }

            ResetForNewDocument();
        }

        void Revit_ViewActivated(object sender, Autodesk.Revit.UI.Events.ViewActivatedEventArgs e)
        {
            //if Dynamo doesn't have a view, then latch onto this one
            if (dynRevitSettings.Doc == null)
            {
                dynRevitSettings.Doc = dynRevitSettings.Revit.ActiveUIDocument;
                DynamoLogger.Instance.LogWarning(string.Format("Dynamo is now pointing at document: {0}", dynRevitSettings.Doc.Document.PathName), WarningLevel.Moderate);

                ResetForNewDocument();
            }
        }

        public event EventHandler RevitDocumentChanged;
        public virtual void OnRevitDocumentChanged()
        {
            if (RevitDocumentChanged != null)
                RevitDocumentChanged(this, EventArgs.Empty);
        }

        /// <summary>
        /// Clears all element collections on nodes and resets the visualization manager and the old value.
        /// </summary>
        private void ResetForNewDocument()
        {
            dynSettings.Controller.DynamoModel.Nodes.ToList().ForEach(x=>x.ResetOldValue());
            VisualizationManager.ClearVisualizations();

            OnRevitDocumentChanged();
        }

        #region Python Nodes Revit Hooks

        private delegate void LogDelegate(string msg);
        private delegate void SaveElementDelegate(Element e);

        private FieldInfo _evaluatorField;
        private dynamic _oldPyEval;

        private void AddPythonBindings()
        {
            try
            {
                var assemblyPath = Path.GetDirectoryName(Assembly.GetExecutingAssembly().Location);

                Assembly ironPythonAssembly = null;

                string path;

                if (File.Exists(path = Path.Combine(assemblyPath, "DynamoPython.dll")))
                {
                    ironPythonAssembly = Assembly.LoadFrom(path);
                }
                else if (
                    File.Exists(
                        path =
                        Path.Combine(assemblyPath, "Packages", "IronPython", "DynamoPython.dll")))
                {
                    ironPythonAssembly = Assembly.LoadFrom(path);
                }

                if (ironPythonAssembly == null)
                    return;

                var pythonBindings = ironPythonAssembly.GetType("DynamoPython.PythonBindings");

                var pyBindingsProperty = pythonBindings.GetProperty("Bindings");
                var pyBindings = pyBindingsProperty.GetValue(null, null);

                Action<string, object> addToBindings =
                    (name, boundObject) =>
                    pyBindings.GetType()
                              .InvokeMember(
                                  "Add", BindingFlags.InvokeMethod, null, pyBindings,
                                  new[] { new KeyValuePair<string, dynamic>(name, boundObject) as object });

                addToBindings("DynLog", new LogDelegate(DynamoLogger.Instance.Log)); //Logging

                addToBindings(
                    "DynTransaction",
                    new Func<SubTransaction>(
                        delegate
                        {
                            if (!TransactionManager.TransactionActive)
                            {
                                TransactionManager.StartTransaction(dynRevitSettings.Doc.Document);
                            }
                            return new SubTransaction(dynRevitSettings.Doc.Document);
                        }));

                addToBindings("__revit__", dynRevitSettings.Doc.Application);
                addToBindings("__doc__", dynRevitSettings.Doc.Application.ActiveUIDocument.Document);

                var pythonEngine = ironPythonAssembly.GetType("DynamoPython.PythonEngine");
                _evaluatorField = pythonEngine.GetField("Evaluator");

                _oldPyEval = _evaluatorField.GetValue(null);

                //var x = PythonEngine.GetMembers();
                //foreach (var y in x)
                //    Console.WriteLine(y);

                var evalDelegateType =
                    ironPythonAssembly.GetType("DynamoPython.PythonEngine+EvaluationDelegate");

                Delegate d = Delegate.CreateDelegate(
                    evalDelegateType,
                    this,
                    typeof(DynamoController_Revit)
                        .GetMethod("newEval", BindingFlags.NonPublic | BindingFlags.Instance));

                _evaluatorField.SetValue(null, d);

                var drawingField = pythonEngine.GetField("Drawing");
                var drawDelegateType =
                    ironPythonAssembly.GetType("DynamoPython.PythonEngine+DrawDelegate");
                Delegate draw = Delegate.CreateDelegate(
                    drawDelegateType,
                    this,
                    typeof(DynamoController_Revit)
                        .GetMethod("DrawPython", BindingFlags.NonPublic | BindingFlags.Instance));

                drawingField.SetValue(null, draw);

                // use this to pass into the python script a list of previously created elements from dynamo
                //TODO: ADD BACK IN
                //bindings.Add(new Binding("DynStoredElements", this.Elements));

            }
            catch (Exception e)
            {
                Debug.WriteLine(e.Message);
                Debug.WriteLine(e.StackTrace);
            }
        }

        private void RevertPythonBindings()
        {
            try
            {
                if (_evaluatorField != null && _oldPyEval != null)
                    _evaluatorField.SetValue(null, _oldPyEval);
            }
            catch (Exception e)
            {
                Debug.WriteLine(e.Message);
                Debug.WriteLine(e.StackTrace);
            }
        }

        private void DrawPython(Value val, string id)
        {
            //DrawContainers(val, id);
        }

        //private void DrawContainers(Value val, string id)
        //{
        //    if (val.IsList)
        //    {
        //        foreach (Value v in ((Value.List)val).Item)
        //        {
        //            DrawContainers(v, id);
        //        }
        //    }
        //    if (val.IsContainer)
        //    {
        //        var drawable = ((Value.Container)val).Item;

        //        //support drawing XYZs geometry objects or LibG graphic items
        //        if(drawable is XYZ || drawable is GeometryObject || drawable is GraphicItem )
        //        {
        //            VisualizationManager.Visualizations[id].Geometry.Add(drawable);
        //        }
        //    }
        //}

        private Value newEval(bool dirty, string script, dynamic bindings)
        {
            return InIdleThread
                ? _oldPyEval(dirty, script, bindings)
                : IdlePromise<Value>.ExecuteOnIdle(() => _oldPyEval(dirty, script, bindings));
        }

        #endregion

        #region Watch Node Revit Hooks

        private void AddWatchNodeHandler()
        {
            Watch.AddWatchHandler(new RevitElementWatchHandler());
        }

        private class RevitElementWatchHandler : WatchHandler
        {
            #region WatchHandler Members

            public bool AcceptsValue(object o)
            {
                return o is Element;
            }

            public void ProcessNode(object value, WatchNode node)
            {
                var element = value as Element;
                var id = element.Id;

                node.Clicked += () => dynRevitSettings.Doc.ShowElements(element);

                node.Link = id.IntegerValue.ToString(CultureInfo.InvariantCulture);
            }

            #endregion
        }

        #endregion

        #region Element Persistence Management

        private readonly List<ElementId> _transElements = new List<ElementId>();

        private readonly Dictionary<ElementUpdateDelegate, HashSet<ElementId>> _transDelElements
            = new Dictionary<ElementUpdateDelegate, HashSet<ElementId>>();

        internal void RegisterSuccessfulDeleteHook(ElementId id, ElementUpdateDelegate updateDelegate)
        {
            HashSet<ElementId> elements;
            if (!_transDelElements.TryGetValue(updateDelegate, out elements))
            {
                elements = new HashSet<ElementId>();
                _transDelElements[updateDelegate] = elements;
            }
            elements.Add(id);
        }

        private void CommitDeletions()
        {
            foreach (var kvp in _transDelElements)
                kvp.Key(kvp.Value);
        }

        internal void RegisterDMUHooks(ElementId id, ElementUpdateDelegate updateDelegate)
        {
            ElementUpdateDelegate del = delegate(HashSet<ElementId> deleted)
            {
                foreach (var invId in deleted) //invalid)
                {
                    Updater.UnRegisterChangeHook(invId, ChangeType.Modify);
                    Updater.UnRegisterChangeHook(invId, ChangeType.Delete);
                }
                updateDelegate(deleted); //invalid);
            };

            Updater.RegisterChangeHook(id, ChangeType.Delete, del);
            _transElements.Add(id);
        }

        #endregion

        #region Revit Transaction Management

        private TransactionManager.TransactionHandle _transaction;

        public TransactionManager TransactionManager { get; private set; }

        private void TransactionManager_TransactionCancelled()
        {
            Updater.RollBack(_transElements);
            _transElements.Clear();
            _transDelElements.Clear();
        }

        private void TransactionManager_TransactionCommitted()
        {
            _transElements.Clear();
            CommitDeletions();
            _transDelElements.Clear();
        }

        private void TransactionManager_FailuresRaised(FailuresAccessor failuresAccessor)
        {
            var failList = failuresAccessor.GetFailureMessages();

            var query = from fail in failList
                let severity = fail.GetSeverity()
                where severity == FailureSeverity.Warning
                select fail;

            foreach (var fail in query)
            {
                DynamoLogger.Instance.Log(
                    "!! Warning: " + fail.GetDescriptionText());
                failuresAccessor.DeleteWarning(fail);
            }
        }

        #endregion

        public bool InIdleThread;

        private TransactionMode _transMode;

        public TransactionMode TransMode
        {
            get { return _transMode; }
            set
            {
                _transMode = value;
                if (_transMode == TransactionMode.Debug)
                {
                    DynamoViewModel.RunInDebug = true;
                }
            }
        }

        protected override void OnRunCancelled(bool error)
        {
            base.OnRunCancelled(error);

            if (_transaction != null && _transaction.Status == TransactionStatus.Started)
                _transaction.CancelTransaction();
        }

        protected override void OnEvaluationCompleted(object sender, EventArgs e)
        {
            base.OnEvaluationCompleted(sender, e);

            //Cleanup Delegate
            Action cleanup = delegate
            {
                //TODO: perhaps this should occur inside of ResetRuns in the event that
                //      there is nothing to be deleted?

                //Initialize a transaction (if one hasn't been aleady)
                _transaction = TransactionManager.StartTransaction(dynRevitSettings.Doc.Document);

                //Reset all elements
                var query = dynSettings.Controller.DynamoModel.AllNodes
                    .OfType<RevitTransactionNode>();

                foreach (RevitTransactionNode element in query)
                    element.ResetRuns();

                //////
                /* FOR NON-DEBUG RUNS, THIS IS THE ACTUAL END POINT FOR DYNAMO TRANSACTION */
                //////

                _transaction.CommitTransaction(); //Close global transaction.
            };

            //If we're in a debug run or not already in the idle thread, then run the Cleanup Delegate
            //from the idle thread. Otherwise, just run it in this thread.
            if (dynSettings.Controller.DynamoViewModel.RunInDebug || !InIdleThread && !Testing)
            {
                IdlePromise.ExecuteOnIdleSync(cleanup);
            }
            else
                cleanup();

        }

        public override void ShutDown()
        {
            IdlePromise.ExecuteOnShutdown(
                delegate
<<<<<<< HEAD
                {
                    var transaction = new Autodesk.Revit.DB.Transaction(dynRevitSettings.Doc.Document, "Dynamo Script");
                    transaction.Start();

                    if (_keeperId != ElementId.InvalidElementId)
                    {
                        dynRevitSettings.Doc.Document.Delete(_keeperId);
                        _keeperId = ElementId.InvalidElementId;
                    }

                    transaction.Commit();
                }
                );
=======
                    {
                        var transaction = new Autodesk.Revit.DB.Transaction(dynRevitSettings.Doc.Document, "Dynamo Script");
                        transaction.Start();

                        if (_keeperId != ElementId.InvalidElementId)
                        {
                            dynRevitSettings.Doc.Document.Delete(_keeperId);
                            _keeperId = ElementId.InvalidElementId;
                        }

                        transaction.Commit();
                    });
>>>>>>> 46749cad

            base.ShutDown();
            Updater.UnRegisterAllChangeHooks();
            RevertPythonBindings();
<<<<<<< HEAD
        }

        protected override void RunDS()
        {
            DocumentManager.CurrentDoc = dynRevitSettings.Doc.Document;


            //This is prototype grade only
            ProtoRunner runner = new ProtoRunner();
            
            string demoScript = 
                "import(\"DSRevitNodes.dll\");" +
                "y = 40..50..2;" +
                "z = 0..10..5;" +
                "pt = Point.ByCoordinates(10, y<1>, z<2>);" +
                "pt2 = Point.ByCoordinates(10, 10, 10);";



            //IdlePromise.ExecuteOnIdleAsync(() => DSRevitNodes.Point.ByCoordinates(10, 10, 10));
            IdlePromise.ExecuteOnIdleAsync(() =>
                {
                    ProtoRunner.ProtoVMState state = runner.PreStart(demoScript);
                    runner.RunToNextBreakpoint(state);
                });

=======
>>>>>>> 46749cad
        }


        protected override void Run(List<NodeModel> topElements, FScheme.Expression runningExpression)
        {
            var model = (DynamoRevitViewModel) DynamoViewModel;

            //If we are not running in debug...
            if (!DynamoViewModel.RunInDebug)
            {
                //Do we need manual transaction control?
                bool manualTrans = topElements.Any(CheckManualTransaction.TraverseUntilAny);

                //Can we avoid running everything in the Revit Idle thread?
                bool noIdleThread = manualTrans ||
                                    !topElements.Any(CheckRequiresTransaction.TraverseUntilAny);

                //If we don't need to be in the idle thread...
                if (noIdleThread || Testing)
                {
                    //DynamoLogger.Instance.Log("Running expression in evaluation thread...");
                    TransMode = TransactionMode.Manual; //Manual transaction control

                    if (Testing)
                        TransMode = TransactionMode.Automatic;

                    InIdleThread = false; //Not in idle thread at the moment
                    base.Run(topElements, runningExpression); //Just run the Run Delegate
                }
                else //otherwise...
                {
                    //DynamoLogger.Instance.Log("Running expression in Revit's Idle thread...");
                    TransMode = TransactionMode.Automatic; //Automatic transaction control

                    Debug.WriteLine("Adding a run to the idle stack.");
                    InIdleThread = true; //Now in the idle thread.
                    IdlePromise.ExecuteOnIdleSync(() => base.Run(topElements, runningExpression)); //Execute the Run Delegate in the Idle thread.

                }
            }
            else //If we are in debug mode...
            {
                TransMode = TransactionMode.Debug; //Debug transaction control
                InIdleThread = true; //Everything will be evaluated in the idle thread.

                DynamoLogger.Instance.Log("Running expression in debug.");

                //Execute the Run Delegate.
                base.Run(topElements, runningExpression);
            }
        }

        public void InitTransaction()
        {
            _transaction = TransactionManager.StartTransaction(dynRevitSettings.Doc.Document);
        }

        public void EndTransaction()
        {
            _transaction.CommitTransaction();
        }

        public void CancelTransaction()
        {
            _transaction.CancelTransaction();
        }
    }

    public enum TransactionMode
    {
        Debug,
        Manual,
        Automatic
    }
}<|MERGE_RESOLUTION|>--- conflicted
+++ resolved
@@ -33,11 +33,7 @@
 {
     public class DynamoController_Revit : DynamoController
     {
-<<<<<<< HEAD
         public RevitServicesUpdater Updater { get; private set; }
-=======
-        public DynamoUpdater Updater { get; private set; }
->>>>>>> 46749cad
 
         public PredicateTraverser CheckManualTransaction { get; private set; }
         public PredicateTraverser CheckRequiresTransaction { get; private set; }
@@ -54,12 +50,10 @@
                 if (visualizationManager == null)
                 {
                     visualizationManager = new VisualizationManagerRevit();
-<<<<<<< HEAD
+
                     visualizationManager.VisualizationUpdateComplete +=
                         visualizationManager_VisualizationUpdateComplete;
-=======
-                    visualizationManager.VisualizationUpdateComplete += visualizationManager_VisualizationUpdateComplete;
->>>>>>> 46749cad
+
                     visualizationManager.RequestAlternateContextClear += CleanupVisualizations;
                     dynSettings.Controller.DynamoModel.CleaningUp += CleanupVisualizations;
                 }
@@ -103,12 +97,7 @@
             TransactionManager.FailuresRaised += TransactionManager_FailuresRaised;
         }
 
-<<<<<<< HEAD
-
         private void CleanupVisualizations(object sender, EventArgs e)
-=======
-        void CleanupVisualizations(object sender, EventArgs e)
->>>>>>> 46749cad
         {
             IdlePromise.ExecuteOnIdleAsync(
                 () =>
@@ -131,12 +120,8 @@
         /// </summary>
         /// <param name="sender"></param>
         /// <param name="e"></param>
-<<<<<<< HEAD
         private void visualizationManager_VisualizationUpdateComplete(
-            object sender, VisualizationEventArgs e)
-=======
-        void visualizationManager_VisualizationUpdateComplete(object sender, EventArgs e)
->>>>>>> 46749cad
+            object sender, EventArgs e)
         {
             //do not draw to geom keeper if the user has selected
             //not to draw to the alternate context or if it is not available
@@ -722,7 +707,6 @@
         {
             IdlePromise.ExecuteOnShutdown(
                 delegate
-<<<<<<< HEAD
                 {
                     var transaction = new Autodesk.Revit.DB.Transaction(dynRevitSettings.Doc.Document, "Dynamo Script");
                     transaction.Start();
@@ -736,25 +720,10 @@
                     transaction.Commit();
                 }
                 );
-=======
-                    {
-                        var transaction = new Autodesk.Revit.DB.Transaction(dynRevitSettings.Doc.Document, "Dynamo Script");
-                        transaction.Start();
-
-                        if (_keeperId != ElementId.InvalidElementId)
-                        {
-                            dynRevitSettings.Doc.Document.Delete(_keeperId);
-                            _keeperId = ElementId.InvalidElementId;
-                        }
-
-                        transaction.Commit();
-                    });
->>>>>>> 46749cad
 
             base.ShutDown();
             Updater.UnRegisterAllChangeHooks();
             RevertPythonBindings();
-<<<<<<< HEAD
         }
 
         protected override void RunDS()
@@ -780,9 +749,6 @@
                     ProtoRunner.ProtoVMState state = runner.PreStart(demoScript);
                     runner.RunToNextBreakpoint(state);
                 });
-
-=======
->>>>>>> 46749cad
         }
 
 
