--- conflicted
+++ resolved
@@ -16,7 +16,6 @@
 using Dynamo.Utilities;
 using Dynamo.ViewModels;
 using Greg;
-using RevitServices;
 using Transaction = Dynamo.Nodes.Transaction;
 using Value = Dynamo.FScheme.Value;
 
@@ -101,44 +100,44 @@
             }
 
             var styles = new FilteredElementCollector(dynRevitSettings.Doc.Document);
-            styles.OfClass(typeof (GraphicsStyle));
+            styles.OfClass(typeof(GraphicsStyle));
 
             var gStyle = styles.ToElements().FirstOrDefault(x => x.Name == "Dynamo");
 
             IdlePromise.ExecuteOnIdle(
                 () =>
+                {
+                    dynRevitSettings.Controller.InitTransaction();
+
+                    if (keeperId != ElementId.InvalidElementId)
                     {
-                        dynRevitSettings.Controller.InitTransaction();
-
-                        if (keeperId != ElementId.InvalidElementId)
-                        {
-                            dynRevitSettings.Doc.Document.Delete(keeperId);
-                            keeperId = ElementId.InvalidElementId;
-                        }
-
-                        var argsM = new object[4];
-                        argsM[0] = dynRevitSettings.Doc.Document;
-                        argsM[1] = ElementId.InvalidElementId;
-                        argsM[2] = geoms;
-                        if (gStyle != null)
-                            argsM[3] = gStyle.Id;
-                        else
-                            argsM[3] = ElementId.InvalidElementId;
-
-                        keeperId = (ElementId) method.Invoke(null, argsM);
-
-                        //keeperId = GeometryElement.SetForTransientDisplay(dynRevitSettings.Doc.Document, ElementId.InvalidElementId, geoms,
-                        //                                       ElementId.InvalidElementId);
-
-                        dynRevitSettings.Controller.EndTransaction();
-                    });
+                        dynRevitSettings.Doc.Document.Delete(keeperId);
+                        keeperId = ElementId.InvalidElementId;
+                    }
+
+                    var argsM = new object[4];
+                    argsM[0] = dynRevitSettings.Doc.Document;
+                    argsM[1] = ElementId.InvalidElementId;
+                    argsM[2] = geoms;
+                    if (gStyle != null)
+                        argsM[3] = gStyle.Id;
+                    else
+                        argsM[3] = ElementId.InvalidElementId;
+
+                    keeperId = (ElementId)method.Invoke(null, argsM);
+
+                    //keeperId = GeometryElement.SetForTransientDisplay(dynRevitSettings.Doc.Document, ElementId.InvalidElementId, geoms,
+                    //                                       ElementId.InvalidElementId);
+
+                    dynRevitSettings.Controller.EndTransaction();
+                });
         }
 
         public DynamoController_Revit(FSchemeInterop.ExecutionEnvironment env, DynamoUpdater updater, Type viewModelType, string context)
             : base(env, viewModelType, context)
         {
             Updater = updater;
-            
+
             dynRevitSettings.Controller = this;
 
             Predicate<NodeModel> requiresTransactionPredicate = node => node is RevitTransactionNode;
@@ -158,11 +157,6 @@
             //allow the showing of elements in context
             dynSettings.Controller.DynamoViewModel.CurrentSpaceViewModel.CanFindNodesFromElements = true;
             dynSettings.Controller.DynamoViewModel.CurrentSpaceViewModel.FindNodesFromElements = FindNodesFromSelection;
-
-            TransactionManager = new TransactionManager();
-            TransactionManager.TransactionCommitted += TransactionManager_TransactionCommitted;
-            TransactionManager.TransactionCancelled += TransactionManager_TransactionCancelled;
-            TransactionManager.FailuresRaised += TransactionManager_FailuresRaised;
         }
 
         /// <summary>
@@ -199,7 +193,7 @@
 
             //Load the assembly from the specified path. 					
             return Assembly.LoadFrom(strTempAssmbPath);
-            
+
         }
 
         void FindNodesFromSelection()
@@ -294,9 +288,9 @@
                    new Func<SubTransaction>(
                       delegate
                       {
-                          if (!TransactionManager.TransactionActive)
+                          if (!dynRevitSettings.Controller.IsTransactionActive())
                           {
-                              TransactionManager.StartTransaction(dynRevitSettings.Doc.Document);
+                              dynRevitSettings.Controller.InitTransaction();
                           }
                           return new SubTransaction(dynRevitSettings.Doc.Document);
                       }));
@@ -366,7 +360,7 @@
                 var drawable = ((Value.Container)val).Item;
 
                 //support drawing XYZs geometry objects or LibG graphic items
-                if(drawable is XYZ || drawable is GeometryObject || drawable is GraphicItem )
+                if (drawable is XYZ || drawable is GeometryObject || drawable is GraphicItem)
                 {
                     VisualizationManager.Visualizations[id].Geometry.Add(drawable);
                 }
@@ -375,9 +369,42 @@
 
         Value newEval(bool dirty, string script, dynamic bindings)
         {
-            return dynRevitSettings.Controller.InIdleThread 
-                ? _oldPyEval(dirty, script, bindings) 
-                : IdlePromise<Value>.ExecuteOnIdle(() => _oldPyEval(dirty, script, bindings));
+            bool transactionRunning = Transaction != null && Transaction.GetStatus() == TransactionStatus.Started;
+
+            Value result = null;
+
+            if (dynRevitSettings.Controller.InIdleThread)
+                result = _oldPyEval(dirty, script, bindings);
+            else
+            {
+                result = IdlePromise<Value>.ExecuteOnIdle(
+                   () => _oldPyEval(dirty, script, bindings));
+            }
+
+            if (transactionRunning)
+            {
+                if (!IsTransactionActive())
+                {
+                    InitTransaction();
+                }
+                else
+                {
+                    var ts = Transaction.GetStatus();
+                    if (ts != TransactionStatus.Started)
+                    {
+                        if (ts != TransactionStatus.RolledBack)
+                            CancelTransaction();
+                        InitTransaction();
+                    }
+                }
+            }
+            else if (DynamoViewModel.RunInDebug)
+            {
+                if (IsTransactionActive())
+                    EndTransaction();
+            }
+
+            return result;
         }
         #endregion
 
@@ -401,7 +428,10 @@
                 var element = value as Element;
                 var id = element.Id;
 
-                node.Clicked += () => dynRevitSettings.Doc.ShowElements(element);
+                node.Clicked += delegate
+                {
+                    dynRevitSettings.Doc.ShowElements(element);
+                };
 
                 node.Link = id.IntegerValue.ToString(CultureInfo.InvariantCulture);
             }
@@ -409,8 +439,6 @@
             #endregion
         }
         #endregion
-
-        #region Element Persistence Management
 
         public bool InIdleThread;
 
@@ -482,9 +510,6 @@
             _transElements.Add(id);
         }
 
-<<<<<<< HEAD
-        #endregion
-=======
         private Autodesk.Revit.DB.Transaction _trans;
         public Autodesk.Revit.DB.Transaction Transaction { get { return _trans; } }
 
@@ -494,48 +519,44 @@
             {
                 _trans = new Autodesk.Revit.DB.Transaction(dynRevitSettings.Doc.Document, "Dynamo Script");
                 _trans.Start();
->>>>>>> 788b3f8b
-
-        #region Revit Transaction Management
-
-<<<<<<< HEAD
-        public TransactionManager TransactionManager { get; private set; }
-
-        void TransactionManager_TransactionCancelled()
-=======
+
+                FailureHandlingOptions failOpt = _trans.GetFailureHandlingOptions();
+                failOpt.SetFailuresPreprocessor(new DynamoWarningPrinter());
+                _trans.SetFailureHandlingOptions(failOpt);
+            }
+        }
+
         public void EndTransaction()
->>>>>>> 788b3f8b
-        {
-            Updater.RollBack(_transElements);
-            _transElements.Clear();
-            _transDelElements.Clear();
-        }
-
-        void TransactionManager_TransactionCommitted()
-        {
-            _transElements.Clear();
-            CommitDeletions();
-            _transDelElements.Clear();
-        }
-
-        void TransactionManager_FailuresRaised(FailuresAccessor failuresAccessor)
-        {
-            var failList = failuresAccessor.GetFailureMessages();
-
-            var query = from fail in failList
-                        let severity = fail.GetSeverity()
-                        where severity == FailureSeverity.Warning
-                        select fail;
-
-            foreach (var fail in query)
-            {
-                DynamoLogger.Instance.Log(
-                    "!! Warning: " + fail.GetDescriptionText());
-                failuresAccessor.DeleteWarning(fail);
-            }
-        }
-
-        #endregion
+        {
+            if (_trans != null)
+            {
+                if (_trans.GetStatus() == TransactionStatus.Started)
+                {
+                    _trans.Commit();
+                    _transElements.Clear();
+                    CommitDeletions();
+                    _transDelElements.Clear();
+                }
+                _trans = null;
+            }
+        }
+
+        public void CancelTransaction()
+        {
+            if (_trans != null)
+            {
+                _trans.RollBack();
+                _trans = null;
+                Updater.RollBack(_transElements);
+                _transElements.Clear();
+                _transDelElements.Clear();
+            }
+        }
+
+        public bool IsTransactionActive()
+        {
+            return _trans != null;
+        }
 
         private TransactionMode _transMode;
         public TransactionMode TransMode
@@ -555,7 +576,7 @@
         {
             base.OnRunCancelled(error);
 
-            TransactionManager.CancelTransaction();
+            CancelTransaction();
         }
 
         protected override void OnEvaluationCompleted(object sender, EventArgs e)
@@ -567,9 +588,7 @@
             {
                 //TODO: perhaps this should occur inside of ResetRuns in the event that
                 //      there is nothing to be deleted?
-
-                //Initialize a transaction (if one hasn't been aleady)
-                TransactionManager.StartTransaction(dynRevitSettings.Doc.Document);
+                InitTransaction(); //Initialize a transaction (if one hasn't been aleady)
 
                 //Reset all elements
                 var query = dynSettings.Controller.DynamoModel.AllNodes
@@ -579,11 +598,10 @@
                     element.ResetRuns();
 
                 //////
-                // FOR NON-DEBUG RUNS, THIS IS THE ACTUAL 
-                // END POINT FOR THE DYNAMO TRANSACTION
+                /* FOR NON-DEBUG RUNS, THIS IS THE ACTUAL END POINT FOR DYNAMO TRANSACTION */
                 //////
 
-                TransactionManager.CommitTransaction(); //Close global transaction.
+                EndTransaction(); //Close global transaction.
             };
 
             //If we're in a debug run or not already in the idle thread, then run the Cleanup Delegate
@@ -605,6 +623,8 @@
 
         protected override void Run(List<NodeModel> topElements, FScheme.Expression runningExpression)
         {
+            var model = (DynamoRevitViewModel)DynamoViewModel;
+
             //If we are not running in debug...
             if (!DynamoViewModel.RunInDebug)
             {
@@ -612,7 +632,7 @@
                 bool manualTrans = topElements.Any(CheckManualTransaction.TraverseUntilAny);
 
                 //Can we avoid running everything in the Revit Idle thread?
-                bool noIdleThread = manualTrans || 
+                bool noIdleThread = manualTrans ||
                     !topElements.Any(CheckRequiresTransaction.TraverseUntilAny);
 
                 //If we don't need to be in the idle thread...
@@ -637,7 +657,7 @@
                     IdlePromise.ExecuteOnIdle(
                         () => base.Run(topElements, runningExpression),
                         false); //Execute the Run Delegate in the Idle thread.
-                    
+
                 }
             }
             else //If we are in debug mode...
@@ -650,21 +670,6 @@
                 //Execute the Run Delegate.
                 base.Run(topElements, runningExpression);
             }
-        }
-
-        public void InitTransaction()
-        {
-            TransactionManager.StartTransaction(dynRevitSettings.Doc.Document);
-        }
-
-        public void EndTransaction()
-        {
-            TransactionManager.CommitTransaction();
-        }
-
-        public void CancelTransaction()
-        {
-            TransactionManager.CancelTransaction();
         }
     }
 
@@ -674,4 +679,26 @@
         Manual,
         Automatic
     }
+
+    public class DynamoWarningPrinter : IFailuresPreprocessor
+    {
+        public FailureProcessingResult PreprocessFailures(FailuresAccessor failuresAccessor)
+        {
+            var failList = failuresAccessor.GetFailureMessages();
+
+            var query = from fail in failList
+                        let severity = fail.GetSeverity()
+                        where severity == FailureSeverity.Warning
+                        select fail;
+
+            foreach (var fail in query)
+            {
+                DynamoLogger.Instance.Log(
+                    "!! Warning: " + fail.GetDescriptionText());
+                failuresAccessor.DeleteWarning(fail);
+            }
+
+            return FailureProcessingResult.Continue;
+        }
+    }
 }