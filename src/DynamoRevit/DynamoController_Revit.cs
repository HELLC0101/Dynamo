﻿using System;
using System.Collections.Generic;
using System.Diagnostics;
using System.Globalization;
using System.IO;
using System.Linq;
using System.Reflection;
using System.Windows.Forms;
using Autodesk.Revit.DB;
using Autodesk.Revit.DB.Events;
using Dynamo.Controls;
using Dynamo.FSchemeInterop;
using Dynamo.Models;
using Dynamo.Nodes;
using Dynamo.PackageManager;
using Dynamo.Revit;
using Dynamo.Selection;
using Dynamo.Utilities;
using Dynamo.ViewModels;
using Greg;
using ProtoScript.Runners;
using RevitServices;
using RevitServices.Elements;
using RevitServices.Persistence;
using RevitServices.Threading;
using RevitServices.Transactions;
using ChangeType = RevitServices.Elements.ChangeType;
using CurveLoop = Autodesk.Revit.DB.CurveLoop;
using Transaction = Dynamo.Nodes.Transaction;
using Value = Dynamo.FScheme.Value;

namespace Dynamo
{
    public class DynamoController_Revit : DynamoController
    {
        public RevitServicesUpdater Updater { get; private set; }

        public PredicateTraverser CheckManualTransaction { get; private set; }
        public PredicateTraverser CheckRequiresTransaction { get; private set; }

        private ElementId _keeperId = ElementId.InvalidElementId;

        /// <summary>
        /// A visualization manager responsible for generating geometry for rendering.
        /// </summary>
        public override VisualizationManager VisualizationManager
        {
            get
            {
                if (visualizationManager == null)
                {
                    visualizationManager = new VisualizationManagerRevit();

                    visualizationManager.VisualizationUpdateComplete +=
                        visualizationManager_VisualizationUpdateComplete;

                    visualizationManager.RequestAlternateContextClear += CleanupVisualizations;
                    dynSettings.Controller.DynamoModel.CleaningUp += CleanupVisualizations;
                }
                return visualizationManager;
            }
        }

        public DynamoController_Revit(
            ExecutionEnvironment env, RevitServicesUpdater updater, Type viewModelType,
            string context)
            : base(env, viewModelType, context)
        {
            Updater = updater;

            dynRevitSettings.Controller = this;

            Predicate<NodeModel> requiresTransactionPredicate = node => node is RevitTransactionNode;
            CheckRequiresTransaction = new PredicateTraverser(requiresTransactionPredicate);

            Predicate<NodeModel> manualTransactionPredicate = node => node is Transaction;
            CheckManualTransaction = new PredicateTraverser(manualTransactionPredicate);

            dynSettings.Controller.DynamoViewModel.RequestAuthentication += RegisterSingleSignOn;

            AddPythonBindings();
            AddWatchNodeHandler();

            dynRevitSettings.Revit.Application.DocumentClosed += Application_DocumentClosed;
            dynRevitSettings.Revit.Application.DocumentOpened += Application_DocumentOpened;
            dynRevitSettings.Revit.ViewActivated += Revit_ViewActivated;

            //allow the showing of elements in context
            dynSettings.Controller.DynamoViewModel.CurrentSpaceViewModel.CanFindNodesFromElements =
                true;
            dynSettings.Controller.DynamoViewModel.CurrentSpaceViewModel.FindNodesFromElements =
                FindNodesFromSelection;

            TransactionManager = new TransactionManager();
            TransactionManager.TransactionStarted += TransactionManager_TransactionCommitted;
            TransactionManager.TransactionCancelled += TransactionManager_TransactionCancelled;
            TransactionManager.FailuresRaised += TransactionManager_FailuresRaised;
        }

        private void CleanupVisualizations(object sender, EventArgs e)
        {
            IdlePromise.ExecuteOnIdleAsync(
                () =>
                {
                    dynRevitSettings.Controller.InitTransaction();

                    if (_keeperId != ElementId.InvalidElementId)
                    {
                        dynRevitSettings.Doc.Document.Delete(_keeperId);
                        _keeperId = ElementId.InvalidElementId;
                    }

                    dynRevitSettings.Controller.EndTransaction();
                });
        }

        /// <summary>
        /// Handler for the visualization manager's VisualizationUpdateComplete event.
        /// Sends goemetry to the GeomKeeper, if available, for preview in Revit.
        /// </summary>
        /// <param name="sender"></param>
        /// <param name="e"></param>
        private void visualizationManager_VisualizationUpdateComplete(
            object sender, EventArgs e)
        {
            //do not draw to geom keeper if the user has selected
            //not to draw to the alternate context or if it is not available
            if (!VisualizationManager.AlternateDrawingContextAvailable ||
                !VisualizationManager.DrawToAlternateContext)
                return;

            var values = dynSettings.Controller.DynamoModel.Nodes
                                    .Where(x => !(x is SelectionBase))
                                    .Where(x => x.IsVisible)
                                    .Where(x => x.OldValue != null)
                                    .Where(
                                        x =>
                                        x.OldValue is Value.Container || x.OldValue is Value.List)
                                    .Select(x => x.OldValue);

            var geoms = values.ToList().SelectMany(RevitGeometryFromNodes).ToList();

            DrawToAlternateContext(geoms);
        }

        /// <summary>
        /// Utility method to get the Revit geometry associated with nodes.
        /// </summary>
        /// <param name="value"></param>
        /// <returns></returns>
        private static List<GeometryObject> RevitGeometryFromNodes(Value value)
        {
            var geoms = new List<GeometryObject>();

            if (value.IsList)
            {
                foreach (var valInner in ((Value.List)value).Item)
                {
                    geoms.AddRange(RevitGeometryFromNodes(valInner));
                }
                return geoms;
            }

            var container = value as Value.Container;
            if (container == null)
                return geoms;

            var geom = ((Value.Container)value).Item as GeometryObject;
            if (geom != null && !(geom is Face))
                geoms.Add(geom);

            var ps = ((Value.Container)value).Item as ParticleSystem;
            if (ps != null)
            {
                geoms.AddRange(
                    ps.Springs.Select(
                        spring =>
                        Line.CreateBound(
                            spring.getOneEnd().getPosition(), spring.getTheOtherEnd().getPosition())));
            }

            var cl = ((Value.Container)value).Item as CurveLoop;
            if (cl != null)
            {
                geoms.AddRange(cl);
            }

            //draw xyzs as Point objects
            var pt = ((Value.Container)value).Item as XYZ;
            if (pt != null)
            {
                Type pointType = typeof(Point);
                MethodInfo[] pointTypeMethods =
                    pointType.GetMethods(BindingFlags.Static | BindingFlags.Public);
                var method = pointTypeMethods.FirstOrDefault(x => x.Name == "CreatePoint");

                if (method != null)
                {
                    var args = new object[3];
                    args[0] = pt.X;
                    args[1] = pt.Y;
                    args[2] = pt.Z;
                    geoms.Add((Point)method.Invoke(null, args));
                }
            }

            return geoms;
        }

        private void DrawToAlternateContext(List<GeometryObject> geoms)
        {
            Type geometryElementType = typeof(GeometryElement);
            MethodInfo[] geometryElementTypeMethods =
                geometryElementType.GetMethods(BindingFlags.Static | BindingFlags.Public);

            var method =
                geometryElementTypeMethods.FirstOrDefault(x => x.Name == "SetForTransientDisplay");

            if (method == null)
            {
                return;
            }

            var styles = new FilteredElementCollector(dynRevitSettings.Doc.Document);
            styles.OfClass(typeof(GraphicsStyle));

            var gStyle = styles.ToElements().FirstOrDefault(x => x.Name == "Dynamo");

            IdlePromise.ExecuteOnIdleAsync(
                () =>
                {
                    dynRevitSettings.Controller.InitTransaction();

                    if (_keeperId != ElementId.InvalidElementId)
                    {
                        dynRevitSettings.Doc.Document.Delete(_keeperId);
                        _keeperId = ElementId.InvalidElementId;
                    }

                    var argsM = new object[4];
                    argsM[0] = dynRevitSettings.Doc.Document;
                    argsM[1] = ElementId.InvalidElementId;
                    argsM[2] = geoms;
                    if (gStyle != null)
                        argsM[3] = gStyle.Id;
                    else
                        argsM[3] = ElementId.InvalidElementId;

                    _keeperId = (ElementId)method.Invoke(null, argsM);

                    //keeperId = GeometryElement.SetForTransientDisplay(dynRevitSettings.Doc.Document, ElementId.InvalidElementId, geoms,
                    //                                       ElementId.InvalidElementId);

                    dynRevitSettings.Controller.EndTransaction();
                });
        }

        /// <summary>
        /// A reference to the the SSONET assembly to prevent reloading.
        /// </summary>
        private Assembly _singleSignOnAssembly;

        /// <summary>
        /// Callback for registering an authentication provider with the package manager
        /// </summary>
        /// <param name="client">The client, to which the provider will be attached</param>
        private void RegisterSingleSignOn(PackageManagerClient client)
        {
            if (_singleSignOnAssembly == null)
                _singleSignOnAssembly = LoadSSONet();
            client.Client.Provider = new RevitOxygenProvider();
        }

        /// <summary>
        /// Delay loading of the SSONet.dll, which is used by the package manager for 
        /// get authentication information.  Internally uses Assembly.LoadFrom so the DLL
        /// will be loaded into the Load From context or extracted from the Load context
        /// if already present there.
        /// </summary>
        /// <returns>The SSONet assembly</returns>
        public Assembly LoadSSONet()
        {
            // get the location of RevitAPI assembly.  SSONet is in the same directory.
            var revitAPIAss = Assembly.GetAssembly(typeof(XYZ)); // any type loaded from RevitAPI
            var revitAPIDir = Path.GetDirectoryName(revitAPIAss.Location);

            //Retrieve the list of referenced assemblies in an array of AssemblyName.
            string strTempAssmbPath = Path.Combine(revitAPIDir, "SSONET.dll");

            //Load the assembly from the specified path. 					
            return Assembly.LoadFrom(strTempAssmbPath);

        }

        private void FindNodesFromSelection()
        {
            var selectedIds =
                dynRevitSettings.Doc.Selection.Elements.Cast<Element>().Select(x => x.Id);
            var transNodes =
                dynSettings.Controller.DynamoModel.CurrentWorkspace.Nodes
                           .OfType<RevitTransactionNode>();
            var foundNodes =
                transNodes.Where(x => x.AllElements.Intersect(selectedIds).Any()).ToList();

            if (foundNodes.Any())
            {
                dynSettings.Controller.DynamoViewModel.CurrentSpaceViewModel
                           .OnRequestCenterViewOnElement(
                               this, new ModelEventArgs(foundNodes.First()));

                DynamoSelection.Instance.ClearSelection();
                foundNodes.ForEach(DynamoSelection.Instance.Selection.Add);
            }
        }

        private void Application_DocumentOpened(object sender, DocumentOpenedEventArgs e)
        {
            //when a document is opened 
            if (dynRevitSettings.Doc == null)
            {
                dynRevitSettings.Doc = dynRevitSettings.Revit.ActiveUIDocument;
                DynamoViewModel.RunEnabled = true;

                ResetForNewDocument();
            }
        }

        private void Application_DocumentClosed(object sender, DocumentClosedEventArgs e)
        {
            //Disable running against revit without a document
            if (dynRevitSettings.Revit.ActiveUIDocument == null)
            {
                dynRevitSettings.Doc = null;
                DynamoViewModel.RunEnabled = false;
                DynamoLogger.Instance.LogWarning("Dynamo no longer has an active document.", WarningLevel.Moderate);
            }
            else
            {
                dynRevitSettings.Doc = dynRevitSettings.Revit.ActiveUIDocument;
                DynamoViewModel.RunEnabled = true;
                DynamoLogger.Instance.LogWarning(string.Format("Dynamo is now pointing at document: {0}", dynRevitSettings.Doc.Document.PathName), WarningLevel.Moderate);
            }

            ResetForNewDocument();
        }

        void Revit_ViewActivated(object sender, Autodesk.Revit.UI.Events.ViewActivatedEventArgs e)
        {
            //if Dynamo doesn't have a view, then latch onto this one
            if (dynRevitSettings.Doc == null)
            {
                dynRevitSettings.Doc = dynRevitSettings.Revit.ActiveUIDocument;
                DynamoLogger.Instance.LogWarning(string.Format("Dynamo is now pointing at document: {0}", dynRevitSettings.Doc.Document.PathName), WarningLevel.Moderate);

                ResetForNewDocument();
            }
        }

        public event EventHandler RevitDocumentChanged;
        public virtual void OnRevitDocumentChanged()
        {
            if (RevitDocumentChanged != null)
                RevitDocumentChanged(this, EventArgs.Empty);
        }

        /// <summary>
        /// Clears all element collections on nodes and resets the visualization manager and the old value.
        /// </summary>
        private void ResetForNewDocument()
        {
            dynSettings.Controller.DynamoModel.Nodes.ToList().ForEach(x=>x.ResetOldValue());
            VisualizationManager.ClearVisualizations();

            OnRevitDocumentChanged();
        }

        #region Python Nodes Revit Hooks

        private delegate void LogDelegate(string msg);
        private delegate void SaveElementDelegate(Element e);

        private FieldInfo _evaluatorField;
        private dynamic _oldPyEval;

        private void AddPythonBindings()
        {
            try
            {
                var assemblyPath = Path.GetDirectoryName(Assembly.GetExecutingAssembly().Location);

                Assembly ironPythonAssembly = null;

                string path;

                if (File.Exists(path = Path.Combine(assemblyPath, "DynamoPython.dll")))
                {
                    ironPythonAssembly = Assembly.LoadFrom(path);
                }
                else if (
                    File.Exists(
                        path =
                        Path.Combine(assemblyPath, "Packages", "IronPython", "DynamoPython.dll")))
                {
                    ironPythonAssembly = Assembly.LoadFrom(path);
                }

                if (ironPythonAssembly == null)
                    return;

                var pythonBindings = ironPythonAssembly.GetType("DynamoPython.PythonBindings");

                var pyBindingsProperty = pythonBindings.GetProperty("Bindings");
                var pyBindings = pyBindingsProperty.GetValue(null, null);

                Action<string, object> addToBindings =
                    (name, boundObject) =>
                    pyBindings.GetType()
                              .InvokeMember(
                                  "Add", BindingFlags.InvokeMethod, null, pyBindings,
                                  new[] { new KeyValuePair<string, dynamic>(name, boundObject) as object });

                addToBindings("DynLog", new LogDelegate(DynamoLogger.Instance.Log)); //Logging

                addToBindings(
                    "DynTransaction",
                    new Func<SubTransaction>(
                        delegate
                        {
                            if (!TransactionManager.TransactionActive)
                            {
                                TransactionManager.StartTransaction(dynRevitSettings.Doc.Document);
                            }
                            return new SubTransaction(dynRevitSettings.Doc.Document);
                        }));

                addToBindings("__revit__", dynRevitSettings.Doc.Application);
                addToBindings("__doc__", dynRevitSettings.Doc.Application.ActiveUIDocument.Document);

                var pythonEngine = ironPythonAssembly.GetType("DynamoPython.PythonEngine");
                _evaluatorField = pythonEngine.GetField("Evaluator");

                _oldPyEval = _evaluatorField.GetValue(null);

                //var x = PythonEngine.GetMembers();
                //foreach (var y in x)
                //    Console.WriteLine(y);

                var evalDelegateType =
                    ironPythonAssembly.GetType("DynamoPython.PythonEngine+EvaluationDelegate");

                Delegate d = Delegate.CreateDelegate(
                    evalDelegateType,
                    this,
                    typeof(DynamoController_Revit)
                        .GetMethod("newEval", BindingFlags.NonPublic | BindingFlags.Instance));

                _evaluatorField.SetValue(null, d);

                var drawingField = pythonEngine.GetField("Drawing");
                var drawDelegateType =
                    ironPythonAssembly.GetType("DynamoPython.PythonEngine+DrawDelegate");
                Delegate draw = Delegate.CreateDelegate(
                    drawDelegateType,
                    this,
                    typeof(DynamoController_Revit)
                        .GetMethod("DrawPython", BindingFlags.NonPublic | BindingFlags.Instance));

                drawingField.SetValue(null, draw);

                // use this to pass into the python script a list of previously created elements from dynamo
                //TODO: ADD BACK IN
                //bindings.Add(new Binding("DynStoredElements", this.Elements));

            }
            catch (Exception e)
            {
                Debug.WriteLine(e.Message);
                Debug.WriteLine(e.StackTrace);
            }
        }

        private void RevertPythonBindings()
        {
            try
            {
                if (_evaluatorField != null && _oldPyEval != null)
                    _evaluatorField.SetValue(null, _oldPyEval);
            }
            catch (Exception e)
            {
                Debug.WriteLine(e.Message);
                Debug.WriteLine(e.StackTrace);
            }
        }

        private void DrawPython(Value val, string id)
        {
            //DrawContainers(val, id);
        }

        //private void DrawContainers(Value val, string id)
        //{
        //    if (val.IsList)
        //    {
        //        foreach (Value v in ((Value.List)val).Item)
        //        {
        //            DrawContainers(v, id);
        //        }
        //    }
        //    if (val.IsContainer)
        //    {
        //        var drawable = ((Value.Container)val).Item;

        //        //support drawing XYZs geometry objects or LibG graphic items
        //        if(drawable is XYZ || drawable is GeometryObject || drawable is GraphicItem )
        //        {
        //            VisualizationManager.Visualizations[id].Geometry.Add(drawable);
        //        }
        //    }
        //}

        private Value newEval(bool dirty, string script, dynamic bindings)
        {
            return InIdleThread
                ? _oldPyEval(dirty, script, bindings)
                : IdlePromise<Value>.ExecuteOnIdle(() => _oldPyEval(dirty, script, bindings));
        }

        #endregion

        #region Watch Node Revit Hooks

        private void AddWatchNodeHandler()
        {
            Watch.AddWatchHandler(new RevitElementWatchHandler());
        }

        private class RevitElementWatchHandler : WatchHandler
        {
            #region WatchHandler Members

            public bool AcceptsValue(object o)
            {
                return o is Element;
            }

            public void ProcessNode(object value, WatchNode node)
            {
                var element = value as Element;
                var id = element.Id;

                node.Clicked += () => dynRevitSettings.Doc.ShowElements(element);

                node.Link = id.IntegerValue.ToString(CultureInfo.InvariantCulture);
            }

            #endregion
        }

        #endregion

        #region Element Persistence Management

        private readonly List<ElementId> _transElements = new List<ElementId>();

        private readonly Dictionary<ElementUpdateDelegate, HashSet<ElementId>> _transDelElements
            = new Dictionary<ElementUpdateDelegate, HashSet<ElementId>>();

        internal void RegisterSuccessfulDeleteHook(ElementId id, ElementUpdateDelegate updateDelegate)
        {
            HashSet<ElementId> elements;
            if (!_transDelElements.TryGetValue(updateDelegate, out elements))
            {
                elements = new HashSet<ElementId>();
                _transDelElements[updateDelegate] = elements;
            }
            elements.Add(id);
        }

        private void CommitDeletions()
        {
            foreach (var kvp in _transDelElements)
                kvp.Key(kvp.Value);
        }

        internal void RegisterDMUHooks(ElementId id, ElementUpdateDelegate updateDelegate)
        {
            ElementUpdateDelegate del = delegate(HashSet<ElementId> deleted)
            {
                foreach (var invId in deleted) //invalid)
                {
                    Updater.UnRegisterChangeHook(invId, ChangeType.Modify);
                    Updater.UnRegisterChangeHook(invId, ChangeType.Delete);
                }
                updateDelegate(deleted); //invalid);
            };

            Updater.RegisterChangeHook(id, ChangeType.Delete, del);
            _transElements.Add(id);
        }

        #endregion

        #region Revit Transaction Management

        private TransactionManager.TransactionHandle _transaction;

        public TransactionManager TransactionManager { get; private set; }

        private void TransactionManager_TransactionCancelled()
        {
            Updater.RollBack(_transElements);
            _transElements.Clear();
            _transDelElements.Clear();
        }

        private void TransactionManager_TransactionCommitted()
        {
            _transElements.Clear();
            CommitDeletions();
            _transDelElements.Clear();
        }

        private void TransactionManager_FailuresRaised(FailuresAccessor failuresAccessor)
        {
            var failList = failuresAccessor.GetFailureMessages();

            var query = from fail in failList
                let severity = fail.GetSeverity()
                where severity == FailureSeverity.Warning
                select fail;

            foreach (var fail in query)
            {
                DynamoLogger.Instance.Log(
                    "!! Warning: " + fail.GetDescriptionText());
                failuresAccessor.DeleteWarning(fail);
            }
        }

        #endregion

        public bool InIdleThread;

        private TransactionMode _transMode;

        public TransactionMode TransMode
        {
            get { return _transMode; }
            set
            {
                _transMode = value;
                if (_transMode == TransactionMode.Debug)
                {
                    DynamoViewModel.RunInDebug = true;
                }
            }
        }

        protected override void OnRunCancelled(bool error)
        {
            base.OnRunCancelled(error);

            if (_transaction != null && _transaction.Status == TransactionStatus.Started)
                _transaction.CancelTransaction();
        }

        protected override void OnEvaluationCompleted(object sender, EventArgs e)
        {
            base.OnEvaluationCompleted(sender, e);

            //Cleanup Delegate
            Action cleanup = delegate
            {
                //TODO: perhaps this should occur inside of ResetRuns in the event that
                //      there is nothing to be deleted?

                //Initialize a transaction (if one hasn't been aleady)
                _transaction = TransactionManager.StartTransaction(dynRevitSettings.Doc.Document);

                //Reset all elements
                var query = dynSettings.Controller.DynamoModel.AllNodes
                    .OfType<RevitTransactionNode>();

                foreach (RevitTransactionNode element in query)
                    element.ResetRuns();

                //////
                /* FOR NON-DEBUG RUNS, THIS IS THE ACTUAL END POINT FOR DYNAMO TRANSACTION */
                //////

                _transaction.CommitTransaction(); //Close global transaction.
            };

            //If we're in a debug run or not already in the idle thread, then run the Cleanup Delegate
            //from the idle thread. Otherwise, just run it in this thread.
            if (dynSettings.Controller.DynamoViewModel.RunInDebug || !InIdleThread && !Testing)
            {
                IdlePromise.ExecuteOnIdleSync(cleanup);
            }
            else
                cleanup();

        }

        public override void ShutDown()
        {
            IdlePromise.ExecuteOnShutdown(
                delegate
                {
                    var transaction = new Autodesk.Revit.DB.Transaction(dynRevitSettings.Doc.Document, "Dynamo Script");
                    transaction.Start();

                    if (_keeperId != ElementId.InvalidElementId)
                    {
                        dynRevitSettings.Doc.Document.Delete(_keeperId);
                        _keeperId = ElementId.InvalidElementId;
                    }

                    transaction.Commit();
                }
                );

            base.ShutDown();
            Updater.UnRegisterAllChangeHooks();
            RevertPythonBindings();
        }

        protected override void Run(List<NodeModel> topElements, GraphSyncData graphSyncData)
        {
<<<<<<< HEAD
            DocumentManager.CurrentDoc = dynRevitSettings.Doc.Document;
            if (!DynamoViewModel.RunInDebug)
            {
                //Do we need manual transaction control?
                bool manualTrans = topElements.Any(CheckManualTransaction.TraverseUntilAny);
=======
            DocumentManager.GetInstance().CurrentDBDocument = dynRevitSettings.Doc.Document;
>>>>>>> e01eec89

                //Can we avoid running everything in the Revit Idle thread?
                bool noIdleThread = manualTrans ||
                                    !topElements.Any(CheckRequiresTransaction.TraverseUntilAny);

                //If we don't need to be in the idle thread...
                if (noIdleThread || Testing)
                {
                    //DynamoLogger.Instance.Log("Running expression in evaluation thread...");
                    TransMode = TransactionMode.Manual; //Manual transaction control

                    if (Testing)
                        TransMode = TransactionMode.Automatic;

                    InIdleThread = false; //Not in idle thread at the moment
                    base.Run(topElements, graphSyncData); //Just run the Run Delegate
                }
                else //otherwise...
                {
                    //DynamoLogger.Instance.Log("Running expression in Revit's Idle thread...");
                    TransMode = TransactionMode.Automatic; //Automatic transaction control

                    Debug.WriteLine("Adding a run to the idle stack.");
                    InIdleThread = true; //Now in the idle thread.
                    IdlePromise.ExecuteOnIdleSync(() => base.Run(topElements, graphSyncData)); //Execute the Run Delegate in the Idle thread.

                }
            }
            else
            {
                TransMode = TransactionMode.Debug; //Debug transaction control
                InIdleThread = true; //Everything will be evaluated in the idle thread.

                DynamoLogger.Instance.Log("Running expression in debug.");

                //Execute the Run Delegate.
                base.Run(topElements, graphSyncData);
            }
        }

        protected override void Run(List<NodeModel> topElements, FScheme.Expression runningExpression)
        {
            var model = (DynamoRevitViewModel) DynamoViewModel;

            //If we are not running in debug...
            if (!DynamoViewModel.RunInDebug)
            {
                //Do we need manual transaction control?
                bool manualTrans = topElements.Any(CheckManualTransaction.TraverseUntilAny);

                //Can we avoid running everything in the Revit Idle thread?
                bool noIdleThread = manualTrans ||
                                    !topElements.Any(CheckRequiresTransaction.TraverseUntilAny);

                //If we don't need to be in the idle thread...
                if (noIdleThread || Testing)
                {
                    //DynamoLogger.Instance.Log("Running expression in evaluation thread...");
                    TransMode = TransactionMode.Manual; //Manual transaction control

                    if (Testing)
                        TransMode = TransactionMode.Automatic;

                    InIdleThread = false; //Not in idle thread at the moment
                    base.Run(topElements, runningExpression); //Just run the Run Delegate
                }
                else //otherwise...
                {
                    //DynamoLogger.Instance.Log("Running expression in Revit's Idle thread...");
                    TransMode = TransactionMode.Automatic; //Automatic transaction control

                    Debug.WriteLine("Adding a run to the idle stack.");
                    InIdleThread = true; //Now in the idle thread.
                    IdlePromise.ExecuteOnIdleSync(() => base.Run(topElements, runningExpression)); //Execute the Run Delegate in the Idle thread.

                }
            }
            else //If we are in debug mode...
            {
                TransMode = TransactionMode.Debug; //Debug transaction control
                InIdleThread = true; //Everything will be evaluated in the idle thread.

                DynamoLogger.Instance.Log("Running expression in debug.");

                //Execute the Run Delegate.
                base.Run(topElements, runningExpression);
            }
        }

        public void InitTransaction()
        {
            _transaction = TransactionManager.StartTransaction(dynRevitSettings.Doc.Document);
        }

        public void EndTransaction()
        {
            _transaction.CommitTransaction();
        }

        public void CancelTransaction()
        {
            _transaction.CancelTransaction();
        }
    }

    public enum TransactionMode
    {
        Debug,
        Manual,
        Automatic
    }
}<|MERGE_RESOLUTION|>--- conflicted
+++ resolved
@@ -728,15 +728,12 @@
 
         protected override void Run(List<NodeModel> topElements, GraphSyncData graphSyncData)
         {
-<<<<<<< HEAD
-            DocumentManager.CurrentDoc = dynRevitSettings.Doc.Document;
+            DocumentManager.GetInstance().CurrentDBDocument = dynRevitSettings.Doc.Document;
+
             if (!DynamoViewModel.RunInDebug)
             {
                 //Do we need manual transaction control?
                 bool manualTrans = topElements.Any(CheckManualTransaction.TraverseUntilAny);
-=======
-            DocumentManager.GetInstance().CurrentDBDocument = dynRevitSettings.Doc.Document;
->>>>>>> e01eec89
 
                 //Can we avoid running everything in the Revit Idle thread?
                 bool noIdleThread = manualTrans ||
