--- conflicted
+++ resolved
@@ -141,15 +141,14 @@
         /// </summary>
         private Assembly singleSignOnAssembly;
 
-<<<<<<< HEAD
+
         /// <summary>
         ///     Flag for syncing up document switches between Application.DocumentClosing and
         ///     Application.DocumentClosed events.
         /// </summary>
         private bool updateCurrentUIDoc;
-=======
+
         private Reactor reactor;
->>>>>>> d83851d1
 
         public DynamoController_Revit(RevitServicesUpdater updater, string context, IUpdateManager updateManager, string corePath)
             : base(
