﻿using System;
using System.Collections.Generic;
using System.Diagnostics;
using System.Linq;
using System.Text;
using Dynamo.Controls;
using Dynamo.Nodes;
using Dynamo.Utilities;
using Autodesk.Revit.DB;

using Value = Dynamo.FScheme.Value;
using Microsoft.FSharp.Collections;
using Dynamo.Connectors;
using Dynamo.FSchemeInterop;
using HelixToolkit.Wpf;

using System.Windows.Media;
using System.Windows.Media.Media3D;
using System.Xml;

namespace Dynamo.Revit
{
    public abstract class dynRevitTransactionNode : dynNodeModel, IDrawable
    {
        protected object drawableObject = null;
        protected Func<object, RenderDescription> drawMethod = null;

        //private Type base_type = null;

        //TODO: Move from dynElementSettings to another static area in DynamoRevit
        protected Autodesk.Revit.UI.UIDocument UIDocument
        {
            get { return dynRevitSettings.Doc; }
        }

        // this contains a list of all the elements created over all previous
        // recursive runs over the node. subsequest runs executed via the 'Run'
        // button or 'Run Automatically' are stored in an external map
        // To get all the Elements associated with this node, flatten this list
        private List<List<ElementId>> elements
        {
            get
            {
                return dynRevitSettings.ElementsContainers.Peek()[this];
            }
        }

        // This list contains the elements of the current recurvise execution
        public List<ElementId> Elements
        {
            get
            {
                while (elements.Count <= runCount)
                    elements.Add(new List<ElementId>());
                return elements[runCount];
            }
            private set
            {
                elements[runCount] = value;
            }
        }

<<<<<<< HEAD
        public RenderDescription RenderDescription { get; set; }

        public void Draw()
=======
        public override void SaveElement(XmlDocument xmlDoc, XmlElement dynEl)
        {
            //Only save elements in the home workspace
            if (WorkSpace is FuncWorkspace)
                return;

            foreach (var run in elements)
            {
                var outEl = xmlDoc.CreateElement("Run");

                foreach (var id in run)
                {
                    Element e;
                    if (dynUtils.TryGetElement(id, out e))
                    {
                        var elementStore = xmlDoc.CreateElement("Element");
                        elementStore.InnerText = e.UniqueId;
                        outEl.AppendChild(elementStore);
                    }
                }
                dynEl.AppendChild(outEl);
            }
        }

        public override void LoadElement(XmlNode elNode)
        {
            var del = new DynElementUpdateDelegate(onDeleted);

            elements.Clear();

            foreach (XmlNode subNode in elNode.ChildNodes)
            {
                if (subNode.Name == "Run")
                {
                    var runElements = new List<ElementId>();
                    elements.Add(runElements);

                    foreach (XmlNode element in subNode.ChildNodes)
                    {
                        if (element.Name == "Element")
                        {
                            var eid = subNode.InnerText;
                            try
                            {
                                var id = UIDocument.Document.GetElement(eid).Id;
                                runElements.Add(id);
                                dynRevitSettings.Controller.RegisterDeleteHook(id, del);
                            }
                            catch (NullReferenceException)
                            {
                                dynSettings.Controller.DynamoViewModel.Log("Element with UID \"" + eid + "\" not found in Document.");
                            }
                        }
                    }
                }
            }
        }

        internal void RegisterAllElementsDeleteHook()
        {
            var del = new DynElementUpdateDelegate(onDeleted);

            foreach (var eList in elements)
            {
                foreach (var id in eList)
                    dynRevitSettings.Controller.RegisterDeleteHook(id, del);
            }
        }

        #region Watch 3D Rendering

        public RenderDescription Draw()
>>>>>>> 1c4dc4ed
        {
            if (this.RenderDescription == null)
                this.RenderDescription = new Nodes.RenderDescription();
            else
                this.RenderDescription.ClearAll();

            var drawaableRevitElements = elements.SelectMany(x => x.Select(y => dynRevitSettings.Doc.Document.GetElement(y)));

            Debug.WriteLine(string.Format("Drawing {0} elements of type : {1}", drawaableRevitElements.Count(),
                                          this.GetType()));
            
            foreach (Element e in drawaableRevitElements)
            {
                Draw(this.RenderDescription, e);
            }
        }

        public static void DrawUndrawable(RenderDescription description, object obj)
        {
            //TODO: write a message, throw an exception, draw a question mark
        }

        public static void DrawReferencePoint(RenderDescription description, object obj)
        {
            ReferencePoint point = obj as ReferencePoint;
            description.points.Add(new Point3D(point.GetCoordinateSystem().Origin.X,
                point.GetCoordinateSystem().Origin.Y,
                point.GetCoordinateSystem().Origin.Z));
        }

        public static void DrawXYZ(RenderDescription description, object obj)
        {
            XYZ point = obj as XYZ;
            description.points.Add(new Point3D(point.X, point.Y, point.Z));
        }

        public static void DrawCurve(RenderDescription description, object obj)
        {
            Autodesk.Revit.DB.Curve curve = obj as Autodesk.Revit.DB.Curve;

            IList<XYZ> points = curve.Tessellate();

            for (int i = 0; i < points.Count; ++i)
            {
                XYZ xyz = points[i];

                description.lines.Add(new Point3D(xyz.X, xyz.Y, xyz.Z));

                if (i == 0 || i == (points.Count - 1))
                    continue;

                description.lines.Add(new Point3D(xyz.X, xyz.Y, xyz.Z));
            }
        }

        public static void DrawCurveElement(RenderDescription description, object obj)
        {
            Autodesk.Revit.DB.CurveElement elem = obj as Autodesk.Revit.DB.CurveElement;

            DrawCurve(description, elem.GeometryCurve);
        }

        public static void DrawSolid(RenderDescription description, object obj)
        {
            Autodesk.Revit.DB.Solid solid = obj as Autodesk.Revit.DB.Solid;

            foreach (Face f in solid.Faces)
            {
                DrawFace(description, f);
            }

            foreach (Edge edge in solid.Edges)
            {
                DrawCurve(description, edge.AsCurve());
            }
        }

        public static Point3D RevitPointToWindowsPoint(Autodesk.Revit.DB.XYZ xyz)
        {
            return new Point3D(xyz.X, xyz.Y, xyz.Z);
        }

        // must return an array to make mesh double sided
        public static Mesh3D[] RevitMeshToHelixMesh(Autodesk.Revit.DB.Mesh rmesh)
        {
            List<int> indices_front = new List<int>();
            List<int> indices_back = new List<int>();
            List<Point3D> vertices = new List<Point3D>();

            for (int i = 0; i < rmesh.NumTriangles; ++i)
            {
                MeshTriangle tri = rmesh.get_Triangle(i);

                for (int k = 0; k < 3; ++k)
                {
                    Point3D new_point = RevitPointToWindowsPoint(tri.get_Vertex(k));

                    bool new_point_exists = false;
                    for (int l = 0; l < vertices.Count; ++l)
                    {
                        Point3D p = vertices[l];
                        if ((p.X == new_point.X) && (p.Y == new_point.Y) && (p.Z == new_point.Z))
                        {
                            indices_front.Add(l);
                            new_point_exists = true;
                            break;
                        }
                    }

                    if (new_point_exists)
                        continue;

                    indices_front.Add(vertices.Count);
                    vertices.Add(new_point);
                }

                int a = indices_front[indices_front.Count - 3];
                int b = indices_front[indices_front.Count - 2];
                int c = indices_front[indices_front.Count - 1];

                indices_back.Add(c);
                indices_back.Add(b);
                indices_back.Add(a);
            }

            List<Mesh3D> meshes = new List<Mesh3D>();
            meshes.Add(new Mesh3D(vertices, indices_front));
            meshes.Add(new Mesh3D(vertices, indices_back));

            return meshes.ToArray();
        }

        public static void DrawFace(RenderDescription description, object obj)
        {
            Autodesk.Revit.DB.Face face = obj as Autodesk.Revit.DB.Face;

            Mesh3D[] meshes = RevitMeshToHelixMesh(face.Triangulate(0.2));

            foreach (Mesh3D mesh in meshes)
            {
                description.meshes.Add(mesh);
            }
        }

        public static void DrawForm(RenderDescription description, object obj)
        {
            Autodesk.Revit.DB.Form form = obj as Autodesk.Revit.DB.Form;

            DrawGeometryElement(description, form.get_Geometry(new Options()));
        }

        public static void DrawGeometryElement(RenderDescription description, object obj)
        {
            try
            {
                GeometryElement gelem = obj as GeometryElement;

                foreach (GeometryObject go in gelem)
                {
                    DrawGeometryObject(description, go);
                }
            }
            catch (Exception ex)
            {
                dynSettings.Controller.DynamoViewModel.Log(ex.Message);
                dynSettings.Controller.DynamoViewModel.Log(ex.StackTrace);
            }

        }

        // Why the if/else statements? Most dynRevitTransactionNode are created
        // via a Python script. This keeps logic in the main C# code base.

        public static void DrawGeometryObject(RenderDescription description, object obj)
        {
            // Debugging code
            //string path = @"C:\Temp\" + System.Guid.NewGuid().ToString() + ".txt";
            //System.IO.File.WriteAllText(path, obj.GetType().Name);

            if (typeof(Autodesk.Revit.DB.XYZ).IsAssignableFrom(obj.GetType()))
            {
                DrawXYZ(description, obj);
            }
            if (typeof(Autodesk.Revit.DB.Curve).IsAssignableFrom(obj.GetType()))
            {
                DrawCurve(description, obj);
            }
            else if (typeof(Autodesk.Revit.DB.Solid).IsAssignableFrom(obj.GetType()))
            {
                DrawSolid(description, obj);
            }
            else if (typeof(Autodesk.Revit.DB.Face).IsAssignableFrom(obj.GetType()))
            {
                DrawFace(description, obj);
            }
            else
            {
                DrawUndrawable(description, obj);
            }
        }

        // Elements can cantain many Geometry
        public static void DrawElement(RenderDescription description, object obj)
        {
            if (typeof(Autodesk.Revit.DB.CurveElement).IsAssignableFrom(obj.GetType()))
            {
                DrawCurveElement(description, obj);
            }
            else if (typeof(Autodesk.Revit.DB.ReferencePoint).IsAssignableFrom(obj.GetType()))
            {
                DrawReferencePoint(description, obj);
            }
            else if (typeof(Autodesk.Revit.DB.Form).IsAssignableFrom(obj.GetType()))
            {
                DrawForm(description, obj);
            }
            else if (typeof(Autodesk.Revit.DB.GeometryElement).IsAssignableFrom(obj.GetType()))
            {
                DrawGeometryElement(description, obj);
            }
            else if (typeof (Autodesk.Revit.DB.GeometryObject).IsAssignableFrom(obj.GetType()))
            {
                DrawGeometryObject(description, obj);
            }
            else
            {
                Element elem = obj as Element;
                DrawGeometryElement(description, elem.get_Geometry(new Options()));
            }
        }

        public void Draw(RenderDescription description, object obj)
        {
            //string path = @"C:\Temp\" + System.Guid.NewGuid().ToString() + ".txt";
            //System.IO.File.WriteAllText(path, obj.GetType().Name);

            DrawElement(description, obj);
        }

        #endregion
        
        //TODO: Move handling of increments to wrappers for eval. Should never have to touch this in subclasses.
        /// <summary>
        /// Implementation detail, records how many times this Element has been executed during this run.
        /// </summary>
        protected int runCount;

        internal void ResetRuns()
        {
            if (runCount > 0)
            {
                PruneRuns(runCount);
                runCount = 0;
            }
        }

        protected override void OnEvaluate()
        {
            base.OnEvaluate();

            runCount++;
        }

        internal void PruneRuns(int runCount)
        {
            Debug.WriteLine(string.Format("Pruning runs from {0} to {1}", elements.Count, runCount));

            for (int i = elements.Count - 1; i >= runCount; i--)
            {
                var elems = elements[i];
                foreach (var e in elems)
                {
                    UIDocument.Document.Delete(e);
                }
                elems.Clear();
            }

            if (elements.Count > runCount)
            {
                elements.RemoveRange(
                   runCount,
                   elements.Count - runCount
                );
            }
        }

        protected override void __eval_internal(FSharpList<Value> args, Dictionary<PortData, Value> outPuts)
        {
            var controller = dynRevitSettings.Controller;

            bool debug = controller.DynamoViewModel.RunInDebug;

            if (!debug)
            {
                #region no debug

                if ((controller.DynamoViewModel as DynamoRevitViewModel).TransMode == 
                    DynamoRevitViewModel.TransactionMode.Manual && 
                    !controller.IsTransactionActive())
                {
                    throw new Exception("A Revit transaction is required in order evaluate this element.");
                }

                controller.InitTransaction();

                Evaluate(args, outPuts);

                foreach (ElementId eid in deletedIds)
                {
                    controller.RegisterSuccessfulDeleteHook(
                       eid,
                       onSuccessfulDelete
                    );
                }
                deletedIds.Clear();

                #endregion
            }
            else
            {
                #region debug

                dynSettings.Controller.DynamoViewModel.Log("Starting a debug transaction for element: " + NickName);

                IdlePromise.ExecuteOnIdle(
                   delegate
                   {
                       controller.InitTransaction();

                       try
                       {
                           Evaluate(args, outPuts);

                           foreach (ElementId eid in deletedIds)
                           {
                               controller.RegisterSuccessfulDeleteHook(
                                  eid,
                                  onSuccessfulDelete
                               );
                           }
                           deletedIds.Clear();

                           controller.EndTransaction();

                           ValidateConnections();
                       }
                       catch (Exception ex)
                       {
                           controller.CancelTransaction();
                           throw ex;
                       }
                   }
                );

                #endregion
            }

            #region Register Elements w/ DMU

            var del = new DynElementUpdateDelegate(onDeleted);

            foreach (ElementId id in Elements)
                controller.RegisterDeleteHook(id, del);

            #endregion
        }

        private List<ElementId> deletedIds = new List<ElementId>();

        /// <summary>
        /// Deletes an Element from the Document and removes all Dynamo regen hooks. If the second
        /// argument is true, then it will not delete from the Document, but will still remove all
        /// regen hooks.
        /// </summary>
        /// <param name="id">ID belonging to the element to be deleted.</param>
        /// <param name="hookOnly">Whether or not to only remove the regen hooks.</param>
        protected void DeleteElement(ElementId id, bool hookOnly = false)
        {
            if (!hookOnly)
                UIDocument.Document.Delete(id);
            deletedIds.Add(id);
        }

        /// <summary>
        /// Destroy all elements belonging to this dynElement
        /// </summary>
        public override void Destroy()
        {
            var controller = dynRevitSettings.Controller;

            IdlePromise.ExecuteOnIdle(
               delegate
               {
                   controller.InitTransaction();
                   try
                   {
                       runCount = 0;

                       var query = controller.DynamoViewModel.Model.HomeSpace.Nodes
                           .Where(x => x is dynFunctionWithRevit)
                           .Select(x => (x as dynFunctionWithRevit).ElementsContainer)
                           .Where(c => c.HasElements(this))
                           .SelectMany(c => c[this]);

                       foreach (var els in query)
                       {
                           foreach (ElementId e in els)
                           {
                               try
                               {
                                   dynRevitSettings.Doc.Document.Delete(e);
                               }
                               catch (Autodesk.Revit.Exceptions.InvalidOperationException)
                               {
                                   //TODO: Flesh out?
                               }
                           }
                           els.Clear();
                       }
                   }
                   catch (Exception ex)
                   {
                       dynSettings.Controller.DynamoViewModel.Log(
                          "Error deleting elements: "
                          + ex.GetType().Name
                          + " -- " + ex.Message
                       );
                   }
                   controller.EndTransaction();
                   WorkSpace.Modified();
               },
               true
            );
        }

        void onDeleted(List<ElementId> deleted)
        {
            int count = 0;
            foreach (var els in elements)
            {
                count += els.RemoveAll(deleted.Contains);
            }

            if (!isDirty)
                isDirty = count > 0;
        }

        void onSuccessfulDelete(List<ElementId> deleted)
        {
            foreach (var els in elements)
                els.RemoveAll(x => deleted.Contains(x));
        }

        public override void Evaluate(FSharpList<Value> args, Dictionary<PortData, Value> outPuts)
        {
            //if this element maintains a collcection of references
            //then clear the collection
            if (this is IClearable)
                (this as IClearable).ClearReferences();

            List<FSharpList<Value>> argSets = new List<FSharpList<Value>>();

            //create a zip of the incoming args and the port data
            //to be used for type comparison
            var portComparison = args.Zip(InPortData, (first, second) => new Tuple<Type, Type>(first.GetType(), second.PortType));

            //if any value is a list whose expectation is a single
            //do an auto map
            //TODO: figure out a better way to do this than using a lot
            //of specific excludes
            if (args.Count() > 0 &&
                portComparison.Any(x => x.Item1 == typeof(Value.List) &&
                x.Item2 != typeof(Value.List)) &&
                !(this.ArgumentLacing == LacingStrategy.Disabled))
            {
                //if the argument is of the expected type, then
                //leave it alone otherwise, wrap it in a list
                int j = 0;
                foreach (var arg in args)
                {
                    //incoming value is list and expecting single
                    if (portComparison.ElementAt(j).Item1 == typeof(Value.List) &&
                        portComparison.ElementAt(j).Item2 != typeof(Value.List))
                    {
                        //leave as list
                        argSets.Add(((Value.List)arg).Item);
                    }
                    //incoming value is list and expecting list
                    else
                    {
                        //wrap in list
                        argSets.Add(Utils.MakeFSharpList(arg));
                    }
                    j++;
                }

                IEnumerable<IEnumerable<Value>> lacedArgs = null;
                switch (this.ArgumentLacing)
                {
                    case LacingStrategy.First:
                        lacedArgs = argSets.SingleSet();
                        break;
                    case LacingStrategy.Shortest:
                        lacedArgs = argSets.ShortestSet();
                        break;
                    case LacingStrategy.Longest:
                        lacedArgs = argSets.LongestSet();
                        break;
                    case LacingStrategy.CrossProduct:
                        lacedArgs = argSets.CartesianProduct();
                        break;
                }

                //setup a list to hold the results
                //each output will have its own results collection
                List<FSharpList<Value>> results = new List<FSharpList<FScheme.Value>>();
                for(int i=0; i<OutPortData.Count(); i++)
                {
                    results.Add(FSharpList<Value>.Empty);
                }
                //FSharpList<Value> result = FSharpList<Value>.Empty;

                //run the evaluate method for each set of 
                //arguments in the la result. do these
                //in reverse order so our cons comes out the right
                //way around
                for (int i = lacedArgs.Count() - 1; i >= 0; i--)
                {
                    var evalResult = Evaluate(Utils.MakeFSharpList(lacedArgs.ElementAt(i).ToArray()));

                    //if the list does not have the same number of items
                    //as the number of output ports, then throw a wobbly
                    if (!evalResult.IsList)
                        throw new Exception("Output value of the node is not a list.");

                    for (int k = 0; k < OutPortData.Count(); k++)
                    {
                        FSharpList<Value> lst = ((Value.List)evalResult).Item;
                        results[k] = FSharpList<Value>.Cons(lst[k], results[k]);
                    }
                    runCount++;
                }

                //the result of evaluation will be a list. we split that result
                //and send the results to the outputs
                for (int i = 0; i < OutPortData.Count(); i++)
                {
                    outPuts[OutPortData[i]] = Value.NewList(results[i]);      
                }
                
            }
            else
            {
                Value evalResult = Evaluate(args);

                if (!evalResult.IsList)
                        throw new Exception("Output value of the node is not a list.");

                FSharpList<Value> lst = ((Value.List)evalResult).Item;

                //the result of evaluation will be a list. we split that result
                //and send the results to the outputs
                for (int i = 0; i < OutPortData.Count(); i++)
                {
                    outPuts[OutPortData[i]] = lst[i];
                }
            }

            ValidateConnections();
        }

        public virtual Value Evaluate(FSharpList<Value> args)
        {
            throw new NotImplementedException();
        }
    }

    public class dynRevitTransactionNodeWithOneOutput : dynRevitTransactionNode
    {
        public override void Evaluate(FSharpList<Value> args, Dictionary<PortData, Value> outPuts)
        {
            //THE OLD WAY
            //outPuts[OutPortData[0]] = Evaluate(args);

            //THE NEW WAY
            //if this element maintains a collcection of references
            //then clear the collection
            if (this is IClearable)
                (this as IClearable).ClearReferences();

            List<FSharpList<Value>> argSets = new List<FSharpList<Value>>();

            //create a zip of the incoming args and the port data
            //to be used for type comparison
            var portComparison = args.Zip(InPortData, (first, second) => new Tuple<Type, Type>(first.GetType(), second.PortType));

            //if any value is a list whose expectation is a single
            //do an auto map
            //TODO: figure out a better way to do this than using a lot
            //of specific excludes
            if (args.Count() > 0 &&
                portComparison.Any(x => x.Item1 == typeof(Value.List) &&
                x.Item2 != typeof(Value.List)) &&
                !(this.ArgumentLacing == LacingStrategy.Disabled))
            {
                //if the argument is of the expected type, then
                //leave it alone otherwise, wrap it in a list
                int j = 0;
                foreach (var arg in args)
                {
                    //incoming value is list and expecting single
                    if (portComparison.ElementAt(j).Item1 == typeof(Value.List) &&
                        portComparison.ElementAt(j).Item2 != typeof(Value.List))
                    {
                        //leave as list
                        argSets.Add(((Value.List)arg).Item);
                    }
                    //incoming value is list and expecting list
                    else
                    {
                        //wrap in list
                        argSets.Add(Utils.MakeFSharpList(arg));
                    }
                    j++;
                }

                IEnumerable<IEnumerable<Value>> lacedArgs = null;
                switch (this.ArgumentLacing)
                {
                    case LacingStrategy.First:
                        lacedArgs = argSets.SingleSet();
                        break;
                    case LacingStrategy.Shortest:
                        lacedArgs = argSets.ShortestSet();
                        break;
                    case LacingStrategy.Longest:
                        lacedArgs = argSets.LongestSet();
                        break;
                    case LacingStrategy.CrossProduct:
                        lacedArgs = argSets.CartesianProduct();
                        break;
                }

                //setup an empty list to hold results
                FSharpList<Value> result = FSharpList<Value>.Empty;

                //run the evaluate method for each set of 
                //arguments in the cartesian result. do these
                //in reverse order so our cons comes out the right
                //way around
                for (int i = lacedArgs.Count() - 1; i >= 0; i--)
                {
                    var evalResult = Evaluate(Utils.MakeFSharpList(lacedArgs.ElementAt(i).ToArray()));
                    result = FSharpList<Value>.Cons(evalResult, result);
                    runCount++;
                }

                outPuts[OutPortData[0]] = Value.NewList(result);
            }
            else
            {
                outPuts[OutPortData[0]] = Evaluate(args);
            }
        }

        public virtual Value Evaluate(FSharpList<Value> args)
        {
            throw new NotImplementedException();
        }
    }

    namespace SyncedNodeExtensions
    {
        public static class ElementSync
        {
            /// <summary>
            /// Registers the given element id with the DMU such that any change in the element will
            /// trigger a workspace modification event (dynamic running and saving).
            /// </summary>
            /// <param name="id">ElementId of the element to watch.</param>
            public static void RegisterEvalOnModified(this dynNodeModel node, ElementId id, Action modAction = null, Action delAction = null)
            {
                var u = dynRevitSettings.Controller.Updater;
                u.RegisterChangeHook(
                   id,
                   ChangeTypeEnum.Modify,
                   ReEvalOnModified(node, modAction)
                );
                u.RegisterChangeHook(
                   id,
                   ChangeTypeEnum.Delete,
                   UnRegOnDelete(delAction)
                );
            }

            /// <summary>
            /// Unregisters the given element id with the DMU. Should not be called unless it has already
            /// been registered with RegisterEvalOnModified
            /// </summary>
            /// <param name="id">ElementId of the element to stop watching.</param>
            public static void UnregisterEvalOnModified(this dynNodeModel node, ElementId id)
            {
                var u = dynRevitSettings.Controller.Updater;
                u.UnRegisterChangeHook(
                   id, ChangeTypeEnum.Modify
                );
                u.UnRegisterChangeHook(
                   id, ChangeTypeEnum.Delete
                );
            }

            static DynElementUpdateDelegate UnRegOnDelete(Action deleteAction)
            {
                return delegate(List<ElementId> deleted)
                {
                    foreach (var d in deleted)
                    {
                        var u = dynRevitSettings.Controller.Updater;
                        u.UnRegisterChangeHook(d, ChangeTypeEnum.Delete);
                        u.UnRegisterChangeHook(d, ChangeTypeEnum.Modify);
                    }
                    if (deleteAction != null)
                        deleteAction();
                };
            }

            static DynElementUpdateDelegate ReEvalOnModified(dynNodeModel node, Action modifiedAction)
            {
                return delegate(List<ElementId> modified)
                {
                    if (!node.RequiresRecalc && !dynRevitSettings.Controller.Running)
                    {
                        if (modifiedAction != null)
                            modifiedAction();
                        node.RequiresRecalc = true;
                    }
                };
            }
        }
    }
}<|MERGE_RESOLUTION|>--- conflicted
+++ resolved
@@ -60,11 +60,8 @@
             }
         }
 
-<<<<<<< HEAD
         public RenderDescription RenderDescription { get; set; }
 
-        public void Draw()
-=======
         public override void SaveElement(XmlDocument xmlDoc, XmlElement dynEl)
         {
             //Only save elements in the home workspace
@@ -136,8 +133,7 @@
 
         #region Watch 3D Rendering
 
-        public RenderDescription Draw()
->>>>>>> 1c4dc4ed
+        public void Draw()
         {
             if (this.RenderDescription == null)
                 this.RenderDescription = new Nodes.RenderDescription();
