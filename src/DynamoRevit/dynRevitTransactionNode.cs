--- conflicted
+++ resolved
@@ -10,7 +10,6 @@
 using Microsoft.FSharp.Collections;
 
 using Dynamo.Utilities;
-using RevitServices;
 using Value = Dynamo.FScheme.Value;
 
 namespace Dynamo.Revit
@@ -82,11 +81,7 @@
                 foreach (var id in run)
                 {
                     Element e;
-<<<<<<< HEAD
-                    if (dynRevitSettings.Doc.Document.TryGetElement(id, out e))
-=======
                     if (dynUtils.TryGetElement(id, out e))
->>>>>>> 788b3f8b
                     {
                         var elementStore = xmlDoc.CreateElement("Element");
                         elementStore.InnerText = e.UniqueId;
