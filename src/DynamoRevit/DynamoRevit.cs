using System;
using System.Collections.Generic;
using System.Diagnostics;
using System.Drawing;
using System.Reflection;
using System.Resources;
using System.Text.RegularExpressions;
using System.Windows;
using System.Windows.Forms;
using System.Windows.Interop;
using System.Windows.Media.Imaging;
using System.Windows.Threading;
using Autodesk.Revit.UI.Events;
using Autodesk.Revit.Attributes;
using Autodesk.Revit.DB;
using Autodesk.Revit.DB.Analysis;
using Autodesk.Revit.UI;

using Dynamo.Applications.Properties;
using Dynamo.Controls;
using Dynamo.Utilities;
using RevitServices.Elements;
using RevitServices.Threading;
using IWin32Window = System.Windows.Interop.IWin32Window;
using MessageBox = System.Windows.Forms.MessageBox;
using Rectangle = System.Drawing.Rectangle;
using Dynamo.FSchemeInterop;
using System.IO;

namespace Dynamo.Applications
{
    [Transaction(Autodesk.Revit.Attributes.TransactionMode.Automatic)]
    [Regeneration(RegenerationOption.Manual)]
    public class DynamoRevitApp : IExternalApplication
    {
        private static readonly string m_AssemblyName = Assembly.GetExecutingAssembly().Location;
        public static RevitServicesUpdater Updater;
        private static ResourceManager res;
        public static ExecutionEnvironment env;

        public Result OnStartup(UIControlledApplication application)
        {
            try
            {
                //TAF load english_us TODO add a way to localize
                res = Resource_en_us.ResourceManager;
                // Create new ribbon panel
                RibbonPanel ribbonPanel = application.CreateRibbonPanel(res.GetString("App_Description"));

                //Create a push button in the ribbon panel 
                var pushButton = ribbonPanel.AddItem(new PushButtonData("Dynamo",
                                                                        res.GetString("App_Name"), m_AssemblyName,
                                                                        "Dynamo.Applications.DynamoRevit")) as
                                 PushButton;

                Bitmap dynamoIcon = Resources.logo_square_32x32;


                BitmapSource bitmapSource = Imaging.CreateBitmapSourceFromHBitmap(
                    dynamoIcon.GetHbitmap(),
                    IntPtr.Zero,
                    Int32Rect.Empty,
                    BitmapSizeOptions.FromEmptyOptions());

                pushButton.LargeImage = bitmapSource;
                pushButton.Image = bitmapSource;

                IdlePromise.RegisterIdle(application);

                Updater = new RevitServicesUpdater(/*application.ActiveAddInId, */application.ControlledApplication);
                //if (!UpdaterRegistry.IsUpdaterRegistered(Updater.GetUpdaterId()))
                //    UpdaterRegistry.RegisterUpdater(Updater);

                //var SpatialFieldFilter = new ElementClassFilter(typeof (SpatialFieldManager));
                //var familyFilter = new ElementClassFilter(typeof (FamilyInstance));
                //var refPointFilter = new ElementCategoryFilter(BuiltInCategory.OST_ReferencePoints);
                //var modelCurveFilter = new ElementClassFilter(typeof (CurveElement));
                //var sunFilter = new ElementClassFilter(typeof (SunAndShadowSettings));
                //IList<ElementFilter> filterList = new List<ElementFilter>();

                //filterList.Add(SpatialFieldFilter);
                //filterList.Add(familyFilter);
                //filterList.Add(modelCurveFilter);
                //filterList.Add(refPointFilter);
                //filterList.Add(sunFilter);

                //ElementFilter filter = new LogicalOrFilter(filterList);

                //UpdaterRegistry.AddTrigger(Updater.GetUpdaterId(), filter, Element.GetChangeTypeAny());
                //UpdaterRegistry.AddTrigger(Updater.GetUpdaterId(), filter, Element.GetChangeTypeElementDeletion());
                //UpdaterRegistry.AddTrigger(Updater.GetUpdaterId(), filter, Element.GetChangeTypeElementAddition());

                env = new ExecutionEnvironment();

                return Result.Succeeded;
            }
            catch (Exception ex)
            {
                MessageBox.Show(ex.ToString());
                return Result.Failed;
            }
        }

        public Result OnShutdown(UIControlledApplication application)
        {
            //UpdaterRegistry.UnregisterUpdater(Updater.GetUpdaterId());

            //if(Application.Current != null)
            //    Application.Current.Shutdown();

            return Result.Succeeded;
        }
    }

    [Transaction(Autodesk.Revit.Attributes.TransactionMode.Manual)]
    [Regeneration(RegenerationOption.Manual)]
    internal class DynamoRevit : IExternalCommand
    {
        private static DynamoView dynamoView;
        private UIDocument m_doc;
        private UIApplication m_revit;
        private DynamoController dynamoController;
        private static bool isRunning = false;
        public static double? dynamoViewX = null;
        public static double? dynamoViewY = null;
        public static double? dynamoViewWidth = null;
        public static double? dynamoViewHeight = null;
        private bool handledCrash = false;

        public Result Execute(ExternalCommandData revit, ref string message, ElementSet elements)
        {
            AppDomain.CurrentDomain.AssemblyResolve += Dynamo.Utilities.AssemblyHelper.CurrentDomain_AssemblyResolve;

            //Add an assembly load step for the System.Windows.Interactivity assembly
            //Revit owns a version of this as well. Adding our step here prevents a duplicative
            //load of the dll at a later time.
            var assLoc = Assembly.GetExecutingAssembly().Location;
            var interactivityPath = Path.Combine(Path.GetDirectoryName(assLoc), "System.Windows.Interactivity.dll");
            var interactivityAss = Assembly.LoadFrom(interactivityPath);

            //When a user double-clicks the Dynamo icon, we need to make
            //sure that we don't create another instance of Dynamo.
            if (isRunning)
            {
                Debug.WriteLine("Dynamo is already running.");
                if (dynamoView != null)
                {
                    dynamoView.Focus();
                }
                return Result.Succeeded;
            }

            isRunning = true;

            try
            {
                m_revit = revit.Application;
                m_doc = m_revit.ActiveUIDocument;

                #region default level

                Level defaultLevel = null;
                var fecLevel = new FilteredElementCollector(m_doc.Document);
                fecLevel.OfClass(typeof (Level));
                defaultLevel = fecLevel.ToElements()[0] as Level;

                #endregion

                dynRevitSettings.Revit = m_revit;
                dynRevitSettings.Doc = m_doc;
                dynRevitSettings.DefaultLevel = defaultLevel;

                //TODO: has to be changed when we handle multiple docs
                DynamoRevitApp.Updater.DocumentToWatch = m_doc.Document;
                
                IdlePromise.ExecuteOnIdleAsync(delegate
                {
                    //get window handle
                    IntPtr mwHandle = Process.GetCurrentProcess().MainWindowHandle;

                    var r = new Regex(@"\b(Autodesk |Structure |MEP |Architecture )\b");
                    string context = r.Replace(m_revit.Application.VersionName, "");

                    //they changed the application version name conventions for vasari
                    //it no longer has a version year so we can't compare it to other versions
                    //TODO:come up with a more stable way to test for Vasari beta 3
                    if (context == "Vasari")
                        context = "Vasari 2014";

                    dynamoController = new DynamoController_Revit(DynamoRevitApp.env, DynamoRevitApp.Updater, typeof(DynamoRevitViewModel), context);
                        
                    dynamoView = new DynamoView { DataContext = dynamoController.DynamoViewModel };
                    dynamoController.UIDispatcher = dynamoView.Dispatcher;

                    //set window handle and show dynamo
                    new WindowInteropHelper(dynamoView).Owner = mwHandle;

                    handledCrash = false;

                    dynamoView.WindowStartupLocation = WindowStartupLocation.Manual;

                    Rectangle bounds = Screen.PrimaryScreen.Bounds;
                    dynamoView.Left = dynamoViewX ?? bounds.X;
                    dynamoView.Top = dynamoViewY ?? bounds.Y;
                    dynamoView.Width = dynamoViewWidth ?? 1000.0;
                    dynamoView.Height = dynamoViewHeight ?? 800.0;

                    dynamoView.Show();

                    dynamoView.Dispatcher.UnhandledException -= DispatcherOnUnhandledException; 
                    dynamoView.Dispatcher.UnhandledException += DispatcherOnUnhandledException; 
                    dynamoView.Closing += dynamoView_Closing;
                    dynamoView.Closed += dynamoView_Closed;

<<<<<<< HEAD
                    revit.Application.ViewActivated += Application_ViewActivated;
=======
                    //revit.Application.ViewActivated += new EventHandler<Autodesk.Revit.UI.Events.ViewActivatedEventArgs>(Application_ViewActivated);
                    revit.Application.ViewActivating += Application_ViewActivating;
>>>>>>> 46749cad
                });
            }
            catch (Exception ex)
            {
                isRunning = false;
                MessageBox.Show(ex.ToString());

                DynamoLogger.Instance.Log(ex.Message);
                DynamoLogger.Instance.Log(ex.StackTrace);
                DynamoLogger.Instance.Log("Dynamo log ended " + DateTime.Now.ToString());

                return Result.Failed;
            }

            return Result.Succeeded;
        }

        /// <summary>
        /// Callback on Revit view activation. Addins are not available in some views in Revit, notably perspective views.
        /// This will present a warning that Dynamo is not available to run and disable the run button.
        /// </summary>
        /// <param name="sender"></param>
        /// <param name="e"></param>
        private void Application_ViewActivating(object sender, ViewActivatingEventArgs e)
        {
            View3D view = e.NewActiveView as View3D;

            if (view != null && view.IsPerspective)
            {
                DynamoLogger.Instance.LogWarning(
                    "Dynamo is not available in a perspective view. Please switch to another view to Run.",
                    WarningLevel.Moderate);
                dynSettings.Controller.DynamoViewModel.RunEnabled = false;
            }
            else
            {
                //alert the user of the new active view and enable the run button
                DynamoLogger.Instance.LogWarning(string.Format("Active view is now {0}", e.NewActiveView.Name), WarningLevel.Mild);
                dynSettings.Controller.DynamoViewModel.RunEnabled = true;
            }
        }


        /// <summary>
        /// Handler for the ViewActivated event.
        /// Used to query whether Dynamo can be run on the active view.
        /// </summary>
        /// <param name="sender"></param>
        /// <param name="e"></param>
        void Application_ViewActivated(object sender, Autodesk.Revit.UI.Events.ViewActivatedEventArgs e)
        {
            if (dynSettings.Controller != null)
            {
                if (e.CurrentActiveView is View3D)
                {
                    var view = e.CurrentActiveView as View3D;
                    var previousView = e.PreviousActiveView as View3D;

                    if (view.IsPerspective)
                    {
                        //warn user that Dynamo can't be run in perspective 
                        //and disable the run
                        DynamoLogger.Instance.LogWarning(
                            "Dynamo is not available in a perspective view. Please switch to another view to Run.", WarningLevel.Moderate);
                        dynSettings.Controller.DynamoViewModel.RunEnabled = false;
                    }
                    else if ( !view.IsPerspective && (previousView == null || previousView.IsPerspective) )
                    {
                        DynamoLogger.Instance.ResetWarning();
                        dynSettings.Controller.DynamoViewModel.RunEnabled = true;
                    }
                }
                else
                {
                    DynamoLogger.Instance.LogWarning(string.Format("Active view is now {0}", e.CurrentActiveView.Name), WarningLevel.Mild);
                    dynSettings.Controller.DynamoViewModel.RunEnabled = true;
                }
            }
        }

        /// <summary>
        /// A method to deal with unhandle exceptions.  Executes right before Revit crashes.
        /// Dynamo is still valid at this time, but further work may cause corruption.  Here, 
        /// we run the ExitCommand, allowing the user to save all of their work.  
        /// </summary>
        /// <param name="sender"></param>
        /// <param name="args">Info about the exception</param>
        private void DispatcherOnUnhandledException(object sender, DispatcherUnhandledExceptionEventArgs args)
        {
            args.Handled = true;

            // only handle a single crash per Dynamo sesh, this should be reset in the initial command
            if (handledCrash)
            {
                return;
            }

            handledCrash = true;

            var exceptionMessage = args.Exception.Message;

            try
            {
                DynamoLogger.Instance.Log("Dynamo Unhandled Exception");
                DynamoLogger.Instance.Log(exceptionMessage);
            }
            catch
            {

            }

            try
            {
                dynSettings.Controller.OnRequestsCrashPrompt(this, args);
                dynSettings.Controller.DynamoViewModel.Exit(false); // don't allow cancellation
            }
            catch
            {

            }
            finally
            {
                args.Handled = true;
            }
            
        }

        /// <summary>
        /// Executes right before Dynamo closes, gives you the chance to cache whatever you might want.
        /// </summary>
        /// <param name="sender"></param>
        /// <param name="e"></param>
        private void dynamoView_Closing(object sender, EventArgs e)
        {
            // cache the size of the window for later reloading
            dynamoViewX = dynamoView.Left;
            dynamoViewY = dynamoView.Top;
            dynamoViewWidth = dynamoView.ActualWidth;
            dynamoViewHeight = dynamoView.ActualHeight;
            IdlePromise.ClearPromises();
            IdlePromise.Shutdown();
        }

        /// <summary>
        /// Executes after Dynamo closes.
        /// </summary>
        /// <param name="sender"></param>
        /// <param name="e"></param>
        private void dynamoView_Closed(object sender, EventArgs e)
        {
            dynamoView = null;
            isRunning = false;
        }
    }

    internal class WindowHandle : IWin32Window
    {
        private readonly IntPtr _hwnd;

        public WindowHandle(IntPtr h)
        {
            Debug.Assert(IntPtr.Zero != h,
                         "expected non-null window handle");

            _hwnd = h;
        }

        public IntPtr Handle
        {
            get { return _hwnd; }
        }
    }
}<|MERGE_RESOLUTION|>--- conflicted
+++ resolved
@@ -212,12 +212,8 @@
                     dynamoView.Closing += dynamoView_Closing;
                     dynamoView.Closed += dynamoView_Closed;
 
-<<<<<<< HEAD
                     revit.Application.ViewActivated += Application_ViewActivated;
-=======
-                    //revit.Application.ViewActivated += new EventHandler<Autodesk.Revit.UI.Events.ViewActivatedEventArgs>(Application_ViewActivated);
                     revit.Application.ViewActivating += Application_ViewActivating;
->>>>>>> 46749cad
                 });
             }
             catch (Exception ex)
