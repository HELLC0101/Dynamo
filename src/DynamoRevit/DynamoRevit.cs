--- conflicted
+++ resolved
@@ -95,10 +95,6 @@
             try
             {
                 extCommandData = commandData;
-<<<<<<< HEAD
-                commandData.Application.Idling += OnRevitIdleOnce;
-
-=======
 
                 // create core data models
                 revitDynamoModel = InitializeCoreModel(extCommandData);
@@ -128,7 +124,7 @@
                         SubscribeViewActivating(commandData);
                     });
 #endif
->>>>>>> 95d40a5d
+
                 // Disable the Dynamo button to prevent a re-run
                 DynamoRevitApp.DynamoButton.Enabled = false;
             }
@@ -160,35 +156,6 @@
             }
         }
 
-<<<<<<< HEAD
-        /// <summary>
-        /// This method (Application.Idling event handler) is called exactly once
-        /// during the creation of Dynamo Revit plug-in. It is in this call both 
-        /// DynamoScheduler and its RevitSchedulerThread objects are created. All 
-        /// other AsyncTask beyond this point are scheduled through the scheduler.
-        /// </summary>
-        /// 
-        private static void OnRevitIdleOnce(object sender, IdlingEventArgs e)
-        {
-            // We only need to initialize this once, unregister.
-            extCommandData.Application.Idling -= OnRevitIdleOnce;
-
-            // create core data models
-            revitDynamoModel = InitializeCoreModel(extCommandData);
-            dynamoViewModel = InitializeCoreViewModel(revitDynamoModel);
-
-            // handle initialization steps after RevitDynamoModel is created.
-            revitDynamoModel.HandlePostInitialization();
-
-            // show the window
-            InitializeCoreView().Show();
-
-            TryOpenWorkspaceInCommandData(extCommandData);
-            SubscribeApplicationEvents(extCommandData);
-        }
-
-=======
->>>>>>> 95d40a5d
         #region Initialization
 
         private static RevitDynamoModel InitializeCoreModel(ExternalCommandData commandData)
