using Dynamo.Applications;

#region
using System;
using System.Diagnostics;
using System.IO;
using System.Reflection;
using System.Text.RegularExpressions;
using System.Windows.Interop;
using System.Windows.Threading;

using Autodesk.Revit.Attributes;
using Autodesk.Revit.DB;
using Autodesk.Revit.UI;
using Autodesk.Revit.UI.Events;

using Dynamo.Applications.Models;
using Dynamo.Controls;
using Dynamo.Core;
using Dynamo.Core.Threading;
using Dynamo.Models;
using Dynamo.Services;
using Dynamo.Utilities;
using Dynamo.ViewModels;

using DynamoUnits;

using DynamoUtilities;

using RevitServices.Persistence;
using RevitServices.Transactions;
using RevitServices.Threading;

using MessageBox = System.Windows.Forms.MessageBox;

#endregion

#if ENABLE_DYNAMO_SCHEDULER

namespace RevitServices.Threading
{
    // SCHEDULER: This class will be removed once DynamoScheduler work is 
    // tested working. When that happens, all the callers will be redirected
    // to use RevitDynamoModel.DynamoScheduler directly for task scheduling.
    // 
    public static class IdlePromise
    {
        [ThreadStatic]
        private static bool idle;
        public static bool InIdleThread
        {
            get { return idle; }
            set { idle = value; }
        }

        public static void ExecuteOnIdleAsync(Action p)
        {
            var scheduler = DynamoRevit.RevitDynamoModel.Scheduler;
            var task = new DelegateBasedAsyncTask(scheduler);
            task.Initialize(p);
            scheduler.ScheduleForExecution(task);
        }
    }
}

#endif

namespace Dynamo.Applications
{
    [Transaction(TransactionMode.Manual),
     Regeneration(RegenerationOption.Manual)]
    public class DynamoRevit : IExternalCommand
    {
        private static ExternalCommandData extCommandData;
        private static DynamoViewModel dynamoViewModel;
        private static RevitDynamoModel revitDynamoModel;
        private static bool handledCrash;

        public Result Execute(ExternalCommandData commandData, ref string message, ElementSet elements)
        {
            HandleDebug(commandData);
            
            InitializeCore(commandData);

            try
            {
#if ENABLE_DYNAMO_SCHEDULER
                extCommandData = commandData;
                commandData.Application.Idling += OnRevitIdleOnce;
#else

                IdlePromise.ExecuteOnIdleAsync(
                    delegate
                    {
                        // create core data models
                        revitDynamoModel = InitializeCoreModel(commandData);
                        dynamoViewModel = InitializeCoreViewModel(revitDynamoModel);

                        // show the window
                        InitializeCoreView().Show();

                        TryOpenWorkspaceInCommandData(commandData);
                        SubscribeViewActivating(commandData);
                    });
#endif
                // Disable the Dynamo button to prevent a re-run
                DynamoRevitApp.DynamoButton.Enabled = false;
            }
            catch (Exception ex)
            {
                // notify instrumentation
                InstrumentationLogger.LogException(ex);
                StabilityTracking.GetInstance().NotifyCrash();

                MessageBox.Show(ex.ToString());

                DynamoRevitApp.DynamoButton.Enabled = true;

                return Result.Failed;
            }

            return Result.Succeeded;
        }

#if ENABLE_DYNAMO_SCHEDULER

        internal static RevitDynamoModel RevitDynamoModel
        {
            get { return revitDynamoModel; }
        }

        internal static UIApplication RevitUIApplication
        {
            get { return ((extCommandData == null) ? null : extCommandData.Application); }
        }

        /// <summary>
        /// This method (Application.Idling event handler) is called exactly once
        /// during the creation of Dynamo Revit plug-in. It is in this call both 
        /// DynamoScheduler and its RevitSchedulerThread objects are created. All 
        /// other AsyncTask beyond this point are scheduled through the scheduler.
        /// </summary>
        /// 
        private static void OnRevitIdleOnce(object sender, IdlingEventArgs e)
        {
            // We only need to initialize this once, unregister.
            extCommandData.Application.Idling -= OnRevitIdleOnce;

            // create core data models
            revitDynamoModel = InitializeCoreModel(extCommandData);
            dynamoViewModel = InitializeCoreViewModel(revitDynamoModel);

            // show the window
            InitializeCoreView().Show();

            TryOpenWorkspaceInCommandData(extCommandData);
            SubscribeViewActivating(extCommandData);
        }

#endif

        #region Initialization

        private static RevitDynamoModel InitializeCoreModel(ExternalCommandData commandData)
        {
            var prefs = PreferenceSettings.Load();
            var corePath =
                Path.GetFullPath(
                    Path.GetDirectoryName(Assembly.GetExecutingAssembly().Location) + @"\..\");

#if !ENABLE_DYNAMO_SCHEDULER

            return RevitDynamoModel.Start(
                new RevitDynamoModel.StartConfiguration()
                {
                    Preferences = prefs,
                    DynamoCorePath = corePath,
                    Context = GetRevitContext(commandData)
                });

#else

            return RevitDynamoModel.Start(
                new RevitDynamoModel.StartConfiguration()
                {
                    Preferences = prefs,
                    DynamoCorePath = corePath,
                    Context = GetRevitContext(commandData),
                    SchedulerThread = new RevitSchedulerThread(commandData.Application)
                });

#endif
        }

        private static DynamoViewModel InitializeCoreViewModel(RevitDynamoModel revitDynamoModel)
        {
            var vizManager = new RevitVisualizationManager(revitDynamoModel);

            var viewModel = DynamoViewModel.Start(
                new DynamoViewModel.StartConfiguration()
                {
                    DynamoModel = revitDynamoModel,
                    VisualizationManager = vizManager,
                    WatchHandler =
                        new RevitWatchHandler(vizManager, revitDynamoModel.PreferenceSettings)
                });

            viewModel.RequestAuthentication +=
                 SingleSignOnManager.RegisterSingleSignOn;

<<<<<<< HEAD
#if ENABLE_DYNAMO_SCHEDULER

            revitDynamoModel.ShutdownStarted += (drm) =>
            {
                DynamoRevit.RevitUIApplication.Idling += DeleteKeeperElementOnce;
            };

#else

=======
>>>>>>> 8c2809f1
            revitDynamoModel.ShutdownStarted += (drm) =>
                IdlePromise.ExecuteOnShutdown(DeleteKeeperElement);

#endif
            return viewModel;
        }

        private static DynamoView InitializeCoreView()
        {
            IntPtr mwHandle = Process.GetCurrentProcess().MainWindowHandle;
            var dynamoView = new DynamoView(dynamoViewModel);
            new WindowInteropHelper(dynamoView).Owner = mwHandle;

            handledCrash = false;

            dynamoView.Dispatcher.UnhandledException += Dispatcher_UnhandledException;
            dynamoView.Closed += DynamoView_Closed;

            SingleSignOnManager.UIDispatcher = dynamoView.Dispatcher;

            return dynamoView;
        }

        private static bool initializedCore;
        private static void InitializeCore(ExternalCommandData commandData)
        {
            if (initializedCore) return;

#if !ENABLE_DYNAMO_SCHEDULER
            IdlePromise.RegisterIdle(commandData.Application);
#endif

            InitializeAssemblies();
            InitializeUnits();
            InitializeDocumentManager(commandData);
            InitializeMigrationManager();

            initializedCore = true;
        }

        private static bool registeredViewActivating;
        private static void SubscribeViewActivating(ExternalCommandData commandData)
        {
            if (registeredViewActivating) return;
            commandData.Application.ViewActivating += Application_ViewActivating;
            registeredViewActivating = true;
        }

        private static void InitializeMigrationManager()
        {
            MigrationManager.Instance.MigrationTargets.Add(typeof(WorkspaceMigrationsRevit));
        }

        public static void InitializeUnits()
        {
            // set revit units
            BaseUnit.HostApplicationInternalAreaUnit = DynamoAreaUnit.SquareFoot;
            BaseUnit.HostApplicationInternalLengthUnit = DynamoLengthUnit.DecimalFoot;
            BaseUnit.HostApplicationInternalVolumeUnit = DynamoVolumeUnit.CubicFoot;
        }

        public static void InitializeAssemblies()
        {
            AppDomain.CurrentDomain.AssemblyResolve +=
                Analyze.Render.AssemblyHelper.ResolveAssemblies;

            //Add an assembly load step for the System.Windows.Interactivity assembly
            //Revit owns a version of this as well. Adding our step here prevents a duplicative
            //load of the dll at a later time.
            string interactivityPath = Path.Combine(
                DynamoPathManager.Instance.MainExecPath,
                "System.Windows.Interactivity.dll");

            if (File.Exists(interactivityPath))
                Assembly.LoadFrom(interactivityPath);
        }

        private static void InitializeDocumentManager(ExternalCommandData commandData)
        {
            if (DocumentManager.Instance.CurrentUIApplication == null)
                DocumentManager.Instance.CurrentUIApplication = commandData.Application;
        }

        #endregion

        #region Helpers

        private void HandleDebug(ExternalCommandData commandData)
        {
            if (commandData.JournalData != null && commandData.JournalData.ContainsKey("debug"))
            {
                if (Boolean.Parse(commandData.JournalData["debug"]))
                    Debugger.Launch();
            }
        }

        private static void TryOpenWorkspaceInCommandData(ExternalCommandData commandData)
        {

            if (commandData.JournalData != null && commandData.JournalData.ContainsKey("dynPath"))
                dynamoViewModel.Model.OpenWorkspace(commandData.JournalData["dynPath"]);
        }

        private static string GetRevitContext(ExternalCommandData commandData)
        {
            var r = new Regex(@"\b(Autodesk |Structure |MEP |Architecture )\b");
            string context = r.Replace(commandData.Application.Application.VersionName, "");

            //they changed the application version name conventions for vasari
            //it no longer has a version year so we can't compare it to other versions
            if (context == "Vasari")
                context = "Vasari 2014";

            return context;
        }

        #endregion

        #region View Activation

        /// <summary>
        ///     Handler for Revit's ViewActivating event.
        ///     Addins are not available in some views in Revit, notably perspective views.
        ///     This will present a warning that Dynamo is not available to run and disable the run button.
        ///     This handler is called before the ViewActivated event registered on the RevitDynamoModel.
        /// </summary>
        /// <param name="sender"></param>
        /// <param name="e"></param>
        private static void Application_ViewActivating(object sender, ViewActivatingEventArgs e)
        {
            revitDynamoModel.SetRunEnabledBasedOnContext(e.NewActiveView);
        }

        #endregion

        #region Exception

        /// <summary>
        ///     A method to deal with unhandle exceptions.  Executes right before Revit crashes.
        ///     Dynamo is still valid at this time, but further work may cause corruption.  Here,
        ///     we run the ExitCommand, allowing the user to save all of their work.
        /// </summary>
        /// <param name="sender"></param>
        /// <param name="args">Info about the exception</param>
        private static void Dispatcher_UnhandledException(
            object sender, DispatcherUnhandledExceptionEventArgs args)
        {
            args.Handled = true;

            // only handle a single crash per Dynamo sesh, this should be reset in the initial command
            if (handledCrash)
                return;

            handledCrash = true;

            string exceptionMessage = args.Exception.Message;

            try
            {
                InstrumentationLogger.LogException(args.Exception);
                StabilityTracking.GetInstance().NotifyCrash();

                revitDynamoModel.Logger.LogError("Dynamo Unhandled Exception");
                revitDynamoModel.Logger.LogError(exceptionMessage);
            }
            catch { }

            try
            {
                DynamoModel.IsCrashing = true;
                revitDynamoModel.OnRequestsCrashPrompt(
                    revitDynamoModel,
                    new CrashPromptArgs(args.Exception.Message + "\n\n" + args.Exception.StackTrace));
                dynamoViewModel.Exit(false); // don't allow cancellation
            }
            catch { }
            finally
            {
                args.Handled = true;

                // KILLDYNSETTINGS - this is suspect
                revitDynamoModel.Logger.Dispose();
                DynamoRevitApp.DynamoButton.Enabled = true;
            }
        }

        #endregion

        #region Shutdown

        /// <summary>
        ///     Executes after Dynamo closes.
        /// </summary>
        /// <param name="sender"></param>
        /// <param name="e"></param>
        private static void DynamoView_Closed(object sender, EventArgs e)
        {
            var view = (DynamoView)sender;

            revitDynamoModel.RevitServicesUpdater.Dispose();
            DocumentManager.OnLogError -= revitDynamoModel.Logger.Log;

            view.Dispatcher.UnhandledException -= Dispatcher_UnhandledException;
            view.Closed -= DynamoView_Closed;
            DocumentManager.Instance.CurrentUIApplication.ViewActivating -=
                Application_ViewActivating;

            AppDomain.CurrentDomain.AssemblyResolve -=
                Analyze.Render.AssemblyHelper.ResolveAssemblies;

            // KILLDYNSETTINGS - this is suspect
            revitDynamoModel.Logger.Dispose();

            DynamoRevitApp.DynamoButton.Enabled = true;
        }

<<<<<<< HEAD
#if ENABLE_DYNAMO_SCHEDULER

        private static void DeleteKeeperElementOnce(object sender, IdlingEventArgs idlingEventArgs)
        {
            DynamoRevit.RevitUIApplication.Idling -= DeleteKeeperElementOnce;
            DynamoRevit.DeleteKeeperElement();
        }

#endif

        private static void DeleteKeeperElement()
        {
=======
        /// <summary>
        /// This method access Revit API, therefore it needs to be called only 
        /// by idle thread (i.e. in an 'UIApplication.Idling' event handler).
        /// </summary>
        private static void DeleteKeeperElement()
        {
#if !ENABLE_DYNAMO_SCHEDULER

            if (!IdlePromise.InIdleThread)
            {
                throw new AccessViolationException(
                    "'DeleteKeeperElement' must be called in idle thread");
            }

#endif

>>>>>>> 8c2809f1
            var dbDoc = DocumentManager.Instance.CurrentDBDocument;
            if (null == dbDoc || (dynamoViewModel == null))
                return;

            var vizManager = dynamoViewModel.VisualizationManager as RevitVisualizationManager;
            if (vizManager != null)
            {
                var keeperId = vizManager.KeeperId;
                if (keeperId != ElementId.InvalidElementId)
                {
                    TransactionManager.Instance.EnsureInTransaction(dbDoc);
                    DocumentManager.Instance.CurrentUIDocument.Document.Delete(keeperId);
                    TransactionManager.Instance.ForceCloseTransaction();
                }
            }
        }

        #endregion
    }
}<|MERGE_RESOLUTION|>--- conflicted
+++ resolved
@@ -208,7 +208,6 @@
             viewModel.RequestAuthentication +=
                  SingleSignOnManager.RegisterSingleSignOn;
 
-<<<<<<< HEAD
 #if ENABLE_DYNAMO_SCHEDULER
 
             revitDynamoModel.ShutdownStarted += (drm) =>
@@ -218,8 +217,6 @@
 
 #else
 
-=======
->>>>>>> 8c2809f1
             revitDynamoModel.ShutdownStarted += (drm) =>
                 IdlePromise.ExecuteOnShutdown(DeleteKeeperElement);
 
@@ -436,7 +433,6 @@
             DynamoRevitApp.DynamoButton.Enabled = true;
         }
 
-<<<<<<< HEAD
 #if ENABLE_DYNAMO_SCHEDULER
 
         private static void DeleteKeeperElementOnce(object sender, IdlingEventArgs idlingEventArgs)
@@ -447,9 +443,6 @@
 
 #endif
 
-        private static void DeleteKeeperElement()
-        {
-=======
         /// <summary>
         /// This method access Revit API, therefore it needs to be called only 
         /// by idle thread (i.e. in an 'UIApplication.Idling' event handler).
@@ -466,7 +459,6 @@
 
 #endif
 
->>>>>>> 8c2809f1
             var dbDoc = DocumentManager.Instance.CurrentDBDocument;
             if (null == dbDoc || (dynamoViewModel == null))
                 return;
