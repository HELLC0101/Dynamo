--- conflicted
+++ resolved
@@ -70,17 +70,10 @@
             //    || !DrawToAlternateContext)
             //    return;
 
-<<<<<<< HEAD
-            IEnumerable<FScheme.Value> values = dynSettings.Controller.DynamoModel.Nodes
-                .Where(x => x.IsVisible).Where(x => x.CachedValue != null)
-                //.Where(x => x.OldValue is Value.Container || x.OldValue is Value.List)
-                .Select(x => x.CachedValue.Data as FScheme.Value);
-=======
             //IEnumerable<FScheme.Value> values = dynSettings.Controller.DynamoModel.Nodes
             //    .Where(x => x.IsVisible).Where(x => x.OldValue != null)
             //    //.Where(x => x.OldValue is Value.Container || x.OldValue is Value.List)
             //    .Select(x => x.OldValue.Data as FScheme.Value);
->>>>>>> f8c10782
 
             //List<GeometryObject> geoms = values.ToList().SelectMany(RevitGeometryFromNodes).ToList();
 
