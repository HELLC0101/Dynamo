﻿<?xml version="1.0" encoding="utf-8"?>
<Project ToolsVersion="4.0" DefaultTargets="Build" xmlns="http://schemas.microsoft.com/developer/msbuild/2003">
  <ImportGroup Label="PropertySheets">
    <Import Project="$(SolutionDir)Dynamo.CS.props" />
  </ImportGroup>
  <PropertyGroup>
    <Configuration Condition=" '$(Configuration)' == '' ">Debug</Configuration>
    <Platform Condition=" '$(Platform)' == '' ">AnyCPU</Platform>
    <ProductVersion>9.0.21022</ProductVersion>
    <SchemaVersion>2.0</SchemaVersion>
    <ProjectGuid>{FD56AE51-739E-4893-8DE4-925D60C7097C}</ProjectGuid>
    <OutputType>Library</OutputType>
    <AppDesignerFolder>Properties</AppDesignerFolder>
    <RootNamespace>Dynamo.Applications</RootNamespace>
    <AssemblyName>DynamoRevit</AssemblyName>
    <TargetFrameworkVersion>v4.0</TargetFrameworkVersion>
    <FileAlignment>512</FileAlignment>
    <FileUpgradeFlags>
    </FileUpgradeFlags>
    <UpgradeBackupLocation>
    </UpgradeBackupLocation>
    <OldToolsVersion>3.5</OldToolsVersion>
    <TargetFrameworkProfile />
  </PropertyGroup>
  <PropertyGroup>
    <ResolveAssemblyWarnOrErrorOnTargetArchitectureMismatch>None</ResolveAssemblyWarnOrErrorOnTargetArchitectureMismatch>
  </PropertyGroup>
  <PropertyGroup Condition=" '$(Configuration)|$(Platform)' == 'Debug|AnyCPU' ">
    <DebugSymbols>true</DebugSymbols>
    <DebugType>full</DebugType>
    <Optimize>false</Optimize>
    <OutputPath>$(OutputPath)</OutputPath>
    <DefineConstants>DEBUG;TRACE</DefineConstants>
    <ErrorReport>prompt</ErrorReport>
    <WarningLevel>3</WarningLevel>
    <TreatWarningsAsErrors>false</TreatWarningsAsErrors>
    <NoWarn>618</NoWarn>
  </PropertyGroup>
  <PropertyGroup Condition=" '$(Configuration)|$(Platform)' == 'Release|AnyCPU' ">
    <DebugType>full</DebugType>
    <Optimize>true</Optimize>
    <OutputPath>$(OutputPath)</OutputPath>
    <DefineConstants>TRACE</DefineConstants>
    <ErrorReport>prompt</ErrorReport>
    <WarningLevel>3</WarningLevel>
    <DebugSymbols>true</DebugSymbols>
    <NoWarn>618</NoWarn>
  </PropertyGroup>
  <ItemGroup>
    <Reference Include="FScheme, Version=0.0.0.0, Culture=neutral, processorArchitecture=MSIL">
      <SpecificVersion>False</SpecificVersion>
      <HintPath>..\..\bin\AnyCPU\Debug\FScheme.dll</HintPath>
      <Private>False</Private>
    </Reference>
    <Reference Include="FSchemeInterop, Version=0.5.3.42660, Culture=neutral, processorArchitecture=MSIL">
      <SpecificVersion>False</SpecificVersion>
      <HintPath>..\..\bin\AnyCPU\Debug\FSchemeInterop.dll</HintPath>
      <Private>False</Private>
    </Reference>
<<<<<<< HEAD
    <Reference Include="FSharp.Core, Version=4.0.0.0, Culture=neutral, PublicKeyToken=b03f5f7f11d50a3a, processorArchitecture=MSIL" />
=======
    <Reference Include="FSharp.Core" />
>>>>>>> 2c9bde09
    <Reference Include="GraphToDSCompiler, Version=0.1.0.0, Culture=neutral, processorArchitecture=AMD64">
      <SpecificVersion>False</SpecificVersion>
      <HintPath>..\..\extern\DesignScript\GraphToDSCompiler.dll</HintPath>
    </Reference>
    <Reference Include="Greg, Version=1.0.0.0, Culture=neutral, processorArchitecture=MSIL">
      <SpecificVersion>False</SpecificVersion>
      <HintPath>..\..\extern\greg\Greg.dll</HintPath>
    </Reference>
    <Reference Include="GregRevitAuth, Version=1.0.0.0, Culture=neutral, processorArchitecture=MSIL">
      <SpecificVersion>False</SpecificVersion>
      <HintPath>..\..\extern\greg\GregRevitAuth.dll</HintPath>
    </Reference>
    <Reference Include="HelixToolkit.Wpf">
      <HintPath>..\..\extern\Helix3D\NET40\HelixToolkit.Wpf.dll</HintPath>
    </Reference>
    <Reference Include="LibGNet, Version=1.0.0.0, Culture=neutral, processorArchitecture=AMD64">
      <SpecificVersion>False</SpecificVersion>
      <HintPath>..\..\extern\DynamoAsm\LibGNet.dll</HintPath>
      <Private>False</Private>
    </Reference>
    <Reference Include="MathNet.Numerics, Version=1.0.0.0, Culture=neutral, processorArchitecture=MSIL">
      <SpecificVersion>False</SpecificVersion>
      <HintPath>..\..\extern\mathnet-numerics-build\lib\Net40\MathNet.Numerics.dll</HintPath>
    </Reference>
    <Reference Include="MathNet.Numerics.IO">
      <HintPath>..\..\extern\mathnet-numerics-build\lib\Net40\MathNet.Numerics.IO.dll</HintPath>
    </Reference>
    <Reference Include="MIConvexHullPlugin">
      <HintPath>..\..\extern\miconvexhull_3e3d8e61febb\lib\MIConvexHullPlugin.dll</HintPath>
    </Reference>
    <Reference Include="Microsoft.CSharp" />
    <Reference Include="Microsoft.Practices.Prism">
      <HintPath>..\..\extern\prism\Microsoft.Practices.Prism.dll</HintPath>
    </Reference>
    <Reference Include="NCalc, Version=1.3.8.0, Culture=neutral, PublicKeyToken=973cde3f1cafed03, processorArchitecture=MSIL">
      <SpecificVersion>False</SpecificVersion>
      <HintPath>..\..\extern\NCalc\NCalc.dll</HintPath>
    </Reference>
    <Reference Include="Newtonsoft.Json, Version=4.5.0.0, Culture=neutral, processorArchitecture=MSIL">
      <SpecificVersion>False</SpecificVersion>
      <HintPath>..\..\extern\Newtonsoft.JsonBin\Newtonsoft.Json.dll</HintPath>
    </Reference>
    <Reference Include="PresentationCore">
      <RequiredTargetFramework>3.0</RequiredTargetFramework>
    </Reference>
    <Reference Include="PresentationFramework">
      <RequiredTargetFramework>3.0</RequiredTargetFramework>
    </Reference>
    <Reference Include="ProtoAssociative, Version=0.1.0.0, Culture=neutral, processorArchitecture=AMD64">
      <SpecificVersion>False</SpecificVersion>
      <HintPath>..\..\extern\DesignScript\ProtoAssociative.dll</HintPath>
    </Reference>
    <Reference Include="ProtoCore, Version=0.1.0.0, Culture=neutral, processorArchitecture=AMD64">
      <SpecificVersion>False</SpecificVersion>
      <HintPath>..\..\extern\DesignScript\ProtoCore.dll</HintPath>
    </Reference>
    <Reference Include="ProtoGeometry, Version=0.1.0.0, Culture=neutral, processorArchitecture=AMD64">
      <SpecificVersion>False</SpecificVersion>
      <HintPath>..\..\extern\DesignScript\ProtoGeometry.dll</HintPath>
    </Reference>
    <Reference Include="ProtoImperative, Version=0.1.0.0, Culture=neutral, processorArchitecture=AMD64">
      <SpecificVersion>False</SpecificVersion>
      <HintPath>..\..\extern\DesignScript\ProtoImperative.dll</HintPath>
    </Reference>
    <Reference Include="ProtoInterface, Version=0.1.0.0, Culture=neutral, processorArchitecture=AMD64">
      <SpecificVersion>False</SpecificVersion>
      <HintPath>..\..\extern\DesignScript\ProtoInterface.dll</HintPath>
    </Reference>
    <Reference Include="ProtoScript, Version=0.1.0.0, Culture=neutral, processorArchitecture=AMD64">
      <SpecificVersion>False</SpecificVersion>
      <HintPath>..\..\extern\DesignScript\ProtoScript.dll</HintPath>
    </Reference>
    <Reference Include="RestSharp, Version=104.1.0.0, Culture=neutral, processorArchitecture=MSIL">
      <SpecificVersion>False</SpecificVersion>
      <HintPath>..\..\extern\greg\RestSharp.dll</HintPath>
    </Reference>
    <Reference Include="RevitAPI">
      <HintPath>$(REVITAPI)\RevitAPI.dll</HintPath>
      <Private>False</Private>
    </Reference>
    <Reference Include="RevitAPIUI">
      <HintPath>$(REVITAPI)\RevitAPIUI.dll</HintPath>
      <Private>False</Private>
    </Reference>
    <Reference Include="System" />
    <Reference Include="System.Core">
      <RequiredTargetFramework>3.5</RequiredTargetFramework>
    </Reference>
    <Reference Include="System.Data" />
    <Reference Include="System.Drawing" />
    <Reference Include="System.Numerics" />
    <Reference Include="System.Windows.Forms" />
    <Reference Include="System.Xaml" />
    <Reference Include="System.Xml" />
    <Reference Include="WindowsBase">
      <RequiredTargetFramework>3.0</RequiredTargetFramework>
    </Reference>
  </ItemGroup>
  <ItemGroup>
    <Compile Include="Converters.cs" />
    <Compile Include="Packing\CygonRectanglePacker.cs" />
    <Compile Include="DynamoController_Revit.cs" />
    <Compile Include="FunctionWithRevit.cs" />
    <Compile Include="RevitAPINode.cs" />
    <Compile Include="RevitSettings.cs" />
    <Compile Include="RevitTransactionNode.cs" />
    <Compile Include="RevitUtils.cs" />
    <Compile Include="ElementsContainer.cs" />
    <Compile Include="DynamoRevit.cs" />
    <Compile Include="Nodes\Annotation.cs" />
<<<<<<< HEAD
    <Compile Include="Nodes\dynAdaptiveComponents.cs" />
    <Compile Include="Nodes\dynAnalysis.cs" />
    <Compile Include="Nodes\dynCurves.cs" />
    <Compile Include="Nodes\dynDatums.cs" />
    <Compile Include="Nodes\dynDivide.cs" />
    <Compile Include="Nodes\dynFamilies.cs" />
    <Compile Include="Nodes\dynGeometricForms.cs" />
    <Compile Include="Nodes\dynGeometry.cs" />
    <Compile Include="Nodes\dynIntersection.cs" />
    <Compile Include="Nodes\dynPointAnalysis.cs" />
    <Compile Include="Nodes\dynMeasurement.cs" />
    <Compile Include="Nodes\dynAnalyze.cs" />
    <Compile Include="Nodes\dynPoints.cs" />
    <Compile Include="Nodes\dynProjection.cs" />
    <Compile Include="Nodes\dynSelection.cs" />
    <Compile Include="Nodes\dynSimplexNoise.cs" />
    <Compile Include="Nodes\dynSolarRadiation.cs" />
    <Compile Include="Nodes\dynStructural.cs" />
    <Compile Include="Nodes\dynTessellation.cs" />
    <Compile Include="Nodes\dynTransactions.cs" />
    <Compile Include="Nodes\dynTransforms.cs" />
    <Compile Include="Nodes\dynViews.cs" />
    <Compile Include="Nodes\Floors.cs" />
    <Compile Include="Nodes\Materials.cs" />
    <Compile Include="Nodes\Walls.cs" />
=======
    <Compile Include="Nodes\New Node Samples\SelectElement.cs" />
    <Compile Include="Nodes\AdaptiveComponents.cs" />
    <Compile Include="Nodes\Arc.cs" />
    <Compile Include="Nodes\Circle.cs" />
    <Compile Include="Nodes\DividedSurface.cs" />
    <Compile Include="Nodes\Element.cs" />
    <Compile Include="Nodes\Ellipse.cs" />
    <Compile Include="Nodes\FreeForm.cs" />
    <Compile Include="Nodes\HermiteSpline.cs" />
    <Compile Include="Nodes\Length.cs" />
    <Compile Include="Nodes\Line.cs" />
    <Compile Include="Nodes\ModelCurve.cs" />
    <Compile Include="Nodes\NurbsSpline.cs" />
    <Compile Include="Nodes\Rectangle.cs" />
    <Compile Include="Nodes\ReferenceCurve.cs" />
    <Compile Include="Nodes\SpatialField.cs" />
    <Compile Include="Nodes\Curve.cs" />
    <Compile Include="Nodes\Grid.cs" />
    <Compile Include="Nodes\DividedCurve.cs" />
    <Compile Include="Nodes\Face.cs" />
    <Compile Include="Nodes\FamilyInstance.cs" />
    <Compile Include="Nodes\GeometryBase.cs" />
    <Compile Include="Nodes\Intersect.cs" />
    <Compile Include="Nodes\MeasurementBase.cs" />
    <Compile Include="ModelUpdater.cs" />
    <Compile Include="Nodes\ReferencePoint.cs" />
    <Compile Include="Nodes\Project.cs" />
    <Compile Include="Nodes\Selection.cs" />
    <Compile Include="Nodes\SimplexNoise.cs" />
    <Compile Include="Nodes\Level.cs" />
    <Compile Include="Nodes\RayBounce.cs" />
    <Compile Include="Nodes\ReferencePlane.cs" />
    <Compile Include="Nodes\SolarRadiation.cs" />
    <Compile Include="Nodes\FamilyType.cs" />
    <Compile Include="Nodes\Plane.cs" />
    <Compile Include="Nodes\Solid.cs" />
    <Compile Include="Nodes\StructuralFraming.cs" />
    <Compile Include="Nodes\Tesselation.cs" />
    <Compile Include="Nodes\Transaction.cs" />
    <Compile Include="Nodes\SunPath.cs" />
    <Compile Include="Nodes\Transform.cs" />
    <Compile Include="Nodes\UV.cs" />
    <Compile Include="Nodes\View.cs" />
    <Compile Include="IdlePromise.cs" />
    <Compile Include="Nodes\Floor.cs" />
    <Compile Include="Nodes\Material.cs" />
    <Compile Include="Nodes\Wall.cs" />
    <Compile Include="Nodes\XYZ.cs" />
>>>>>>> 2c9bde09
    <Compile Include="OutOfSpaceException.cs" />
    <Compile Include="ParticleSystem\DynamicRelaxation.cs" />
    <Compile Include="ParticleSystem\Particle.cs" />
    <Compile Include="ParticleSystem\ParticleSpring.cs" />
    <Compile Include="ParticleSystem\ParticleSystem.cs" />
    <Compile Include="ParticleSystem\VerletIntegrator.cs" />
    <Compile Include="Properties\AssemblyInfo.cs" />
    <Compile Include="Properties\Resources.Designer.cs">
      <AutoGen>True</AutoGen>
      <DesignTime>True</DesignTime>
      <DependentUpon>Resources.resx</DependentUpon>
    </Compile>
    <Compile Include="Packing\RectanglePacker.cs" />
    <Compile Include="Resource_en_us.Designer.cs">
      <AutoGen>True</AutoGen>
      <DesignTime>True</DesignTime>
      <DependentUpon>Resource_en_us.resx</DependentUpon>
    </Compile>
    <Compile Include="RevitToLibGConversions.cs" />
    <Compile Include="Views\Partials.cs" />
    <Compile Include="ViewModels\DynamoRevitViewModel.cs" />
    <Compile Include="VisualizationManager\VisualizationManagerRevit.cs" />
  </ItemGroup>
  <ItemGroup>
    <EmbeddedResource Include="Properties\Resources.resx">
      <Generator>ResXFileCodeGenerator</Generator>
      <LastGenOutput>Resources.Designer.cs</LastGenOutput>
      <SubType>Designer</SubType>
    </EmbeddedResource>
    <EmbeddedResource Include="Resource_en_us.resx">
      <Generator>ResXFileCodeGenerator</Generator>
      <LastGenOutput>Resource_en_us.Designer.cs</LastGenOutput>
    </EmbeddedResource>
  </ItemGroup>
  <ItemGroup>
    <ProjectReference Include="..\DSCoreNodes\DSCoreNodes.csproj">
      <Project>{87550B2B-6CB8-461E-8965-DFAFE3AAFB5C}</Project>
      <Name>DSCoreNodes</Name>
    </ProjectReference>
<<<<<<< HEAD
    <ProjectReference Include="..\DSNodes\DSRevitNodes.csproj">
=======
    <ProjectReference Include="..\DSRevitNodes\DSRevitNodes.csproj">
>>>>>>> 2c9bde09
      <Project>{0BC2A611-BD0E-4FCC-A1DE-81F14ED369B2}</Project>
      <Name>DSRevitNodes</Name>
    </ProjectReference>
    <ProjectReference Include="..\DynamoCore\DynamoCore.csproj">
      <Project>{7858FA8C-475F-4B8E-B468-1F8200778CF8}</Project>
      <Name>DynamoCore</Name>
      <Private>False</Private>
    </ProjectReference>
    <ProjectReference Include="..\DynamoUtilities\DynamoUtilities.csproj">
      <Project>{B5F435CB-0D8A-40B1-A4F7-5ECB3CE792A9}</Project>
      <Name>DynamoUtilities</Name>
    </ProjectReference>
<<<<<<< HEAD
    <ProjectReference Include="..\RevitPersistenceManager\RevitPersistenceManager.csproj">
      <Project>{9D0B8EC8-DCDE-4FFA-BCF3-8592F835D316}</Project>
      <Name>RevitPersistenceManager</Name>
    </ProjectReference>
=======
>>>>>>> 2c9bde09
    <ProjectReference Include="..\RevitServices\RevitServices.csproj">
      <Project>{E4701F9E-41AB-4044-8166-85D924FEB632}</Project>
      <Name>RevitServices</Name>
    </ProjectReference>
  </ItemGroup>
  <ItemGroup>
    <Content Include="addins\DynamoForRevit.addin">
      <SubType>Designer</SubType>
    </Content>
    <Content Include="addins\DynamoForVasari.addin" />
    <Content Include="Resources\logo_square_32x32.png" />
    <Content Include="Resources\logo_square_64x64.png" />
  </ItemGroup>
  <ItemGroup />
  <Import Project="$(MSBuildToolsPath)\Microsoft.CSharp.targets" />
  <PropertyGroup>
    <PostBuildEvent>
    </PostBuildEvent>
  </PropertyGroup>
  <!-- To modify your build process, add your task inside one of the targets below and uncomment it. 
       Other similar extension points exist, see Microsoft.Common.targets.
  <Target Name="BeforeBuild">
  </Target>
  <Target Name="AfterBuild">
  </Target>
  -->
</Project><|MERGE_RESOLUTION|>--- conflicted
+++ resolved
@@ -57,11 +57,7 @@
       <HintPath>..\..\bin\AnyCPU\Debug\FSchemeInterop.dll</HintPath>
       <Private>False</Private>
     </Reference>
-<<<<<<< HEAD
-    <Reference Include="FSharp.Core, Version=4.0.0.0, Culture=neutral, PublicKeyToken=b03f5f7f11d50a3a, processorArchitecture=MSIL" />
-=======
     <Reference Include="FSharp.Core" />
->>>>>>> 2c9bde09
     <Reference Include="GraphToDSCompiler, Version=0.1.0.0, Culture=neutral, processorArchitecture=AMD64">
       <SpecificVersion>False</SpecificVersion>
       <HintPath>..\..\extern\DesignScript\GraphToDSCompiler.dll</HintPath>
@@ -172,33 +168,6 @@
     <Compile Include="ElementsContainer.cs" />
     <Compile Include="DynamoRevit.cs" />
     <Compile Include="Nodes\Annotation.cs" />
-<<<<<<< HEAD
-    <Compile Include="Nodes\dynAdaptiveComponents.cs" />
-    <Compile Include="Nodes\dynAnalysis.cs" />
-    <Compile Include="Nodes\dynCurves.cs" />
-    <Compile Include="Nodes\dynDatums.cs" />
-    <Compile Include="Nodes\dynDivide.cs" />
-    <Compile Include="Nodes\dynFamilies.cs" />
-    <Compile Include="Nodes\dynGeometricForms.cs" />
-    <Compile Include="Nodes\dynGeometry.cs" />
-    <Compile Include="Nodes\dynIntersection.cs" />
-    <Compile Include="Nodes\dynPointAnalysis.cs" />
-    <Compile Include="Nodes\dynMeasurement.cs" />
-    <Compile Include="Nodes\dynAnalyze.cs" />
-    <Compile Include="Nodes\dynPoints.cs" />
-    <Compile Include="Nodes\dynProjection.cs" />
-    <Compile Include="Nodes\dynSelection.cs" />
-    <Compile Include="Nodes\dynSimplexNoise.cs" />
-    <Compile Include="Nodes\dynSolarRadiation.cs" />
-    <Compile Include="Nodes\dynStructural.cs" />
-    <Compile Include="Nodes\dynTessellation.cs" />
-    <Compile Include="Nodes\dynTransactions.cs" />
-    <Compile Include="Nodes\dynTransforms.cs" />
-    <Compile Include="Nodes\dynViews.cs" />
-    <Compile Include="Nodes\Floors.cs" />
-    <Compile Include="Nodes\Materials.cs" />
-    <Compile Include="Nodes\Walls.cs" />
-=======
     <Compile Include="Nodes\New Node Samples\SelectElement.cs" />
     <Compile Include="Nodes\AdaptiveComponents.cs" />
     <Compile Include="Nodes\Arc.cs" />
@@ -247,7 +216,6 @@
     <Compile Include="Nodes\Material.cs" />
     <Compile Include="Nodes\Wall.cs" />
     <Compile Include="Nodes\XYZ.cs" />
->>>>>>> 2c9bde09
     <Compile Include="OutOfSpaceException.cs" />
     <Compile Include="ParticleSystem\DynamicRelaxation.cs" />
     <Compile Include="ParticleSystem\Particle.cs" />
@@ -287,11 +255,7 @@
       <Project>{87550B2B-6CB8-461E-8965-DFAFE3AAFB5C}</Project>
       <Name>DSCoreNodes</Name>
     </ProjectReference>
-<<<<<<< HEAD
-    <ProjectReference Include="..\DSNodes\DSRevitNodes.csproj">
-=======
     <ProjectReference Include="..\DSRevitNodes\DSRevitNodes.csproj">
->>>>>>> 2c9bde09
       <Project>{0BC2A611-BD0E-4FCC-A1DE-81F14ED369B2}</Project>
       <Name>DSRevitNodes</Name>
     </ProjectReference>
@@ -304,13 +268,6 @@
       <Project>{B5F435CB-0D8A-40B1-A4F7-5ECB3CE792A9}</Project>
       <Name>DynamoUtilities</Name>
     </ProjectReference>
-<<<<<<< HEAD
-    <ProjectReference Include="..\RevitPersistenceManager\RevitPersistenceManager.csproj">
-      <Project>{9D0B8EC8-DCDE-4FFA-BCF3-8592F835D316}</Project>
-      <Name>RevitPersistenceManager</Name>
-    </ProjectReference>
-=======
->>>>>>> 2c9bde09
     <ProjectReference Include="..\RevitServices\RevitServices.csproj">
       <Project>{E4701F9E-41AB-4044-8166-85D924FEB632}</Project>
       <Name>RevitServices</Name>
