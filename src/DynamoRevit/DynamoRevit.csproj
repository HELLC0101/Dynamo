﻿<?xml version="1.0" encoding="utf-8"?>
<Project ToolsVersion="4.0" DefaultTargets="Build" xmlns="http://schemas.microsoft.com/developer/msbuild/2003">
  <ImportGroup Label="PropertySheets">
    <Import Project="$(SolutionDir)Dynamo.CS.props" />
  </ImportGroup>
  <PropertyGroup>
    <Configuration Condition=" '$(Configuration)' == '' ">Debug</Configuration>
    <Platform Condition=" '$(Platform)' == '' ">AnyCPU</Platform>
    <ProductVersion>9.0.21022</ProductVersion>
    <SchemaVersion>2.0</SchemaVersion>
    <ProjectGuid>{FD56AE51-739E-4893-8DE4-925D60C7097C}</ProjectGuid>
    <OutputType>Library</OutputType>
    <AppDesignerFolder>Properties</AppDesignerFolder>
    <RootNamespace>Dynamo.Applications</RootNamespace>
    <AssemblyName>DynamoRevit</AssemblyName>
    <TargetFrameworkVersion>v4.0</TargetFrameworkVersion>
    <FileAlignment>512</FileAlignment>
    <FileUpgradeFlags>
    </FileUpgradeFlags>
    <UpgradeBackupLocation>
    </UpgradeBackupLocation>
    <OldToolsVersion>3.5</OldToolsVersion>
    <TargetFrameworkProfile />
  </PropertyGroup>
  <PropertyGroup>
    <ResolveAssemblyWarnOrErrorOnTargetArchitectureMismatch>None</ResolveAssemblyWarnOrErrorOnTargetArchitectureMismatch>
  </PropertyGroup>
  <PropertyGroup Condition=" '$(Configuration)|$(Platform)' == 'Debug|AnyCPU' ">
    <DebugSymbols>true</DebugSymbols>
    <DebugType>full</DebugType>
    <Optimize>false</Optimize>
    <OutputPath>$(OutputPath)</OutputPath>
    <DefineConstants>DEBUG;TRACE</DefineConstants>
    <ErrorReport>prompt</ErrorReport>
    <WarningLevel>3</WarningLevel>
    <TreatWarningsAsErrors>false</TreatWarningsAsErrors>
    <NoWarn>618</NoWarn>
  </PropertyGroup>
  <PropertyGroup Condition=" '$(Configuration)|$(Platform)' == 'Release|AnyCPU' ">
    <DebugType>full</DebugType>
    <Optimize>true</Optimize>
    <OutputPath>$(OutputPath)</OutputPath>
    <DefineConstants>TRACE</DefineConstants>
    <ErrorReport>prompt</ErrorReport>
    <WarningLevel>3</WarningLevel>
    <DebugSymbols>true</DebugSymbols>
    <NoWarn>618</NoWarn>
  </PropertyGroup>
  <ItemGroup>
    <Reference Include="FScheme, Version=0.0.0.0, Culture=neutral, processorArchitecture=MSIL">
      <SpecificVersion>False</SpecificVersion>
      <HintPath>..\..\bin\AnyCPU\Debug\FScheme.dll</HintPath>
      <Private>False</Private>
    </Reference>
    <Reference Include="FSchemeInterop, Version=0.5.3.42660, Culture=neutral, processorArchitecture=MSIL">
      <SpecificVersion>False</SpecificVersion>
      <HintPath>..\..\bin\AnyCPU\Debug\FSchemeInterop.dll</HintPath>
      <Private>False</Private>
    </Reference>
    <Reference Include="FSharp.Core, Version=4.0.0.0, Culture=neutral, PublicKeyToken=b03f5f7f11d50a3a, processorArchitecture=MSIL" />
    <Reference Include="GraphToDSCompiler, Version=0.1.0.0, Culture=neutral, processorArchitecture=AMD64">
      <SpecificVersion>False</SpecificVersion>
      <HintPath>..\..\extern\DesignScript\GraphToDSCompiler.dll</HintPath>
    </Reference>
    <Reference Include="Greg, Version=1.0.0.0, Culture=neutral, processorArchitecture=MSIL">
      <SpecificVersion>False</SpecificVersion>
      <HintPath>..\..\extern\greg\Greg.dll</HintPath>
    </Reference>
    <Reference Include="GregRevitAuth, Version=1.0.0.0, Culture=neutral, processorArchitecture=MSIL">
      <SpecificVersion>False</SpecificVersion>
      <HintPath>..\..\extern\greg\GregRevitAuth.dll</HintPath>
    </Reference>
    <Reference Include="HelixToolkit.Wpf">
      <HintPath>..\..\extern\Helix3D\NET40\HelixToolkit.Wpf.dll</HintPath>
    </Reference>
    <Reference Include="LibGNet, Version=1.0.0.0, Culture=neutral, processorArchitecture=AMD64">
      <SpecificVersion>False</SpecificVersion>
      <HintPath>..\..\extern\DynamoAsm\LibGNet.dll</HintPath>
      <Private>False</Private>
    </Reference>
    <Reference Include="MathNet.Numerics, Version=1.0.0.0, Culture=neutral, processorArchitecture=MSIL">
      <SpecificVersion>False</SpecificVersion>
      <HintPath>..\..\extern\mathnet-numerics-build\lib\Net40\MathNet.Numerics.dll</HintPath>
    </Reference>
    <Reference Include="MathNet.Numerics.IO">
      <HintPath>..\..\extern\mathnet-numerics-build\lib\Net40\MathNet.Numerics.IO.dll</HintPath>
    </Reference>
    <Reference Include="MIConvexHullPlugin">
      <HintPath>..\..\extern\miconvexhull_3e3d8e61febb\lib\MIConvexHullPlugin.dll</HintPath>
    </Reference>
    <Reference Include="Microsoft.CSharp" />
    <Reference Include="Microsoft.Practices.Prism">
      <HintPath>..\..\extern\prism\Microsoft.Practices.Prism.dll</HintPath>
    </Reference>
    <Reference Include="NCalc, Version=1.3.8.0, Culture=neutral, PublicKeyToken=973cde3f1cafed03, processorArchitecture=MSIL">
      <SpecificVersion>False</SpecificVersion>
      <HintPath>..\..\extern\NCalc\NCalc.dll</HintPath>
    </Reference>
    <Reference Include="Newtonsoft.Json, Version=4.5.0.0, Culture=neutral, processorArchitecture=MSIL">
      <SpecificVersion>False</SpecificVersion>
      <HintPath>..\..\extern\Newtonsoft.JsonBin\Newtonsoft.Json.dll</HintPath>
    </Reference>
    <Reference Include="PresentationCore">
      <RequiredTargetFramework>3.0</RequiredTargetFramework>
    </Reference>
    <Reference Include="PresentationFramework">
      <RequiredTargetFramework>3.0</RequiredTargetFramework>
    </Reference>
    <Reference Include="ProtoAssociative, Version=0.1.0.0, Culture=neutral, processorArchitecture=AMD64">
      <SpecificVersion>False</SpecificVersion>
      <HintPath>..\..\extern\DesignScript\ProtoAssociative.dll</HintPath>
    </Reference>
    <Reference Include="ProtoCore, Version=0.1.0.0, Culture=neutral, processorArchitecture=AMD64">
      <SpecificVersion>False</SpecificVersion>
      <HintPath>..\..\extern\DesignScript\ProtoCore.dll</HintPath>
    </Reference>
    <Reference Include="ProtoGeometry, Version=0.1.0.0, Culture=neutral, processorArchitecture=AMD64">
      <SpecificVersion>False</SpecificVersion>
      <HintPath>..\..\extern\DesignScript\ProtoGeometry.dll</HintPath>
    </Reference>
    <Reference Include="ProtoImperative, Version=0.1.0.0, Culture=neutral, processorArchitecture=AMD64">
      <SpecificVersion>False</SpecificVersion>
      <HintPath>..\..\extern\DesignScript\ProtoImperative.dll</HintPath>
    </Reference>
    <Reference Include="ProtoInterface, Version=0.1.0.0, Culture=neutral, processorArchitecture=AMD64">
      <SpecificVersion>False</SpecificVersion>
      <HintPath>..\..\extern\DesignScript\ProtoInterface.dll</HintPath>
    </Reference>
    <Reference Include="ProtoScript, Version=0.1.0.0, Culture=neutral, processorArchitecture=AMD64">
      <SpecificVersion>False</SpecificVersion>
      <HintPath>..\..\extern\DesignScript\ProtoScript.dll</HintPath>
    </Reference>
    <Reference Include="RestSharp, Version=104.1.0.0, Culture=neutral, processorArchitecture=MSIL">
      <SpecificVersion>False</SpecificVersion>
      <HintPath>..\..\extern\greg\RestSharp.dll</HintPath>
    </Reference>
    <Reference Include="RevitAPI">
      <HintPath>$(REVITAPI)\RevitAPI.dll</HintPath>
      <Private>False</Private>
    </Reference>
    <Reference Include="RevitAPIUI">
      <HintPath>$(REVITAPI)\RevitAPIUI.dll</HintPath>
      <Private>False</Private>
    </Reference>
    <Reference Include="System" />
    <Reference Include="System.Core">
      <RequiredTargetFramework>3.5</RequiredTargetFramework>
    </Reference>
    <Reference Include="System.Data" />
    <Reference Include="System.Drawing" />
    <Reference Include="System.Numerics" />
    <Reference Include="System.Windows.Forms" />
    <Reference Include="System.Xaml" />
    <Reference Include="System.Xml" />
    <Reference Include="WindowsBase">
      <RequiredTargetFramework>3.0</RequiredTargetFramework>
    </Reference>
  </ItemGroup>
  <ItemGroup>
    <Compile Include="Converters.cs" />
    <Compile Include="Packing\CygonRectanglePacker.cs" />
    <Compile Include="DynamoController_Revit.cs" />
    <Compile Include="FunctionWithRevit.cs" />
    <Compile Include="RevitAPINode.cs" />
    <Compile Include="RevitSettings.cs" />
    <Compile Include="RevitTransactionNode.cs" />
    <Compile Include="RevitUtils.cs" />
    <Compile Include="ElementsContainer.cs" />
    <Compile Include="DynamoRevit.cs" />
    <Compile Include="Nodes\Annotation.cs" />
<<<<<<< HEAD
    <Compile Include="Nodes\dynAdaptiveComponents.cs" />
    <Compile Include="Nodes\dynAnalysis.cs" />
    <Compile Include="Nodes\dynCurves.cs" />
    <Compile Include="Nodes\dynDatums.cs" />
    <Compile Include="Nodes\dynDivide.cs" />
    <Compile Include="Nodes\dynFamilies.cs" />
    <Compile Include="Nodes\dynGeometricForms.cs" />
    <Compile Include="Nodes\dynGeometry.cs" />
    <Compile Include="Nodes\dynIntersection.cs" />
    <Compile Include="Nodes\dynPointAnalysis.cs" />
    <Compile Include="Nodes\dynMeasurement.cs" />
    <Compile Include="Nodes\dynAnalyze.cs" />
    <Compile Include="Nodes\dynPoints.cs" />
    <Compile Include="Nodes\dynProjection.cs" />
    <Compile Include="Nodes\dynSelection.cs" />
    <Compile Include="Nodes\dynSimplexNoise.cs" />
    <Compile Include="Nodes\dynSolarRadiation.cs" />
    <Compile Include="Nodes\dynStructural.cs" />
    <Compile Include="Nodes\dynTessellation.cs" />
    <Compile Include="Nodes\dynTransactions.cs" />
    <Compile Include="Nodes\dynTransforms.cs" />
    <Compile Include="Nodes\dynViews.cs" />
    <Compile Include="Nodes\Floors.cs" />
    <Compile Include="Nodes\Materials.cs" />
    <Compile Include="Nodes\Walls.cs" />
=======
    <Compile Include="Nodes\AdaptiveComponents.cs" />
    <Compile Include="Nodes\Arc.cs" />
    <Compile Include="Nodes\Circle.cs" />
    <Compile Include="Nodes\DividedSurface.cs" />
    <Compile Include="Nodes\Element.cs" />
    <Compile Include="Nodes\Ellipse.cs" />
    <Compile Include="Nodes\FreeForm.cs" />
    <Compile Include="Nodes\HermiteSpline.cs" />
    <Compile Include="Nodes\Length.cs" />
    <Compile Include="Nodes\Line.cs" />
    <Compile Include="Nodes\ModelCurve.cs" />
    <Compile Include="Nodes\NurbsSpline.cs" />
    <Compile Include="Nodes\Rectangle.cs" />
    <Compile Include="Nodes\ReferenceCurve.cs" />
    <Compile Include="Nodes\SpatialField.cs" />
    <Compile Include="Nodes\Curve.cs" />
    <Compile Include="Nodes\Grid.cs" />
    <Compile Include="Nodes\DividedCurve.cs" />
    <Compile Include="Nodes\Face.cs" />
    <Compile Include="Nodes\FamilyInstance.cs" />
    <Compile Include="Nodes\GeometryBase.cs" />
    <Compile Include="Nodes\Intersect.cs" />
    <Compile Include="Nodes\MeasurementBase.cs" />
    <Compile Include="ModelUpdater.cs" />
    <Compile Include="Nodes\ReferencePoint.cs" />
    <Compile Include="Nodes\Project.cs" />
    <Compile Include="Nodes\Selection.cs" />
    <Compile Include="Nodes\SimplexNoise.cs" />
    <Compile Include="Nodes\Level.cs" />
    <Compile Include="Nodes\RayBounce.cs" />
    <Compile Include="Nodes\ReferencePlane.cs" />
    <Compile Include="Nodes\SolarRadiation.cs" />
    <Compile Include="Nodes\FamilyType.cs" />
    <Compile Include="Nodes\Plane.cs" />
    <Compile Include="Nodes\Solid.cs" />
    <Compile Include="Nodes\StructuralFraming.cs" />
    <Compile Include="Nodes\Tesselation.cs" />
    <Compile Include="Nodes\Transaction.cs" />
    <Compile Include="Nodes\SunPath.cs" />
    <Compile Include="Nodes\Transform.cs" />
    <Compile Include="Nodes\UV.cs" />
    <Compile Include="Nodes\View.cs" />
    <Compile Include="IdlePromise.cs" />
    <Compile Include="Nodes\Floor.cs" />
    <Compile Include="Nodes\Material.cs" />
    <Compile Include="Nodes\Wall.cs" />
    <Compile Include="Nodes\XYZ.cs" />
>>>>>>> 94963bfe
    <Compile Include="OutOfSpaceException.cs" />
    <Compile Include="ParticleSystem\DynamicRelaxation.cs" />
    <Compile Include="ParticleSystem\Particle.cs" />
    <Compile Include="ParticleSystem\ParticleSpring.cs" />
    <Compile Include="ParticleSystem\ParticleSystem.cs" />
    <Compile Include="ParticleSystem\VerletIntegrator.cs" />
    <Compile Include="Properties\AssemblyInfo.cs" />
    <Compile Include="Properties\Resources.Designer.cs">
      <AutoGen>True</AutoGen>
      <DesignTime>True</DesignTime>
      <DependentUpon>Resources.resx</DependentUpon>
    </Compile>
    <Compile Include="Packing\RectanglePacker.cs" />
    <Compile Include="Resource_en_us.Designer.cs">
      <AutoGen>True</AutoGen>
      <DesignTime>True</DesignTime>
      <DependentUpon>Resource_en_us.resx</DependentUpon>
    </Compile>
    <Compile Include="RevitToLibGConversions.cs" />
    <Compile Include="Views\Partials.cs" />
    <Compile Include="ViewModels\DynamoRevitViewModel.cs" />
    <Compile Include="VisualizationManager\VisualizationManagerRevit.cs" />
  </ItemGroup>
  <ItemGroup>
    <EmbeddedResource Include="Properties\Resources.resx">
      <Generator>ResXFileCodeGenerator</Generator>
      <LastGenOutput>Resources.Designer.cs</LastGenOutput>
      <SubType>Designer</SubType>
    </EmbeddedResource>
    <EmbeddedResource Include="Resource_en_us.resx">
      <Generator>ResXFileCodeGenerator</Generator>
      <LastGenOutput>Resource_en_us.Designer.cs</LastGenOutput>
    </EmbeddedResource>
  </ItemGroup>
  <ItemGroup>
    <ProjectReference Include="..\DSCoreNodes\DSCoreNodes.csproj">
      <Project>{87550B2B-6CB8-461E-8965-DFAFE3AAFB5C}</Project>
      <Name>DSCoreNodes</Name>
    </ProjectReference>
    <ProjectReference Include="..\DSRevitNodes\DSRevitNodes.csproj">
      <Project>{0BC2A611-BD0E-4FCC-A1DE-81F14ED369B2}</Project>
      <Name>DSRevitNodes</Name>
    </ProjectReference>
    <ProjectReference Include="..\DynamoCore\DynamoCore.csproj">
      <Project>{7858FA8C-475F-4B8E-B468-1F8200778CF8}</Project>
      <Name>DynamoCore</Name>
      <Private>False</Private>
    </ProjectReference>
    <ProjectReference Include="..\DynamoUtilities\DynamoUtilities.csproj">
      <Project>{B5F435CB-0D8A-40B1-A4F7-5ECB3CE792A9}</Project>
      <Name>DynamoUtilities</Name>
    </ProjectReference>
    <ProjectReference Include="..\RevitServices\RevitServices.csproj">
      <Project>{E4701F9E-41AB-4044-8166-85D924FEB632}</Project>
      <Name>RevitServices</Name>
    </ProjectReference>
  </ItemGroup>
  <ItemGroup>
    <Content Include="addins\DynamoForRevit.addin">
      <SubType>Designer</SubType>
    </Content>
    <Content Include="addins\DynamoForVasari.addin" />
    <Content Include="Resources\logo_square_32x32.png" />
    <Content Include="Resources\logo_square_64x64.png" />
  </ItemGroup>
  <Import Project="$(MSBuildToolsPath)\Microsoft.CSharp.targets" />
  <PropertyGroup>
    <PostBuildEvent>
    </PostBuildEvent>
  </PropertyGroup>
  <!-- To modify your build process, add your task inside one of the targets below and uncomment it. 
       Other similar extension points exist, see Microsoft.Common.targets.
  <Target Name="BeforeBuild">
  </Target>
  <Target Name="AfterBuild">
  </Target>
  -->
</Project><|MERGE_RESOLUTION|>--- conflicted
+++ resolved
@@ -168,7 +168,6 @@
     <Compile Include="ElementsContainer.cs" />
     <Compile Include="DynamoRevit.cs" />
     <Compile Include="Nodes\Annotation.cs" />
-<<<<<<< HEAD
     <Compile Include="Nodes\dynAdaptiveComponents.cs" />
     <Compile Include="Nodes\dynAnalysis.cs" />
     <Compile Include="Nodes\dynCurves.cs" />
@@ -194,7 +193,6 @@
     <Compile Include="Nodes\Floors.cs" />
     <Compile Include="Nodes\Materials.cs" />
     <Compile Include="Nodes\Walls.cs" />
-=======
     <Compile Include="Nodes\AdaptiveComponents.cs" />
     <Compile Include="Nodes\Arc.cs" />
     <Compile Include="Nodes\Circle.cs" />
@@ -242,7 +240,6 @@
     <Compile Include="Nodes\Material.cs" />
     <Compile Include="Nodes\Wall.cs" />
     <Compile Include="Nodes\XYZ.cs" />
->>>>>>> 94963bfe
     <Compile Include="OutOfSpaceException.cs" />
     <Compile Include="ParticleSystem\DynamicRelaxation.cs" />
     <Compile Include="ParticleSystem\Particle.cs" />
