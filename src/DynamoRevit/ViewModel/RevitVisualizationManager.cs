﻿using System;
using System.Collections.Generic;
using System.Linq;
using System.Reflection;

using Autodesk.DesignScript.Geometry;
using Autodesk.Revit.DB;

using Dynamo.Core;
using Dynamo.DSEngine;
using Dynamo.Models;

using ProtoCore.Mirror;
using Revit.GeometryConversion;

using RevitServices.Persistence;
using RevitServices.Transactions;

using Curve = Autodesk.DesignScript.Geometry.Curve;
using Point = Autodesk.DesignScript.Geometry.Point;
using PolyCurve = Autodesk.DesignScript.Geometry.PolyCurve;

namespace Dynamo
{
    class RevitVisualizationManager : VisualizationManager
    {
        private ElementId keeperId = ElementId.InvalidElementId;
        private ElementId directShapeId = ElementId.InvalidElementId;
        private MethodInfo method;

        public ElementId KeeperId
        {
            get { return keeperId; }
        }

        public RevitVisualizationManager(DynamoModel dynamoModel) : base(dynamoModel)
        {
            if (dynamoModel.Context == Context.VASARI_2014 ||
                dynamoModel.Context == Context.REVIT_2015)
            {
                AlternateDrawingContextAvailable = true;
                DrawToAlternateContext = false;

                AlternateContextName = dynamoModel.Context;

                RequestAlternateContextClear += CleanupVisualizations;
                dynamoModel.CleaningUp += CleanupVisualizations;
            }
            else
            {
                AlternateDrawingContextAvailable = false;
            }
        }

#if ENABLE_DYNAMO_SCHEDULER

        protected override void HandleRenderPackagesReadyCore()
        {
            // Trigger an update of visualization in alternate context.
            VisualizationManagerRenderComplete(this, EventArgs.Empty);
        }

#endif

        private void CleanupVisualizations(object sender, EventArgs e)
        {
            CleanupVisualizations();
        }

        private void CleanupVisualizations(DynamoModel model)
        {
            CleanupVisualizations();
        }

        private void CleanupVisualizations()
        {
            RevitServices.Threading.IdlePromise.ExecuteOnIdleAsync(dynamoModel.Scheduler,
                () =>
                {
                    TransactionManager.Instance.EnsureInTransaction(
                        DocumentManager.Instance.CurrentDBDocument);

                    if (keeperId != ElementId.InvalidElementId)
                    {
                        DocumentManager.Instance.CurrentUIDocument.Document.Delete(keeperId);
                        keeperId = ElementId.InvalidElementId;
                    }

                    TransactionManager.Instance.ForceCloseTransaction();
                });
        }

        /// <summary>
        ///     Handler for the visualization manager's RenderComplete event.
        ///     Sends goemetry to the GeomKeeper, if available, for preview in Revit.
        /// </summary>
        /// <param name="sender"></param>
        /// <param name="e"></param>
        private void VisualizationManagerRenderComplete(object sender, EventArgs e)
        {
            ////do not draw to geom keeper if the user has selected
            ////not to draw to the alternate context or if it is not available

            if (!AlternateDrawingContextAvailable
                || !DrawToAlternateContext)
                return;

            var values = dynamoModel.Nodes
                .Where(x => x.IsVisible).Where(x => x.CachedValue != null)
                .Select(x => x.CachedValue);

            var geoms = new List<GeometryObject>();
            foreach (var value in values)
            {
                RevitGeometryFromMirrorData(value, ref geoms);
            }

            Draw(geoms);
        }

        private void Draw(IEnumerable<GeometryObject> geoms)
        {
            if (method == null)
            {
                Type geometryElementType = typeof(GeometryElement);
                MethodInfo[] geometryElementTypeMethods =
                    geometryElementType.GetMethods(BindingFlags.Static | BindingFlags.Public | BindingFlags.NonPublic);

                method = geometryElementTypeMethods.FirstOrDefault(x => x.Name == "SetForTransientDisplay");

                if (method == null)
                    return;
            }

            RevitServices.Threading.IdlePromise.ExecuteOnIdleAsync( dynamoModel.Scheduler,
                () =>
                {
                    TransactionManager.Instance.EnsureInTransaction(
                        DocumentManager.Instance.CurrentDBDocument);

<<<<<<< HEAD
                    if (keeperId != ElementId.InvalidElementId &&
=======
                    if (keeperId != ElementId.InvalidElementId &&   
>>>>>>> f95ce286
                        DocumentManager.Instance.CurrentDBDocument.GetElement(keeperId) != null)
                    {
                        DocumentManager.Instance.CurrentUIDocument.Document.Delete(keeperId);
                        keeperId = ElementId.InvalidElementId;
                    }

                    var argsM = new object[4];
                    argsM[0] = DocumentManager.Instance.CurrentUIDocument.Document;
                    argsM[1] = ElementId.InvalidElementId;
                    argsM[2] = geoms;
                    argsM[3] = ElementId.InvalidElementId;
                    keeperId = (ElementId)method.Invoke(null, argsM);

                    TransactionManager.Instance.ForceCloseTransaction();
                });
        }

        /// <summary>
        /// Convert mirror data objects for nodes to Revit types.
        /// </summary>
        /// <param name="data"></param>
        /// <param name="geoms"></param>
        private void RevitGeometryFromMirrorData(MirrorData data, ref List<GeometryObject> geoms)
        {
            if (data.IsCollection)
            {
                foreach (var md in data.GetElements())
                {
                    try
                    {
                        RevitGeometryFromMirrorData(md, ref geoms);
                    }
                    catch (Exception ex)
                    {
                        this.dynamoModel.Logger.Log(ex.Message);
                    }
                }
            }
            else
            {
                try
                {
                    if (data.Data == null)
                    {
                        return;
                    }

                    var geom = data.Data as PolyCurve;
                    if (geom != null)
                    {
                        // We extract the curves explicitly rather than using PolyCurve's ToRevitType
                        // extension method.  There is a potential issue with CurveLoop which causes
                        // this method to introduce corrupt GNodes.  
                        foreach (var c in geom.Curves())
                        {
                            // Tesselate the curve.  This greatly improves performance when
                            // we're dealing with NurbsCurve's with high knot count, commonly
                            // results of surf-surf intersections.
                            Tesselate(c, ref geoms);
                        }
                        
                        return;
                    }

                    var point = data.Data as Point;
                    if (point != null)
                    {
                        geoms.Add(DocumentManager.Instance.CurrentUIApplication.Application.Create.NewPoint(point.ToXyz()));
                        return;
                    }

                    var curve = data.Data as Curve;
                    if (curve != null)
                    {
                        // Tesselate the curve.  This greatly improves performance when
                        // we're dealing with NurbsCurve's with high knot count, commonly
                        // results of surf-surf intersections.
                        Tesselate(curve, ref geoms);
                        return;
                    }

                    var surf = data.Data as Surface;
                    if (surf != null)
                    {
                        geoms.AddRange(surf.ToRevitType());
                        return;
                    }

                    var solid = data.Data as Autodesk.DesignScript.Geometry.Solid;
                    if (solid != null)
                    {
                        geoms.AddRange(solid.ToRevitType());
                        return;
                    }

                }
                catch (Exception ex)
                {
                    this.dynamoModel.Logger.Log(ex.Message);
                }
            }
        }

        private void Tesselate(Autodesk.DesignScript.Geometry.Curve curve, ref List<GeometryObject> geoms)
        {
            // use the ASM tesselation of the curve
            var pkg = new RenderPackage();
            curve.Tessellate(pkg, 0.1);

            // get necessary info to enumerate and convert the lines
            var lineCount = pkg.LineStripVertices.Count - 3;
            var verts = pkg.LineStripVertices;

            // we scale the tesselation rather than the curve
            var conv = UnitConverter.DynamoToHostFactor;

            // add the revit Lines to geometry collection
            for (var i = 0; i < lineCount; i += 3)
            {
                var xyz0 = new XYZ(verts[i] * conv, verts[i + 1] * conv, verts[i + 2] * conv);
                var xyz1 = new XYZ(verts[i + 3] * conv, verts[i + 4] * conv, verts[i + 5] * conv);

                geoms.Add(Autodesk.Revit.DB.Line.CreateBound(xyz0, xyz1));
            }
        }

    }
}<|MERGE_RESOLUTION|>--- conflicted
+++ resolved
@@ -138,11 +138,7 @@
                     TransactionManager.Instance.EnsureInTransaction(
                         DocumentManager.Instance.CurrentDBDocument);
 
-<<<<<<< HEAD
-                    if (keeperId != ElementId.InvalidElementId &&
-=======
                     if (keeperId != ElementId.InvalidElementId &&   
->>>>>>> f95ce286
                         DocumentManager.Instance.CurrentDBDocument.GetElement(keeperId) != null)
                     {
                         DocumentManager.Instance.CurrentUIDocument.Document.Delete(keeperId);
