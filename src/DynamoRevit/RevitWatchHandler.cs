--- conflicted
+++ resolved
@@ -29,14 +29,6 @@
         {
             var id = element.Id;
 
-<<<<<<< HEAD
-            var node = new WatchViewModel(element.ToString(dynSettings.Controller.PreferenceSettings.NumberFormat, CultureInfo.InvariantCulture), tag);
-            node.Clicked += () =>
-            {
-                if (element.InternalElement.IsValidObject)
-                    DocumentManager.Instance.CurrentUIDocument.ShowElements(element.InternalElement);
-            };
-=======
             // Do not process element for watch which have been removed
             // from the Revit database.
             if (!element.InternalElement.IsValidObject)
@@ -51,7 +43,7 @@
 
             var node = new WatchViewModel(elementString, tag);
             node.Clicked += () => DocumentManager.Instance.CurrentUIDocument.ShowElements(element.InternalElement);
->>>>>>> 20401f95
+
             node.Link = id.ToString(CultureInfo.InvariantCulture);
 
             return node;
