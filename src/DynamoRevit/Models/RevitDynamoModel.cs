--- conflicted
+++ resolved
@@ -145,14 +145,10 @@
 
         private void InitializeMaterials()
         {
-<<<<<<< HEAD
             // Ensure that the current document has the needed materials
             // and graphic styles to support visualization in Revit.
             var mgr = MaterialsManager.Instance;
             IdlePromise.ExecuteOnIdleAsync(mgr.InitializeForActiveDocumentOnIdle);
-=======
-            // Does nothing: MaterialsManager is Revit 2015 specific.
->>>>>>> 3517ca42
         }
 
         #endregion
