--- conflicted
+++ resolved
@@ -1023,7 +1023,6 @@
             <summary>
             Project another piece of Geometry onto this along a given direction Vector
             </summary>
-<<<<<<< HEAD
         </member>
         <member name="M:Autodesk.DesignScript.Geometry.Curve.SweepAsSurface(Autodesk.DesignScript.Geometry.Curve)">
              <summary>
@@ -1118,114 +1117,19 @@
         <member name="M:Autodesk.DesignScript.Geometry.Arc.ByCenterPointStartPointSweepAngle(Autodesk.DesignScript.Geometry.Point,Autodesk.DesignScript.Geometry.Point,System.Double,Autodesk.DesignScript.Geometry.Vector)">
              <summary>
              Create an arc by providing it's center point, start point, sweep point, and normal
-=======
-        </member>
-        <member name="M:Autodesk.DesignScript.Geometry.Curve.SweepAsSurface(Autodesk.DesignScript.Geometry.Curve)">
-             <summary>
-             Sweeps this Curve along the path Curve, creating a Surface
-             </summary>
-            <search>
-            sweep1,curve2surf
-            </search>
-        </member>
-        <member name="M:Autodesk.DesignScript.Geometry.Curve.SweepAsSolid(Autodesk.DesignScript.Geometry.Curve)">
-             <summary>
-             Sweeps this closed Curve along the path Curve, creating a Solid
-             </summary>
-            <search>
-            sweep1,curve2solid,loop2solid,profile2solid,curvetosolid,looptosolid,profiletosolid
-            </search>
-        </member>
-        <member name="M:Autodesk.DesignScript.Geometry.Curve.Simplify(System.Double)">
-             <summary>
-             Returns a new Curve approximated with the supplied tolerance
-             </summary>
-            <search>
-            fitcurve,reducecurve,simplecurve,approximate
-            </search>
-        </member>
-        <member name="P:Autodesk.DesignScript.Geometry.Curve.Length">
-             <summary>
-             The total arc length of the curve
-             </summary>
-            <search>
-            distance
-            </search>
-        </member>
-        <member name="P:Autodesk.DesignScript.Geometry.Curve.IsPlanar">
-             <summary>
-             Determine whether a Curve is planar or not
-             </summary>
-            <search>
-            flat,liesinplane
-            </search>
-        </member>
-        <member name="P:Autodesk.DesignScript.Geometry.Curve.IsClosed">
-            <summary>
-            Determine if the Curve is closed or not
-            </summary>
-        </member>
-        <member name="P:Autodesk.DesignScript.Geometry.Curve.StartPoint">
-             <summary>
-             Get the start Point along the Curve
-             </summary>
-            <search>
-            begin,curvestart,startpt
-            </search>
-        </member>
-        <member name="P:Autodesk.DesignScript.Geometry.Curve.EndPoint">
-             <summary>
-             Get the end Point along the Curve
-             </summary>
-            <search>
-            end,curveend,endpt
-            </search>
-        </member>
-        <member name="P:Autodesk.DesignScript.Geometry.Curve.Normal">
-             <summary>
-             The normal to the plane where the curve is contained.  Only            valid for planar curves.
-             </summary>
-            <search>
-            perpendicular
-            </search>
-        </member>
-        <member name="M:Autodesk.DesignScript.Geometry.Arc.ToString">
-            <summary>
-            Get a string representation of the Arc
-            </summary>
-        </member>
-        <member name="M:Autodesk.DesignScript.Geometry.Arc.ByThreePoints(Autodesk.DesignScript.Geometry.Point,Autodesk.DesignScript.Geometry.Point,Autodesk.DesignScript.Geometry.Point)">
-             <summary>
-             Create an arc by providing three sequential points along its circumference.
-             </summary>
-            <search>
-            arc
-            </search>
-        </member>
-        <member name="M:Autodesk.DesignScript.Geometry.Arc.ByCenterPointRadiusAngle(Autodesk.DesignScript.Geometry.Point,System.Double,System.Double,System.Double,Autodesk.DesignScript.Geometry.Vector)">
-             <summary>
-             Create an arc by providing it's center point, radius, angle sweep, and normal vector
->>>>>>> 4584b0d8
              </summary>
             <search>
             arc,center
             </search>
         </member>
-<<<<<<< HEAD
         <member name="M:Autodesk.DesignScript.Geometry.Arc.ByCenterPointStartPointEndPoint(Autodesk.DesignScript.Geometry.Point,Autodesk.DesignScript.Geometry.Point,Autodesk.DesignScript.Geometry.Point)">
              <summary>
              Create an arc by providing it's center point, start point, and end point
-=======
-        <member name="M:Autodesk.DesignScript.Geometry.Arc.ByCenterPointStartPointSweepAngle(Autodesk.DesignScript.Geometry.Point,Autodesk.DesignScript.Geometry.Point,System.Double,Autodesk.DesignScript.Geometry.Vector)">
-             <summary>
-             Create an arc by providing it's center point, start point, sweep point, and normal
->>>>>>> 4584b0d8
              </summary>
             <search>
             arc,center
             </search>
         </member>
-<<<<<<< HEAD
         <member name="M:Autodesk.DesignScript.Geometry.Arc.ByFillet(Autodesk.DesignScript.Geometry.Curve,Autodesk.DesignScript.Geometry.Curve,System.Double)">
              <summary>
              Create an arc by filleting twp curves with given radius
@@ -1237,25 +1141,11 @@
         <member name="M:Autodesk.DesignScript.Geometry.Arc.ByFilletTangentToCurve(Autodesk.DesignScript.Geometry.Curve,Autodesk.DesignScript.Geometry.Curve,Autodesk.DesignScript.Geometry.Curve)">
              <summary>
              Create an arc by filleting two curves tangent to given curve at internal point
-=======
-        <member name="M:Autodesk.DesignScript.Geometry.Arc.ByCenterPointStartPointEndPoint(Autodesk.DesignScript.Geometry.Point,Autodesk.DesignScript.Geometry.Point,Autodesk.DesignScript.Geometry.Point)">
-             <summary>
-             Create an arc by providing it's center point, start point, and end point
-             </summary>
-            <search>
-            arc,center
-            </search>
-        </member>
-        <member name="M:Autodesk.DesignScript.Geometry.Arc.ByFillet(Autodesk.DesignScript.Geometry.Curve,Autodesk.DesignScript.Geometry.Curve,System.Double)">
-             <summary>
-             Create an arc by filleting twp curves with given radius
->>>>>>> 4584b0d8
              </summary>
             <search>
             arc,fillet,round,smooth
             </search>
         </member>
-<<<<<<< HEAD
         <member name="M:Autodesk.DesignScript.Geometry.Arc.ByBestFitThroughPoints(System.Collections.Generic.IEnumerable{Autodesk.DesignScript.Geometry.Point})">
              <summary>
              best fit arc through points
@@ -1275,33 +1165,11 @@
         <member name="M:Autodesk.DesignScript.Geometry.Arc.ByStartPointEndPointStartTangent(Autodesk.DesignScript.Geometry.Point,Autodesk.DesignScript.Geometry.Point,Autodesk.DesignScript.Geometry.Vector)">
              <summary>
              Create an Arc from start Point to end Point with start tangent to Vector
-=======
-        <member name="M:Autodesk.DesignScript.Geometry.Arc.ByFilletTangentToCurve(Autodesk.DesignScript.Geometry.Curve,Autodesk.DesignScript.Geometry.Curve,Autodesk.DesignScript.Geometry.Curve)">
-             <summary>
-             Create an arc by filleting two curves tangent to given curve at internal point
-             </summary>
-            <search>
-            arc,fillet,round,smooth
-            </search>
-        </member>
-        <member name="M:Autodesk.DesignScript.Geometry.Arc.ByBestFitThroughPoints(System.Collections.Generic.IEnumerable{Autodesk.DesignScript.Geometry.Point})">
-             <summary>
-             best fit arc through points
-             </summary>
-            <search>
-            arc,approximate
-            </search>
-        </member>
-        <member name="M:Autodesk.DesignScript.Geometry.Arc.ByStartEndAndTangencies(Autodesk.DesignScript.Geometry.Point,Autodesk.DesignScript.Geometry.Vector,Autodesk.DesignScript.Geometry.Point,Autodesk.DesignScript.Geometry.Vector)">
-             <summary>
-             Create an arc or tangent bi arc by start and end points and tangencies at start and end
->>>>>>> 4584b0d8
              </summary>
             <search>
             arc,tangent
             </search>
         </member>
-<<<<<<< HEAD
         <member name="P:Autodesk.DesignScript.Geometry.Arc.CenterPoint">
              <summary>
              The center point of the arc
@@ -1310,24 +1178,6 @@
             midpoint
             </search>
         </member>
-=======
-        <member name="M:Autodesk.DesignScript.Geometry.Arc.ByStartPointEndPointStartTangent(Autodesk.DesignScript.Geometry.Point,Autodesk.DesignScript.Geometry.Point,Autodesk.DesignScript.Geometry.Vector)">
-             <summary>
-             Create an Arc from start Point to end Point with start tangent to Vector
-             </summary>
-            <search>
-            arc,tangent
-            </search>
-        </member>
-        <member name="P:Autodesk.DesignScript.Geometry.Arc.CenterPoint">
-             <summary>
-             The center point of the arc
-             </summary>
-            <search>
-            midpoint
-            </search>
-        </member>
->>>>>>> 4584b0d8
         <member name="P:Autodesk.DesignScript.Geometry.Arc.Radius">
             <summary>
             The radius of the arc
@@ -1765,7 +1615,6 @@
             <search>
             box,cube
             </search>
-<<<<<<< HEAD
         </member>
         <member name="M:Autodesk.DesignScript.Geometry.Cuboid.ByLengths(Autodesk.DesignScript.Geometry.Point,System.Double,System.Double,System.Double)">
              <summary>
@@ -1954,196 +1803,6 @@
         </member>
         <member name="M:Autodesk.DesignScript.Geometry.Face.SurfaceGeometry">
             <summary>
-=======
-        </member>
-        <member name="M:Autodesk.DesignScript.Geometry.Cuboid.ByLengths(Autodesk.DesignScript.Geometry.Point,System.Double,System.Double,System.Double)">
-             <summary>
-             Create a Cuboid centered at input Point, with specified width, length,  and height.
-             </summary>
-            <search>
-            box,cube,cubebysize,bycenter
-            </search>
-        </member>
-        <member name="M:Autodesk.DesignScript.Geometry.Cuboid.ByLengths(Autodesk.DesignScript.Geometry.CoordinateSystem,System.Double,System.Double,System.Double)">
-             <summary>
-             Create a Cuboid centered and oriented to input CoordinateSystem, with  specified width, length, and height.
-             </summary>
-            <search>
-            box,cube,cubebysize,bycoord
-            </search>
-        </member>
-        <member name="M:Autodesk.DesignScript.Geometry.Cuboid.ByCorners(Autodesk.DesignScript.Geometry.Point,Autodesk.DesignScript.Geometry.Point)">
-             <summary>
-             Create an Cuboid spanning from low Point to high Point.
-             </summary>
-            <search>
-            box,cube,byminmax,by corners,by points
-            </search>
-        </member>
-        <member name="P:Autodesk.DesignScript.Geometry.Cuboid.Length">
-            <summary>
-            Returns length distance.                         Note: This return the input dimensions of the Cuboid, NOT the                   actual world space dimensions. In other words, if you create a Cuboid                   width (X-axis) length 10, and transform it to a CoordinateSystem with                   2 times scaling in X, the width will still be 10. ASM does not allow you                   to extract the Vertices of a body in any predictable order, so it                    impossible to determine the dimensions after a transform.
-            </summary>
-        </member>
-        <member name="P:Autodesk.DesignScript.Geometry.Cuboid.Width">
-            <summary>
-            Returns width distance.                         Note: This return the input dimensions of the Cuboid, NOT the                   actual world space dimensions. In other words, if you create a Cuboid                   width (X-axis) length 10, and transform it to a CoordinateSystem with                   2 times scaling in X, the width will still be 10. ASM does not allow you                   to extract the Vertices of a body in any predictable order, so it                    impossible to determine the dimensions after a transform.
-            </summary>
-        </member>
-        <member name="P:Autodesk.DesignScript.Geometry.Cuboid.Height">
-            <summary>
-            Returns height distance.                         Note: This return the input dimensions of the Cuboid, NOT the                   actual world space dimensions. In other words, if you create a Cuboid                   width (X-axis) length 10, and transform it to a CoordinateSystem with                   2 times scaling in X, the width will still be 10. ASM does not allow you                   to extract the Vertices of a body in any predictable order, so it                    impossible to determine the dimensions after a transform.
-            </summary>
-        </member>
-        <member name="M:Autodesk.DesignScript.Geometry.Cylinder.ToString">
-            <summary>
-            Get a string representation of the Cylinder
-            </summary>
-        </member>
-        <member name="M:Autodesk.DesignScript.Geometry.Cylinder.ByRadiusHeight(Autodesk.DesignScript.Geometry.CoordinateSystem,System.Double,System.Double)">
-             <summary>
-             Construct a Solid Cylinder defined by a parent CoordinateSystem, the radius, and the height of the cylinder
-             </summary>
-            <search>
-            cylinder,tube
-            </search>
-        </member>
-        <member name="M:Autodesk.DesignScript.Geometry.Cylinder.ByPointsRadius(Autodesk.DesignScript.Geometry.Point,Autodesk.DesignScript.Geometry.Point,System.Double)">
-             <summary>
-             Construct a Solid Cylinder given the bottom and top center point of the Cylinder.
-             </summary>
-            <search>
-            cylinder,tube,by center points
-            </search>
-        </member>
-        <member name="P:Autodesk.DesignScript.Geometry.Cylinder.Radius">
-            <summary>
-            The radius of the Cylinder
-            </summary>
-        </member>
-        <member name="M:Autodesk.DesignScript.Geometry.Edge.ToString">
-            <summary>
-            Get a string representation of the Edge
-            </summary>
-        </member>
-        <member name="P:Autodesk.DesignScript.Geometry.Edge.CurveGeometry">
-            <summary>
-            The underlying Curve making up the Edge
-            </summary>
-        </member>
-        <member name="P:Autodesk.DesignScript.Geometry.Edge.AdjacentFaces">
-            <summary>
-            The Faces adjacent to this Edge
-            </summary>
-        </member>
-        <member name="P:Autodesk.DesignScript.Geometry.Edge.StartVertex">
-            <summary>
-            The Vertex at which this Edge starts
-            </summary>
-        </member>
-        <member name="P:Autodesk.DesignScript.Geometry.Edge.EndVertex">
-            <summary>
-            The Vertex at which this Edge ends
-            </summary>
-        </member>
-        <member name="M:Autodesk.DesignScript.Geometry.Ellipse.ToString">
-            <summary>
-            Get a string representation of the Ellipse
-            </summary>
-        </member>
-        <member name="M:Autodesk.DesignScript.Geometry.Ellipse.ByOriginRadii(Autodesk.DesignScript.Geometry.Point,System.Double,System.Double)">
-             <summary>
-             Create an Ellipse centered at input Point, aligned with WCS XY Plane, with specified X and Y axis radii.
-             </summary>
-            <search>
-            ellipse
-            </search>
-        </member>
-        <member name="M:Autodesk.DesignScript.Geometry.Ellipse.ByOriginVectors(Autodesk.DesignScript.Geometry.Point,Autodesk.DesignScript.Geometry.Vector,Autodesk.DesignScript.Geometry.Vector)">
-             <summary>
-             Create an Ellipse centered at input Point, with two specified axes.  Axes should be be at 90 degrees to each other.
-             </summary>
-            <search>
-            ellipsebylengths,ellipsebyvectors
-            </search>
-        </member>
-        <member name="M:Autodesk.DesignScript.Geometry.Ellipse.ByCoordinateSystemRadii(Autodesk.DesignScript.Geometry.CoordinateSystem,System.Double,System.Double)">
-             <summary>
-             Create an Ellipse centered and aligned with input CoordinateSystem,  with a x_radius radius in the CS X direction, and y_radius radius in the  CS Y direction.
-             </summary>
-            <search>
-            ellipse,aligned ellipse,ellipsebylengths
-            </search>
-        </member>
-        <member name="M:Autodesk.DesignScript.Geometry.Ellipse.ByPlaneRadii(Autodesk.DesignScript.Geometry.Plane,System.Double,System.Double)">
-             <summary>
-             Create an Ellipse centered and aligned with input Plane, with a x_radius  radius in the Plane X axis direction, and y_radius radius in the  Plane Y axis direction.
-             </summary>
-            <search>
-            ellipse,aligned ellipse,ellipsebylengths
-            </search>
-        </member>
-        <member name="P:Autodesk.DesignScript.Geometry.Ellipse.CenterPoint">
-            <summary>
-            The center of the Ellipse
-            </summary>
-        </member>
-        <member name="P:Autodesk.DesignScript.Geometry.Ellipse.MajorAxis">
-            <summary>
-            The major axis of the Ellipse.  This is the longer axis.  The length of the Vector is the Major radius.
-            </summary>
-        </member>
-        <member name="P:Autodesk.DesignScript.Geometry.Ellipse.MinorAxis">
-            <summary>
-            The minor axis of the Ellipse.  This is the shorter axis.  The length of the Vector is the Minor radius.
-            </summary>
-        </member>
-        <member name="M:Autodesk.DesignScript.Geometry.EllipseArc.ToString">
-            <summary>
-            Get a string representation of the EllipseArc
-            </summary>
-        </member>
-        <member name="M:Autodesk.DesignScript.Geometry.EllipseArc.ByPlaneRadiiStartAngleSweepAngle(Autodesk.DesignScript.Geometry.Plane,System.Double,System.Double,System.Double,System.Double)">
-             <summary>
-             Create an EllipseArc in a plane with the given the radii along the X and Y axes and the angles to sweep through
-             </summary>
-            <search>
-            ellipsearc
-            </search>
-        </member>
-        <member name="P:Autodesk.DesignScript.Geometry.EllipseArc.CenterPoint">
-            <summary>
-            The center of the Ellipse
-            </summary>
-        </member>
-        <member name="P:Autodesk.DesignScript.Geometry.EllipseArc.MajorAxis">
-            <summary>
-            The major axis of the Ellipse.  This is the longer axis.  The length of the Vector is the Major radius.
-            </summary>
-        </member>
-        <member name="P:Autodesk.DesignScript.Geometry.EllipseArc.MinorAxis">
-            <summary>
-            The minor axis of the Ellipse.  This is the shorter axis.  The length of the Vector is the Minor radius.
-            </summary>
-        </member>
-        <member name="P:Autodesk.DesignScript.Geometry.EllipseArc.StartAngle">
-            <summary>
-            The start angle in degrees
-            </summary>
-        </member>
-        <member name="P:Autodesk.DesignScript.Geometry.EllipseArc.SweepAngle">
-            <summary>
-            The total sweep angle in degrees
-            </summary>
-        </member>
-        <member name="M:Autodesk.DesignScript.Geometry.Face.ToString">
-            <summary>
-            Get a string representation of the Face
-            </summary>
-        </member>
-        <member name="M:Autodesk.DesignScript.Geometry.Face.SurfaceGeometry">
-            <summary>
->>>>>>> 4584b0d8
             The underlying Surface making up the Face
             </summary>
         </member>
@@ -2691,7 +2350,6 @@
             <search>
             circumference
             </search>
-<<<<<<< HEAD
         </member>
         <member name="P:Autodesk.DesignScript.Geometry.Surface.ClosedInU">
             <summary>
@@ -2781,95 +2439,11 @@
         <member name="P:Autodesk.DesignScript.Geometry.NurbsSurface.DegreeV">
              <summary>
              Surface degree in the V direction.
-=======
-        </member>
-        <member name="P:Autodesk.DesignScript.Geometry.Surface.ClosedInU">
-            <summary>
-            Returns true if the Surface is closed in U direction.
-            </summary>
-        </member>
-        <member name="P:Autodesk.DesignScript.Geometry.Surface.ClosedInV">
-            <summary>
-            Returns true if the Surface is closed in V direction
-            </summary>
-        </member>
-        <member name="P:Autodesk.DesignScript.Geometry.Surface.Closed">
-            <summary>
-            Returns true if the Surface is closed in U or V directions
-            </summary>
-        </member>
-        <member name="M:Autodesk.DesignScript.Geometry.NurbsSurface.ToString">
-            <summary>
-            Get a string representation of the NurbsSurface
-            </summary>
-        </member>
-        <member name="M:Autodesk.DesignScript.Geometry.NurbsSurface.ByPoints(Autodesk.DesignScript.Geometry.Point[][],System.Int32,System.Int32)">
-             <summary>
-             Creates a NurbsSurface with specified interpolated points and  U and V degrees.  The resultant surface will pass through all of the points.
-             </summary>
-            <search>
-            fit,topoints
-            </search>
-        </member>
-        <member name="M:Autodesk.DesignScript.Geometry.NurbsSurface.ByPointsTangents(Autodesk.DesignScript.Geometry.Point[][],System.Collections.Generic.IEnumerable{Autodesk.DesignScript.Geometry.Vector},System.Collections.Generic.IEnumerable{Autodesk.DesignScript.Geometry.Vector},System.Collections.Generic.IEnumerable{Autodesk.DesignScript.Geometry.Vector},System.Collections.Generic.IEnumerable{Autodesk.DesignScript.Geometry.Vector})">
-             <summary>
-             Creates a NurbsSurface with specified interpolated points and  U and V degrees.  The resultant surface will pass through all of the points.  The number of tangents must match the number of  points in the corresponding direction.  The resultant surface will be degree 3 in both the U and V direction.
-             </summary>
-            <search>
-            fit,topoints,totangents
-            </search>
-        </member>
-        <member name="M:Autodesk.DesignScript.Geometry.NurbsSurface.ByPointsTangentsKnotsDerivatives(Autodesk.DesignScript.Geometry.Point[][],System.Collections.Generic.IEnumerable{Autodesk.DesignScript.Geometry.Vector},System.Collections.Generic.IEnumerable{Autodesk.DesignScript.Geometry.Vector},System.Collections.Generic.IEnumerable{Autodesk.DesignScript.Geometry.Vector},System.Collections.Generic.IEnumerable{Autodesk.DesignScript.Geometry.Vector},System.Double[],System.Double[],System.Collections.Generic.IEnumerable{Autodesk.DesignScript.Geometry.Vector})">
-             <summary>
-             Creates a NurbsSurface satisfying a collection of different surface characteristics. This is the most advanced surface fitting method.  The resultant surface  will pass through all of the points.  The number of tangents must match  the number of points in the corresponding direction.  The resultant surface will be degree 3 in both the U and V direction.  The corner derivatives should be  second order (dP/dUdV) and should be supplied in this order [ lowU, lowV ], [ highU, lowV ],  [ lowU, highV ], [ highU, highV ].
-             </summary>
-            <search>
-            fit,topoints,totangents,fit corners,complex fit
-            </search>
-        </member>
-        <member name="M:Autodesk.DesignScript.Geometry.NurbsSurface.ByControlPoints(Autodesk.DesignScript.Geometry.Point[][],System.Int32,System.Int32)">
-            <summary>
-            Create a NurbsSurface by using explicit control Points, with specified U and V degrees.
-            </summary>
-        </member>
-        <member name="M:Autodesk.DesignScript.Geometry.NurbsSurface.ByControlPointsWeightsKnots(Autodesk.DesignScript.Geometry.Point[][],System.Double[][],System.Double[],System.Double[],System.Int32,System.Int32)">
-            <summary>
-            Creates a NurbsSurface with specified control vertices, knots, weights,  and U V degrees.  There are several restrictions on the data which, if broken, will cause the function to fail and will throw an exception. Degree: Both u- and v- degree should be >= 1 (piecewise-linear spline)  and  less than 26 (the maximum B-spline basis degree supported by ASM). Weights: All weight values (if supplied) should be strictly positive.  Weights smaller than 1e-11 will be rejected and the function will fail.  Knots: Both knot vectors should be non-decreasing sequences. Interior knot multiplicity should be no larger than degree + 1 at the start/end knot and  degree at an internal knot (this allows surfaces with G1 discontinuities to  be represented). Note that non-clamped knot vectors are supported, but will  be converted to clamped ones, with the corresponding changes applied to the  control point/weight data.
-            </summary>
-        </member>
-        <member name="M:Autodesk.DesignScript.Geometry.NurbsSurface.ControlPoints">
-            <summary>
-            Returns NurbsSurface control points (poles).
-            </summary>
-        </member>
-        <member name="M:Autodesk.DesignScript.Geometry.NurbsSurface.Weights">
-             <summary>
-             Returns NurbsSurface control point weights.
-             </summary>
-            <search>
-            ptweights
-            </search>
-        </member>
-        <member name="M:Autodesk.DesignScript.Geometry.NurbsSurface.UKnots">
-            <summary>
-            Surface knots in U direction.
-            </summary>
-        </member>
-        <member name="M:Autodesk.DesignScript.Geometry.NurbsSurface.VKnots">
-            <summary>
-            Surface knots in V direction.
-            </summary>
-        </member>
-        <member name="P:Autodesk.DesignScript.Geometry.NurbsSurface.DegreeU">
-             <summary>
-             Surface degree in the U direction.
->>>>>>> 4584b0d8
              </summary>
             <search>
             surface smoothness,continuity
             </search>
         </member>
-<<<<<<< HEAD
         <member name="P:Autodesk.DesignScript.Geometry.NurbsSurface.NumControlPointsU">
             <summary>
             Number of control Points in the U direction.
@@ -2981,127 +2555,6 @@
             position,planecenter
             </search>
         </member>
-=======
-        <member name="P:Autodesk.DesignScript.Geometry.NurbsSurface.DegreeV">
-             <summary>
-             Surface degree in the V direction.
-             </summary>
-            <search>
-            surface smoothness,continuity
-            </search>
-        </member>
-        <member name="P:Autodesk.DesignScript.Geometry.NurbsSurface.NumControlPointsU">
-            <summary>
-            Number of control Points in the U direction.
-            </summary>
-        </member>
-        <member name="P:Autodesk.DesignScript.Geometry.NurbsSurface.NumControlPointsV">
-            <summary>
-            Number of control Points in the V direction.
-            </summary>
-        </member>
-        <member name="P:Autodesk.DesignScript.Geometry.NurbsSurface.IsPeriodicInU">
-             <summary>
-             Returns true if the Surface is periodic in the U direction.
-             </summary>
-            <search>
-            closedinU
-            </search>
-        </member>
-        <member name="P:Autodesk.DesignScript.Geometry.NurbsSurface.IsPeriodicInV">
-             <summary>
-             Returns true if the Surface is periodic in the V direction.
-             </summary>
-            <search>
-            closedinV
-            </search>
-        </member>
-        <member name="P:Autodesk.DesignScript.Geometry.NurbsSurface.IsRational">
-            <summary>
-            Returns true if the Surface is rational.
-            </summary>
-        </member>
-        <member name="M:Autodesk.DesignScript.Geometry.Plane.ToString">
-            <summary>
-            Get a string representation of the Plane
-            </summary>
-        </member>
-        <member name="M:Autodesk.DesignScript.Geometry.Plane.ByOriginNormal(Autodesk.DesignScript.Geometry.Point,Autodesk.DesignScript.Geometry.Vector)">
-             <summary>
-             Create a Plane centered at root Point, with input normal Vector.
-             </summary>
-            <search>
-            plane,tonormal
-            </search>
-        </member>
-        <member name="M:Autodesk.DesignScript.Geometry.Plane.ByOriginNormalXAxis(Autodesk.DesignScript.Geometry.Point,Autodesk.DesignScript.Geometry.Vector,Autodesk.DesignScript.Geometry.Vector)">
-            <summary>
-            Create an "oriented" Plane, positioned at Point origin with Vector  normal, but with a specific X axis orientation. This has no impact to splitting, intersect, project, etc oporations, it only specifies the orientation of the input CoordinateSystem.
-            </summary>
-        </member>
-        <member name="M:Autodesk.DesignScript.Geometry.Plane.ByOriginXAxisYAxis(Autodesk.DesignScript.Geometry.Point,Autodesk.DesignScript.Geometry.Vector,Autodesk.DesignScript.Geometry.Vector)">
-            <summary>
-            The X and Y axis lie in the plane. The Z axis is the cross product of the two Vectors.
-            </summary>
-        </member>
-        <member name="M:Autodesk.DesignScript.Geometry.Plane.ByBestFitThroughPoints(System.Collections.Generic.IEnumerable{Autodesk.DesignScript.Geometry.Point})">
-             <summary>
-             Fits a Plane to the input Points; basically a 3D scatterplot fit.
-             </summary>
-            <search>
-            fit,bestfit
-            </search>
-        </member>
-        <member name="M:Autodesk.DesignScript.Geometry.Plane.ByLineAndPoint(Autodesk.DesignScript.Geometry.Line,Autodesk.DesignScript.Geometry.Point)">
-            <summary>
-            Create the Plane containing the input Line and external Point. Point cannot lie on the Line or in the Line axis.
-            </summary>
-        </member>
-        <member name="M:Autodesk.DesignScript.Geometry.Plane.ByThreePoints(Autodesk.DesignScript.Geometry.Point,Autodesk.DesignScript.Geometry.Point,Autodesk.DesignScript.Geometry.Point)">
-            <summary>
-            Create a the Plane containing the three input Points.
-            </summary>
-        </member>
-        <member name="M:Autodesk.DesignScript.Geometry.Plane.XY">
-            <summary>
-            Creates a plane in the world XY
-            </summary>
-        </member>
-        <member name="M:Autodesk.DesignScript.Geometry.Plane.XZ">
-            <summary>
-            Creates a plane in the world XZ plane
-            </summary>
-        </member>
-        <member name="M:Autodesk.DesignScript.Geometry.Plane.YZ">
-            <summary>
-            Creates a plane in the world YZ
-            </summary>
-        </member>
-        <member name="M:Autodesk.DesignScript.Geometry.Plane.ToCoordinateSystem">
-             <summary>
-             Produces a new CoordinateSystem representing this plane. It is based on  the origin, and X and Y axis basis.
-             </summary>
-            <search>
-            converttoCS,convert2cs
-            </search>
-        </member>
-        <member name="M:Autodesk.DesignScript.Geometry.Plane.Offset(System.Double)">
-             <summary>
-             Create a new Plane offset by this Plane in the normal direction by the specified distance.
-             </summary>
-            <search>
-            alongnormal,moveplane
-            </search>
-        </member>
-        <member name="P:Autodesk.DesignScript.Geometry.Plane.Origin">
-             <summary>
-             Returns the origin of the Plane.
-             </summary>
-            <search>
-            position,planecenter
-            </search>
-        </member>
->>>>>>> 4584b0d8
         <member name="P:Autodesk.DesignScript.Geometry.Plane.Normal">
              <summary>
              Returns the normal direction of the Plane.
@@ -3396,7 +2849,6 @@
             </search>
         </member>
         <member name="M:Autodesk.DesignScript.Geometry.PolySurface.ByLoftGuides(System.Collections.Generic.IEnumerable{Autodesk.DesignScript.Geometry.Curve},System.Collections.Generic.IEnumerable{Autodesk.DesignScript.Geometry.Curve})">
-<<<<<<< HEAD
              <summary>
              Makes PolySurface by Loft through PolyCurves.
              </summary>
@@ -3441,52 +2893,6 @@
              Return new Surfaces representing the underlying Surfaces.
              </summary>
             <search>
-=======
-             <summary>
-             Makes PolySurface by Loft through PolyCurves.
-             </summary>
-            <search>
-            loftbyrails,loft rails,guides
-            </search>
-        </member>
-        <member name="M:Autodesk.DesignScript.Geometry.PolySurface.ByJoinedSurfaces(System.Collections.Generic.IEnumerable{Autodesk.DesignScript.Geometry.Surface})">
-             <summary>
-             Make Polysurface by joining surfaces.
-             </summary>
-            <search>
-            joinsurfaces,joinsrf
-            </search>
-        </member>
-        <member name="M:Autodesk.DesignScript.Geometry.PolySurface.BySolid(Autodesk.DesignScript.Geometry.Solid)">
-             <summary>
-             Make Polysurface by surfaces of Solid.
-             </summary>
-            <search>
-            solid2poly,solidtopoly,convertsolid
-            </search>
-        </member>
-        <member name="M:Autodesk.DesignScript.Geometry.PolySurface.BySweep(Autodesk.DesignScript.Geometry.Curve,System.Collections.Generic.IEnumerable{Autodesk.DesignScript.Geometry.Curve})">
-             <summary>
-             Make Polysurface by sweeping curves along rail.
-             </summary>
-            <search>
-            sweep,rail,guide,sweep1
-            </search>
-        </member>
-        <member name="M:Autodesk.DesignScript.Geometry.PolySurface.BySweep(Autodesk.DesignScript.Geometry.Curve,Autodesk.DesignScript.Geometry.Curve)">
-             <summary>
-             Make Polysurface by sweeping a curve along rail.
-             </summary>
-            <search>
-            sweep,rail,guide,sweep1,sweepprofile,profile
-            </search>
-        </member>
-        <member name="M:Autodesk.DesignScript.Geometry.PolySurface.Surfaces">
-             <summary>
-             Return new Surfaces representing the underlying Surfaces.
-             </summary>
-            <search>
->>>>>>> 4584b0d8
             subsurfaces,getsurfaces,explode
             </search>
         </member>
@@ -3538,7 +2944,6 @@
             <search>
             round,smooth,smoothedge,roundedges
             </search>
-<<<<<<< HEAD
         </member>
         <member name="M:Autodesk.DesignScript.Geometry.PolySurface.Chamfer(System.Collections.Generic.IEnumerable{Autodesk.DesignScript.Geometry.Edge},System.Double)">
              <summary>
@@ -3562,32 +2967,14 @@
             </search>
         </member>
         <member name="M:Autodesk.DesignScript.Geometry.Rectangle.ByCornerPoints(Autodesk.DesignScript.Geometry.Point,Autodesk.DesignScript.Geometry.Point,Autodesk.DesignScript.Geometry.Point,Autodesk.DesignScript.Geometry.Point)">
-=======
-        </member>
-        <member name="M:Autodesk.DesignScript.Geometry.PolySurface.Chamfer(System.Collections.Generic.IEnumerable{Autodesk.DesignScript.Geometry.Edge},System.Double)">
-             <summary>
-             Chamfers a PolySurface along input Edges with a given offset from the edge corner.
-             </summary>
-            <search>
-            bevel,flattenedges
-            </search>
-        </member>
-        <member name="M:Autodesk.DesignScript.Geometry.Rectangle.ToString">
-            <summary>
-            Get a string representation of the Rectangle
-            </summary>
-        </member>
-        <member name="M:Autodesk.DesignScript.Geometry.Rectangle.ByCornerPoints(System.Collections.Generic.IEnumerable{Autodesk.DesignScript.Geometry.Point})">
->>>>>>> 4584b0d8
              <summary>
              Create a Rectangle by four corner Points.
              </summary>
             <search>
-<<<<<<< HEAD
             rectbypoints
             </search>
         </member>
-        <member name="M:Autodesk.DesignScript.Geometry.Rectangle.ByWidthHeight(System.Double,System.Double)">
+        <member name="M:Autodesk.DesignScript.Geometry.Rectangle.ByWidthLength(System.Double,System.Double)">
              <summary>
              Create a Rectangle centered at the WCS origin in the WCS XY Plane, with specified width (X Axis length), and height (Y Axis length).
              </summary>
@@ -3595,7 +2982,7 @@
             rectbylengths
             </search>
         </member>
-        <member name="M:Autodesk.DesignScript.Geometry.Rectangle.ByWidthHeight(Autodesk.DesignScript.Geometry.Plane,System.Double,System.Double)">
+        <member name="M:Autodesk.DesignScript.Geometry.Rectangle.ByWidthLength(Autodesk.DesignScript.Geometry.Plane,System.Double,System.Double)">
              <summary>
              Create a Rectangle centered at input Plane root, with input width  (Plane X axis length) and (Plane Y axis length).
              </summary>
@@ -3603,7 +2990,7 @@
             rectangle,rectbylengths
             </search>
         </member>
-        <member name="M:Autodesk.DesignScript.Geometry.Rectangle.ByWidthHeight(Autodesk.DesignScript.Geometry.CoordinateSystem,System.Double,System.Double)">
+        <member name="M:Autodesk.DesignScript.Geometry.Rectangle.ByWidthLength(Autodesk.DesignScript.Geometry.CoordinateSystem,System.Double,System.Double)">
              <summary>
              Create a Rectangle centered at the input origin in the CoordinateSystem  XY Plane, with specified width (X Axis length), and height  (Y Axis length).
              </summary>
@@ -3643,87 +3030,19 @@
         <member name="M:Autodesk.DesignScript.Geometry.Sphere.ByFourPoints(System.Collections.Generic.IEnumerable{Autodesk.DesignScript.Geometry.Point})">
              <summary>
              Create a Solid Sphere containing four input Points on the surface.
-=======
-            rectbypointarray
-            </search>
-        </member>
-        <member name="M:Autodesk.DesignScript.Geometry.Rectangle.ByCornerPoints(Autodesk.DesignScript.Geometry.Point,Autodesk.DesignScript.Geometry.Point,Autodesk.DesignScript.Geometry.Point,Autodesk.DesignScript.Geometry.Point)">
-             <summary>
-             Create a Rectangle by four corner Points.
-             </summary>
-            <search>
-            rectbypoints
-            </search>
-        </member>
-        <member name="M:Autodesk.DesignScript.Geometry.Rectangle.ByWidthLength(System.Double,System.Double)">
-             <summary>
-             Create a Rectangle centered at the WCS origin in the WCS XY Plane, with specified width (X Axis length), and height (Y Axis length).
-             </summary>
-            <search>
-            rectbylengths
-            </search>
-        </member>
-        <member name="M:Autodesk.DesignScript.Geometry.Rectangle.ByWidthLength(Autodesk.DesignScript.Geometry.Plane,System.Double,System.Double)">
-             <summary>
-             Create a Rectangle centered at input Plane root, with input width  (Plane X axis length) and (Plane Y axis length).
-             </summary>
-            <search>
-            rectangle,rectbylengths
-            </search>
-        </member>
-        <member name="M:Autodesk.DesignScript.Geometry.Rectangle.ByWidthLength(Autodesk.DesignScript.Geometry.CoordinateSystem,System.Double,System.Double)">
-             <summary>
-             Create a Rectangle centered at the input origin in the CoordinateSystem  XY Plane, with specified width (X Axis length), and height  (Y Axis length).
-             </summary>
-            <search>
-            rectbylengths
-            </search>
-        </member>
-        <member name="P:Autodesk.DesignScript.Geometry.Rectangle.Width">
-             <summary>
-             The width of the Rectangle
-             </summary>
-            <search>
-            rectX,rectx
-            </search>
-        </member>
-        <member name="P:Autodesk.DesignScript.Geometry.Rectangle.Height">
-             <summary>
-             The height of the Rectangle
-             </summary>
-            <search>
-            rectY,recty
-            </search>
-        </member>
-        <member name="M:Autodesk.DesignScript.Geometry.Sphere.ToString">
-            <summary>
-            Get a string representation of the Sphere
-            </summary>
-        </member>
-        <member name="M:Autodesk.DesignScript.Geometry.Sphere.ByCenterPointRadius(Autodesk.DesignScript.Geometry.Point,System.Double)">
-             <summary>
-             Create a Solid Sphere cetered at the input Point, with given radius.
->>>>>>> 4584b0d8
              </summary>
             <search>
             Brep,brep
             </search>
         </member>
-<<<<<<< HEAD
         <member name="M:Autodesk.DesignScript.Geometry.Sphere.ByBestFit(System.Collections.Generic.IEnumerable{Autodesk.DesignScript.Geometry.Point})">
              <summary>
              Fit a Sphere as close as possible to the input Points.
-=======
-        <member name="M:Autodesk.DesignScript.Geometry.Sphere.ByFourPoints(System.Collections.Generic.IEnumerable{Autodesk.DesignScript.Geometry.Point})">
-             <summary>
-             Create a Solid Sphere containing four input Points on the surface.
->>>>>>> 4584b0d8
              </summary>
             <search>
             Brep,brep
             </search>
         </member>
-<<<<<<< HEAD
         <member name="P:Autodesk.DesignScript.Geometry.Sphere.CenterPoint">
             <summary>
             Return the center Point of the Sphere.
@@ -3742,34 +3061,10 @@
         <member name="M:Autodesk.DesignScript.Geometry.UV.Equals(System.Object)">
             <summary>
             Compare two UV's
-=======
-        <member name="M:Autodesk.DesignScript.Geometry.Sphere.ByBestFit(System.Collections.Generic.IEnumerable{Autodesk.DesignScript.Geometry.Point})">
-             <summary>
-             Fit a Sphere as close as possible to the input Points.
-             </summary>
-            <search>
-            Brep,brep
-            </search>
-        </member>
-        <member name="P:Autodesk.DesignScript.Geometry.Sphere.CenterPoint">
-            <summary>
-            Return the center Point of the Sphere.
-            </summary>
-        </member>
-        <member name="P:Autodesk.DesignScript.Geometry.Sphere.Radius">
-            <summary>
-            Return the radius of the Sphere.
-            </summary>
-        </member>
-        <member name="M:Autodesk.DesignScript.Geometry.UV.ToString">
-            <summary>
-            Get a string representation of the UV
->>>>>>> 4584b0d8
             </summary>
             <param name="other">The other UV</param>
             <returns>Whether the two objects are equal</returns>
         </member>
-<<<<<<< HEAD
         <member name="M:Autodesk.DesignScript.Geometry.UV.GetHashCode">
             <summary>
             Get a hashcode for this type
@@ -4023,251 +3318,9 @@
             <summary>
             Creates a CoordinateSystem as the World Coordinate System: origin at 
             0, 0, 0; x axis at 1, 0, 0; y axis at 0, 1, 0; z axis at 0, 0, 1
-=======
-        <member name="M:Autodesk.DesignScript.Geometry.UV.Equals(System.Object)">
-            <summary>
-            Compare two UV's
-            </summary>
-            <param name="other">The other UV</param>
-            <returns>Whether the two objects are equal</returns>
-        </member>
-        <member name="M:Autodesk.DesignScript.Geometry.UV.GetHashCode">
-            <summary>
-            Get a hashcode for this type
-            </summary>
-            <returns>A unique hashcode for this object</returns>
-        </member>
-        <member name="M:Autodesk.DesignScript.Geometry.UV.ByCoordinates(System.Double,System.Double)">
-             <summary>
-             Create a UV from two doubles.
-             </summary>
-            <search>
-            surfaceparam,parameters,uv
-            </search>
-        </member>
-        <member name="P:Autodesk.DesignScript.Geometry.UV.U">
-            <summary>
-            Get the U component of a UV
-            </summary>
-        </member>
-        <member name="P:Autodesk.DesignScript.Geometry.UV.V">
-            <summary>
-            Get the V component of a V
-            </summary>
-        </member>
-        <member name="M:Autodesk.DesignScript.Geometry.Vector.ToString">
-            <summary>
-            Get a string representation of the Vector
-            </summary>
-        </member>
-        <member name="M:Autodesk.DesignScript.Geometry.Vector.Equals(Autodesk.DesignScript.Geometry.DesignScriptEntity)">
-            <summary>
-            Compare two Vector's
-            </summary>
-            <param name="other">The other Vector</param>
-            <returns>Whether the two objects are equal</returns>
-        </member>
-        <member name="M:Autodesk.DesignScript.Geometry.Vector.ComputeHashCode">
-            <summary>
-            Get a hashcode for this type
-            </summary>
-            <returns>A unique hashcode for this object</returns>
-        </member>
-        <member name="M:Autodesk.DesignScript.Geometry.Vector.ByCoordinates(System.Double,System.Double,System.Double)">
-             <summary>
-             Form a Vector by 3 Euclidean coordinates
-             </summary>
-            <search>
-            vector,xyz,vector3
-            </search>
-        </member>
-        <member name="M:Autodesk.DesignScript.Geometry.Vector.ByCoordinates(System.Double,System.Double,System.Double,System.Boolean)">
-             <summary>
-             Form a Vector by 3 Euclidean coordinates and normalize the Vector
-             </summary>
-            <search>
-            normalize,vector3
-            </search>
-        </member>
-        <member name="M:Autodesk.DesignScript.Geometry.Vector.ByTwoPoints(Autodesk.DesignScript.Geometry.Point,Autodesk.DesignScript.Geometry.Point)">
-             <summary>
-             Form a Vector by two end points.  The result is a vector from the start to the end point.
-             </summary>
-            <search>
-            vector2
-            </search>
-        </member>
-        <member name="M:Autodesk.DesignScript.Geometry.Vector.XAxis">
-             <summary>
-             Get the canonical X axis Vector (1,0,0)
-             </summary>
-            <search>
-            x,basis,right
-            </search>
-        </member>
-        <member name="M:Autodesk.DesignScript.Geometry.Vector.YAxis">
-             <summary>
-             Get the canonical Y axis Vector (0,1,0)
-             </summary>
-            <search>
-            y,basis,forward
-            </search>
-        </member>
-        <member name="M:Autodesk.DesignScript.Geometry.Vector.ZAxis">
-             <summary>
-             Get the canonical Z axis Vector (0,0,1)
-             </summary>
-            <search>
-            z,basis,up
-            </search>
-        </member>
-        <member name="M:Autodesk.DesignScript.Geometry.Vector.AsPoint">
-             <summary>
-             Get the Point with the same X, Y, and Z component
-             </summary>
-            <search>
-            convertopoint,vector2point
-            </search>
-        </member>
-        <member name="M:Autodesk.DesignScript.Geometry.Vector.Reverse">
-             <summary>
-             Get the reverse of the vector.  Essentially this negates the X, Y, and Z components of the Vector.
-             </summary>
-            <search>
-            backwards,vectorflip
-            </search>
-        </member>
-        <member name="M:Autodesk.DesignScript.Geometry.Vector.Add(Autodesk.DesignScript.Geometry.Vector)">
-             <summary>
-             Add a vector
-             </summary>
-            <search>
-            sum,sumvectors
-            </search>
-        </member>
-        <member name="M:Autodesk.DesignScript.Geometry.Vector.Subtract(Autodesk.DesignScript.Geometry.Vector)">
-             <summary>
-             Subtract a vector
-             </summary>
-            <search>
-            substact,diff vectors,between
-            </search>
-        </member>
-        <member name="M:Autodesk.DesignScript.Geometry.Vector.Cross(Autodesk.DesignScript.Geometry.Vector)">
-             <summary>
-             Form the cross product of two vectors
-             </summary>
-            <search>
-            perpendicular
-            </search>
-        </member>
-        <member name="M:Autodesk.DesignScript.Geometry.Vector.Dot(Autodesk.DesignScript.Geometry.Vector)">
-             <summary>
-             Form the dot product of two vectors
-             </summary>
-            <search>
-            project,projectvector,vectorproject,onto
-            </search>
-        </member>
-        <member name="M:Autodesk.DesignScript.Geometry.Vector.Normalized">
-            <summary>
-            Get the normalized version of a vector
-            </summary>
-        </member>
-        <member name="M:Autodesk.DesignScript.Geometry.Vector.IsParallel(Autodesk.DesignScript.Geometry.Vector)">
-            <summary>
-            Determine whether two vectors are parallel or not
-            </summary>
-        </member>
-        <member name="M:Autodesk.DesignScript.Geometry.Vector.IsAlmostEqualTo(Autodesk.DesignScript.Geometry.Vector)">
-             <summary>
-             Determine whether two vectors ae almost equal
-             </summary>
-            <search>
-            vector approximate,near,same
-            </search>
-        </member>
-        <member name="M:Autodesk.DesignScript.Geometry.Vector.Transform(Autodesk.DesignScript.Geometry.CoordinateSystem)">
-            <summary>
-            Transform this Vector by input CoordinateSystem matrix.
-            </summary>
-        </member>
-        <member name="M:Autodesk.DesignScript.Geometry.Vector.Rotate(Autodesk.DesignScript.Geometry.Vector,System.Double)">
-             <summary>
-             Rotates a Vector around an axis by a specified number of degrees
-             </summary>
-            <search>
-            around,axis,degrees
-            </search>
-        </member>
-        <member name="M:Autodesk.DesignScript.Geometry.Vector.Rotate(Autodesk.DesignScript.Geometry.Plane,System.Double)">
-             <summary>
-             Rotates a vector around the Plane origin and normal by a specified  degree
-             </summary>
-            <search>
-            around,normal,degrees
-            </search>
-        </member>
-        <member name="M:Autodesk.DesignScript.Geometry.Vector.Scale(System.Double)">
-             <summary>
-             Scale Vector uniformly around the origin
-             </summary>
-            <search>
-            resize,size
-            </search>
-        </member>
-        <member name="M:Autodesk.DesignScript.Geometry.Vector.Scale(System.Double,System.Double,System.Double)">
-             <summary>
-             Scale Vector non-uniformly around the origin
-             </summary>
-            <search>
-            resize,size,scaleNU,scalenu
-            </search>
-        </member>
-        <member name="M:Autodesk.DesignScript.Geometry.Vector.AngleBetween(Autodesk.DesignScript.Geometry.Vector)">
-             <summary>
-             Returns the angle between the two Vectors, in degrees
-             </summary>
-            <search>
-            rotation angle
-            </search>
-        </member>
-        <member name="P:Autodesk.DesignScript.Geometry.Vector.X">
-            <summary>
-            Get the X component of a Vector
-            </summary>
-        </member>
-        <member name="P:Autodesk.DesignScript.Geometry.Vector.Y">
-            <summary>
-            Get the Y component of a Vector
-            </summary>
-        </member>
-        <member name="P:Autodesk.DesignScript.Geometry.Vector.Z">
-            <summary>
-            Get the Z component of a Vector
-            </summary>
-        </member>
-        <member name="P:Autodesk.DesignScript.Geometry.Vector.Length">
-             <summary>
-             Get the length of the vector - otherwise known as the Euclidean norm
-             </summary>
-            <search>
-            magnitude
-            </search>
-        </member>
-        <member name="M:Autodesk.DesignScript.Geometry.Vertex.ToString">
-            <summary>
-            Get a string representation of the Vertex
-            </summary>
-        </member>
-        <member name="P:Autodesk.DesignScript.Geometry.Vertex.PointGeometry">
-            <summary>
-            The Point where this Vertex is located
->>>>>>> 4584b0d8
             </summary>
             <search>zero,wcs</search>
         </member>
-<<<<<<< HEAD
         <member name="M:Autodesk.DesignScript.Geometry.CoordinateSystem.ByMatrix(System.Double[])">
             <summary>
             Deprecated -- DO NOT USE
@@ -4316,56 +3369,8 @@
         <member name="M:Autodesk.DesignScript.Geometry.CoordinateSystem.ByCylindricalCoordinates(Autodesk.DesignScript.Geometry.CoordinateSystem,System.Double,System.Double,System.Double)">
             <summary>
             Creates a CoordinateSystem at the specified cylindrical coordinate parameters with respect to the specified coordinate system
-=======
-        <member name="P:Autodesk.DesignScript.Geometry.Vertex.AdjacentEdges">
-            <summary>
-            The Edges emanating from this Vertex
-            </summary>
-        </member>
-        <member name="P:Autodesk.DesignScript.Geometry.Vertex.AdjacentFaces">
-            <summary>
-            The Faces adjacent to this Vertex
-            </summary>
-        </member>
-        <member name="M:Autodesk.DesignScript.Geometry.CoordinateSystem.ToString">
-            <summary>
-            Get a string representation of the CoordinateSystem
-            </summary>
-        </member>
-        <member name="M:Autodesk.DesignScript.Geometry.CoordinateSystem.Identity">
-            <summary>
-            Creates a CoordinateSystem as the World Coordinate System: origin at 
-            0, 0, 0; x axis at 1, 0, 0; y axis at 0, 1, 0; z axis at 0, 0, 1
-            </summary>
-            <search>zero,wcs</search>
-        </member>
-        <member name="M:Autodesk.DesignScript.Geometry.CoordinateSystem.ByMatrix(System.Double[])">
-            <summary>
-            Deprecated -- DO NOT USE
-            </summary>
-        </member>
-        <member name="M:Autodesk.DesignScript.Geometry.CoordinateSystem.ByOrigin(System.Double,System.Double)">
-            <summary>
-            Create a CoordinateSystem with origin at X and Y locations, with
-            X and Y Axes set as WCS X and Y Axes. Z defaults to 0.
-            </summary>
-        </member>
-        <member name="M:Autodesk.DesignScript.Geometry.CoordinateSystem.ByOrigin(System.Double,System.Double,System.Double)">
-            <summary>
-            Create a CoordinateSystem with origin at X, Y, and Z locations, with
-            X and Y Axes set as WCS X and Y Axes.
-            </summary>
-            <search>translate</search>
-        </member>
-        <member name="M:Autodesk.DesignScript.Geometry.CoordinateSystem.ByOrigin(Autodesk.DesignScript.Geometry.Point)">
-            <summary>
-            Create a CoordinateSystem with origin at input Point, with X and Y Axes
-            set as WCS X and Y Axes.
->>>>>>> 4584b0d8
-            </summary>
-            <search>bypoint</search>
-        </member>
-<<<<<<< HEAD
+            </summary>
+        </member>
         <member name="M:Autodesk.DesignScript.Geometry.CoordinateSystem.BySphericalCoordinates(Autodesk.DesignScript.Geometry.CoordinateSystem,System.Double,System.Double,System.Double)">
             <summary>
             Creates a CoordinateSystem at the specified spherical coordinate parameters with respect to the specified coordinate system
@@ -4395,66 +3400,18 @@
         <member name="M:Autodesk.DesignScript.Geometry.CoordinateSystem.ScaleFactor">
             <summary>
             Returns a Vector containing the X, Y, and Z scale factors
-=======
-        <member name="M:Autodesk.DesignScript.Geometry.CoordinateSystem.ByPlane(Autodesk.DesignScript.Geometry.Plane)">
-            <summary>
-            Create a CoordinateSystem with origin equal to input Plane origin, and 
-            X and Y axes lying in the Plane, aligned with Plane X and Y axes.
-            </summary>
-        </member>
-        <member name="M:Autodesk.DesignScript.Geometry.CoordinateSystem.ByOriginVectors(Autodesk.DesignScript.Geometry.Point,Autodesk.DesignScript.Geometry.Vector,Autodesk.DesignScript.Geometry.Vector)">
-            <summary>
-            Create a CoordinateSystem at the origin with X and Y axis. 
-            Input Vectors are normalized before creating the CoordinateSystem.
-            </summary>
-        </member>
-        <member name="M:Autodesk.DesignScript.Geometry.CoordinateSystem.ByOriginVectors(Autodesk.DesignScript.Geometry.Point,Autodesk.DesignScript.Geometry.Vector,Autodesk.DesignScript.Geometry.Vector,Autodesk.DesignScript.Geometry.Vector)">
-            <summary>
-            Create a CoordinateSystem at the origin with X and Y axis, with Z
-            axis ignored completely. Input Vectors are normalized before creating 
-            the CoordinateSystem. 
-            </summary>
-            <search>byxy,coord by2axis</search>
-        </member>
-        <member name="M:Autodesk.DesignScript.Geometry.CoordinateSystem.ByCylindricalCoordinates(Autodesk.DesignScript.Geometry.CoordinateSystem,System.Double,System.Double,System.Double)">
-            <summary>
-            Creates a CoordinateSystem at the specified cylindrical coordinate parameters with respect to the specified coordinate system
-            </summary>
-        </member>
-        <member name="M:Autodesk.DesignScript.Geometry.CoordinateSystem.BySphericalCoordinates(Autodesk.DesignScript.Geometry.CoordinateSystem,System.Double,System.Double,System.Double)">
-            <summary>
-            Creates a CoordinateSystem at the specified spherical coordinate parameters with respect to the specified coordinate system
-            </summary>
-        </member>
-        <member name="M:Autodesk.DesignScript.Geometry.CoordinateSystem.Inverse">
-            <summary>
-            Get the inverse of this CoordinateSystem - applying this CoordinateSystem to a piece of Geometry reverses the original.
->>>>>>> 4584b0d8
             </summary>
             <search>get size,scalecomponents,scalevector</search>
         </member>
-<<<<<<< HEAD
         <member name="M:Autodesk.DesignScript.Geometry.CoordinateSystem.IsEqualTo(Autodesk.DesignScript.Geometry.CoordinateSystem)">
             <summary>
             Determine if two CoordinateSystems are equal
-=======
-        <member name="M:Autodesk.DesignScript.Geometry.CoordinateSystem.Mirror(Autodesk.DesignScript.Geometry.Plane)">
-            <summary>
-            Mirror the object across the input Plane
->>>>>>> 4584b0d8
-            </summary>
-            <search>reflect,flip over</search>
-        </member>
-<<<<<<< HEAD
+            </summary>
+        </member>
         <member name="M:Autodesk.DesignScript.Geometry.CoordinateSystem.Translate(System.Double,System.Double,System.Double)">
             <summary>
             Translates any given CoordinateSystem by the given displacements in the x, y,
             and z directions defined in WCS respectively. 
-=======
-        <member name="M:Autodesk.DesignScript.Geometry.CoordinateSystem.PostMultiplyBy(Autodesk.DesignScript.Geometry.CoordinateSystem)">
-            <summary>
-            Apply the argument CoordinateSystem after this one - Result = this * other
->>>>>>> 4584b0d8
             </summary>
             <param name="xTranslation">Displacement along X-axis.</param>
             <param name="yTranslation">Displacement along Y-axis.</param>
@@ -4462,19 +3419,12 @@
             <returns>Transformed CoordinateSystem.</returns>
             <search>move,by amount</search>
         </member>
-<<<<<<< HEAD
         <member name="M:Autodesk.DesignScript.Geometry.CoordinateSystem.Translate(Autodesk.DesignScript.Geometry.Vector)">
             <summary>
             Translate the object in the direction and magnitude of input Vector.
-=======
-        <member name="M:Autodesk.DesignScript.Geometry.CoordinateSystem.PreMultiplyBy(Autodesk.DesignScript.Geometry.CoordinateSystem)">
-            <summary>
-            Apply the argument CoordinateSystem before this one - Result = other * this
->>>>>>> 4584b0d8
             </summary>
             <search>move,along vector</search>
         </member>
-<<<<<<< HEAD
         <member name="M:Autodesk.DesignScript.Geometry.CoordinateSystem.Translate(Autodesk.DesignScript.Geometry.Vector,System.Double)">
             <summary>
             Translates any CoordinateSystem type by the given distance in the given 
@@ -4516,53 +3466,9 @@
         <member name="M:Autodesk.DesignScript.Geometry.CoordinateSystem.Scale(System.Double)">
             <summary>
             Scale uniformly around the origin
-=======
-        <member name="M:Autodesk.DesignScript.Geometry.CoordinateSystem.ScaleFactor">
-            <summary>
-            Returns a Vector containing the X, Y, and Z scale factors
-            </summary>
-            <search>get size,scalecomponents,scalevector</search>
-        </member>
-        <member name="M:Autodesk.DesignScript.Geometry.CoordinateSystem.IsEqualTo(Autodesk.DesignScript.Geometry.CoordinateSystem)">
-            <summary>
-            Determine if two CoordinateSystems are equal
-            </summary>
-        </member>
-        <member name="M:Autodesk.DesignScript.Geometry.CoordinateSystem.Translate(System.Double,System.Double,System.Double)">
-            <summary>
-            Translates any given CoordinateSystem by the given displacements in the x, y,
-            and z directions defined in WCS respectively. 
-            </summary>
-            <param name="xTranslation">Displacement along X-axis.</param>
-            <param name="yTranslation">Displacement along Y-axis.</param>
-            <param name="zTranslation">Displacement along Z-axis.</param>
-            <returns>Transformed CoordinateSystem.</returns>
-            <search>move,by amount</search>
-        </member>
-        <member name="M:Autodesk.DesignScript.Geometry.CoordinateSystem.Translate(Autodesk.DesignScript.Geometry.Vector)">
-            <summary>
-            Translate the object in the direction and magnitude of input Vector.
-            </summary>
-            <search>move,along vector</search>
-        </member>
-        <member name="M:Autodesk.DesignScript.Geometry.CoordinateSystem.Translate(Autodesk.DesignScript.Geometry.Vector,System.Double)">
-            <summary>
-            Translates any CoordinateSystem type by the given distance in the given 
-            direction.
-            </summary>
-            <param name="direction">Displacement direction.</param>
-            <param name="distance">Displacement distance along given direction.</param>
-            <returns>Transformed CoordinateSystem.</returns>
-            <search>move,along vector,distance</search>
-        </member>
-        <member name="M:Autodesk.DesignScript.Geometry.CoordinateSystem.Transform(Autodesk.DesignScript.Geometry.CoordinateSystem)">
-            <summary>
-            Transform the object by the input CoordinateSystem matrix.
->>>>>>> 4584b0d8
             </summary>
             <search>resize,size</search>
         </member>
-<<<<<<< HEAD
         <member name="M:Autodesk.DesignScript.Geometry.CoordinateSystem.Scale(System.Double,System.Double,System.Double)">
             <summary>
             Scale non-uniformly around the origin
@@ -4881,355 +3787,6 @@
               Looks up a localized string similar to {0} is sheared.
             </summary>
         </member>
-=======
-        <member name="M:Autodesk.DesignScript.Geometry.CoordinateSystem.Transform(Autodesk.DesignScript.Geometry.CoordinateSystem,Autodesk.DesignScript.Geometry.CoordinateSystem)">
-            <summary>
-            Transforms this CoordinateSystem from source CoordinateSystem to a new 
-            context CoordinateSystem.
-            </summary>
-            <param name="fromCoordinateSystem"></param>
-            <param name="contextCoordinateSystem"></param>
-            <returns>Transformed CoordinateSystem.</returns>
-        </member>
-        <member name="M:Autodesk.DesignScript.Geometry.CoordinateSystem.Rotate(Autodesk.DesignScript.Geometry.Point,Autodesk.DesignScript.Geometry.Vector,System.Double)">
-            <summary>
-            Rotates an object around an origin and an axis by a specified 
-            degree
-            </summary>
-            <search>around,axis,degrees</search>
-        </member>
-        <member name="M:Autodesk.DesignScript.Geometry.CoordinateSystem.Rotate(Autodesk.DesignScript.Geometry.Plane,System.Double)">
-            <summary>
-            Rotates an object around the Plane origin and normal by a specified 
-            degree
-            </summary>
-            /// <search>around,normal,degrees</search>
-        </member>
-        <member name="M:Autodesk.DesignScript.Geometry.CoordinateSystem.Scale(System.Double)">
-            <summary>
-            Scale uniformly around the origin
-            </summary>
-            <search>resize,size</search>
-        </member>
-        <member name="M:Autodesk.DesignScript.Geometry.CoordinateSystem.Scale(System.Double,System.Double,System.Double)">
-            <summary>
-            Scale non-uniformly around the origin
-            </summary>
-            <search>resize,size,scaleNU,scalenu</search>
-        </member>
-        <member name="M:Autodesk.DesignScript.Geometry.CoordinateSystem.Scale(Autodesk.DesignScript.Geometry.Plane,System.Double,System.Double,System.Double)">
-            <summary>
-            Scale non-uniformly around a given Plane
-            </summary>
-            <search>resize,size,scaleNU,scalenu</search>
-        </member>
-        <member name="M:Autodesk.DesignScript.Geometry.CoordinateSystem.Scale(Autodesk.DesignScript.Geometry.Point,Autodesk.DesignScript.Geometry.Point,Autodesk.DesignScript.Geometry.Point)">
-            <summary>
-            Scale uniformly around a given point, using 
-            </summary>
-            <search>resize,from,to,size</search>
-        </member>
-        <member name="M:Autodesk.DesignScript.Geometry.CoordinateSystem.Scale1D(Autodesk.DesignScript.Geometry.Point,Autodesk.DesignScript.Geometry.Point,Autodesk.DesignScript.Geometry.Point)">
-            <summary>
-            Scale in one dimension by base and 2 pick points.  The scaling axis is defined by the line between base and pick0.
-            </summary>
-            <search>resize,size,from,to,scale1d,1d</search>
-        </member>
-        <member name="M:Autodesk.DesignScript.Geometry.CoordinateSystem.Scale2D(Autodesk.DesignScript.Geometry.Plane,Autodesk.DesignScript.Geometry.Point,Autodesk.DesignScript.Geometry.Point)">
-            <summary>
-            Scale in two dimension by base and 2 pick points  The two pick points are projected onto the base plane in order to determine the 2d scale factors
-            </summary>
-            <search>resize,size,from,to,scale2d,2d</search>
-        </member>
-        <member name="P:Autodesk.DesignScript.Geometry.CoordinateSystem.IsSingular">
-            <summary>
-            Determine whether it is possible to get the Inverse of this CoordinateSystem
-            </summary>
-            <search>inverse,testinverse</search>
-        </member>
-        <member name="P:Autodesk.DesignScript.Geometry.CoordinateSystem.IsScaledOrtho">
-            <summary>
-            Tests if the scaling orthogonal, i.e. does it have a shear component.
-            </summary>
-            <search>uniform</search>
-        </member>
-        <member name="P:Autodesk.DesignScript.Geometry.CoordinateSystem.IsUniscaledOrtho">
-            <summary>
-            Tests if the scaling orthogonal and are all the vectors normalized.
-            </summary>
-            <search>uniform,normal,samelength</search>
-        </member>
-        <member name="P:Autodesk.DesignScript.Geometry.CoordinateSystem.Determinant">
-            <summary>
-            Obtain the Determinant of this CoordinateSystem
-            </summary>
-        </member>
-        <member name="P:Autodesk.DesignScript.Geometry.CoordinateSystem.Origin">
-            <summary>
-            Creates a Point representing the CoordinateSystem origin. 
-            </summary>
-            <search>position,center</search>
-        </member>
-        <member name="P:Autodesk.DesignScript.Geometry.CoordinateSystem.XAxis">
-            <summary>
-            Returns X Axis of CoordinateSystem.
-            </summary>
-            <search>left,right</search>
-        </member>
-        <member name="P:Autodesk.DesignScript.Geometry.CoordinateSystem.YAxis">
-            <summary>
-            Returns Y Axis of CoordinateSystem.
-            </summary>
-            <search>forward,back</search>
-        </member>
-        <member name="P:Autodesk.DesignScript.Geometry.CoordinateSystem.ZAxis">
-            <summary>
-            Returns Z Axis of CoordinateSystem.
-            </summary>
-            <search>up,down</search>
-        </member>
-        <member name="P:Autodesk.DesignScript.Geometry.CoordinateSystem.XScaleFactor">
-            <summary>
-            Returns the X Axis scaling of the CoordinateSystem: the length of the X Axis vector.
-            </summary>
-        </member>
-        <member name="P:Autodesk.DesignScript.Geometry.CoordinateSystem.YScaleFactor">
-            <summary>
-            Returns the Y Axis scaling of the CoordinateSystem: the length of the Y Axis vector.
-            </summary>
-        </member>
-        <member name="P:Autodesk.DesignScript.Geometry.CoordinateSystem.ZScaleFactor">
-            <summary>
-            Returns the Z Axis scaling of the CoordinateSystem: the length of the Z Axis vector.
-            </summary>
-        </member>
-        <member name="P:Autodesk.DesignScript.Geometry.CoordinateSystem.XYPlane">
-            <summary>
-            Returns the Plane the X and Y axes lie in, with root at the origin.
-            </summary>
-        </member>
-        <member name="P:Autodesk.DesignScript.Geometry.CoordinateSystem.YZPlane">
-            <summary>
-            Returns the Plane the Y and Z axes lie in, with root at the origin.
-            </summary>
-        </member>
-        <member name="P:Autodesk.DesignScript.Geometry.CoordinateSystem.ZXPlane">
-            <summary>
-            Returns the Plane the Z and X axes lie in, with root at the origin.
-            </summary>
-        </member>
-        <member name="T:Autodesk.DesignScript.Geometry.Properties.Resources">
-            <summary>
-              A strongly-typed resource class, for looking up localized strings, etc.
-            </summary>
-        </member>
-        <member name="P:Autodesk.DesignScript.Geometry.Properties.Resources.ResourceManager">
-            <summary>
-              Returns the cached ResourceManager instance used by this class.
-            </summary>
-        </member>
-        <member name="P:Autodesk.DesignScript.Geometry.Properties.Resources.Culture">
-            <summary>
-              Overrides the current thread's CurrentUICulture property for all
-              resource lookups using this strongly typed resource class.
-            </summary>
-        </member>
-        <member name="P:Autodesk.DesignScript.Geometry.Properties.Resources.ArrayFormatException">
-            <summary>
-              Looks up a localized string similar to Given data : \&quot;{0}\&quot; is not an array.
-            </summary>
-        </member>
-        <member name="P:Autodesk.DesignScript.Geometry.Properties.Resources.ConversionException">
-            <summary>
-              Looks up a localized string similar to Conversion of backing object to Geometry failed. Could not export SAT..
-            </summary>
-        </member>
-        <member name="P:Autodesk.DesignScript.Geometry.Properties.Resources.CurveNotClosed">
-            <summary>
-              Looks up a localized string similar to the curve is not closed.
-            </summary>
-        </member>
-        <member name="P:Autodesk.DesignScript.Geometry.Properties.Resources.CurveNotPlanar">
-            <summary>
-              Looks up a localized string similar to the curve is not planar.
-            </summary>
-        </member>
-        <member name="P:Autodesk.DesignScript.Geometry.Properties.Resources.DistanceNotEqual">
-            <summary>
-              Looks up a localized string similar to the distance between {0} and {1} are not equal.
-            </summary>
-        </member>
-        <member name="P:Autodesk.DesignScript.Geometry.Properties.Resources.DoesNotExist">
-            <summary>
-              Looks up a localized string similar to {0} doesn&apos;t exist.
-            </summary>
-        </member>
-        <member name="P:Autodesk.DesignScript.Geometry.Properties.Resources.EqualGeometry">
-            <summary>
-              Looks up a localized string similar to the {0} and the {1} are equal or at the same location.
-            </summary>
-        </member>
-        <member name="P:Autodesk.DesignScript.Geometry.Properties.Resources.FileNotFound">
-            <summary>
-              Looks up a localized string similar to Failed to locate File: {0}.
-            </summary>
-        </member>
-        <member name="P:Autodesk.DesignScript.Geometry.Properties.Resources.GreaterThan">
-            <summary>
-              Looks up a localized string similar to the {0} is greater than {1}.
-            </summary>
-        </member>
-        <member name="P:Autodesk.DesignScript.Geometry.Properties.Resources.InvalidArguments">
-            <summary>
-              Looks up a localized string similar to the {0} is invalid.
-            </summary>
-        </member>
-        <member name="P:Autodesk.DesignScript.Geometry.Properties.Resources.InvalidDataFormatException">
-            <summary>
-              Looks up a localized string similar to Invalid data : {0} for parameter {1}.
-            </summary>
-        </member>
-        <member name="P:Autodesk.DesignScript.Geometry.Properties.Resources.InvalidInput">
-            <summary>
-              Looks up a localized string similar to the input {0} is invalid for {1}.
-            </summary>
-        </member>
-        <member name="P:Autodesk.DesignScript.Geometry.Properties.Resources.InvalidIntersect">
-            <summary>
-              Looks up a localized string similar to {0} cannot intersect with {1}.
-            </summary>
-        </member>
-        <member name="P:Autodesk.DesignScript.Geometry.Properties.Resources.InvalidOperationException">
-            <summary>
-              Looks up a localized string similar to Can&apos;t locate Geometry constructor for type: {0}..
-            </summary>
-        </member>
-        <member name="P:Autodesk.DesignScript.Geometry.Properties.Resources.InvalidProjection">
-            <summary>
-              Looks up a localized string similar to {0} cannot project on {1}.
-            </summary>
-        </member>
-        <member name="P:Autodesk.DesignScript.Geometry.Properties.Resources.IsParallel">
-            <summary>
-              Looks up a localized string similar to the {0} and {1} are parallel for {2}.
-            </summary>
-        </member>
-        <member name="P:Autodesk.DesignScript.Geometry.Properties.Resources.IsZero">
-            <summary>
-              Looks up a localized string similar to the {0} is zero.
-            </summary>
-        </member>
-        <member name="P:Autodesk.DesignScript.Geometry.Properties.Resources.IsZeroAngle">
-            <summary>
-              Looks up a localized string similar to the {0} angle is zero.
-            </summary>
-        </member>
-        <member name="P:Autodesk.DesignScript.Geometry.Properties.Resources.IsZeroDistance">
-            <summary>
-              Looks up a localized string similar to the distance between the {0} and the {1} is zero.
-            </summary>
-        </member>
-        <member name="P:Autodesk.DesignScript.Geometry.Properties.Resources.IsZeroLength">
-            <summary>
-              Looks up a localized string similar to the length is zero.
-            </summary>
-        </member>
-        <member name="P:Autodesk.DesignScript.Geometry.Properties.Resources.IsZeroRadius">
-            <summary>
-              Looks up a localized string similar to the radius is zero.
-            </summary>
-        </member>
-        <member name="P:Autodesk.DesignScript.Geometry.Properties.Resources.IsZeroVector">
-            <summary>
-              Looks up a localized string similar to the input {0}  is zero.
-            </summary>
-        </member>
-        <member name="P:Autodesk.DesignScript.Geometry.Properties.Resources.LessThan">
-            <summary>
-              Looks up a localized string similar to the {0} is less than {1}.
-            </summary>
-        </member>
-        <member name="P:Autodesk.DesignScript.Geometry.Properties.Resources.LessThanZero">
-            <summary>
-              Looks up a localized string similar to the {0} is less than zero.
-            </summary>
-        </member>
-        <member name="P:Autodesk.DesignScript.Geometry.Properties.Resources.NoImplementationException">
-            <summary>
-              Looks up a localized string similar to No implementation of IGeometryFactory found.  Make sure ProtoGeometry.config is properly configured..
-            </summary>
-        </member>
-        <member name="P:Autodesk.DesignScript.Geometry.Properties.Resources.NoParameterNameException">
-            <summary>
-              Looks up a localized string similar to WriteObject without parameter name is not supported for {0}.
-            </summary>
-        </member>
-        <member name="P:Autodesk.DesignScript.Geometry.Properties.Resources.NotEqual">
-            <summary>
-              Looks up a localized string similar to the {0} is not equal to {2}.
-            </summary>
-        </member>
-        <member name="P:Autodesk.DesignScript.Geometry.Properties.Resources.NotSupported">
-            <summary>
-              Looks up a localized string similar to {0} is not supported for {1}.
-            </summary>
-        </member>
-        <member name="P:Autodesk.DesignScript.Geometry.Properties.Resources.NullArgument">
-            <summary>
-              Looks up a localized string similar to the {0} is null.
-            </summary>
-        </member>
-        <member name="P:Autodesk.DesignScript.Geometry.Properties.Resources.NullIDesignScriptEntityException">
-            <summary>
-              Looks up a localized string similar to DesignScriptEntity can&apos;t be created with null IDesignScriptEntity.
-            </summary>
-        </member>
-        <member name="P:Autodesk.DesignScript.Geometry.Properties.Resources.OperationFailed">
-            <summary>
-              Looks up a localized string similar to {0} operation failed.
-            </summary>
-        </member>
-        <member name="P:Autodesk.DesignScript.Geometry.Properties.Resources.OwnerExistingException">
-            <summary>
-              Looks up a localized string similar to Input host already has owner assigned to it. DesignScriptEntity can&apos;t be created with it..
-            </summary>
-        </member>
-        <member name="P:Autodesk.DesignScript.Geometry.Properties.Resources.ParameterFormatException">
-            <summary>
-              Looks up a localized string similar to The data for parameter : {0} is not in {1} format..
-            </summary>
-        </member>
-        <member name="P:Autodesk.DesignScript.Geometry.Properties.Resources.ParameterizedCollectionException">
-            <summary>
-              Looks up a localized string similar to Given data : \&quot;{0}\&quot; is not an array of name value pairs.
-            </summary>
-        </member>
-        <member name="P:Autodesk.DesignScript.Geometry.Properties.Resources.PointsCoincident">
-            <summary>
-              Looks up a localized string similar to {0} are coincident.
-            </summary>
-        </member>
-        <member name="P:Autodesk.DesignScript.Geometry.Properties.Resources.PointsColinear">
-            <summary>
-              Looks up a localized string similar to {0} are colinear.
-            </summary>
-        </member>
-        <member name="P:Autodesk.DesignScript.Geometry.Properties.Resources.SATFileExportedException">
-            <summary>
-              Looks up a localized string similar to SAT file exported to an unexpected location..
-            </summary>
-        </member>
-        <member name="P:Autodesk.DesignScript.Geometry.Properties.Resources.SessionMismatchException">
-            <summary>
-              Looks up a localized string similar to Session mismatch for begin and end execution call..
-            </summary>
-        </member>
-        <member name="P:Autodesk.DesignScript.Geometry.Properties.Resources.Sheared">
-            <summary>
-              Looks up a localized string similar to {0} is sheared.
-            </summary>
-        </member>
->>>>>>> 4584b0d8
         <member name="P:Autodesk.DesignScript.Geometry.Properties.Resources.VertexColorNotSupported">
             <summary>
               Looks up a localized string similar to Can&apos;t set vertex color to SubDivisionMesh with SubDivisionLevel more than zero.
