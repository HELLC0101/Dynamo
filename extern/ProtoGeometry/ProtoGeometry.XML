--- conflicted
+++ resolved
@@ -509,6 +509,11 @@
             Makes PolySurface by Loft through Polycurves.
             </summary>
         </member>
+        <member name="M:Autodesk.DesignScript.Geometry.Solid.UnionAll(Autodesk.DesignScript.Geometry.Solid[])">
+            <summary>
+            Union a collection of solids into one solid
+            </summary>
+        </member>
         <member name="M:Autodesk.DesignScript.Geometry.Solid.Centroid">
             <summary>
             The centroid of the solid
@@ -889,7 +894,6 @@
             vector
             </search>
         </member>
-<<<<<<< HEAD
         <member name="M:Autodesk.DesignScript.Geometry.Vector.ByCoordinates(System.Double,System.Double,System.Double,System.Boolean)">
              <summary>
              Form a Vector by 3 Euclidean coordinates and normalize the Vector
@@ -899,9 +903,6 @@
             </search>
         </member>
         <member name="M:Autodesk.DesignScript.Geometry.Vector.ByTwoPoints(Autodesk.DesignScript.Geometry.Point,Autodesk.DesignScript.Geometry.Point)">
-=======
-        <member name="M:Autodesk.DesignScript.Geometry.Line.ByBestFitThroughPoints(Autodesk.DesignScript.Geometry.Point[])">
->>>>>>> df7e3888
             <summary>
             Form a Vector by two end points.  The result is a vector from the start to the end point.
             </summary>
@@ -1651,6 +1652,11 @@
         <member name="M:Autodesk.DesignScript.Geometry.Surface.ToString">
             <summary>
             Get a string representation of the Surface
+            </summary>
+        </member>
+        <member name="M:Autodesk.DesignScript.Geometry.Surface.ByRuledLoft(Autodesk.DesignScript.Geometry.Line[])">
+            <summary>
+            Create a Surface by lofting between input cross section Lines.  This is slightly faster and produces a less smooth result than Surface.ByLoft.
             </summary>
         </member>
         <member name="M:Autodesk.DesignScript.Geometry.Surface.ByLoft(Autodesk.DesignScript.Geometry.Curve[],Autodesk.DesignScript.Geometry.Curve)">
