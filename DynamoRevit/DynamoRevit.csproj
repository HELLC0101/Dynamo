--- conflicted
+++ resolved
@@ -181,17 +181,14 @@
     <Resource Include="splash.png" />
   </ItemGroup>
   <ItemGroup>
-<<<<<<< HEAD
     <Content Include="DynamoForRevit.addin">
       <SubType>Designer</SubType>
     </Content>
     <Content Include="DynamoForVasari.addin" />
-=======
     <Resource Include="Nodes\Watch\WatchTree.xaml">
       <Generator>MSBuild:Compile</Generator>
       <SubType>Designer</SubType>
     </Resource>
->>>>>>> 87388135
   </ItemGroup>
   <Import Project="$(MSBuildToolsPath)\Microsoft.CSharp.targets" />
   <PropertyGroup>
