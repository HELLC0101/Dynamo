--- conflicted
+++ resolved
@@ -176,7 +176,6 @@
   <ItemGroup>
     <Resource Include="splash.png" />
   </ItemGroup>
-<<<<<<< HEAD
   <ItemGroup>
     <Content Include="DynamoForRevit.addin">
       <SubType>Designer</SubType>
@@ -187,8 +186,6 @@
       <SubType>Designer</SubType>
     </Resource>
   </ItemGroup>
-=======
->>>>>>> c34b127a
   <Import Project="$(MSBuildToolsPath)\Microsoft.CSharp.targets" />
   <PropertyGroup>
     <PostBuildEvent>
