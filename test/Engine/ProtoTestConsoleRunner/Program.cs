--- conflicted
+++ resolved
@@ -29,13 +29,8 @@
 
             ProtoScriptTestRunner runner = new ProtoScriptTestRunner();
 
-<<<<<<< HEAD
-            RuntimeCore runtimeCore = new RuntimeCore();
-            ExecutionMirror mirror = runner.LoadAndExecute(filename, core, runtimeCore);
-=======
             RuntimeCore runtimeCore = null;
             ExecutionMirror mirror = runner.LoadAndExecute(filename, core, out runtimeCore);
->>>>>>> 706b7dd2
         }
 
         static void DevRun()
@@ -60,13 +55,8 @@
             ProtoScriptTestRunner runner = new ProtoScriptTestRunner();
 
             // Assuming current directory in test/debug mode is "...\Dynamo\bin\AnyCPU\Debug"
-<<<<<<< HEAD
-            RuntimeCore runtimeCore = new RuntimeCore();
-            ExecutionMirror mirror = runner.LoadAndExecute(@"..\..\..\test\core\dsevaluation\DSFiles\test.ds", core, runtimeCore);
-=======
             RuntimeCore runtimeCore = null;
             ExecutionMirror mirror = runner.LoadAndExecute(@"..\..\..\test\core\dsevaluation\DSFiles\test.ds", core, out runtimeCore);
->>>>>>> 706b7dd2
 
             long ms = sw.ElapsedMilliseconds;
             sw.Stop();
