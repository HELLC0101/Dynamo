--- conflicted
+++ resolved
@@ -81,13 +81,8 @@
             CLRModuleType.ClearTypes();
 
             //Run
-<<<<<<< HEAD
-            ProtoCore.RuntimeCore runtimeCore = new RuntimeCore();
-            fsr.Execute(code, core, runtimeCore);
-=======
 
             fsr.Execute(code, core, out runtimeCore);
->>>>>>> 706b7dd2
 
             return core;
         }
@@ -113,9 +108,7 @@
 
             runnerConfig = new ProtoScript.Config.RunConfiguration();
             runnerConfig.IsParrallel = false;
-
-            ProtoCore.RuntimeCore runtimeCore = new RuntimeCore();
-            fsr = new DebugRunner(core, runtimeCore);
+            fsr = new DebugRunner(core);
 
             DLLFFIHandler.Register(FFILanguage.CSharp, new CSModuleHelper());
             CLRModuleType.ClearTypes();
@@ -154,9 +147,7 @@
 
             runnerConfig = new ProtoScript.Config.RunConfiguration();
             runnerConfig.IsParrallel = false;
-
-            ProtoCore.RuntimeCore runtimeCore = new RuntimeCore();
-            fsr = new DebugRunner(core, runtimeCore);
+            fsr = new DebugRunner(core);
 
             DLLFFIHandler.Register(FFILanguage.CSharp, new CSModuleHelper());
             CLRModuleType.ClearTypes();
@@ -197,9 +188,7 @@
 
             runnerConfig = new ProtoScript.Config.RunConfiguration();
             runnerConfig.IsParrallel = false;
-
-            ProtoCore.RuntimeCore runtimeCore = new RuntimeCore();
-            fsr = new DebugRunner(core, runtimeCore);
+            fsr = new DebugRunner(core);
 
             DLLFFIHandler.Register(FFILanguage.CSharp, new CSModuleHelper());
             CLRModuleType.ClearTypes();
@@ -227,15 +216,8 @@
                 foreach (SymbolNode symNode in rtcore1.DSExecutable.runtimeSymbols[symTableIndex].symbolList.Values)
                 {
 
-<<<<<<< HEAD
-                    ExecutionMirror runExecMirror = new ExecutionMirror(c1.CurrentExecutive.CurrentDSASMExec,
-                                                                        c1, null);
-                    ExecutionMirror debugExecMirror =
-                        new ExecutionMirror(c2.CurrentExecutive.CurrentDSASMExec, c2, null);
-=======
                     ExecutionMirror runExecMirror = new ExecutionMirror(rtcore1.CurrentExecutive.CurrentDSASMExec,rtcore1);
                     ExecutionMirror debugExecMirror = new ExecutionMirror(rtcore2.CurrentExecutive.CurrentDSASMExec, rtcore2);
->>>>>>> 706b7dd2
 
                     bool lookupOk = false;
                     StackValue runValue = StackValue.Null;
