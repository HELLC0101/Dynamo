--- conflicted
+++ resolved
@@ -74,16 +74,9 @@
 
                 core.Configurations.Add(Autodesk.DesignScript.Interfaces.ConfigurationKeys.GeometryFactory, GeometryFactoryName);
                 core.Configurations.Add(Autodesk.DesignScript.Interfaces.ConfigurationKeys.PersistentManager, PersistenceManagerName);
-                
                 ProtoScript.Runners.ProtoScriptTestRunner fsr = new ProtoScript.Runners.ProtoScriptTestRunner();
-<<<<<<< HEAD
-                runtimeCore = new ProtoCore.RuntimeCore();
-
-                ExecutionMirror mirror = fsr.LoadAndExecute(dsPath, core, runtimeCore);
-=======
 
                 ExecutionMirror mirror = fsr.LoadAndExecute(dsPath, core, out runtimeCore);
->>>>>>> 706b7dd2
                 executionLog.AppendLine("Script executed successfully.");
 
                 executionLog.AppendLine();
@@ -157,12 +150,7 @@
                 core.Configurations.Add(Autodesk.DesignScript.Interfaces.ConfigurationKeys.GeometryFactory, GeometryFactoryName);
                 core.Configurations.Add(Autodesk.DesignScript.Interfaces.ConfigurationKeys.PersistentManager, PersistenceManagerName);
 
-<<<<<<< HEAD
-                ProtoCore.RuntimeCore runtimeCore = new ProtoCore.RuntimeCore();
-                ProtoScript.Runners.DebugRunner debugRunner = new ProtoScript.Runners.DebugRunner(core, runtimeCore);
-=======
                 ProtoScript.Runners.DebugRunner debugRunner = new ProtoScript.Runners.DebugRunner(core);
->>>>>>> 706b7dd2
                 ProtoScript.Config.RunConfiguration runnerConfig = new ProtoScript.Config.RunConfiguration();
                 runnerConfig.IsParrallel = false; 
                 ExecutionMirror mirror; 
