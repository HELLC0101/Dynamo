﻿using System;
using System.Collections.Generic;
using System.IO;
using NUnit.Framework;
using ProtoCore.DSASM.Mirror;
using ProtoCore.Lang;
using ProtoTest.TD;
using ProtoScript.Runners;
using ProtoTestFx.TD;
using System.Linq;
using ProtoCore.AST.AssociativeAST;
using ProtoCore.DSASM;
using ProtoCore.Mirror;
using System.Collections;
using ProtoCore;

namespace ProtoTest.LiveRunner
{
    public class ChangeSetComputerTests
    {
        public TestFrameWork thisTest = new TestFrameWork();
        ProtoCore.Core core = null;

        [SetUp]
        public void Setup()
        {
            var opts = new Options();
            opts.ExecutionMode = ExecutionMode.Serial;
            core = thisTest.CreateTestCore();
        }

        private ProtoScript.Runners.LiveRunner CreateLiveRunner()
        {
<<<<<<< HEAD
            return new ProtoScript.Runners.LiveRunner();
=======
            var cbn = ProtoCore.Utils.ParserUtils.Parse(code) as CodeBlockNode;
            var subtree = null == cbn ? new Subtree(null, guid) : new Subtree(cbn.Body, guid);
            return subtree;
>>>>>>> 9fb2fe78
        }

        [Test]
        public void TestAddedNodes01()
        {
            List<string> codes = new List<string>() 
            {
                "a = 1;"
            };

            Guid guid = System.Guid.NewGuid();
            List<Subtree> added = new List<Subtree>();
            added.Add(TestFrameWork.CreateSubTreeFromCode(guid, codes[0]));

            var syncData = new GraphSyncData(null, added, null);
         
            // Get astlist from ChangeSetComputer
            ChangeSetComputer changeSetState = new ProtoScript.Runners.ChangeSetComputer(core);
            List<AssociativeNode> astList = changeSetState.GetDeltaASTList(syncData);

            // Get expected ASTList
            // The list must be in the order that it is expected
            List<string> expectedCode = new List<string>() 
            {
                "a = 1;"
            };
            List<AssociativeNode> expectedAstList = ProtoCore.Utils.CoreUtils.BuildASTList(core, expectedCode);

            // Compare ASTs to be equal
            for (int n = 0; n < astList.Count; ++n)
            {
                AssociativeNode node1 = astList[n];
                AssociativeNode node2 = expectedAstList[n];
                bool isEqual = node1.Equals(node2);
                Assert.IsTrue(isEqual);
            }
        }

        [Test]
        public void TestAddedNodes02()
        {
            List<string> codes = new List<string>() 
            {
                "a = 1; b = a;"
            };

            Guid guid = System.Guid.NewGuid();
            List<Subtree> added = new List<Subtree>();
            added.Add(TestFrameWork.CreateSubTreeFromCode(guid, codes[0]));

            var syncData = new GraphSyncData(null, added, null);

            // Get astlist from ChangeSetComputer
            ChangeSetComputer changeSetState = new ProtoScript.Runners.ChangeSetComputer(core);
            List<AssociativeNode> astList = changeSetState.GetDeltaASTList(syncData);

            // Get expected ASTList
            // The list must be in the order that it is expected
            List<string> expectedCode = new List<string>() 
            {
                "a = 1;",
                "b = a;"
            };
            List<AssociativeNode> expectedAstList = ProtoCore.Utils.CoreUtils.BuildASTList(core, expectedCode);

            // Compare ASTs to be equal
            for (int n = 0; n < astList.Count; ++n)
            {
                AssociativeNode node1 = astList[n];
                AssociativeNode node2 = expectedAstList[n];
                bool isEqual = node1.Equals(node2);
                Assert.IsTrue(isEqual);
            }
        }

        [Test]
        public void TestAddedFunction01()
        {
            List<string> codes = new List<string>() 
            {
                "def f(){return = 1;}"
            };

            Guid guid = System.Guid.NewGuid();
            List<Subtree> added = new List<Subtree>();
            added.Add(TestFrameWork.CreateSubTreeFromCode(guid, codes[0]));

            var syncData = new GraphSyncData(null, added, null);

            // Get astlist from ChangeSetComputer
            ChangeSetComputer changeSetState = new ProtoScript.Runners.ChangeSetComputer(core);
            List<AssociativeNode> astList = changeSetState.GetDeltaASTList(syncData);

            // Get expected ASTList
            // The list must be in the order that it is expected
            List<string> expectedCode = new List<string>() 
            {
                "def f(){return = 1;}"
            };
            List<AssociativeNode> expectedAstList = ProtoCore.Utils.CoreUtils.BuildASTList(core, expectedCode);

            // Compare ASTs to be equal
            for (int n = 0; n < astList.Count; ++n)
            {
                AssociativeNode node1 = astList[n];
                AssociativeNode node2 = expectedAstList[n];
                bool isEqual = node1.Equals(node2);
                Assert.IsTrue(isEqual);
            }
        }

        [Test]
        public void TestAddedFunction02()
        {
            List<string> codes = new List<string>() 
            {
                "def f(){return = 1;}",
                "def g(){return = 1;}"
            };

            Guid guid = System.Guid.NewGuid();
            List<Subtree> added = new List<Subtree>();
            added.Add(TestFrameWork.CreateSubTreeFromCode(guid, codes[0]));

            var syncData = new GraphSyncData(null, added, null);

            // Get astlist from ChangeSetComputer
            ChangeSetComputer changeSetState = new ProtoScript.Runners.ChangeSetComputer(core);
            List<AssociativeNode> astList = changeSetState.GetDeltaASTList(syncData);

            // Get expected ASTList
            // The list must be in the order that it is expected
            List<string> expectedCode = new List<string>() 
            {
                "def f(){return = 1;}",
                "def g(){return = 1;}"
            };
            List<AssociativeNode> expectedAstList = ProtoCore.Utils.CoreUtils.BuildASTList(core, expectedCode);

            // Compare ASTs to be equal
            for (int n = 0; n < astList.Count; ++n)
            {
                AssociativeNode node1 = astList[n];
                AssociativeNode node2 = expectedAstList[n];
                bool isEqual = node1.Equals(node2);
                Assert.IsTrue(isEqual);
            }
        }

        [Test]
        public void TestModified01()
        {
            List<string> codes = new List<string>() 
            {
                "a = 1;",
                "b = 1;"
            };

            // Add node
            Guid guid = System.Guid.NewGuid();
            List<Subtree> added = new List<Subtree>();
            added.Add(TestFrameWork.CreateSubTreeFromCode(guid, codes[0]));
            var syncData = new GraphSyncData(null, added, null);

            // Get astlist from ChangeSetComputer
            ChangeSetComputer changeSetState = new ProtoScript.Runners.ChangeSetComputer(core);
            List<AssociativeNode> astList = changeSetState.GetDeltaASTList(syncData);

            // Modify contents
            List<Subtree> modified = new List<Subtree>();
            modified.Add(TestFrameWork.CreateSubTreeFromCode(guid, codes[1]));
            syncData = new GraphSyncData(null, null, modified);

            // Get astlist from ChangeSetComputer
            astList = changeSetState.GetDeltaASTList(syncData);

            // Get expected ASTList
            // The list must be in the order that it is expected
            List<string> expectedCode = new List<string>() 
            {
                "b = 1;"
            };
            List<AssociativeNode> expectedAstList = ProtoCore.Utils.CoreUtils.BuildASTList(core, expectedCode);

            // Compare ASTs to be equal
            for (int n = 0; n < astList.Count; ++n)
            {
                AssociativeNode node1 = astList[n];
                AssociativeNode node2 = expectedAstList[n];
                bool isEqual = node1.Equals(node2);
                Assert.IsTrue(isEqual);
            }
        }

        [Test]
        public void TestModified02()
        {
            List<string> codes = new List<string>() 
            {
                "a = 1; b = 1;",
                "c = 1;"
            };

            // Add nodes a = 1, b = 1
            Guid guid = System.Guid.NewGuid();
            List<Subtree> added = new List<Subtree>();
            added.Add(TestFrameWork.CreateSubTreeFromCode(guid, codes[0]));
            var syncData = new GraphSyncData(null, added, null);

            // Get astlist from ChangeSetComputer
            ChangeSetComputer changeSetState = new ProtoScript.Runners.ChangeSetComputer(core);
            List<AssociativeNode> astList = changeSetState.GetDeltaASTList(syncData);

            // Modify contents to c = 1
            List<Subtree> modified = new List<Subtree>();
            modified.Add(TestFrameWork.CreateSubTreeFromCode(guid, codes[1]));
            syncData = new GraphSyncData(null, null, modified);

            // Get astlist from ChangeSetComputer
            astList = changeSetState.GetDeltaASTList(syncData);

            // Get expected ASTList
            // The list must be in the order that it is expected
            List<string> expectedCode = new List<string>() 
            {
                "c = 1;"
            };
            List<AssociativeNode> expectedAstList = ProtoCore.Utils.CoreUtils.BuildASTList(core, expectedCode);

            // Compare ASTs to be equal
            for (int n = 0; n < astList.Count; ++n)
            {
                AssociativeNode node1 = astList[n];
                AssociativeNode node2 = expectedAstList[n];
                bool isEqual = node1.Equals(node2);
                Assert.IsTrue(isEqual);
            }
        }
    }
}<|MERGE_RESOLUTION|>--- conflicted
+++ resolved
@@ -31,13 +31,14 @@
 
         private ProtoScript.Runners.LiveRunner CreateLiveRunner()
         {
-<<<<<<< HEAD
             return new ProtoScript.Runners.LiveRunner();
-=======
+        }
+
+        private Subtree CreateSubTreeFromCode(Guid guid, string code)
+        {
             var cbn = ProtoCore.Utils.ParserUtils.Parse(code) as CodeBlockNode;
             var subtree = null == cbn ? new Subtree(null, guid) : new Subtree(cbn.Body, guid);
             return subtree;
->>>>>>> 9fb2fe78
         }
 
         [Test]
@@ -50,7 +51,7 @@
 
             Guid guid = System.Guid.NewGuid();
             List<Subtree> added = new List<Subtree>();
-            added.Add(TestFrameWork.CreateSubTreeFromCode(guid, codes[0]));
+            added.Add(CreateSubTreeFromCode(guid, codes[0]));
 
             var syncData = new GraphSyncData(null, added, null);
          
@@ -86,7 +87,7 @@
 
             Guid guid = System.Guid.NewGuid();
             List<Subtree> added = new List<Subtree>();
-            added.Add(TestFrameWork.CreateSubTreeFromCode(guid, codes[0]));
+            added.Add(CreateSubTreeFromCode(guid, codes[0]));
 
             var syncData = new GraphSyncData(null, added, null);
 
@@ -123,7 +124,7 @@
 
             Guid guid = System.Guid.NewGuid();
             List<Subtree> added = new List<Subtree>();
-            added.Add(TestFrameWork.CreateSubTreeFromCode(guid, codes[0]));
+            added.Add(CreateSubTreeFromCode(guid, codes[0]));
 
             var syncData = new GraphSyncData(null, added, null);
 
@@ -160,7 +161,7 @@
 
             Guid guid = System.Guid.NewGuid();
             List<Subtree> added = new List<Subtree>();
-            added.Add(TestFrameWork.CreateSubTreeFromCode(guid, codes[0]));
+            added.Add(CreateSubTreeFromCode(guid, codes[0]));
 
             var syncData = new GraphSyncData(null, added, null);
 
@@ -199,7 +200,7 @@
             // Add node
             Guid guid = System.Guid.NewGuid();
             List<Subtree> added = new List<Subtree>();
-            added.Add(TestFrameWork.CreateSubTreeFromCode(guid, codes[0]));
+            added.Add(CreateSubTreeFromCode(guid, codes[0]));
             var syncData = new GraphSyncData(null, added, null);
 
             // Get astlist from ChangeSetComputer
@@ -208,7 +209,7 @@
 
             // Modify contents
             List<Subtree> modified = new List<Subtree>();
-            modified.Add(TestFrameWork.CreateSubTreeFromCode(guid, codes[1]));
+            modified.Add(CreateSubTreeFromCode(guid, codes[1]));
             syncData = new GraphSyncData(null, null, modified);
 
             // Get astlist from ChangeSetComputer
@@ -244,7 +245,7 @@
             // Add nodes a = 1, b = 1
             Guid guid = System.Guid.NewGuid();
             List<Subtree> added = new List<Subtree>();
-            added.Add(TestFrameWork.CreateSubTreeFromCode(guid, codes[0]));
+            added.Add(CreateSubTreeFromCode(guid, codes[0]));
             var syncData = new GraphSyncData(null, added, null);
 
             // Get astlist from ChangeSetComputer
@@ -253,7 +254,7 @@
 
             // Modify contents to c = 1
             List<Subtree> modified = new List<Subtree>();
-            modified.Add(TestFrameWork.CreateSubTreeFromCode(guid, codes[1]));
+            modified.Add(CreateSubTreeFromCode(guid, codes[1]));
             syncData = new GraphSyncData(null, null, modified);
 
             // Get astlist from ChangeSetComputer
