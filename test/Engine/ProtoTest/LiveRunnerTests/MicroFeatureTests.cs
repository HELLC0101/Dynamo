﻿
﻿using System;
using System.Collections.Generic;
using System.IO;
using NUnit.Framework;
using ProtoCore.DSASM.Mirror;
using ProtoCore.Lang;
using ProtoTest.TD;
using ProtoScript.Runners;
using ProtoTestFx.TD;
using System.Linq;
using ProtoCore.AST.AssociativeAST;
using ProtoCore.DSASM;
using ProtoCore.Mirror;
using System.Collections;

namespace ProtoTest.LiveRunner
{
    public class MicroFeatureTests
    {
        public TestFrameWork thisTest = new TestFrameWork();
        string testPath = "..\\..\\..\\Scripts\\GraphCompiler\\";
        double tolerance = 0.000001;

        private ILiveRunner astLiveRunner = null;
        private Random randomGen = new Random();

        [SetUp]
        public void Setup()
        {
            GraphToDSCompiler.GraphUtilities.PreloadAssembly(new List<string> { "ProtoGeometry.dll" });
            astLiveRunner = new ProtoScript.Runners.LiveRunner();
            astLiveRunner.ResetVMAndResyncGraph(new List<string> { "ProtoGeometry.dll" });
        }

        [TearDown]
        public void CleanUp()
        {
            GraphToDSCompiler.GraphUtilities.Reset();
        }

        [Test]
        public void GraphILTest_Assign01()
        {
            // Build the AST trees
            ProtoCore.AST.AssociativeAST.BinaryExpressionNode assign = new ProtoCore.AST.AssociativeAST.BinaryExpressionNode(
                new ProtoCore.AST.AssociativeAST.IdentifierNode("a"),
                new ProtoCore.AST.AssociativeAST.IntNode(10),
                ProtoCore.DSASM.Operator.assign);
            List<ProtoCore.AST.AssociativeAST.AssociativeNode> astList = new List<ProtoCore.AST.AssociativeAST.AssociativeNode>();
            astList.Add(assign);

            // Instantiate GraphSyncData
            List<Subtree> addedList = new List<Subtree>();
            addedList.Add(new Subtree(astList, System.Guid.NewGuid()));
            GraphSyncData syncData = new GraphSyncData(null, addedList, null);

            // emit the DS code from the AST tree
            ProtoScript.Runners.ILiveRunner liveRunner = new ProtoScript.Runners.LiveRunner();
            liveRunner.UpdateGraph(syncData);

            ProtoCore.Mirror.RuntimeMirror mirror = liveRunner.InspectNodeValue("a");
            Assert.IsTrue((Int64)mirror.GetData().Data == 10);
        }

        [Test]
        public void GraphILTest_Assign01_AstInput()
        {
            // Build the AST trees
            ProtoCore.AST.AssociativeAST.BinaryExpressionNode assign = new ProtoCore.AST.AssociativeAST.BinaryExpressionNode(
                new ProtoCore.AST.AssociativeAST.IdentifierNode("a"),
                new ProtoCore.AST.AssociativeAST.IntNode(10),
                ProtoCore.DSASM.Operator.assign);
            List<ProtoCore.AST.AssociativeAST.AssociativeNode> astList = new List<ProtoCore.AST.AssociativeAST.AssociativeNode>();
            astList.Add(assign);

            // Update graph using AST node input
            ProtoScript.Runners.ILiveRunner liveRunner = new ProtoScript.Runners.LiveRunner();
            liveRunner.UpdateGraph(assign);

            ProtoCore.Mirror.RuntimeMirror mirror = liveRunner.InspectNodeValue("a");
            Assert.IsTrue((Int64)mirror.GetData().Data == 10);
        }



        [Test]
        public void GraphILTest_Assign01a()
        {
            ////////////////////////////////////////////////////////////////////
            // Adds a node => a = 10;
            // Creates Subtree, Deletes the node,
            // Creates Subtree and sync data and executes it via delta execution
            ////////////////////////////////////////////////////////////////////

            // Build the AST trees
            ProtoCore.AST.AssociativeAST.BinaryExpressionNode assign = new ProtoCore.AST.AssociativeAST.BinaryExpressionNode(
                new ProtoCore.AST.AssociativeAST.IdentifierNode("a"),
                new ProtoCore.AST.AssociativeAST.IntNode(10),
                ProtoCore.DSASM.Operator.assign);
            List<ProtoCore.AST.AssociativeAST.AssociativeNode> astList = new List<ProtoCore.AST.AssociativeAST.AssociativeNode>();
            astList.Add(assign);

            // Instantiate GraphSyncData
            List<Subtree> addedList = new List<Subtree>();
            System.Guid guid1 = System.Guid.NewGuid();
            addedList.Add(new Subtree(astList, guid1));
            GraphSyncData syncData = new GraphSyncData(null, addedList, null);

            // emit the DS code from the AST tree
            ProtoScript.Runners.ILiveRunner liveRunner = new ProtoScript.Runners.LiveRunner();
            liveRunner.UpdateGraph(syncData);

            ProtoCore.Mirror.RuntimeMirror mirror = liveRunner.InspectNodeValue("a");
            Assert.IsTrue((Int64)mirror.GetData().Data == 10);

            astList = new List<ProtoCore.AST.AssociativeAST.AssociativeNode>();
            astList.Add(assign);
            List<Subtree> deletedList = new List<Subtree>();
            deletedList.Add(new Subtree(astList, guid1));

            syncData = new GraphSyncData(deletedList, null, null);
            // emit the DS code from the AST tree
            liveRunner.UpdateGraph(syncData);

            mirror = liveRunner.InspectNodeValue("a");
            Assert.IsTrue(mirror.GetData().IsNull);
        }

        [Test]
        public void GraphILTest_Assign02()
        {
            ////////////////////////////////////////////////////////////////////
            // Adds a node => a = 10 + 20;
            // Creates Subtree and sync data and executes it via delta execution
            ////////////////////////////////////////////////////////////////////

            // Build the AST tree
            ProtoCore.AST.AssociativeAST.BinaryExpressionNode assign = new ProtoCore.AST.AssociativeAST.BinaryExpressionNode(
                new ProtoCore.AST.AssociativeAST.IdentifierNode("a"),
                new ProtoCore.AST.AssociativeAST.BinaryExpressionNode(
                    new ProtoCore.AST.AssociativeAST.IntNode(10),
                    new ProtoCore.AST.AssociativeAST.IntNode(20),
                    ProtoCore.DSASM.Operator.add),
                ProtoCore.DSASM.Operator.assign);
            List<ProtoCore.AST.AssociativeAST.AssociativeNode> astList = new List<ProtoCore.AST.AssociativeAST.AssociativeNode>();
            astList.Add(assign);

            // Instantiate GraphSyncData
            List<Subtree> addedList = new List<Subtree>();
            addedList.Add(new Subtree(astList, System.Guid.NewGuid()));
            GraphSyncData syncData = new GraphSyncData(null, addedList, null);

            // emit the DS code from the AST tree
            ProtoScript.Runners.ILiveRunner liveRunner = new ProtoScript.Runners.LiveRunner();
            liveRunner.UpdateGraph(syncData);

            ProtoCore.Mirror.RuntimeMirror mirror = liveRunner.InspectNodeValue("a");
            Assert.IsTrue((Int64)mirror.GetData().Data == 30);
        }

        [Test]
        public void GraphILTest_Assign02_AstInput()
        {
            ////////////////////////////////////////////////////////////////////
            // Adds a node => a = 10 + 20;
            // Creates Subtree and sync data and executes it via delta execution
            ////////////////////////////////////////////////////////////////////

            // Build the AST tree
            ProtoCore.AST.AssociativeAST.BinaryExpressionNode assign = new ProtoCore.AST.AssociativeAST.BinaryExpressionNode(
                new ProtoCore.AST.AssociativeAST.IdentifierNode("a"),
                new ProtoCore.AST.AssociativeAST.BinaryExpressionNode(
                    new ProtoCore.AST.AssociativeAST.IntNode(10),
                    new ProtoCore.AST.AssociativeAST.IntNode(20),
                    ProtoCore.DSASM.Operator.add),
                ProtoCore.DSASM.Operator.assign);

            // emit the DS code from the AST tree
            ProtoScript.Runners.ILiveRunner liveRunner = new ProtoScript.Runners.LiveRunner();
            liveRunner.UpdateGraph(assign);

            ProtoCore.Mirror.RuntimeMirror mirror = liveRunner.InspectNodeValue("a");
            Assert.IsTrue((Int64)mirror.GetData().Data == 30);
        }

        [Test]
        public void GraphILTest_Assign03_astInput()
        {
            ////////////////////////////////////////////////////////////////////
            // Adds nodes => a = 10; c = 20; b = a + c;
            // Creates 3 separate Subtrees 
            ////////////////////////////////////////////////////////////////////

            List<ProtoCore.AST.AssociativeAST.AssociativeNode> astList = new List<ProtoCore.AST.AssociativeAST.AssociativeNode>();

            // Build the AST trees
            ProtoCore.AST.AssociativeAST.BinaryExpressionNode assign1 = new ProtoCore.AST.AssociativeAST.BinaryExpressionNode(
                new ProtoCore.AST.AssociativeAST.IdentifierNode("a"),
                new ProtoCore.AST.AssociativeAST.IntNode(10),
                ProtoCore.DSASM.Operator.assign);

            astList.Add(assign1);

            ProtoCore.AST.AssociativeAST.BinaryExpressionNode assign2 = new ProtoCore.AST.AssociativeAST.BinaryExpressionNode(
                new ProtoCore.AST.AssociativeAST.IdentifierNode("c"),
                new ProtoCore.AST.AssociativeAST.IntNode(20),
                ProtoCore.DSASM.Operator.assign);

            astList.Add(assign2);

            ProtoCore.AST.AssociativeAST.BinaryExpressionNode assign3 = new ProtoCore.AST.AssociativeAST.BinaryExpressionNode(
                new ProtoCore.AST.AssociativeAST.IdentifierNode("b"),
                new ProtoCore.AST.AssociativeAST.BinaryExpressionNode(
                    new ProtoCore.AST.AssociativeAST.IdentifierNode("a"),
                    new ProtoCore.AST.AssociativeAST.IdentifierNode("c"),
                    ProtoCore.DSASM.Operator.add),
                ProtoCore.DSASM.Operator.assign);

            astList.Add(assign3);

            // update graph with ast input
            CodeBlockNode cNode = new CodeBlockNode();
            cNode.Body = astList;
            ProtoScript.Runners.ILiveRunner liveRunner = new ProtoScript.Runners.LiveRunner();
            liveRunner.UpdateGraph(cNode);

            ProtoCore.Mirror.RuntimeMirror mirror = liveRunner.InspectNodeValue("b");
            Assert.IsTrue((Int64)mirror.GetData().Data == 30);
        }

        [Test]
        public void GraphILTest_Assign04_astInput()
        {
            ////////////////////////////////////////////////////////////////////
            // Adds nodes => a = 10; 
            // executes it
            // Adds node => c = 20;
            // executes it
            // Adds node => b = a + c;
            // executes it
            ////////////////////////////////////////////////////////////////////

            ProtoScript.Runners.ILiveRunner liveRunner = new ProtoScript.Runners.LiveRunner();

            // Build the AST trees
            ProtoCore.AST.AssociativeAST.BinaryExpressionNode assign1 = new ProtoCore.AST.AssociativeAST.BinaryExpressionNode(
                new ProtoCore.AST.AssociativeAST.IdentifierNode("a"),
                new ProtoCore.AST.AssociativeAST.IntNode(10),
                ProtoCore.DSASM.Operator.assign);

            // update graph
            liveRunner.UpdateGraph(assign1);

            ProtoCore.Mirror.RuntimeMirror mirror = liveRunner.InspectNodeValue("a");
            Assert.IsTrue((Int64)mirror.GetData().Data == 10);

            ProtoCore.AST.AssociativeAST.BinaryExpressionNode assign2 = new ProtoCore.AST.AssociativeAST.BinaryExpressionNode(
                new ProtoCore.AST.AssociativeAST.IdentifierNode("c"),
                new ProtoCore.AST.AssociativeAST.IntNode(20),
                ProtoCore.DSASM.Operator.assign);

            // update graph
            liveRunner.UpdateGraph(assign2);

            mirror = liveRunner.InspectNodeValue("a");
            Assert.IsTrue((Int64)mirror.GetData().Data == 10);
            mirror = liveRunner.InspectNodeValue("c");
            Assert.IsTrue((Int64)mirror.GetData().Data == 20);

            ProtoCore.AST.AssociativeAST.BinaryExpressionNode assign3 = new ProtoCore.AST.AssociativeAST.BinaryExpressionNode(
                new ProtoCore.AST.AssociativeAST.IdentifierNode("b"),
                new ProtoCore.AST.AssociativeAST.BinaryExpressionNode(
                    new ProtoCore.AST.AssociativeAST.IdentifierNode("a"),
                    new ProtoCore.AST.AssociativeAST.IdentifierNode("c"),
                    ProtoCore.DSASM.Operator.add),
                ProtoCore.DSASM.Operator.assign);

            // update graph
            liveRunner.UpdateGraph(assign3);

            mirror = liveRunner.InspectNodeValue("a");
            Assert.IsTrue((Int64)mirror.GetData().Data == 10);
            mirror = liveRunner.InspectNodeValue("c");
            Assert.IsTrue((Int64)mirror.GetData().Data == 20);
            mirror = liveRunner.InspectNodeValue("b");
            Assert.IsTrue((Int64)mirror.GetData().Data == 30);
        }

        [Test]
        public void GraphILTest_Assign05()
        {
            ////////////////////////////////////////////////////////////////////
            // Adds nodes => a = 10; 
            // executes it
            // Adds node => c = 20;
            // executes it
            // Adds node => b = a + c;
            // executes it
            // deletes node => c = 20;
            // executes updated graph
            ////////////////////////////////////////////////////////////////////

            ProtoScript.Runners.ILiveRunner liveRunner = new ProtoScript.Runners.LiveRunner();
            List<ProtoCore.AST.AssociativeAST.AssociativeNode> astList = new List<ProtoCore.AST.AssociativeAST.AssociativeNode>();

            // Build the AST trees
            ProtoCore.AST.AssociativeAST.BinaryExpressionNode assign1 = new ProtoCore.AST.AssociativeAST.BinaryExpressionNode(
                new ProtoCore.AST.AssociativeAST.IdentifierNode("a"),
                new ProtoCore.AST.AssociativeAST.IntNode(10),
                ProtoCore.DSASM.Operator.assign);

            astList.Add(assign1);
            List<Subtree> addedList = new List<Subtree>();
            addedList.Add(new Subtree(astList, System.Guid.NewGuid()));

            // Instantiate GraphSyncData
            GraphSyncData syncData = new GraphSyncData(null, addedList, null);
            // emit the DS code from the AST tree
            liveRunner.UpdateGraph(syncData);

            ProtoCore.Mirror.RuntimeMirror mirror = liveRunner.InspectNodeValue("a");
            Assert.IsTrue((Int64)mirror.GetData().Data == 10);

            //string o = liveRunner.GetCoreDump();

            astList = new List<ProtoCore.AST.AssociativeAST.AssociativeNode>();
            ProtoCore.AST.AssociativeAST.BinaryExpressionNode assign2 = new ProtoCore.AST.AssociativeAST.BinaryExpressionNode(
                new ProtoCore.AST.AssociativeAST.IdentifierNode("c"),
                new ProtoCore.AST.AssociativeAST.IntNode(20),
                ProtoCore.DSASM.Operator.assign);

            astList.Add(assign2);
            addedList = new List<Subtree>();
            System.Guid guid1 = System.Guid.NewGuid();
            addedList.Add(new Subtree(astList, guid1));

            syncData = new GraphSyncData(null, addedList, null);
            // emit the DS code from the AST tree
            liveRunner.UpdateGraph(syncData);

            mirror = liveRunner.InspectNodeValue("a");
            Assert.IsTrue((Int64)mirror.GetData().Data == 10);
            mirror = liveRunner.InspectNodeValue("c");
            Assert.IsTrue((Int64)mirror.GetData().Data == 20);

            //string o = liveRunner.GetCoreDump();

            astList = new List<ProtoCore.AST.AssociativeAST.AssociativeNode>();
            ProtoCore.AST.AssociativeAST.BinaryExpressionNode assign3 = new ProtoCore.AST.AssociativeAST.BinaryExpressionNode(
                new ProtoCore.AST.AssociativeAST.IdentifierNode("b"),
                new ProtoCore.AST.AssociativeAST.BinaryExpressionNode(
                    new ProtoCore.AST.AssociativeAST.IdentifierNode("a"),
                    new ProtoCore.AST.AssociativeAST.IdentifierNode("c"),
                    ProtoCore.DSASM.Operator.add),
                ProtoCore.DSASM.Operator.assign);

            astList.Add(assign3);
            addedList = new List<Subtree>();
            addedList.Add(new Subtree(astList, System.Guid.NewGuid()));

            syncData = new GraphSyncData(null, addedList, null);
            // emit the DS code from the AST tree
            liveRunner.UpdateGraph(syncData);

            mirror = liveRunner.InspectNodeValue("a");
            Assert.IsTrue((Int64)mirror.GetData().Data == 10);
            mirror = liveRunner.InspectNodeValue("c");
            Assert.IsTrue((Int64)mirror.GetData().Data == 20);
            mirror = liveRunner.InspectNodeValue("b");
            Assert.IsTrue((Int64)mirror.GetData().Data == 30);

            //o = liveRunner.GetCoreDump();

            astList = new List<ProtoCore.AST.AssociativeAST.AssociativeNode>();
            astList.Add(assign2);
            List<Subtree> deletedList = new List<Subtree>();
            deletedList.Add(new Subtree(astList, guid1));

            syncData = new GraphSyncData(deletedList, null, null);
            // emit the DS code from the AST tree
            liveRunner.UpdateGraph(syncData);

            mirror = liveRunner.InspectNodeValue("a");
            Assert.IsTrue((Int64)mirror.GetData().Data == 10);
            mirror = liveRunner.InspectNodeValue("c");
            Assert.IsTrue(mirror.GetData().IsNull);
            mirror = liveRunner.InspectNodeValue("b");
            Assert.IsTrue(mirror.GetData().IsNull);

            //o = liveRunner.GetCoreDump();
        }

        [Test]
        public void GraphILTest_ModifiedNode01()
        {
            ////////////////////////////////////////////////////////////////////
            // Adds nodes => c = 78; d = a;
            // Create subtree, execute
            // Adds nodes => a = 10; 
            // Adds node => b = a;
            // Create subtree, execute
            // Modify subtree => a = b;
            // execute updated graph (cylcic dependency should not occur)
            ////////////////////////////////////////////////////////////////////

            ProtoScript.Runners.ILiveRunner liveRunner = new ProtoScript.Runners.LiveRunner();
            List<ProtoCore.AST.AssociativeAST.AssociativeNode> astList = new List<ProtoCore.AST.AssociativeAST.AssociativeNode>();

            ProtoCore.AST.AssociativeAST.BinaryExpressionNode assign0 = new ProtoCore.AST.AssociativeAST.BinaryExpressionNode(
                new ProtoCore.AST.AssociativeAST.IdentifierNode("c"),
                new ProtoCore.AST.AssociativeAST.IntNode(78),
                ProtoCore.DSASM.Operator.assign);

            astList.Add(assign0);

            assign0 = new ProtoCore.AST.AssociativeAST.BinaryExpressionNode(
                new ProtoCore.AST.AssociativeAST.IdentifierNode("d"),
                new ProtoCore.AST.AssociativeAST.IdentifierNode("a"),
                ProtoCore.DSASM.Operator.assign);

            astList.Add(assign0);

            List<Subtree> addedList = new List<Subtree>();
            System.Guid guid0 = System.Guid.NewGuid();
            addedList.Add(new Subtree(astList, guid0));

            GraphSyncData syncData = new GraphSyncData(null, addedList, null);
            // emit the DS code from the AST tree
            liveRunner.UpdateGraph(syncData);

            ProtoCore.Mirror.RuntimeMirror mirror = liveRunner.InspectNodeValue("c");
            Assert.IsTrue((Int64)mirror.GetData().Data == 78);

            mirror = liveRunner.InspectNodeValue("d");
            Assert.IsTrue(mirror.GetData().IsNull);

            // Build the AST trees
            astList = new List<ProtoCore.AST.AssociativeAST.AssociativeNode>();
            ProtoCore.AST.AssociativeAST.BinaryExpressionNode assign1 = new ProtoCore.AST.AssociativeAST.BinaryExpressionNode(
                new ProtoCore.AST.AssociativeAST.IdentifierNode("a"),
                new ProtoCore.AST.AssociativeAST.IntNode(10),
                ProtoCore.DSASM.Operator.assign);

            astList.Add(assign1);

            ProtoCore.AST.AssociativeAST.BinaryExpressionNode assign2 = new ProtoCore.AST.AssociativeAST.BinaryExpressionNode(
                new ProtoCore.AST.AssociativeAST.IdentifierNode("b"),
                new ProtoCore.AST.AssociativeAST.IdentifierNode("a"),
                ProtoCore.DSASM.Operator.assign);

            astList.Add(assign2);
            addedList = new List<Subtree>();
            System.Guid guid1 = System.Guid.NewGuid();
            addedList.Add(new Subtree(astList, guid1));

            syncData = new GraphSyncData(null, addedList, null);
            // emit the DS code from the AST tree
            liveRunner.UpdateGraph(syncData);

            mirror = liveRunner.InspectNodeValue("a");
            Assert.IsTrue((Int64)mirror.GetData().Data == 10);
            mirror = liveRunner.InspectNodeValue("b");
            Assert.IsTrue((Int64)mirror.GetData().Data == 10);
            mirror = liveRunner.InspectNodeValue("c");
            Assert.IsTrue((Int64)mirror.GetData().Data == 78);
            mirror = liveRunner.InspectNodeValue("d");
            Assert.IsTrue((Int64)mirror.GetData().Data == 10);

            astList = new List<ProtoCore.AST.AssociativeAST.AssociativeNode>();
            ProtoCore.AST.AssociativeAST.BinaryExpressionNode assign3 = new ProtoCore.AST.AssociativeAST.BinaryExpressionNode(
                new ProtoCore.AST.AssociativeAST.IdentifierNode("a"),
                new ProtoCore.AST.AssociativeAST.IdentifierNode("b"),
                ProtoCore.DSASM.Operator.assign);

            astList.Add(assign3);
            List<Subtree> modifiedList = new List<Subtree>();
            modifiedList.Add(new Subtree(astList, guid1));

            syncData = new GraphSyncData(null, null, modifiedList);
            // emit the DS code from the AST tree
            liveRunner.UpdateGraph(syncData);

            mirror = liveRunner.InspectNodeValue("a");
            Assert.IsTrue((Int64)mirror.GetData().Data == 10);

            mirror = liveRunner.InspectNodeValue("b");
            Assert.IsTrue((Int64)mirror.GetData().Data == 10);

            mirror = liveRunner.InspectNodeValue("c");
            Assert.IsTrue((Int64)mirror.GetData().Data == 78);

            mirror = liveRunner.InspectNodeValue("d");
            Assert.IsTrue((Int64)mirror.GetData().Data == 10);
        }
     

        [Test]
        public void TestDeltaExpression_01()
        {
            ProtoScript.Runners.ILiveRunner liveRunner = new ProtoScript.Runners.LiveRunner();

            // emit the DS code from the AST tree
            liveRunner.UpdateCmdLineInterpreter("a=10;");

            ProtoCore.Mirror.RuntimeMirror mirror = liveRunner.InspectNodeValue("a");
            Assert.IsTrue((Int64)mirror.GetData().Data == 10);

            //string o = liveRunner.GetCoreDump();

            // emit the DS code from the AST tree
            liveRunner.UpdateCmdLineInterpreter("c=20;");

            mirror = liveRunner.InspectNodeValue("c");
            Assert.IsTrue((Int64)mirror.GetData().Data == 20);
            mirror = liveRunner.InspectNodeValue("a");
            Assert.IsTrue((Int64)mirror.GetData().Data == 10);

            //string o = liveRunner.GetCoreDump();

            // emit the DS code from the AST tree
            liveRunner.UpdateCmdLineInterpreter("b = a+c;");

            mirror = liveRunner.InspectNodeValue("a");
            Assert.IsTrue((Int64)mirror.GetData().Data == 10);
            mirror = liveRunner.InspectNodeValue("c");
            Assert.IsTrue((Int64)mirror.GetData().Data == 20);
            mirror = liveRunner.InspectNodeValue("b");
            Assert.IsTrue((Int64)mirror.GetData().Data == 30);

            //o = liveRunner.GetCoreDump();

            // emit the DS code from the AST tree
            liveRunner.UpdateCmdLineInterpreter("c= 30;");

            mirror = liveRunner.InspectNodeValue("a");
            Assert.IsTrue((Int64)mirror.GetData().Data == 10);
            mirror = liveRunner.InspectNodeValue("c");
            Assert.IsTrue((Int64)mirror.GetData().Data == 30);
            mirror = liveRunner.InspectNodeValue("b");
            Assert.IsTrue((Int64)mirror.GetData().Data == 40);

            //o = liveRunner.GetCoreDump();
        }

        [Test]
        public void TestDeltaExpression_02()
        {
            ProtoScript.Runners.ILiveRunner liveRunner = new ProtoScript.Runners.LiveRunner();

            // emit the DS code from the AST tree
            liveRunner.UpdateCmdLineInterpreter("x=99;");

            ProtoCore.Mirror.RuntimeMirror mirror = liveRunner.InspectNodeValue("x");
            Assert.IsTrue((Int64)mirror.GetData().Data == 99);

            //string o = liveRunner.GetCoreDump();

            // emit the DS code from the AST tree
            liveRunner.UpdateCmdLineInterpreter("y=x;");

            mirror = liveRunner.InspectNodeValue("y");
            Assert.IsTrue((Int64)mirror.GetData().Data == 99);
            mirror = liveRunner.InspectNodeValue("x");
            Assert.IsTrue((Int64)mirror.GetData().Data == 99);

            //string o = liveRunner.GetCoreDump();

            // emit the DS code from the AST tree
            liveRunner.UpdateCmdLineInterpreter("x = 100;");

            mirror = liveRunner.InspectNodeValue("x");
            Assert.IsTrue((Int64)mirror.GetData().Data == 100);
            mirror = liveRunner.InspectNodeValue("y");
            Assert.IsTrue((Int64)mirror.GetData().Data == 100);
        }

        [Test]
        [Ignore]
        [Category("ProtoGeometry")]
        [Category("PortToCodeBlocks")]
        public void TestDeltaExpressionFFI_01()
        {
            ProtoScript.Runners.ILiveRunner liveRunner = new ProtoScript.Runners.LiveRunner();

            liveRunner.UpdateCmdLineInterpreter(@"import (""ProtoGeometry.dll"");");
            liveRunner.UpdateCmdLineInterpreter("p = Point.ByCoordinates(10,10,10);");

            ProtoCore.Mirror.RuntimeMirror mirror = liveRunner.InspectNodeValue("p");

            //==============================================
            // Translate the point
            // newPoint = p.Translate(1,2,3);
            //==============================================

            liveRunner.UpdateCmdLineInterpreter("newPoint = p.Translate(1,2,3);");
            mirror = liveRunner.InspectNodeValue("newPoint");

            //==============================================
            // Build a binary expression to retirieve the x property
            // xval = newPoint.X
            //==============================================
            liveRunner.UpdateCmdLineInterpreter("xval = newPoint.X;");
            mirror = liveRunner.InspectNodeValue("xval");

            //==============================================
            //
            // import ("ProtoGeometry.dll");
            // p = Point.Bycoordinates(10.0, 10.0, 10.0);
            // newPoint = p.Translate(1.0,2.0,3.0);
            // xval = newPoint.X;
            //
            //==============================================
            Assert.IsTrue((double)mirror.GetData().Data == 11.0);

        }

        [Test]
        [Ignore]
        [Category("ProtoGeometry")]
        [Category("PortToCodeBlocks")]
        public void TestDeltaExpressionFFI_02()
        {
            ProtoScript.Runners.ILiveRunner liveRunner = new ProtoScript.Runners.LiveRunner();

            //string code = @"class Point{ X : double; constructor ByCoordinates(x : double, y : double, z : double){X = x;} def Translate(x : double, y : double, z : double){return = Point.ByCoordinates(11,12,13);} }";

            //liveRunner.UpdateCmdLineInterpreter(code);
            liveRunner.UpdateCmdLineInterpreter(@"import (""ProtoGeometry.dll"");");
            liveRunner.UpdateCmdLineInterpreter("p = Point.ByCoordinates(10,10,10);");

            ProtoCore.Mirror.RuntimeMirror mirror = liveRunner.InspectNodeValue("p");

            //==============================================
            // Build a binary expression to retirieve the x property
            // xval = newPoint.X
            //==============================================
            liveRunner.UpdateCmdLineInterpreter("xval = p.X;");
            mirror = liveRunner.InspectNodeValue("xval");

            //==============================================
            //
            // import ("ProtoGeometry.dll");
            // p = Point.Bycoordinates(10.0, 10.0, 10.0);
            // newPoint = p.Translate(1.0,2.0,3.0);
            // xval = newPoint.X;
            //
            //==============================================
            Assert.IsTrue((double)mirror.GetData().Data == 10.0);

            //==============================================
            // Translate the point
            // newPoint = p.Translate(1,2,3);
            //==============================================

            liveRunner.UpdateCmdLineInterpreter("p = p.Translate(1,2,3);");

            mirror = liveRunner.InspectNodeValue("p");

            mirror = liveRunner.InspectNodeValue("xval");

            //==============================================
            //
            // import ("ProtoGeometry.dll");
            // p = Point.Bycoordinates(10.0, 10.0, 10.0);
            // newPoint = p.Translate(1.0,2.0,3.0);
            // xval = newPoint.X;
            //
            //==============================================
            Assert.IsTrue((double)mirror.GetData().Data == 11.0);

        }

        [Test]
        public void GraphILTest_ComplexWatch01()
        {
            // Build the AST trees
            // x = 1..10;
            ProtoCore.AST.AssociativeAST.RangeExprNode rangeExpr = new ProtoCore.AST.AssociativeAST.RangeExprNode();
            rangeExpr.FromNode = new ProtoCore.AST.AssociativeAST.IntNode(0);
            rangeExpr.ToNode = new ProtoCore.AST.AssociativeAST.IntNode(5);
            rangeExpr.StepNode = new ProtoCore.AST.AssociativeAST.IntNode(1);
            ProtoCore.AST.AssociativeAST.BinaryExpressionNode assign = new ProtoCore.AST.AssociativeAST.BinaryExpressionNode(
                new ProtoCore.AST.AssociativeAST.IdentifierNode("a"),
                rangeExpr,
                ProtoCore.DSASM.Operator.assign);
            List<ProtoCore.AST.AssociativeAST.AssociativeNode> astList = new List<ProtoCore.AST.AssociativeAST.AssociativeNode>();
            astList.Add(assign);

            // Instantiate GraphSyncData
            List<Subtree> addedList = new List<Subtree>();
            addedList.Add(new Subtree(astList, System.Guid.NewGuid()));
            GraphSyncData syncData = new GraphSyncData(null, addedList, null);

            // emit the DS code from the AST tree
            ProtoScript.Runners.ILiveRunner liveRunner = new ProtoScript.Runners.LiveRunner();
            liveRunner.UpdateGraph(syncData);

            ProtoCore.Mirror.RuntimeMirror mirror = liveRunner.InspectNodeValue("a");
            var collection = mirror.GetData().GetElements();
            Assert.IsTrue((Int64)collection[1].Data == 1);
        }


        [Test]
        public void GraphILTest_DeletedNode01()
        {
            //====================================
            // Create a = 10 
            // Execute and verify a = 10
            // Delete a = 10
            // Create b = a
            // Execute and verify b = null
            //====================================

            // Create a = 10 
            // Execute and verify a = 10
            ProtoCore.AST.AssociativeAST.BinaryExpressionNode assign = new ProtoCore.AST.AssociativeAST.BinaryExpressionNode(
                new ProtoCore.AST.AssociativeAST.IdentifierNode("a"),
                new ProtoCore.AST.AssociativeAST.IntNode(10),
                ProtoCore.DSASM.Operator.assign);
            List<ProtoCore.AST.AssociativeAST.AssociativeNode> astList = new List<ProtoCore.AST.AssociativeAST.AssociativeNode>();
            astList.Add(assign);

            Guid guid = System.Guid.NewGuid();

            // Instantiate GraphSyncData
            List<Subtree> addedList = new List<Subtree>();
            addedList.Add(new Subtree(astList, guid));
            GraphSyncData syncData = new GraphSyncData(null, addedList, null);

            // emit the DS code from the AST tree
            ProtoScript.Runners.ILiveRunner liveRunner = new ProtoScript.Runners.LiveRunner();
            liveRunner.UpdateGraph(syncData);

            ProtoCore.Mirror.RuntimeMirror mirror = liveRunner.InspectNodeValue("a");
            Assert.IsTrue((Int64)mirror.GetData().Data == 10);




            // Delete a = 10
            List<Subtree> deletedList = new List<Subtree>();
            deletedList.Add(new Subtree(null, guid));
            syncData = new GraphSyncData(deletedList, null, null);
            liveRunner.UpdateGraph(syncData);



            // Create b = a 
            // Execute and verify b = null
            ProtoCore.AST.AssociativeAST.BinaryExpressionNode assign2 = new ProtoCore.AST.AssociativeAST.BinaryExpressionNode(
                new ProtoCore.AST.AssociativeAST.IdentifierNode("b"),
                new ProtoCore.AST.AssociativeAST.IdentifierNode("a"),
                ProtoCore.DSASM.Operator.assign);
            astList = new List<ProtoCore.AST.AssociativeAST.AssociativeNode>();
            astList.Add(assign2);

            guid = System.Guid.NewGuid();

            // Instantiate GraphSyncData
            addedList = new List<Subtree>();
            addedList.Add(new Subtree(astList, guid));
            syncData = new GraphSyncData(null, addedList, null);

            // emit the DS code from the AST tree
            liveRunner.UpdateGraph(syncData);

            mirror = liveRunner.InspectNodeValue("b");
            Assert.IsTrue(mirror.GetData().IsNull);

        }

        private Subtree CreateSubTreeFromCode(Guid guid, string code)
        {
            CodeBlockNode commentCode;
            var cbn = GraphToDSCompiler.GraphUtilities.Parse(code, out commentCode) as CodeBlockNode;
            var subtree = null == cbn ? new Subtree(null, guid) : new Subtree(cbn.Body, guid);
            return subtree;
        }

        private void AssertValue(string varname, object value)
        {
            var mirror = astLiveRunner.InspectNodeValue(varname);
            MirrorData data = mirror.GetData();
            object svValue = data.Data;
            if (value is double)
            {
                Assert.AreEqual((double)svValue, Convert.ToDouble(value));
            }
            else if (value is int)
            {
                Assert.AreEqual((Int64)svValue, Convert.ToInt64(value));
            }
            else if (value is bool)
            {
                Assert.AreEqual((bool)svValue, Convert.ToBoolean(value));
            }
            else if (value is IEnumerable<int>)
            {
                Assert.IsTrue(data.IsCollection);
                var values = (value as IEnumerable<int>).ToList().Select(v => (object)v).ToList();
                Assert.IsTrue(mirror.GetUtils().CompareArrays(varname, values, typeof(Int64)));
            }
            else if (value is IEnumerable<double>)
            {
                Assert.IsTrue(data.IsCollection);
                var values = (value as IEnumerable<double>).ToList().Select(v => (object)v).ToList();
                Assert.IsTrue(mirror.GetUtils().CompareArrays(varname, values, typeof(double)));
            }
        }

        [Test]
        [Category("ProtoGeometry")] [Ignore] [Category("PortToCodeBlocks")]
        public void TestAdd01()
        {
            List<string> codes = new List<string>() 
            {
                "a = 1;",
                "x = a; y = a; z = a; p = Point.ByCoordinates(x, y, z); px = p.X;",
            };
            List<Guid> guids = Enumerable.Range(0, codes.Count).Select(_ => System.Guid.NewGuid()).ToList();
            IEnumerable<int> index = Enumerable.Range(0, codes.Count);

            int shuffleCount = codes.Count;

            // in which add order, LiveRunner should get the same result.
            for (int i = 0; i < shuffleCount; ++i)
            {
                ILiveRunner liveRunner = new ProtoScript.Runners.LiveRunner();
                liveRunner.ResetVMAndResyncGraph(new List<string> { "ProtoGeometry.dll" });

                index = index.OrderBy(_ => randomGen.Next());
                var added = index.Select(idx => CreateSubTreeFromCode(guids[idx], codes[idx])).ToList();

                var syncData = new GraphSyncData(null, added, null);
                liveRunner.UpdateGraph(syncData);

                ProtoCore.Mirror.RuntimeMirror mirror = liveRunner.InspectNodeValue("px");
                var value = (double)mirror.GetData().Data;
                Assert.AreEqual(value, 1);
            }
        }


        [Test]
        [Ignore]
        [Category("ProtoGeometry")]
        [Category("PortToCodeBlocks")]
        public void TestModify01()
        {
            List<string> codes = new List<string>() 
            {
                "a = 1;",
                "x = a; y = a; z = a; p = Point.ByCoordinates(x, y, z); px = p.X;",
            };
            List<Guid> guids = Enumerable.Range(0, codes.Count).Select(_ => System.Guid.NewGuid()).ToList();

            // add two nodes
            IEnumerable<int> index = Enumerable.Range(0, codes.Count);
            var added = index.Select(idx => CreateSubTreeFromCode(guids[idx], codes[idx])).ToList();

            var syncData = new GraphSyncData(null, added, null);
            astLiveRunner.UpdateGraph(syncData);

            ProtoCore.Mirror.RuntimeMirror mirror = astLiveRunner.InspectNodeValue("px");
            var value = (double)mirror.GetData().Data;
            Assert.AreEqual(value, 1);

            for (int i = 0; i < 10; ++i)
            {
                codes[0] = "a = " + i.ToString() + ";";
                var modified = index.Select(idx => CreateSubTreeFromCode(guids[idx], codes[idx])).ToList();

                syncData = new GraphSyncData(null, null, modified);
                astLiveRunner.UpdateGraph(syncData);

                mirror = astLiveRunner.InspectNodeValue("px");
                value = (double)mirror.GetData().Data;
                Assert.AreEqual(value, i);
            }
        }

        [Test]
        public void RegressMAGN747()
        {
            List<string> codes = new List<string>() 
            {
                "a = 1;",
            };
            Guid guid = System.Guid.NewGuid();

            // add two nodes
            IEnumerable<int> index = Enumerable.Range(0, codes.Count);
            var added = index.Select(idx => CreateSubTreeFromCode(guid, codes[idx])).ToList();

            var syncData = new GraphSyncData(null, added, null);
            astLiveRunner.UpdateGraph(syncData);

            ProtoCore.Mirror.RuntimeMirror mirror = astLiveRunner.InspectNodeValue("a");
            var value = (Int64)mirror.GetData().Data;
            Assert.AreEqual(value, 1);

            // Simulate delete a = 1 and add CBN a = 2
            int newval = 2;
            codes[0] = "a = " + newval.ToString() + ";";
            var modified = index.Select(idx => CreateSubTreeFromCode(guid, codes[idx])).ToList();

            List<Subtree> deletedList = new List<Subtree>();
            deletedList.Add(new Subtree(null, guid));

            syncData = new GraphSyncData(deletedList, null, modified);
            astLiveRunner.UpdateGraph(syncData);

            Console.WriteLine("a = " + astLiveRunner.InspectNodeValue("a").GetStringData());
            AssertValue("a", newval);

        }

        [Test]
        public void RegressMAGN750()
        {
            List<string> codes = new List<string>() 
            {
                "a = 1;",
                "b = a; c = b + 1;",
            };
            List<Guid> guids = Enumerable.Range(0, codes.Count).Select(_ => System.Guid.NewGuid()).ToList();

            // add two nodes
            IEnumerable<int> index = Enumerable.Range(0, codes.Count);
            var added = index.Select(idx => CreateSubTreeFromCode(guids[idx], codes[idx])).ToList();

            var syncData = new GraphSyncData(null, added, null);
            astLiveRunner.UpdateGraph(syncData);

            ProtoCore.Mirror.RuntimeMirror mirror = astLiveRunner.InspectNodeValue("c");
            var value = (Int64)mirror.GetData().Data;
            Assert.AreEqual(value, 2);

            for (int i = 0; i < 10; ++i)
            {
                codes[0] = "a = " + i.ToString() + ";";
                var modified = index.Select(idx => CreateSubTreeFromCode(guids[idx], codes[idx])).ToList();

                syncData = new GraphSyncData(null, null, modified);
                astLiveRunner.UpdateGraph(syncData);

                Console.WriteLine("c = " + astLiveRunner.InspectNodeValue("c").GetStringData());
                AssertValue("c", i + 1);
            }
        }



        [Test]
        public void RegressMAGN750_1()
        {
            List<string> codes = new List<string>() 
            {
                "a = 1;",
                "b = a; c = b + 1;",
            };
            List<Guid> guids = Enumerable.Range(0, codes.Count).Select(_ => System.Guid.NewGuid()).ToList();

            // add two nodes
            IEnumerable<int> index = Enumerable.Range(0, codes.Count);
            var added = index.Select(idx => CreateSubTreeFromCode(guids[idx], codes[idx])).ToList();

            var syncData = new GraphSyncData(null, added, null);
            astLiveRunner.UpdateGraph(syncData);

            ProtoCore.Mirror.RuntimeMirror mirror = astLiveRunner.InspectNodeValue("c");
            var value = (Int64)mirror.GetData().Data;
            Assert.AreEqual(value, 2);

            int newval = 2;
            codes[0] = "a = " + newval.ToString() + ";";
            var modified = index.Select(idx => CreateSubTreeFromCode(guids[idx], codes[idx])).ToList();

            syncData = new GraphSyncData(null, null, modified);
            astLiveRunner.UpdateGraph(syncData);

            Console.WriteLine("c = " + astLiveRunner.InspectNodeValue("c").GetStringData());
            AssertValue("c", newval + 1);

        }

        [Test]
        [Ignore]
        [Category("ProtoGeometry")]
        [Category("PortToCodeBlocks")]
        public void RegressMAGN753()
        {
            List<string> codes = new List<string>() 
            {
                "t = 1..2;",
                "x = t; a = x;",
                "z = a; pts = Point.ByCoordinates(z, 10, 2); ptsx = pts.X;"
            };
            List<Guid> guids = Enumerable.Range(0, codes.Count).Select(_ => System.Guid.NewGuid()).ToList();

            // add two nodes
            IEnumerable<int> index = Enumerable.Range(0, codes.Count);
            var added = index.Select(idx => CreateSubTreeFromCode(guids[idx], codes[idx])).ToList();

            var syncData = new GraphSyncData(null, added, null);
            astLiveRunner.UpdateGraph(syncData);

            for (int i = 1; i <= 10; ++i)
            {
                codes[0] = "t = 0.." + i.ToString() + ";";
                var modified = index.Select(idx => CreateSubTreeFromCode(guids[idx], codes[idx])).ToList();

                syncData = new GraphSyncData(null, null, modified);
                astLiveRunner.UpdateGraph(syncData);

                Console.WriteLine("a = " + astLiveRunner.InspectNodeValue("a").GetStringData());
                AssertValue("a", Enumerable.Range(0, i + 1));

                Console.WriteLine("ptsx = " + astLiveRunner.InspectNodeValue("ptsx").GetStringData());
                AssertValue("ptsx", Enumerable.Range(0, i + 1));

                Console.WriteLine("pts = " + astLiveRunner.InspectNodeValue("pts").GetStringData());
                Assert.IsTrue(!string.IsNullOrEmpty(astLiveRunner.InspectNodeValue("pts").GetStringData()));
            }
        }

        [Test]
        public void RegressMAGN765()
        {
            List<string> codes = new List<string>() 
            {
                "a=10;b=20;c=30;",
                "var1=Point.ByCoordinates(a,b,c);",
                "var2=Point.ByCoordinates(a,a,c);"
            };
            List<Guid> guids = Enumerable.Range(0, codes.Count).Select(_ => System.Guid.NewGuid()).ToList();

            // add two nodes
            IEnumerable<int> index = Enumerable.Range(0, codes.Count);
            var added = index.Select(idx => CreateSubTreeFromCode(guids[idx], codes[idx])).ToList();

            var syncData = new GraphSyncData(null, added, null);
            astLiveRunner.UpdateGraph(syncData);

            for (int i = 1; i <= 10; ++i)
            {
                codes[0] = "a=10;b=20;c=" + i.ToString() + ";";
                var modified = index.Select(idx => CreateSubTreeFromCode(guids[idx], codes[idx])).ToList();

                syncData = new GraphSyncData(null, null, modified);
                astLiveRunner.UpdateGraph(syncData);

                var var1_value = astLiveRunner.InspectNodeValue("var1").GetStringData();
                Console.WriteLine("var1 = " + var1_value);
                Assert.IsTrue(!string.IsNullOrEmpty(var1_value));

                var var2_value = astLiveRunner.InspectNodeValue("var2").GetStringData();
                Console.WriteLine("var2 = " + var2_value);
                Assert.IsTrue(!string.IsNullOrEmpty(var2_value));
            }
        }

        [Test]
        public void RegressMAGN773()
        {
            List<string> codes = new List<string>() 
            {
                "h=1;",
                "k=h;ll=k+2;",
                "v=ll;hf=v+2;",
                "a45=hf;vv=Point.ByCoordinates(a45, 3, 1);"
            };
            List<Guid> guids = Enumerable.Range(0, codes.Count).Select(_ => System.Guid.NewGuid()).ToList();

            // add two nodes
            IEnumerable<int> index = Enumerable.Range(0, codes.Count);
            var added = index.Select(idx => CreateSubTreeFromCode(guids[idx], codes[idx])).ToList();

            var syncData = new GraphSyncData(null, added, null);
            astLiveRunner.UpdateGraph(syncData);

            for (int i = 1; i <= 10; ++i)
            {
                codes[0] = "h=1.." + i.ToString() + ";";

                index = Enumerable.Range(0, 2);
                var modified = index.Select(idx => CreateSubTreeFromCode(guids[idx], codes[idx])).ToList();

                syncData = new GraphSyncData(null, null, modified);
                astLiveRunner.UpdateGraph(syncData);

                var strValue = astLiveRunner.InspectNodeValue("vv").GetStringData();
                Console.WriteLine("vv = " + strValue);
                Assert.IsTrue(!string.IsNullOrEmpty(strValue));

                strValue = astLiveRunner.InspectNodeValue("hf").GetStringData();
                Console.WriteLine("hf = " + strValue);
                Assert.IsTrue(!string.IsNullOrEmpty(strValue));
            }
        }

        [Test]
        public void TestFunctionDefinition01()
        {
            List<string> codes = new List<string>() 
            {
                "def f() { return = 1; } x = f();"
            };

            Guid guid = System.Guid.NewGuid();

            List<Subtree> added = new List<Subtree>();
            added.Add(CreateSubTreeFromCode(guid, codes[0]));

            var syncData = new GraphSyncData(null, added, null);
            astLiveRunner.UpdateGraph(syncData);

            AssertValue("x", 1);
        }

        [Test]
        public void TestFunctionDefinitionWithLanguageblocks01()
        {
            List<string> codes = new List<string>() 
            {
                @"
                def f(x:int) 
                { 
                    return = [Imperative]
                    {
                        return = x + 1; 
                    }
                } 
                y = f(1);"
            };

            Guid guid = System.Guid.NewGuid();

            List<Subtree> added = new List<Subtree>();
            added.Add(CreateSubTreeFromCode(guid, codes[0]));

            var syncData = new GraphSyncData(null, added, null);
            astLiveRunner.UpdateGraph(syncData);

            AssertValue("y", 2);
        }


        [Test]
        public void TestFunctionModification01()
        {
            List<string> codes = new List<string>() 
            {
                "def f() { t = 41; return = t;} x = f();",
                "def f() { t1 = 41; t2 = 42; return = {t1, t2}; } x = f();",
                "def f() { t1 = 41; t2 = 42; t3 = 43; return = {t1, t2, t3};} x = f();"
            };

            Guid guid = System.Guid.NewGuid();

            {
                List<Subtree> added = new List<Subtree>();
                added.Add(CreateSubTreeFromCode(guid, codes[0]));

                var syncData = new GraphSyncData(null, added, null);
                astLiveRunner.UpdateGraph(syncData);

                AssertValue("x", 41);
            }

            {
                // Modify the function and verify
                List<Subtree> modified = new List<Subtree>();
                modified.Add(CreateSubTreeFromCode(guid, codes[1]));

                var syncData = new GraphSyncData(null, null, modified);
                astLiveRunner.UpdateGraph(syncData);

                AssertValue("x", new int[] { 41, 42 });
            }

            {
                // Modify the function and verify
                List<Subtree> modified = new List<Subtree>();
                modified.Add(CreateSubTreeFromCode(guid, codes[2]));

                var syncData = new GraphSyncData(null, null, modified);
                astLiveRunner.UpdateGraph(syncData);

                AssertValue("x", new int[] { 41, 42, 43 });
            }
        }

        [Test]
        public void TestFunctionModification02()
        {
            // Test function re-defintion but without parameters
            List<string> codes = new List<string>() 
            {
                "def f() { t = 41; return = t;} x = f(); r = Equals(x, 41);",
                "def f() { t1 = 41; t2 = 42; return = {t1, t2}; } x = f(); r = Equals(x, {41, 42});",
                "def f() { t1 = 41; t2 = 42; t3 = 43; return = {t1, t2, t3};} x = f(); r = Equals(x, {41, 42, 43});",
                "def f() { t1 = 43; t2 = 42; t3 = 41; return = {t1, t2, t3};} x = f(); r = Equals(x, {43, 42, 41});",
                "def f() { t1 = t2 + t3; return = t;} x = f(); r = Equals(x, null);",
                "def f() { t1 = 2; t2 = 5; t3 = t1..t2; return = t3;} x = f(); r = Equals(x, {2, 3, 4, 5});",
                "def f() { t1 = 2; t2 = 5; t3 = t1..t2..#2; return = t3;} x = f(); r = Equals(x, {2, 5});",
                "def f() { a = 1; b = 2; c = (a == b) ? 3 : 4; return = c; } x = f(); r = Equals(x, 4);",
                "def f() { a = 2; b = 2; c = (a == b) ? 3 : 4; return = c; } x = f(); r = Equals(x, 3);",
            };

            Guid guid = System.Guid.NewGuid();

            {
                List<Subtree> added = new List<Subtree>();
                added.Add(CreateSubTreeFromCode(guid, codes[0]));

                var syncData = new GraphSyncData(null, added, null);
                astLiveRunner.UpdateGraph(syncData);

                AssertValue("r", true);
            }

            IEnumerable<int> indexes = Enumerable.Range(0, codes.Count);
            int shuffleCount = codes.Count;

            for (int i = 0; i < shuffleCount; ++i)
            {
                indexes = indexes.OrderBy(_ => randomGen.Next());

                foreach (var index in indexes)
                {
                    List<Subtree> modified = new List<Subtree>();
                    modified.Add(CreateSubTreeFromCode(guid, codes[index]));

                    var syncData = new GraphSyncData(null, null, modified);
                    astLiveRunner.UpdateGraph(syncData);

                    AssertValue("r", true);
                }
            }
        }

        [Test]
        public void TestFunctionModification03()
        {
            // Test function re-defintion but without parameters
            List<string> codes = new List<string>() 
            {
                @"
def f() 
{ 
    t = 41; 
    return = t;
} 
x = f(); 
r = Equals(x, 41);
",
                @"
def f() 
{ 
    t1 = 41; 
    t2 = 42; 
    return = {t1, t2}; 
} 
x = f(); 
r = Equals(x, {41, 42});
",
            };

            Guid guid = System.Guid.NewGuid();

            // Create CBN
            List<Subtree> added = new List<Subtree>();
            added.Add(CreateSubTreeFromCode(guid, codes[0]));
            var syncData = new GraphSyncData(null, added, null);
            astLiveRunner.UpdateGraph(syncData);
            AssertValue("r", true);

            // Modify CBN
            List<Subtree> modified = new List<Subtree>();
            modified.Add(CreateSubTreeFromCode(guid, codes[1]));
            syncData = new GraphSyncData(null, null, modified);
            astLiveRunner.UpdateGraph(syncData);
            AssertValue("r", true);
        }


        [Test]
        [Category("Failing")]
        public void TestFunctionModification04()
        {
            // Tracked in: http://adsk-oss.myjetbrains.com/youtrack/issue/MAGN-4161
            // AST node to string is causing a crash

            // Test function re-define and should remove the old function
            List<string> codes = new List<string>() 
            {
                "def f() { return = 41; } x = f(); r1 = Equals(x, 41); y = f(0); r2 = Equals(y, null); r = r1 && r2;",
                "def f(x) { return = 42;} x = f(0); r1 = Equals(x, 42); y = f(); r2 = Equals(y, null); r = r1 && r2;",
            };

            Guid guid = System.Guid.NewGuid();

            {
                List<Subtree> added = new List<Subtree>();
                added.Add(CreateSubTreeFromCode(guid, codes[0]));

                var syncData = new GraphSyncData(null, added, null);
                astLiveRunner.UpdateGraph(syncData);

                AssertValue("r", true);
            }


            IEnumerable<int> indexes = Enumerable.Range(0, codes.Count);
            int shuffleCount = codes.Count;

            for (int i = 0; i < shuffleCount; ++i)
            {
                indexes = indexes.OrderBy(_ => randomGen.Next());

                foreach (var index in indexes)
                {
                    List<Subtree> modified = new List<Subtree>();
                    modified.Add(CreateSubTreeFromCode(guid, codes[index]));

                    var syncData = new GraphSyncData(null, null, modified);
                    astLiveRunner.UpdateGraph(syncData);

                    AssertValue("r", true);
                }
            }
        }

        [Test]
        public void TestSimpleFunctionRedefinition01()
        {
            List<string> codes = new List<string>() 
            {
                "def f() { return = 5;} x = f();",
                "def f() { return = 10; } x = f();"
            };

            Guid guid = System.Guid.NewGuid();

            {
                List<Subtree> added = new List<Subtree>();
                added.Add(CreateSubTreeFromCode(guid, codes[0]));

                var syncData = new GraphSyncData(null, added, null);
                astLiveRunner.UpdateGraph(syncData);

                AssertValue("x", 5);
            }

            {
                // Modify the function and verify
                List<Subtree> modified = new List<Subtree>();
                modified.Add(CreateSubTreeFromCode(guid, codes[1]));

                var syncData = new GraphSyncData(null, null, modified);
                astLiveRunner.UpdateGraph(syncData);

                AssertValue("x", 10);
            }
        }

        [Test]
        public void TestSimpleFunctionRedefinition02()
        {
            List<string> codes = new List<string>() 
            {
                "def f() { return = null;}",
                "def f() { return = 10; }",
                "x = f();"
            };

            Guid guid1 = System.Guid.NewGuid();
            Guid guid2 = System.Guid.NewGuid();

            {
                List<Subtree> added = new List<Subtree>();
                added.Add(CreateSubTreeFromCode(guid1, codes[0]));

                var syncData = new GraphSyncData(null, added, null);
                astLiveRunner.UpdateGraph(syncData);
            }

            {
                // Modify the function 
                List<Subtree> modified = new List<Subtree>();
                modified.Add(CreateSubTreeFromCode(guid1, codes[1]));

                var syncData = new GraphSyncData(null, null, modified);
                astLiveRunner.UpdateGraph(syncData);
            }


            {
                // Call the function
                List<Subtree> added = new List<Subtree>();
                added.Add(CreateSubTreeFromCode(guid2, codes[2]));

                var syncData = new GraphSyncData(null, added, null);
                astLiveRunner.UpdateGraph(syncData);
                AssertValue("x", 10);
            }
        }

        [Test]
        public void TestSimpleFunctionRedefinition03()
        {
            List<string> codes = new List<string>() 
            {
                "def f() { return = null;}",
                "def f() { return = 10; }",
                "x = f();",
                "def f() { return = 5; }",
            };

            Guid guid1 = System.Guid.NewGuid();
            Guid guid2 = System.Guid.NewGuid();

            {
                List<Subtree> added = new List<Subtree>();
                added.Add(CreateSubTreeFromCode(guid1, codes[0]));

                var syncData = new GraphSyncData(null, added, null);
                astLiveRunner.UpdateGraph(syncData);
            }

            {
                // Modify the function 
                List<Subtree> modified = new List<Subtree>();
                modified.Add(CreateSubTreeFromCode(guid1, codes[1]));

                var syncData = new GraphSyncData(null, null, modified);
                astLiveRunner.UpdateGraph(syncData);
            }


            {
                // Call the function
                List<Subtree> added = new List<Subtree>();
                added.Add(CreateSubTreeFromCode(guid2, codes[2]));

                var syncData = new GraphSyncData(null, added, null);
                astLiveRunner.UpdateGraph(syncData);
                AssertValue("x", 10);
            }

            {
                // Modify the function 
                List<Subtree> modified = new List<Subtree>();
                modified.Add(CreateSubTreeFromCode(guid1, codes[3]));

                var syncData = new GraphSyncData(null, null, modified);
                astLiveRunner.UpdateGraph(syncData);
                AssertValue("x", 5);
            }
        }

        [Test]
        public void TestSimpleFunctionRedefinition04()
        {
            List<string> codes = new List<string>() 
            {                    
                "def f(){y = 1; return = 2;} x = f();",
                "def f(){return = 1;} x = f();"
            };

            Guid guid = System.Guid.NewGuid();
            List<Subtree> added = new List<Subtree>();

            // Create CBNs
            added.Add(CreateSubTreeFromCode(guid, codes[0]));
            var syncData = new GraphSyncData(null, added, null);
            astLiveRunner.UpdateGraph(syncData);

            AssertValue("x", 2);

            // Modify CBN2 - remove the last line
            List<Subtree> modified = new List<Subtree>();
            modified.Add(CreateSubTreeFromCode(guid, codes[1]));
            syncData = new GraphSyncData(null, null, modified);
            astLiveRunner.UpdateGraph(syncData);

            AssertValue("x", 1);
        }

        [Test]
        public void TestSimpleFunctionRedefinition05()
        {
            List<string> codes = new List<string>() 
            {                    
                "def f(x){return = x + 2;} p = f(10);",
                "def f(x){return = x - 2;} p = f(10);",
            };

            Guid guid = System.Guid.NewGuid();
            List<Subtree> added = new List<Subtree>();

            // Create CBN
            added.Add(CreateSubTreeFromCode(guid, codes[0]));
            var syncData = new GraphSyncData(null, added, null);
            astLiveRunner.UpdateGraph(syncData);

            AssertValue("p", 12);

            // Modify function in CBN
            List<Subtree> modified = new List<Subtree>();
            modified.Add(CreateSubTreeFromCode(guid, codes[1]));
            syncData = new GraphSyncData(null, null, modified);
            astLiveRunner.UpdateGraph(syncData);

            AssertValue("p", 8);
        }

        [Test]
        public void TestFunctionRedefinitionOnNewNode01()
        {
            List<string> codes = new List<string>() 
            {
                "def f() { return = 5;} x = f();",
                "def f() { return = 10; } y = f();"
            };

            Guid guid = System.Guid.NewGuid();
            List<Subtree> added = new List<Subtree>();

            {
                added.Add(CreateSubTreeFromCode(guid, codes[0]));

                var syncData = new GraphSyncData(null, added, null);
                astLiveRunner.UpdateGraph(syncData);

                AssertValue("x", 5);
            }

            // Simualate creating a new CBN for a function definition
            // This should still yield the same result as the codegen will not add the new function.
            // This error will have been handled at the front-end (UI)
            guid = System.Guid.NewGuid();
            {
                added = new List<Subtree>();
                added.Add(CreateSubTreeFromCode(guid, codes[1]));

                var syncData = new GraphSyncData(null, added, null);
                astLiveRunner.UpdateGraph(syncData);

                AssertValue("y", 5);
            }
        }


        [Test]
        public void TestFunctionRedefinitionOnExistingNode01()
        {
            List<string> codes = new List<string>() 
            {
                "def f() { return = 5;}",
                "x = f();",
                "def f() { return = 10; }"
            };

            // Create 2 CBNs 

            List<Subtree> added = new List<Subtree>();


            // A CBN with function def f
            Guid guid_func = System.Guid.NewGuid();
            added.Add(CreateSubTreeFromCode(guid_func, codes[0]));

            // A new CBN that uses function f
            Guid guid = System.Guid.NewGuid();
            added.Add(CreateSubTreeFromCode(guid, codes[1]));

            var syncData = new GraphSyncData(null, added, null);
            astLiveRunner.UpdateGraph(syncData);

            AssertValue("x", 5);


            // Redefine the CBN
            List<Subtree> modified = new List<Subtree>();

            // Mark the CBN that uses f as modified
            modified.Add(CreateSubTreeFromCode(guid, codes[1]));

            modified.Add(CreateSubTreeFromCode(guid_func, codes[2]));

            syncData = new GraphSyncData(null, null, modified);
            astLiveRunner.UpdateGraph(syncData);

            // Verify that x must have automatically re-executed
            AssertValue("x", 10);

        }

        [Test]
        public void TestFunctionRedefinitionOnUnmodifiedNode01()
        {
            List<string> codes = new List<string>() 
            {
                "def f() { return = 5;}",
                "x = f();",
                "def f() { return = 10; }"
            };

            // Create 2 CBNs 

            List<Subtree> added = new List<Subtree>();


            // A CBN with function def f
            Guid guid_func = System.Guid.NewGuid();
            added.Add(CreateSubTreeFromCode(guid_func, codes[0]));

            // A new CBN that uses function f
            Guid guid = System.Guid.NewGuid();
            added.Add(CreateSubTreeFromCode(guid, codes[1]));

            var syncData = new GraphSyncData(null, added, null);
            astLiveRunner.UpdateGraph(syncData);

            AssertValue("x", 5);


            // Redefine the CBN
            List<Subtree> modified = new List<Subtree>();

            modified.Add(CreateSubTreeFromCode(guid_func, codes[2]));

            syncData = new GraphSyncData(null, null, modified);
            astLiveRunner.UpdateGraph(syncData);

            // Verify that x must have automatically re-executed
            AssertValue("x", 10);

        }

        [Test]
        public void TestFunctionRedefinitionOnUnmodifiedNode02()
        {
            List<string> codes = new List<string>() 
            {
                "def f() { return = 5;}",
                "x = f();",
                "y = f();",
                "def f() { return = 10; }"
            };

            // Create 2 CBNs 
            List<Subtree> added = new List<Subtree>();


            // A CBN with function def f
            Guid guid_func = System.Guid.NewGuid();
            added.Add(CreateSubTreeFromCode(guid_func, codes[0]));

            // A new CBN that calls function f
            Guid guid = System.Guid.NewGuid();
            added.Add(CreateSubTreeFromCode(guid, codes[1]));

            // Create another CBN that calls function d
            guid = System.Guid.NewGuid();
            added.Add(CreateSubTreeFromCode(guid, codes[2]));

            var syncData = new GraphSyncData(null, added, null);
            astLiveRunner.UpdateGraph(syncData);

            AssertValue("x", 5);


            // Redefine the CBN
            List<Subtree> modified = new List<Subtree>();

            modified.Add(CreateSubTreeFromCode(guid_func, codes[3]));

            syncData = new GraphSyncData(null, null, modified);
            astLiveRunner.UpdateGraph(syncData);

            // Verify that x must have automatically re-executed
            AssertValue("x", 10);
            AssertValue("y", 10);

        }

        [Test]
        public void TestFunctionRedefinitionWithLanguageblocks01()
        {
            List<string> codes = new List<string>() 
            {
                @"
                def f(x:int) 
                { 
                    return = [Imperative]
                    {
                        return = x + 1; 
                    }
                }",
 
                @"y = f(1);",

                @"def f(x:int) 
                { 
                    return = [Imperative]
                    {
                        return = x + 10; 
                    }
                }"
            };

            // Create 2 CBNs 
            List<Subtree> added = new List<Subtree>();


            // A CBN with function def f
            Guid guid_func = System.Guid.NewGuid();
            added.Add(CreateSubTreeFromCode(guid_func, codes[0]));

            // A new CBN that calls function f
            Guid guid = System.Guid.NewGuid();
            added.Add(CreateSubTreeFromCode(guid, codes[1]));

            var syncData = new GraphSyncData(null, added, null);
            astLiveRunner.UpdateGraph(syncData);

            // Verify
            AssertValue("y", 2);

            // Redefine the function
            List<Subtree> modified = new List<Subtree>();

            modified.Add(CreateSubTreeFromCode(guid_func, codes[2]));

            syncData = new GraphSyncData(null, null, modified);
            astLiveRunner.UpdateGraph(syncData);

            // Verify that x must have automatically re-executed
            AssertValue("y", 11);

        }

        [Test]
        public void TestFunctionRedefinitionWithLanguageblocks02()
        {
            List<string> codes = new List<string>() 
            {
                @"
                def f(x:int) 
                { 
                    return = x + 1; 
                }",
 
                @"y = f(1);",

                @"def f(x:int) 
                { 
                    return = [Imperative]
                    {
                        return = x + 10; 
                    }
                }"
            };

            // Create 2 CBNs 
            List<Subtree> added = new List<Subtree>();


            // A CBN with function def f
            Guid guid_func = System.Guid.NewGuid();
            added.Add(CreateSubTreeFromCode(guid_func, codes[0]));

            // A new CBN that calls function f
            Guid guid = System.Guid.NewGuid();
            added.Add(CreateSubTreeFromCode(guid, codes[1]));

            var syncData = new GraphSyncData(null, added, null);
            astLiveRunner.UpdateGraph(syncData);

            // Verify
            AssertValue("y", 2);

            // Redefine the function
            List<Subtree> modified = new List<Subtree>();

            modified.Add(CreateSubTreeFromCode(guid_func, codes[2]));

            syncData = new GraphSyncData(null, null, modified);
            astLiveRunner.UpdateGraph(syncData);

            // Verify that x must have automatically re-executed
            AssertValue("y", 11);

        }

        [Test]
        public void TestFunctionOverloadRedefinitionOnUnmodifiedNode01()
        {
            List<string> codes = new List<string>() 
            {
                "global = 0;",
                "def f() { global = global + 1; return = global;}",
                "def f(i : int) { return = i + 10;}",
                "x = f();",
                "y = f(2);",
                "def f(i : int) { return = i + 100; }"  // redefine the overload, it should only re-execute the overload call f(2)
            };

            List<Subtree> added = new List<Subtree>();


            // A new CBN for a global
            Guid guid = System.Guid.NewGuid();
            added.Add(CreateSubTreeFromCode(guid, codes[0]));

            // A CBN with function def f
            Guid guid_func1 = System.Guid.NewGuid();
            added.Add(CreateSubTreeFromCode(guid_func1, codes[1]));


            // A CBN with function overload def f(i)
            Guid guid_func2 = System.Guid.NewGuid();
            added.Add(CreateSubTreeFromCode(guid_func2, codes[2]));

            // CBN for calling function f
            guid = System.Guid.NewGuid();
            added.Add(CreateSubTreeFromCode(guid, codes[3]));


            // CBN for calling overload function f(i)
            guid = System.Guid.NewGuid();
            added.Add(CreateSubTreeFromCode(guid, codes[4]));


            var syncData = new GraphSyncData(null, added, null);
            astLiveRunner.UpdateGraph(syncData);

            AssertValue("x", 1);
            AssertValue("y", 12);


            // Redefine the CBN
            List<Subtree> modified = new List<Subtree>();

            modified.Add(CreateSubTreeFromCode(guid_func2, codes[5]));

            syncData = new GraphSyncData(null, null, modified);
            astLiveRunner.UpdateGraph(syncData);

            // Verify that the call to the function f has not re-executed
            AssertValue("x", 1);

            // Verify that the call to the overload function f(i) has re-executed
            AssertValue("y", 102);

        }

        [Test]
        [Category("Failing")]
        public void TestFunctionOverloadRedefinitionOnUnmodifiedNode02()
        {
            // Tracked in: http://adsk-oss.myjetbrains.com/youtrack/issue/MAGN-4229
            List<string> codes = new List<string>() 
            {
                "global = 0;",
                "def f() { global = global + 1; return = global;}",
                "def f(i : int) { return = i + 10;}",
                "x = f();",
                "y = f(2);",
                "def f() { global = global + 1; return = global + 10;}",
                "def f(i : int) { return = i + 100; }"
            };

            List<Subtree> added = new List<Subtree>();


            // A new CBN for a global
            Guid guid = System.Guid.NewGuid();
            added.Add(CreateSubTreeFromCode(guid, codes[0]));

            // A CBN with function def f
            Guid guid_func1 = System.Guid.NewGuid();
            added.Add(CreateSubTreeFromCode(guid_func1, codes[1]));


            // A CBN with function overload def f(i)
            Guid guid_func2 = System.Guid.NewGuid();
            added.Add(CreateSubTreeFromCode(guid_func2, codes[2]));

            // CBN for calling function f
            guid = System.Guid.NewGuid();
            added.Add(CreateSubTreeFromCode(guid, codes[3]));


            // CBN for calling overload function f(i)
            guid = System.Guid.NewGuid();
            added.Add(CreateSubTreeFromCode(guid, codes[4]));


            var syncData = new GraphSyncData(null, added, null);
            astLiveRunner.UpdateGraph(syncData);

            AssertValue("x", 1);
            AssertValue("y", 12);


            // Redefine both functions
            List<Subtree> modified = new List<Subtree>();

            modified.Add(CreateSubTreeFromCode(guid_func1, codes[5]));
            modified.Add(CreateSubTreeFromCode(guid_func2, codes[6]));

            syncData = new GraphSyncData(null, null, modified);
            astLiveRunner.UpdateGraph(syncData);

            // Verify that the call to the function f has not re-executed
            AssertValue("x", 12);

            // Verify that the call to the overload function f(i) has re-executed
            AssertValue("y", 102);

        }

        public void TestFunctionOverloadOnNewNode01()
        {
            List<string> codes = new List<string>() 
            {
                "def f() { return = 5;} x = f();",
                "def f(i : int) { return = i + 1; } y = f(5);"
            };

            Guid guid = System.Guid.NewGuid();
            List<Subtree> added = new List<Subtree>();

            {
                added.Add(CreateSubTreeFromCode(guid, codes[0]));

                var syncData = new GraphSyncData(null, added, null);
                astLiveRunner.UpdateGraph(syncData);

                AssertValue("x", 5);
            }

            // Simualate creating a new CBN for a function definition
            // This should still yield the same result as the codegen will not add the new function.
            // This error will have been handled at the front-end (UI)
            guid = System.Guid.NewGuid();
            {
                added = new List<Subtree>();
                added.Add(CreateSubTreeFromCode(guid, codes[1]));

                var syncData = new GraphSyncData(null, added, null);
                astLiveRunner.UpdateGraph(syncData);

                AssertValue("y", 6);
            }
        }

        [Test]
        public void TestFunctionObjectInApply()
        {
            GraphToDSCompiler.GraphUtilities.Reset();
            GraphToDSCompiler.GraphUtilities.PreloadAssembly(new List<string> { "FunctionObject.ds" });
            astLiveRunner = new ProtoScript.Runners.LiveRunner();
            astLiveRunner.ResetVMAndResyncGraph(new List<string> { "FunctionObject.ds" });
            string code = @"
 def foo(x,y ) { return = x + y; }
 f = _SingleFunctionObject(foo, 2, {1}, {null, 42}, true); r = Apply(f, 3);
 ";

            Guid guid = System.Guid.NewGuid();
            List<Subtree> added = new List<Subtree>();
            {
                added.Add(CreateSubTreeFromCode(guid, code));
                var syncData = new GraphSyncData(null, added, null);
                astLiveRunner.UpdateGraph(syncData);
                AssertValue("r", 45);
            }
        }

        [Test]
        public void TestCodeblockModification01()
        {
            List<string> codes = new List<string>() 
            {
                "g = 0;",
                "def f() { g = g + 1; return = 1;}",
                "x = f(); a = 10;",  // CBN 1
                "x = f(); a = 11;"   // Simulate modifiying CBN 1
            };

            List<Subtree> added = new List<Subtree>();

            // CBN for global
            Guid guid_global = System.Guid.NewGuid();
            added.Add(CreateSubTreeFromCode(guid_global, codes[0]));

            // A CBN with function def f
            Guid guid_func = System.Guid.NewGuid();
            added.Add(CreateSubTreeFromCode(guid_func, codes[1]));

            // A new CBN that uses function f
            Guid guid = System.Guid.NewGuid();
            added.Add(CreateSubTreeFromCode(guid, codes[2]));

            var syncData = new GraphSyncData(null, added, null);
            astLiveRunner.UpdateGraph(syncData);

            AssertValue("g", 1);
            AssertValue("a", 10);


            // Redefine the CBN
            List<Subtree> modified = new List<Subtree>();

            // Mark the CBN that uses f as modified
            modified.Add(CreateSubTreeFromCode(guid, codes[3]));

            syncData = new GraphSyncData(null, null, modified);
            astLiveRunner.UpdateGraph(syncData);

            // Verify that x must have automatically re-executed
            AssertValue("g", 1);    // This should not increment
            AssertValue("a", 11);

        }

        [Test]
        public void TestCodeblockModification02()
        {
            List<string> codes = new List<string>() 
            {
                "a = 1;",        // guid1
                "b = 2;",        // guid2
                "c = 3;",        // guid3
                "d = a + b;",    // guid4
                "d = a + c;",    // guid4
            };

            Guid guid1 = System.Guid.NewGuid();
            Guid guid2 = System.Guid.NewGuid();
            Guid guid3 = System.Guid.NewGuid();
            Guid guid4 = System.Guid.NewGuid();

            List<Subtree> added = new List<Subtree>();

            // Create a, b, c CBNs
            added.Add(CreateSubTreeFromCode(guid1, codes[0]));
            added.Add(CreateSubTreeFromCode(guid2, codes[1]));
            added.Add(CreateSubTreeFromCode(guid3, codes[2]));

            // Connect a and b to  d = a + b
            added.Add(CreateSubTreeFromCode(guid4, codes[3]));

            var syncData = new GraphSyncData(null, added, null);
            astLiveRunner.UpdateGraph(syncData);

            AssertValue("d", 3);

            // Delete b
            List<Subtree> deleted = new List<Subtree>();
            deleted.Add(CreateSubTreeFromCode(guid2, codes[1]));
            syncData = new GraphSyncData(deleted, null, null);
            astLiveRunner.UpdateGraph(syncData);

            // Connect a and c to d = a + c
            List<Subtree> modified = new List<Subtree>();
            modified.Add(CreateSubTreeFromCode(guid4, codes[4]));

            syncData = new GraphSyncData(null, null, modified);
            astLiveRunner.UpdateGraph(syncData);

            AssertValue("d", 4);
        }


        [Test]
        public void TestCodeblockModification03()
        {
            List<string> codes = new List<string>() 
            {
                "a = 1;",
                "b = 2;",
                "c = a;",
                "c = b;",
                "d = c + 10;",
            };

            List<Subtree> added = new List<Subtree>();

            Guid guid1 = System.Guid.NewGuid();
            Guid guid2 = System.Guid.NewGuid();
            Guid guid3 = System.Guid.NewGuid();
            Guid guid4 = System.Guid.NewGuid();

            // Create a and b
            added.Add(CreateSubTreeFromCode(guid1, codes[0]));
            added.Add(CreateSubTreeFromCode(guid2, codes[1]));

            // Connect a to c 
            added.Add(CreateSubTreeFromCode(guid3, codes[2]));
            var syncData = new GraphSyncData(null, added, null);
            astLiveRunner.UpdateGraph(syncData);
            AssertValue("c", 1);


            // Connect b to c 
            List<Subtree> modified = new List<Subtree>();
            modified.Add(CreateSubTreeFromCode(guid3, codes[3]));

            syncData = new GraphSyncData(null, null, modified);
            astLiveRunner.UpdateGraph(syncData);

            AssertValue("c", 2);

            // Delete first node
            List<Subtree> deleted = new List<Subtree>();
            deleted.Add(CreateSubTreeFromCode(guid1, codes[0]));
            syncData = new GraphSyncData(deleted, null, null);
            astLiveRunner.UpdateGraph(syncData);


            // Add new node d = c + 10;
            added = new List<Subtree>();
            added.Add(CreateSubTreeFromCode(guid4, codes[4]));
            syncData = new GraphSyncData(null, added, null);
            astLiveRunner.UpdateGraph(syncData);

            AssertValue("d", 12);

        }

        [Test]
        public void TestCodeblockModification04()
        {
            List<string> codes = new List<string>() 
            {
                "a = 1;",   // g1

                "y = a; x = y;",   // g2

                "c = a; b = c;",   // g3
                
                "y = b; x = y;",   // g2
                
            };

            List<Subtree> added = new List<Subtree>();

            Guid guid1 = System.Guid.NewGuid();
            Guid guid2 = System.Guid.NewGuid();
            Guid guid3 = System.Guid.NewGuid();

            // Create 2 CBNs 
            added.Add(CreateSubTreeFromCode(guid1, codes[0]));
            added.Add(CreateSubTreeFromCode(guid2, codes[1]));

            var syncData = new GraphSyncData(null, added, null);
            astLiveRunner.UpdateGraph(syncData);
            AssertValue("x", 1);


            // Create new CBN
            added = new List<Subtree>();
            added.Add(CreateSubTreeFromCode(guid3, codes[2]));

            // Reconnect g2 
            List<Subtree> modified = new List<Subtree>();
            modified.Add(CreateSubTreeFromCode(guid2, codes[3]));

            syncData = new GraphSyncData(null, added, modified);
            astLiveRunner.UpdateGraph(syncData);

            AssertValue("b", 1);


        }

        [Test]
        public void TestCodeblockModification05()
        {
            List<string> codes = new List<string>() 
            {
                @"import(""FFITarget.dll""); p = DummyPoint.ByCoordinates(0.0, 0.0, 0.0); x = p.X;",
                "p = DummyPoint.ByCoordinates(0.0, 0.0, 0.0); a = p.X;",
                "p = DummyPoint.ByCoordinates(1.0, 0.0, 0.0); a = p.X;"
            };

            List<Subtree> added = new List<Subtree>();

            // Create CBN
            Guid guid = System.Guid.NewGuid();
            added.Add(CreateSubTreeFromCode(guid, codes[0]));
            var syncData = new GraphSyncData(null, added, null);
            astLiveRunner.UpdateGraph(syncData);
            AssertValue("x", 0.0);


            // Modify the 2nd statement to a = p.X 
            List<Subtree> modified = new List<Subtree>();
            modified.Add(CreateSubTreeFromCode(guid, codes[1]));
            syncData = new GraphSyncData(null, null, modified);
            astLiveRunner.UpdateGraph(syncData);
            AssertValue("a", 0.0);

            // Modify the 1st statement to p = Point.ByCoordinates(1,0,0)
            modified = new List<Subtree>();
            modified.Add(CreateSubTreeFromCode(guid, codes[2]));
            syncData = new GraphSyncData(null, null, modified);
            astLiveRunner.UpdateGraph(syncData);
            AssertValue("a", 1.0);
        }

        [Test]
<<<<<<< HEAD
        [Category("Failing")]
=======
>>>>>>> 2788bfec
        public void TestPersistentValuesOnUpdate()
        {
            // Tracked in: http://adsk-oss.myjetbrains.com/youtrack/issue/MAGN-3789

            List<string> codes = new List<string>() 
            {
                @"import(""FFITarget.dll"");", 
                "a = 10; b = 20;", 
                "t = TestPersistentNodeValues(); t = t.Add(a,b); p = t.Sum;",
                "a = 15; b = 25;"
            };

            List<Subtree> added = new List<Subtree>();

            // Create CBN's
            Guid guid = System.Guid.NewGuid();
            added.Add(CreateSubTreeFromCode(guid, codes[0]));
            Guid guid1 = System.Guid.NewGuid();
            added.Add(CreateSubTreeFromCode(guid1, codes[1]));
            Guid guid2 = System.Guid.NewGuid();
            added.Add(CreateSubTreeFromCode(guid2, codes[2]));

            var syncData = new GraphSyncData(null, added, null);
            astLiveRunner.UpdateGraph(syncData);
            AssertValue("p", 30);


            // Modify the 4th line to a = 15; b = 25;
            List<Subtree> modified = new List<Subtree>();
            modified.Add(CreateSubTreeFromCode(guid1, codes[3]));
            syncData = new GraphSyncData(null, null, modified);
            astLiveRunner.UpdateGraph(syncData);

            // Expected value of Sum is 70 (30 + 15 +25)
            AssertValue("p", 70);

        }

        [Test]
        public void TestCodeblockModification06()
        {
            List<string> codes = new List<string>() 
            {
                "a = b = 1;",
                "b = 1; a = b;"
            };

            List<Subtree> added = new List<Subtree>();
            Guid guid = System.Guid.NewGuid();
            added.Add(CreateSubTreeFromCode(guid, codes[0]));
            var syncData = new GraphSyncData(null, added, null);
            astLiveRunner.UpdateGraph(syncData);
            AssertValue("a", 1);


            // Modify the CBN
            List<Subtree> modified = new List<Subtree>();
            modified.Add(CreateSubTreeFromCode(guid, codes[1]));
            syncData = new GraphSyncData(null, null, modified);
            astLiveRunner.UpdateGraph(syncData);
            AssertValue("a", 1);

        }

        [Test]
        public void TestCodeblockModification07()
        {
            List<string> codes = new List<string>() 
            {
                "a = b = 1;",
                "b = 2; a = b;"
            };

            List<Subtree> added = new List<Subtree>();
            Guid guid = System.Guid.NewGuid();
            added.Add(CreateSubTreeFromCode(guid, codes[0]));
            var syncData = new GraphSyncData(null, added, null);
            astLiveRunner.UpdateGraph(syncData);
            AssertValue("a", 1);


            // Modify the CBN
            List<Subtree> modified = new List<Subtree>();
            modified.Add(CreateSubTreeFromCode(guid, codes[1]));
            syncData = new GraphSyncData(null, null, modified);
            astLiveRunner.UpdateGraph(syncData);
            AssertValue("a", 2);

        }

        [Test]
        [Category("Failing")]
        public void TestCodeblockModification08()
        {
            // Tracked in: http://adsk-oss.myjetbrains.com/youtrack/issue/MAGN-4160

            List<string> codes = new List<string>() 
            {
                "a = 1;",
                "x = a; x = x + 1;",
                "a = 2;"
            };

            Guid guid1 = System.Guid.NewGuid();
            Guid guid2 = System.Guid.NewGuid();

            List<Subtree> added = new List<Subtree>();
            added.Add(CreateSubTreeFromCode(guid1, codes[0]));
            added.Add(CreateSubTreeFromCode(guid2, codes[1]));
            var syncData = new GraphSyncData(null, added, null);
            astLiveRunner.UpdateGraph(syncData);
            AssertValue("x", 2);


            // Modify the CBN
            List<Subtree> modified = new List<Subtree>();
            modified.Add(CreateSubTreeFromCode(guid1, codes[2]));
            syncData = new GraphSyncData(null, null, modified);
            astLiveRunner.UpdateGraph(syncData);
            AssertValue("x", 3);
        }

        [Test]
        public void TestCodeblockModification09()
        {
            List<string> codes = new List<string>() 
            {
                @"import(""FFITarget.dll"");",
                "x = 1; p = DummyPoint.ByCoordinates(x, 0.0, 0.0); p = p.Translate(0,5,0);",
                "x = 1; p = DummyPoint.ByCoordinates(x, 0.0, 0.0); p = p.Translate(0,5,0); b = p.Y;"
            };

            List<Subtree> added = new List<Subtree>();

            // Create CBN and run import stmt
            Guid guid = System.Guid.NewGuid();
            added.Add(CreateSubTreeFromCode(guid, codes[0]));
            var syncData = new GraphSyncData(null, added, null);
            astLiveRunner.UpdateGraph(syncData);

            // Add new line
            List<Subtree> modified = new List<Subtree>();
            modified.Add(CreateSubTreeFromCode(guid, codes[1]));
            syncData = new GraphSyncData(null, null, modified);
            astLiveRunner.UpdateGraph(syncData);

            // Add new line
            modified = new List<Subtree>();
            modified.Add(CreateSubTreeFromCode(guid, codes[2]));
            syncData = new GraphSyncData(null, null, modified);
            astLiveRunner.UpdateGraph(syncData);

            AssertValue("b", 5.0);
        }

        [Test]
        public void TestCodeblockModification10()
        {
            List<string> codes = new List<string>() 
            {
                @"import(""FFITarget.dll"");",
                "x = 1; p = DummyPoint.ByCoordinates(x, 0.0, 0.0);",
                "x = 1; p = DummyPoint.ByCoordinates(x, 0.0, 0.0); p = p.Translate(0,5,0);",
                "x = 1; p = DummyPoint.ByCoordinates(x, 0.0, 0.0); p = p.Translate(0,5,0); b = p.Y;"
            };

            List<Subtree> added = new List<Subtree>();

            // Create CBN and run import stmt
            Guid guid = System.Guid.NewGuid();
            added.Add(CreateSubTreeFromCode(guid, codes[0]));
            var syncData = new GraphSyncData(null, added, null);
            astLiveRunner.UpdateGraph(syncData);

            // Add new line
            List<Subtree> modified = new List<Subtree>();
            modified.Add(CreateSubTreeFromCode(guid, codes[1]));
            syncData = new GraphSyncData(null, null, modified);
            astLiveRunner.UpdateGraph(syncData);

            // Add new line
            modified = new List<Subtree>();
            modified.Add(CreateSubTreeFromCode(guid, codes[2]));
            syncData = new GraphSyncData(null, null, modified);
            astLiveRunner.UpdateGraph(syncData);


            modified = new List<Subtree>();
            modified.Add(CreateSubTreeFromCode(guid, codes[3]));
            syncData = new GraphSyncData(null, null, modified);
            astLiveRunner.UpdateGraph(syncData);
            AssertValue("b", 5.0);
        }


        [Test]
        public void TestCodeblockModification11()
        {
            List<string> codes = new List<string>() 
            {
                @"import(""FFITarget.dll"");",
                "x = 0..2; p = DummyPoint.ByCoordinates(x, 0.0, 0.0); p[0] = p[0].Translate(0,5,0);",
                "x = 0..2; p = DummyPoint.ByCoordinates(x, 0.0, 0.0); p[0] = p[0].Translate(0,5,0); b = p[0].Y;"
            };

            List<Subtree> added = new List<Subtree>();

            // Create CBN and run import stmt
            Guid guid = System.Guid.NewGuid();
            added.Add(CreateSubTreeFromCode(guid, codes[0]));
            var syncData = new GraphSyncData(null, added, null);
            astLiveRunner.UpdateGraph(syncData);

            // Add new line
            List<Subtree> modified = new List<Subtree>();
            modified.Add(CreateSubTreeFromCode(guid, codes[1]));
            syncData = new GraphSyncData(null, null, modified);
            astLiveRunner.UpdateGraph(syncData);

            // Add new line
            modified = new List<Subtree>();
            modified.Add(CreateSubTreeFromCode(guid, codes[2]));
            syncData = new GraphSyncData(null, null, modified);
            astLiveRunner.UpdateGraph(syncData);

            AssertValue("b", 5.0);
        }

        [Test]
        public void TestCodeblockModification12()
        {
            List<string> codes = new List<string>() 
            {
                @"import(""FFITarget.dll"");",
                "x = 0..2; p = DummyPoint.ByCoordinates(x, 0.0, 0.0);",
                "x = 0..2; p = DummyPoint.ByCoordinates(x, 0.0, 0.0); p[0] = p[0].Translate(0,5,0);",
                "x = 0..2; p = DummyPoint.ByCoordinates(x, 0.0, 0.0); p[0] = p[0].Translate(0,5,0); b = p[0].Y;"
            };

            List<Subtree> added = new List<Subtree>();

            // Create CBN and run import stmt
            Guid guid = System.Guid.NewGuid();
            added.Add(CreateSubTreeFromCode(guid, codes[0]));
            var syncData = new GraphSyncData(null, added, null);
            astLiveRunner.UpdateGraph(syncData);

            // Add new line
            List<Subtree> modified = new List<Subtree>();
            modified.Add(CreateSubTreeFromCode(guid, codes[1]));
            syncData = new GraphSyncData(null, null, modified);
            astLiveRunner.UpdateGraph(syncData);

            // Add new line
            modified = new List<Subtree>();
            modified.Add(CreateSubTreeFromCode(guid, codes[2]));
            syncData = new GraphSyncData(null, null, modified);
            astLiveRunner.UpdateGraph(syncData);


            modified = new List<Subtree>();
            modified.Add(CreateSubTreeFromCode(guid, codes[3]));
            syncData = new GraphSyncData(null, null, modified);
            astLiveRunner.UpdateGraph(syncData);
            AssertValue("b", 5.0);
        }

        [Test]
        public void TestCodeblockModification13()
        {
            List<string> codes = new List<string>() 
            {
                @"import(""FFITarget.dll"");",
                "a = 1;",
                "a = 10;",
                "p = DummyPoint.ByCoordinates(x, 0.0, 0.0); i = p.X;",
                "x = a; p = DummyPoint.ByCoordinates(x, 0.0, 0.0); i = p.X;",
            };

            List<Subtree> added = new List<Subtree>();

            Guid guid1 = System.Guid.NewGuid();
            Guid guid2 = System.Guid.NewGuid();
            Guid guid3 = System.Guid.NewGuid();

            // Create CBN and run import stmt
            added.Add(CreateSubTreeFromCode(guid1, codes[0]));
            var syncData = new GraphSyncData(null, added, null);
            astLiveRunner.UpdateGraph(syncData);

            // Add new lines
            added = new List<Subtree>();
            added.Add(CreateSubTreeFromCode(guid2, codes[1]));
            added.Add(CreateSubTreeFromCode(guid3, codes[3]));
            syncData = new GraphSyncData(null, added, null);
            astLiveRunner.UpdateGraph(syncData);

            // Connect Point to 'a'
            List<Subtree> modified = new List<Subtree>();
            modified.Add(CreateSubTreeFromCode(guid3, codes[4]));
            syncData = new GraphSyncData(null, null, modified);
            astLiveRunner.UpdateGraph(syncData);

            // Modify x
            modified = new List<Subtree>();
            modified.Add(CreateSubTreeFromCode(guid2, codes[2]));
            syncData = new GraphSyncData(null, null, modified);
            astLiveRunner.UpdateGraph(syncData);

            AssertValue("i", 10.0);
        }


        [Test]
        public void TestCodeblockModification14()
        {
            List<string> codes = new List<string>() 
            {
                @"import(""FFITarget.dll"");",
                "a = 1;",
                "a = 10;",
                "p = DummyPoint.ByCoordinates(x, 0.0, 0.0); i = p.X;",
                "p = DummyPoint.ByCoordinates(x, 0.0, 0.0); i = p.X; x = a;",
            };

            List<Subtree> added = new List<Subtree>();

            Guid guid1 = System.Guid.NewGuid();
            Guid guid2 = System.Guid.NewGuid();
            Guid guid3 = System.Guid.NewGuid();

            // Create CBN and run import stmt
            added.Add(CreateSubTreeFromCode(guid1, codes[0]));
            var syncData = new GraphSyncData(null, added, null);
            astLiveRunner.UpdateGraph(syncData);

            // Add new lines
            added = new List<Subtree>();
            added.Add(CreateSubTreeFromCode(guid2, codes[1]));
            added.Add(CreateSubTreeFromCode(guid3, codes[3]));
            syncData = new GraphSyncData(null, added, null);
            astLiveRunner.UpdateGraph(syncData);

            // Connect Point to 'a'
            List<Subtree> modified = new List<Subtree>();
            modified.Add(CreateSubTreeFromCode(guid3, codes[4]));
            syncData = new GraphSyncData(null, null, modified);
            astLiveRunner.UpdateGraph(syncData);

            // Modify x
            modified = new List<Subtree>();
            modified.Add(CreateSubTreeFromCode(guid2, codes[2]));
            syncData = new GraphSyncData(null, null, modified);
            astLiveRunner.UpdateGraph(syncData);

            AssertValue("i", 10.0);
        }

        [Test]
        public void TestCodeblockModification15()
        {
            List<string> codes = new List<string>() 
            {
                "a = 1;",
                "x = a;",
                "a = 2;"
            };

            Guid guid1 = System.Guid.NewGuid();
            Guid guid2 = System.Guid.NewGuid();

            List<Subtree> added = new List<Subtree>();
            added.Add(CreateSubTreeFromCode(guid1, codes[0]));
            added.Add(CreateSubTreeFromCode(guid2, codes[1]));
            var syncData = new GraphSyncData(null, added, null);
            astLiveRunner.UpdateGraph(syncData);
            AssertValue("x", 1);


            // Modify the CBN
            List<Subtree> modified = new List<Subtree>();
            modified.Add(CreateSubTreeFromCode(guid1, codes[2]));
            syncData = new GraphSyncData(null, null, modified);
            astLiveRunner.UpdateGraph(syncData);
            AssertValue("x", 2);
        }

        [Test]
        public void TestCodeblockModification16()
        {
            List<string> codes = new List<string>() 
            {
                @"import(""FFITarget.dll"");",
                "y = 10.0;",
                "p = DummyPoint.ByCoordinates(0.0, 0.0, 0.0);",
                "i = p.Y;",
                "p = DummyPoint.ByCoordinates(0.0, y, 0.0);"
            };

            Guid guid1 = System.Guid.NewGuid();
            Guid guid2 = System.Guid.NewGuid();
            Guid guid3 = System.Guid.NewGuid();
            Guid guid4 = System.Guid.NewGuid();

            List<Subtree> added = new List<Subtree>();

            // Create CBN and run import stmt
            added.Add(CreateSubTreeFromCode(guid1, codes[0]));
            var syncData = new GraphSyncData(null, added, null);
            astLiveRunner.UpdateGraph(syncData);


            // Create a CBN with a point
            added = new List<Subtree>();
            added.Add(CreateSubTreeFromCode(guid2, codes[2]));

            // Create a CBN that checks the value of p.Y
            added.Add(CreateSubTreeFromCode(guid3, codes[3]));

            // Execute
            syncData = new GraphSyncData(null, added, null);
            astLiveRunner.UpdateGraph(syncData);
            AssertValue("i", 0.0);


            // Create a CBN defining 'y'
            added = new List<Subtree>();
            added.Add(CreateSubTreeFromCode(guid4, codes[1]));
            syncData = new GraphSyncData(null, added, null);
            astLiveRunner.UpdateGraph(syncData);
            AssertValue("y", 10.0);

            // Connect CBN to point
            List<Subtree> modified = new List<Subtree>();
            modified.Add(CreateSubTreeFromCode(guid2, codes[4]));
            syncData = new GraphSyncData(null, null, modified);
            astLiveRunner.UpdateGraph(syncData);
            AssertValue("i", 10.0);

            // Disconnect point
            modified = new List<Subtree>();
            modified.Add(CreateSubTreeFromCode(guid2, codes[2]));
            syncData = new GraphSyncData(null, null, modified);
            astLiveRunner.UpdateGraph(syncData);
            AssertValue("i", 0.0);

            // Delete CBN
            List<Subtree> deleted = new List<Subtree>();
            deleted.Add(CreateSubTreeFromCode(guid4, codes[1]));
            syncData = new GraphSyncData(deleted, null, null);
            astLiveRunner.UpdateGraph(syncData);
            AssertValue("i", 0.0);
        }

        [Test]
        [Category("Failing")]
        public void TestCodeBlockDeleteLine01()
        {
            // Tracked in: http://adsk-oss.myjetbrains.com/youtrack/issue/MAGN-4159
            List<string> codes = new List<string>() 
            {                    
                "a = 2;",
                "def f(x){return = x;} b = a; p = f(b);",
                "def f(x){return = x;}"
            };

            Guid guid1 = System.Guid.NewGuid();
            Guid guid2 = System.Guid.NewGuid();
            List<Subtree> added = new List<Subtree>();

            // Create CBNs
            added.Add(CreateSubTreeFromCode(guid1, codes[0]));
            added.Add(CreateSubTreeFromCode(guid2, codes[1]));
            var syncData = new GraphSyncData(null, added, null);
            astLiveRunner.UpdateGraph(syncData);

            AssertValue("p", 2);

            // Modify CBN2 - Remove the line that calls the function
            List<Subtree> modified = new List<Subtree>();
            modified.Add(CreateSubTreeFromCode(guid2, codes[2]));
            syncData = new GraphSyncData(null, null, modified);
            astLiveRunner.UpdateGraph(syncData);

            var mirror = astLiveRunner.InspectNodeValue("p");

            Assert.IsTrue(mirror.GetData().IsNull);
        }

        [Test]
        public void TestEmptyCodeblock01()
        {
            List<string> codes = new List<string>() 
            {
                "a = b = 1;",
                "b = 1; a = b;"
            };

            // Simulate an empty codeblock
            List<Subtree> added = new List<Subtree>();
            Guid guid = System.Guid.NewGuid();
            added.Add(CreateSubTreeFromCode(guid, ""));
            var syncData = new GraphSyncData(null, added, null);
            astLiveRunner.UpdateGraph(syncData);

            // Modify the CBN
            List<Subtree> modified = new List<Subtree>();
            modified = new List<Subtree>();
            modified.Add(CreateSubTreeFromCode(guid, codes[0]));
            syncData = new GraphSyncData(null, null, modified);
            astLiveRunner.UpdateGraph(syncData);
            AssertValue("a", 1);

            // Modify the CBN
            modified = new List<Subtree>();
            modified.Add(CreateSubTreeFromCode(guid, codes[1]));
            syncData = new GraphSyncData(null, null, modified);
            astLiveRunner.UpdateGraph(syncData);
            AssertValue("a", 1);

        }

        [Test]
        public void TestEmptyCodeblock02()
        {
            List<string> codes = new List<string>() 
            {
                "a = b = 1;",
                "b = 2; a = b;"
            };

            // Simulate an empty codeblock
            List<Subtree> added = new List<Subtree>();
            Guid guid = System.Guid.NewGuid();
            added.Add(CreateSubTreeFromCode(guid, ""));
            var syncData = new GraphSyncData(null, added, null);
            astLiveRunner.UpdateGraph(syncData);

            // Modify the CBN
            List<Subtree> modified = new List<Subtree>();
            modified = new List<Subtree>();
            modified.Add(CreateSubTreeFromCode(guid, codes[0]));
            syncData = new GraphSyncData(null, null, modified);
            astLiveRunner.UpdateGraph(syncData);
            AssertValue("a", 1);

            // Modify the CBN
            modified = new List<Subtree>();
            modified.Add(CreateSubTreeFromCode(guid, codes[1]));
            syncData = new GraphSyncData(null, null, modified);
            astLiveRunner.UpdateGraph(syncData);
            AssertValue("a", 2);

        }

        [Test]
        public void TestDeleteNode02()
        {
            List<string> codes = new List<string>() 
            {
                "a = 1;",
                "b = 2;",
                "c = a;",
                "c = b;",
            };

            List<Subtree> added = new List<Subtree>();

            Guid guid1 = System.Guid.NewGuid();
            Guid guid2 = System.Guid.NewGuid();
            Guid guid3 = System.Guid.NewGuid();

            // Create a and b
            added.Add(CreateSubTreeFromCode(guid1, codes[0]));
            added.Add(CreateSubTreeFromCode(guid2, codes[1]));

            // Connect a to c 
            added.Add(CreateSubTreeFromCode(guid3, codes[2]));

            var syncData = new GraphSyncData(null, added, null);
            astLiveRunner.UpdateGraph(syncData);

            AssertValue("c", 1);

            // Connect b to c 
            List<Subtree> modified = new List<Subtree>();
            modified.Add(CreateSubTreeFromCode(guid3, codes[3]));

            syncData = new GraphSyncData(null, null, modified);
            astLiveRunner.UpdateGraph(syncData);

            AssertValue("c", 2);

            // Delete first node
            List<Subtree> deleted = new List<Subtree>();

            // Mark the CBN that uses f as modified
            deleted.Add(CreateSubTreeFromCode(guid1, codes[0]));

            syncData = new GraphSyncData(deleted, null, null);
            astLiveRunner.UpdateGraph(syncData);

            // c should not have changed
            AssertValue("c", 2);

        }

        [Test]
        public void TestDeleteNode03()
        {
            List<string> codes = new List<string>() 
            {
                "p = Point.ByCoordinates(0,0,0);"
            };

            List<Subtree> added = new List<Subtree>();

            // Create a node
            Guid guid = System.Guid.NewGuid();
            added.Add(CreateSubTreeFromCode(guid, codes[0]));

            var syncData = new GraphSyncData(null, added, null);
            astLiveRunner.UpdateGraph(syncData);


            // Delete the node
            List<Subtree> deleted = new List<Subtree>();
            deleted.Add(CreateSubTreeFromCode(guid, codes[0]));
            syncData = new GraphSyncData(deleted, null, null);
            astLiveRunner.UpdateGraph(syncData);

            var mirror = astLiveRunner.InspectNodeValue("p");
            Assert.IsTrue(mirror.GetData().IsNull);

        }

        [Test]
        public void TestCachingSSA01()
        {
            List<string> codes = new List<string>() 
            {
                "a = 1;",
                "a = a + 1;"
            };

            Guid guid1 = System.Guid.NewGuid();
            Guid guid2 = System.Guid.NewGuid();

            List<Subtree> added = new List<Subtree>();
            added.Add(CreateSubTreeFromCode(guid1, codes[0]));
            added.Add(CreateSubTreeFromCode(guid2, codes[1]));

            var syncData = new GraphSyncData(null, added, null);
            astLiveRunner.UpdateGraph(syncData);

            AssertValue("a", 2);

        }

        [Test]
        [Category("Failing")]
        public void TestCachingSSA02()
        {
            // Tracked in: http://adsk-oss.myjetbrains.com/youtrack/issue/MAGN-4158
            // Executing function SSA statement that was not modified


            List<string> codes = new List<string>() 
            {
                "global = 0; def f(i:int) { return = i; } def g(j:int) { global = global + 1; return = j; }",
                "x = 1;",               // Simulate input to function in this CBN
                "z = 10;",              // Simulate another input to the function
                "a = f(x) + g(2);",     // CBN with function call 
                "a = f(z) + g(2);"      // Same CBN with function call where the input to function 'f' was changed
            };

            Guid guid1 = System.Guid.NewGuid();
            Guid guid2 = System.Guid.NewGuid();
            Guid guid3 = System.Guid.NewGuid();
            Guid guid4 = System.Guid.NewGuid();
            Guid guid5 = System.Guid.NewGuid();

            List<Subtree> added = new List<Subtree>();
            added.Add(CreateSubTreeFromCode(guid1, codes[0]));
            added.Add(CreateSubTreeFromCode(guid2, codes[1]));
            added.Add(CreateSubTreeFromCode(guid3, codes[2]));
            added.Add(CreateSubTreeFromCode(guid4, codes[3]));

            var syncData = new GraphSyncData(null, added, null);
            astLiveRunner.UpdateGraph(syncData);

            AssertValue("a", 3);
            AssertValue("global", 1);


            // Modify the function call CBN so it connects to the input 'z'
            List<Subtree> modified = new List<Subtree>();
            modified.Add(CreateSubTreeFromCode(guid5, codes[4]));

            syncData = new GraphSyncData(null, null, modified);
            astLiveRunner.UpdateGraph(syncData);

            AssertValue("a", 12);

            // Verify that function 'g' was not re-executed
            AssertValue("global", 1);
        }

        [Test]
        public void TestExecution()
        {
            List<string> codes = new List<string>() 
            {
                "class JPoint{ X:int; Y:int; Z:int; constructor ByCoord(a:int,b:int,c:int){X = a; Y = b; Z = c;}}",
                "a=10;b=20;c=30;",
                "p = JPoint.ByCoord(a,b,c);",
                "x = p.X; "
            };

            Guid guid1 = System.Guid.NewGuid();
            Guid guid2 = System.Guid.NewGuid();
            Guid guid3 = System.Guid.NewGuid();
            Guid guid4 = System.Guid.NewGuid();

            List<Subtree> added = new List<Subtree>();
            added.Add(CreateSubTreeFromCode(guid1, codes[0]));
            added.Add(CreateSubTreeFromCode(guid2, codes[1]));
            added.Add(CreateSubTreeFromCode(guid3, codes[2]));
            added.Add(CreateSubTreeFromCode(guid4, codes[3]));

            var syncData = new GraphSyncData(null, added, null);
            astLiveRunner.UpdateGraph(syncData);

            AssertValue("x", 10);
        }



        [Test]
        public void RegressMAGN747_01()
        {
            List<string> codes = new List<string>() 
            {
                "a = b = 42;",
                "b = a = 24;"
            };

            Guid guid = System.Guid.NewGuid();
            List<Subtree> added = new List<Subtree>();
            {
                added.Add(CreateSubTreeFromCode(guid, codes[0]));

                var syncData = new GraphSyncData(null, added, null);
                astLiveRunner.UpdateGraph(syncData);

                AssertValue("a", 42);
                AssertValue("b", 42);
            }

            List<Subtree> modified = new List<Subtree>();
            {
                modified.Add(CreateSubTreeFromCode(guid, codes[1]));

                var syncData = new GraphSyncData(null, null, modified);
                astLiveRunner.UpdateGraph(syncData);

                AssertValue("a", 24);
                AssertValue("b", 24);
            }

            modified = new List<Subtree>();
            {
                modified.Add(CreateSubTreeFromCode(guid, codes[0]));

                var syncData = new GraphSyncData(null, null, modified);
                astLiveRunner.UpdateGraph(syncData);

                AssertValue("a", 42);
                AssertValue("b", 42);
            }

            modified = new List<Subtree>();
            {
                modified.Add(CreateSubTreeFromCode(guid, codes[1]));

                var syncData = new GraphSyncData(null, null, modified);
                astLiveRunner.UpdateGraph(syncData);

                AssertValue("a", 24);
                AssertValue("b", 24);
            }
        }

        [Test]
        public void RegressMAGN747_02()
        {
            List<string> codes = new List<string>() 
            {
                "a1 = b1 = 42;",
                "b2 = a2 = 24;",
                "a2 = b2 = 42;"
            };

            // Add CBN1 a1 = b1 = 42;
            Guid guid1 = System.Guid.NewGuid();
            List<Subtree> added = new List<Subtree>();
            {
                added.Add(CreateSubTreeFromCode(guid1, codes[0]));

                var syncData = new GraphSyncData(null, added, null);
                astLiveRunner.UpdateGraph(syncData);

                AssertValue("a1", 42);
                AssertValue("b1", 42);
            }


            // Add CBN2 a2 = b2 = 24;
            Guid guid2 = System.Guid.NewGuid();
            added = new List<Subtree>();
            {
                added.Add(CreateSubTreeFromCode(guid2, codes[1]));

                var syncData = new GraphSyncData(null, added, null);
                astLiveRunner.UpdateGraph(syncData);

                AssertValue("a2", 24);
                AssertValue("b2", 24);
            }

            // Modify CBN2 to a2 = b2 = 42;
            List<Subtree> modified = new List<Subtree>();
            {
                modified.Add(CreateSubTreeFromCode(guid2, codes[2]));

                var syncData = new GraphSyncData(null, null, modified);
                astLiveRunner.UpdateGraph(syncData);

                AssertValue("a2", 42);
                AssertValue("b2", 42);
            }

            // Modify CBN2 a2 = b2 = 24;
            modified = new List<Subtree>();
            {
                modified.Add(CreateSubTreeFromCode(guid2, codes[1]));

                var syncData = new GraphSyncData(null, null, modified);
                astLiveRunner.UpdateGraph(syncData);

                AssertValue("a2", 24);
                AssertValue("b2", 24);
            }
        }

        [Test]
        public void TestDoubleAssignment01()
        {
            List<string> codes = new List<string>() 
            {
                "a = b = 1;",
                "b = a = 2;"
            };

            // Add CBN1 a1 = b1 = 42;
            Guid guid = System.Guid.NewGuid();
            List<Subtree> added = new List<Subtree>();
            {
                added.Add(CreateSubTreeFromCode(guid, codes[0]));

                var syncData = new GraphSyncData(null, added, null);
                astLiveRunner.UpdateGraph(syncData);

                AssertValue("a", 1);
                AssertValue("b", 1);
            }



            // Modify CBN2 to a2 = b2 = 42;
            List<Subtree> modified = new List<Subtree>();
            {
                modified.Add(CreateSubTreeFromCode(guid, codes[1]));

                var syncData = new GraphSyncData(null, null, modified);
                astLiveRunner.UpdateGraph(syncData);

                AssertValue("a", 2);
                AssertValue("b", 2);
            }
        }

        [Test]
        public void TestPythonCodeExecution()
        {
            List<string> codes = new List<string>() 
            {
                @"import(""DSIronPython.dll"");",
                @"x = IronPythonEvaluator.EvaluateIronPythonScript(""# Default imports

#The inputs to this node will be stored as a list in the IN variable.
dataEnteringNode = IN

#Assign your output to the OUT variable
OUT = 1"", {""IN""}, {{}}); x = x;",
                            @"x = IronPythonEvaluator.EvaluateIronPythonScript(""# Default imports

#The inputs to this node will be stored as a list in the IN variable.
dataEnteringNode = IN

#Assign your output to the OUT variable
OUT = 100"", {""IN""}, {{}}); x = x;"
            };

            Guid guid1 = System.Guid.NewGuid();
            Guid guid2 = System.Guid.NewGuid();

            List<Subtree> added = new List<Subtree>();
            added.Add(CreateSubTreeFromCode(guid1, codes[0]));
            added.Add(CreateSubTreeFromCode(guid2, codes[1]));

            var syncData = new GraphSyncData(null, added, null);
            astLiveRunner.UpdateGraph(syncData);

            AssertValue("x", 1);


            List<Subtree> modified = new List<Subtree>();
            modified.Add(CreateSubTreeFromCode(guid2, codes[2]));

            syncData = new GraphSyncData(null, null, modified);
            astLiveRunner.UpdateGraph(syncData);

            AssertValue("x", 100);
        }

        [Test]
        public void TestEmptyArray()
        {
            List<string> codes = new List<string>() 
            {
                @"def foo(i:int, j : var[]..[]) { return = i; }",
                @"x = 1; p = foo(x, {{}});",
                @"x = 10;"
            };

            Guid guid1 = System.Guid.NewGuid();
            Guid guid2 = System.Guid.NewGuid();

            List<Subtree> added = new List<Subtree>();
            added.Add(CreateSubTreeFromCode(guid1, codes[0]));
            added.Add(CreateSubTreeFromCode(guid2, codes[1]));

            var syncData = new GraphSyncData(null, added, null);
            astLiveRunner.UpdateGraph(syncData);



            List<Subtree> modified = new List<Subtree>();
            modified.Add(CreateSubTreeFromCode(guid2, codes[2]));

            syncData = new GraphSyncData(null, null, modified);
            astLiveRunner.UpdateGraph(syncData);
        }

        [Test]
        public void TestNodeMapping()
        {
            List<string> codes = new List<string>()
            {
                @"def foo(x) { return = x + 42; }",
                @"x = 1; y = foo(x);",
            };

            Guid guid1 = System.Guid.NewGuid();
            Guid guid2 = System.Guid.NewGuid();

            List<Subtree> added = new List<Subtree>();
            added.Add(CreateSubTreeFromCode(guid1, codes[0]));
            added.Add(CreateSubTreeFromCode(guid2, codes[1]));

            var syncData = new GraphSyncData(null, added, null);
            astLiveRunner.UpdateGraph(syncData);

            // Graph UI node -> ASTs
            var astNodes = astLiveRunner.Core.CachedSSANodes;
            bool foundCallsite = false;
            Guid callsiteId = Guid.Empty;

            // AST -> CallSite
            foreach (var ast in astNodes)
            {
                ProtoCore.CallSite callsite;
                if (astLiveRunner.Core.ASTToCallSiteMap.TryGetValue(ast.ID, out callsite))
                {
                    callsiteId = callsite.CallSiteID;
                    foundCallsite = true;
                    break;
                }
            }


            // CallSite -> Graph UI node
            Assert.IsTrue(foundCallsite);
            Assert.AreEqual(guid2, astLiveRunner.Core.CallSiteToNodeMap[callsiteId]);
        }

        [Test]
        public void TestReExecute01()
        {
            List<string> codes = new List<string>() 
            {
                @"import(""FFITarget.dll"");TestUpdateCount.Reset();", 
                "p = TestUpdateCount.Ctor(10,20);",
                "a = p.UpdateCount;"
            };

            List<Subtree> added = new List<Subtree>();

            // Create CBN1 for import
            Guid guid1 = System.Guid.NewGuid();
            added.Add(CreateSubTreeFromCode(guid1, codes[0]));
            var syncData = new GraphSyncData(null, added, null);
            astLiveRunner.UpdateGraph(syncData);

            // Create CBN2 to use TestCount
            Guid guid2 = System.Guid.NewGuid();
            added = new List<Subtree>();
            added.Add(CreateSubTreeFromCode(guid2, codes[1]));


            // Create CBN3 to check value of TestCount
            Guid guid3 = System.Guid.NewGuid();
            added.Add(CreateSubTreeFromCode(guid3, codes[2]));
            syncData = new GraphSyncData(null, added, null);
            astLiveRunner.UpdateGraph(syncData);
            AssertValue("a", 1);


            // Modify CBN2 with same contents with ForceExecution flag set
            List<Subtree> modified = new List<Subtree>();
            Subtree subtree = CreateSubTreeFromCode(guid2, codes[1]);
            subtree.ForceExecution = true;
            modified.Add(subtree);
            syncData = new GraphSyncData(null, null, modified);
            astLiveRunner.UpdateGraph(syncData);
            AssertValue("a", 2);
        }

        [Test]
        public void TestReExecute02()
        {
            List<string> codes = new List<string>() 
            {
                @"a = 1;", 
                @"a = 2;"
            };

            List<Subtree> added = new List<Subtree>();

            Guid guid = System.Guid.NewGuid();
            added.Add(CreateSubTreeFromCode(guid, codes[0]));
            var syncData = new GraphSyncData(null, added, null);
            astLiveRunner.UpdateGraph(syncData);
            AssertValue("a", 1);

            // Modify
            List<Subtree> modified = new List<Subtree>();
            Subtree subtree = CreateSubTreeFromCode(guid, codes[1]);
            modified.Add(subtree);
            syncData = new GraphSyncData(null, null, modified);
            astLiveRunner.UpdateGraph(syncData);
            AssertValue("a", 2);
        }

        [Test]
        public void TestReExecuteOnModifiedNode01()
        {
            List<string> codes = new List<string>() 
            {
                @"import(""FFITarget.dll""); TestUpdateCount.Reset();", 
                "p = TestUpdateCount.Ctor(10,20);",
                "a = p.UpdateCount + p.Val;",
                "p = TestUpdateCount.Ctor(10,30);"
            };

            List<Subtree> added = new List<Subtree>();

            // Create CBN1 for import
            Guid guid1 = System.Guid.NewGuid();
            added.Add(CreateSubTreeFromCode(guid1, codes[0]));
            var syncData = new GraphSyncData(null, added, null);
            astLiveRunner.UpdateGraph(syncData);

            // Create CBN2 to use TestCount
            Guid guid2 = System.Guid.NewGuid();
            added = new List<Subtree>();
            added.Add(CreateSubTreeFromCode(guid2, codes[1]));


            // Create CBN3 to check value of TestCount
            Guid guid3 = System.Guid.NewGuid();
            added.Add(CreateSubTreeFromCode(guid3, codes[2]));
            syncData = new GraphSyncData(null, added, null);
            astLiveRunner.UpdateGraph(syncData);
            AssertValue("a", 31);


            // Modify CBN2 with new contents with ForceExecution flag set
            // This incremenets the count from the FFI lib. 
            List<Subtree> modified = new List<Subtree>();
            Subtree subtree = CreateSubTreeFromCode(guid2, codes[3]);
            subtree.ForceExecution = true;
            modified.Add(subtree);
            syncData = new GraphSyncData(null, null, modified);
            astLiveRunner.UpdateGraph(syncData);
            AssertValue("a", 42);
        }

        [Test]
        public void ReproMAGN3551()
        {
            List<string> codes = new List<string>() 
            {
                @"import(""FFITarget.dll"");", 
                "a = DummyPoint.ByCoordinates(0,1,2);",
                "b = DummyPoint.ByCoordinates(1,2,3);",
                "a_in = a; b_in = b; c = DummyLine.ByStartPointEndPoint(a,b);"
            };

            List<Subtree> added = new List<Subtree>();

            // Create CBN1 for import
            Guid guid1 = System.Guid.NewGuid();
            added.Add(CreateSubTreeFromCode(guid1, codes[0]));
            var syncData = new GraphSyncData(null, added, null);
            astLiveRunner.UpdateGraph(syncData);

            // Create CBN2 to create a = 
            Guid guid2 = System.Guid.NewGuid();
            added = new List<Subtree>();

            Subtree cbn2 = CreateSubTreeFromCode(guid2, codes[1]);
            added.Add(cbn2);

            // Create CBN3 to create b = 
            Guid guid3 = System.Guid.NewGuid();
            added.Add(CreateSubTreeFromCode(guid3, codes[2]));

            // Create CBN4 to create c = 
            Guid guid4 = System.Guid.NewGuid();
            Subtree cbn4 = CreateSubTreeFromCode(guid4, codes[3]);
            added.Add(cbn4);

            //Run
            syncData = new GraphSyncData(null, added, null);
            astLiveRunner.UpdateGraph(syncData);

            var mirror = astLiveRunner.InspectNodeValue("a");
            MirrorData data = mirror.GetData();

            Assert.IsTrue(data.Data.GetType() == typeof(FFITarget.DummyPoint));

            //Delete a =
            syncData = new GraphSyncData(new List<Subtree>() { cbn2 }, null, null);
            //Run            
            astLiveRunner.UpdateGraph(syncData);


            //Create a = 
            syncData = new GraphSyncData(null, new List<Subtree>() { cbn2 }, null);

            //Run
            astLiveRunner.UpdateGraph(syncData);

            //Delete a_in = ...
            syncData = new GraphSyncData(new List<Subtree>() { cbn4 }, null, null);

            //Run
            astLiveRunner.UpdateGraph(syncData);

            //The output of A should still be a point, but it isn't it's now the stack pointer
            mirror = astLiveRunner.InspectNodeValue("a");
            data = mirror.GetData();
            Assert.IsTrue(data.Data.GetType() == typeof(FFITarget.DummyPoint));


        }

        [Test]
        public void ReproMAGN3576()
        {
            List<string> codes = new List<string>() 
            {
                @"import(""FFITarget.dll"");", 
                "t_0_a = DummyPoint.ByCoordinates(0,1,8);",
                "t_0_b = DummyPoint.ByCoordinates(0,1,2);",
                "a_6 = t_0_b; b_6 = t_0_a; t_0_7 = DummyLine.ByStartPointEndPoint(a_6,b_6);"
            };

            List<Subtree> added = new List<Subtree>();

            // Create CBN1 for import
            Guid guid1 = System.Guid.NewGuid();
            added.Add(CreateSubTreeFromCode(guid1, codes[0]));
            var syncData = new GraphSyncData(null, added, null);
            astLiveRunner.UpdateGraph(syncData);

            // Create CBN2 to create a = 
            Guid guid2 = System.Guid.NewGuid();
            added = new List<Subtree>();

            Subtree cbn2 = CreateSubTreeFromCode(guid2, codes[1]);
            added.Add(cbn2);

            // Create CBN3 to create b = 
            Guid guid3 = System.Guid.NewGuid();
            Subtree cbn3 = CreateSubTreeFromCode(guid3, codes[2]);
            added.Add(cbn3);

            // Create CBN4 to create c = 
            Guid guid4 = System.Guid.NewGuid();
            Subtree cbn4 = CreateSubTreeFromCode(guid4, codes[3]);
            added.Add(cbn4);

            //Run
            syncData = new GraphSyncData(null, added, null);
            astLiveRunner.UpdateGraph(syncData);

            var mirror = astLiveRunner.InspectNodeValue("t_0_a");
            MirrorData data = mirror.GetData();

            Assert.IsTrue(data.Data.GetType() == typeof(FFITarget.DummyPoint));


            //Delete CBN4
            syncData = new GraphSyncData(new List<Subtree>() { cbn4 }, null, null);
            //Run            
            astLiveRunner.UpdateGraph(syncData);


            //Create a = 
            syncData = new GraphSyncData(null, new List<Subtree>() { cbn4 }, null);

            //Run
            astLiveRunner.UpdateGraph(syncData);



            //Delete CBN3
            //Modify CBN4 to set in arg from CBN 3 to be null
            Subtree newCBN4 = CreateSubTreeFromCode(guid4, "a_6 = null; b_6 = t_0_a; t_0_7 = DummyLine.ByStartPointEndPoint(a_6,b_6);");
            syncData = new GraphSyncData(new List<Subtree>() { cbn3 }, null, new List<Subtree> { newCBN4 });

            //Run
            astLiveRunner.UpdateGraph(syncData);



            //Recreate CBN3
            //Set CBN4 back to what it was
            syncData = new GraphSyncData(null, new List<Subtree> { cbn3 }, new List<Subtree> { cbn4 });
            astLiveRunner.UpdateGraph(syncData);


            //The output of A should still be a point, but it isn't it's now the stack pointer
            mirror = astLiveRunner.InspectNodeValue("t_0_a");
            data = mirror.GetData();
            Assert.IsTrue(data.Data.GetType() == typeof(FFITarget.DummyPoint));

            mirror = astLiveRunner.InspectNodeValue("t_0_b");
            data = mirror.GetData();
            Assert.IsTrue(data.Data.GetType() == typeof(FFITarget.DummyPoint));


            mirror = astLiveRunner.InspectNodeValue("t_0_7");
            data = mirror.GetData();
            Assert.IsTrue(data.Data.GetType() == typeof(FFITarget.DummyLine));
        }

        [Test]
        public void ReproMAGN3576Ext()
        {
            List<string> codes = new List<string>() 
            {
                @"import(""FFITarget.dll"");", 
                "t_0_a = DummyPoint.ByCoordinates(0,1,8);",
                "t_0_e = DummyPoint.ByCoordinates(0,1,2);",
                "a_6 = t_0_e; b_6 = t_0_a; t_0_6 = DummyLine.ByStartPointEndPoint(a_6,b_6);"
            };

            List<Subtree> added = new List<Subtree>();

            // Create CBN1 for import
            Guid guid1 = System.Guid.NewGuid();
            added.Add(CreateSubTreeFromCode(guid1, codes[0]));
            var syncData = new GraphSyncData(null, added, null);
            astLiveRunner.UpdateGraph(syncData);

            // Create CBN2 to create a = 
            Guid guid2 = System.Guid.NewGuid();
            added = new List<Subtree>();

            Subtree cbn2 = CreateSubTreeFromCode(guid2, codes[1]);
            added.Add(cbn2);

            // Create CBN3 to create b = 
            Guid guid3 = System.Guid.NewGuid();
            Subtree cbn3 = CreateSubTreeFromCode(guid3, codes[2]);
            added.Add(cbn3);

            // Create CBN4 to create c = 
            Guid guid4 = System.Guid.NewGuid();
            Subtree cbn4 = CreateSubTreeFromCode(guid4, codes[3]);
            added.Add(cbn4);

            //Run
            syncData = new GraphSyncData(null, added, null);
            astLiveRunner.UpdateGraph(syncData);

            var mirror = astLiveRunner.InspectNodeValue("t_0_a");
            MirrorData data = mirror.GetData();

            Assert.IsTrue(data.Data.GetType() == typeof(FFITarget.DummyPoint));


            //Delete CBN4
            syncData = new GraphSyncData(new List<Subtree>() { cbn4 }, null, null);
            //Run            
            astLiveRunner.UpdateGraph(syncData);


            //Create a = 
            syncData = new GraphSyncData(null, null, new List<Subtree>() { cbn4 });

            //Run
            astLiveRunner.UpdateGraph(syncData);



            //Delete CBN3
            //Modify CBN4 to set in arg from CBN 3 to be null
            Subtree newCBN4 = CreateSubTreeFromCode(guid4, "a_6 = null; b_6 = t_0_a; t_0_6 = DummyLine.ByStartPointEndPoint(a_6,b_6);");
            syncData = new GraphSyncData(new List<Subtree>() { cbn3 }, null, new List<Subtree> { newCBN4 });

            //Run
            astLiveRunner.UpdateGraph(syncData);




            //Recreate CBN3
            //Set CBN4 back to what it was
            syncData = new GraphSyncData(null, null, new List<Subtree> { cbn3, cbn4 });
            astLiveRunner.UpdateGraph(syncData);


            //Delete CBN4
            syncData = new GraphSyncData(new List<Subtree>() { cbn4 }, null, null);
            //Run            
            astLiveRunner.UpdateGraph(syncData);


            //Create a = 
            syncData = new GraphSyncData(null, null, new List<Subtree>() { cbn4 });

            //Run
            astLiveRunner.UpdateGraph(syncData);



            //The output of A should still be a point, but it isn't it's now the stack pointer
            mirror = astLiveRunner.InspectNodeValue("t_0_a");
            data = mirror.GetData();
            Console.WriteLine(data);
            Assert.IsTrue(data.Data.GetType() == typeof(FFITarget.DummyPoint));

            mirror = astLiveRunner.InspectNodeValue("t_0_e");
            data = mirror.GetData();
            Console.WriteLine(data);

            Assert.IsTrue(data.Data.GetType() == typeof(FFITarget.DummyPoint));


            mirror = astLiveRunner.InspectNodeValue("t_0_6");
            data = mirror.GetData();
            Console.WriteLine(data);

            Assert.IsTrue(data.Data.GetType() == typeof(FFITarget.DummyLine));
        }

        [Test]
        public void ReproMAGN3551Ext()
        {
            List<string> codes = new List<string>() 
            {
                @"import(""FFITarget.dll"");", 
                "a = DummyPoint.ByCoordinates(0,1,2);",
                "b = DummyPoint.ByCoordinates(1,2,3);",
                "a_in = a; b_in = b; c = DummyLine.ByStartPointEndPoint(a,b);"
            };

            List<Subtree> added = new List<Subtree>();

            // Create CBN1 for import
            Guid guid1 = System.Guid.NewGuid();
            added.Add(CreateSubTreeFromCode(guid1, codes[0]));
            var syncData = new GraphSyncData(null, added, null);
            astLiveRunner.UpdateGraph(syncData);

            // Create CBN2 to create a = 
            Guid guid2 = System.Guid.NewGuid();
            added = new List<Subtree>();

            Subtree cbn2 = CreateSubTreeFromCode(guid2, codes[1]);
            added.Add(cbn2);

            // Create CBN3 to create b = 
            Guid guid3 = System.Guid.NewGuid();
            Subtree cbn3 = CreateSubTreeFromCode(guid3, codes[2]);
            added.Add(cbn3);

            // Create CBN4 to create c = 
            Guid guid4 = System.Guid.NewGuid();
            Subtree cbn4 = CreateSubTreeFromCode(guid4, codes[3]);
            added.Add(cbn4);

            //Run
            syncData = new GraphSyncData(null, added, null);
            astLiveRunner.UpdateGraph(syncData);

            var mirror = astLiveRunner.InspectNodeValue("a");
            MirrorData data = mirror.GetData();

            astLiveRunner.InspectNodeValue("a").GetData();
            astLiveRunner.InspectNodeValue("b").GetData();
            astLiveRunner.InspectNodeValue("c").GetData();


            Assert.IsTrue(data.Data.GetType() == typeof(FFITarget.DummyPoint));

            //Delete c =
            syncData = new GraphSyncData(new List<Subtree>() { cbn4 }, null, null);
            //Run            
            astLiveRunner.UpdateGraph(syncData);

            astLiveRunner.InspectNodeValue("a").GetData();
            astLiveRunner.InspectNodeValue("b").GetData();


            //Create c = 
            syncData = new GraphSyncData(null, null, new List<Subtree>() { cbn4 });

            //Run
            astLiveRunner.UpdateGraph(syncData);

            astLiveRunner.InspectNodeValue("a").GetData();
            astLiveRunner.InspectNodeValue("b").GetData();
            astLiveRunner.InspectNodeValue("c").GetData();

            //Delete b_in = ...
            Subtree cbn4New = CreateSubTreeFromCode(guid4,
                                                    "a_in = a; b_in = null; c = DummyLine.ByStartPointEndPoint(a,b);");
            syncData = new GraphSyncData(new List<Subtree>() { cbn3 }, null, new List<Subtree>() { cbn4New });

            //Run
            astLiveRunner.UpdateGraph(syncData);

            astLiveRunner.InspectNodeValue("a").GetData();
            astLiveRunner.InspectNodeValue("c").GetData();

            //Reset CBN 3 and 4
            syncData = new GraphSyncData(null, null, new List<Subtree>() { cbn3, cbn4 });

            //Run
            astLiveRunner.UpdateGraph(syncData);

            astLiveRunner.InspectNodeValue("a").GetData();
            astLiveRunner.InspectNodeValue("b").GetData();
            astLiveRunner.InspectNodeValue("c").GetData();

            //Delete c =
            syncData = new GraphSyncData(new List<Subtree>() { cbn4 }, null, null);
            //Run            
            astLiveRunner.UpdateGraph(syncData);

            astLiveRunner.InspectNodeValue("a").GetData();
            astLiveRunner.InspectNodeValue("b").GetData();

            //Create c = 
            syncData = new GraphSyncData(null, null, new List<Subtree>() { cbn4 });

            //Run
            astLiveRunner.UpdateGraph(syncData);

            astLiveRunner.InspectNodeValue("a").GetData();
            astLiveRunner.InspectNodeValue("b").GetData();
            astLiveRunner.InspectNodeValue("c").GetData();

            //The output of A should still be a point, but it isn't it's now the stack pointer
            mirror = astLiveRunner.InspectNodeValue("a");
            data = mirror.GetData();
            Assert.IsTrue(data.Data.GetType() == typeof(FFITarget.DummyPoint));

            mirror = astLiveRunner.InspectNodeValue("c");
            data = mirror.GetData();
            Assert.IsTrue(data.Data.GetType() == typeof(FFITarget.DummyLine));

        }


        [Test]
        public void ReproMAGNXXX()
        {
            List<string> codes = new List<string>()
                {
                    @"import(""FFITarget.dll""); 
                    import(""FunctionObject.ds"");",
                    "t0 = 0;",
                    "v0 = FFITarget.DummyPoint.ByCoordinates(t0, t0, t0);"
                };

            List<Subtree> added = new List<Subtree>();

            // Create CBN0 for import
            Guid guid0 = System.Guid.NewGuid();
            added.Add(CreateSubTreeFromCode(guid0, codes[0]));
            var syncData = new GraphSyncData(null, added, null);
            //astLiveRunner.UpdateGraph(syncData);

            // Create cbnNum to create t0 = 0
            Guid guid1 = System.Guid.NewGuid();
            //added = new List<Subtree>();

            Subtree cbnNum = CreateSubTreeFromCode(guid1, codes[1]);
            added.Add(cbnNum);

            // Create CBN2 to create v0 = 
            Guid guid2 = System.Guid.NewGuid();
            Subtree cbnPt = CreateSubTreeFromCode(guid2, codes[2]);
            Subtree cbnDel = CreateSubTreeFromCode(guid2,
                "v0 = _SingleFunctionObject(FFITarget.DummyPoint.ByCoordinates, 3, {}, {null, null, null}, true);");

            added.Add(cbnPt);

            //Run
            syncData = new GraphSyncData(null, added, null);
            astLiveRunner.UpdateGraph(syncData);

            Assert.IsTrue((long)astLiveRunner.InspectNodeValue("t0").GetData().Data == 0);
            Assert.IsTrue(astLiveRunner.InspectNodeValue("v0").GetData().Data.GetType() == typeof(FFITarget.DummyPoint));


            //Del and reset the cbnPt
            syncData = new GraphSyncData(new List<Subtree>() { cbnPt }, null, null);
            astLiveRunner.UpdateGraph(syncData);

            syncData = new GraphSyncData(null, null, new List<Subtree>() { cbnPt });
            astLiveRunner.UpdateGraph(syncData);


            //Del and reset the cbnNum
            syncData = new GraphSyncData(new List<Subtree>() { cbnNum }, null, new List<Subtree>() { cbnDel });
            astLiveRunner.UpdateGraph(syncData);

            syncData = new GraphSyncData(null, null, new List<Subtree>() { cbnNum, cbnPt });
            astLiveRunner.UpdateGraph(syncData);


            //Del and reset the cbnPt
            syncData = new GraphSyncData(new List<Subtree>() { cbnPt }, null, null);
            astLiveRunner.UpdateGraph(syncData);

            syncData = new GraphSyncData(null, null, new List<Subtree>() { cbnPt });
            astLiveRunner.UpdateGraph(syncData);


            //Del and reset the cbnPt
            syncData = new GraphSyncData(new List<Subtree>() { cbnPt }, null, null);
            astLiveRunner.UpdateGraph(syncData);

            syncData = new GraphSyncData(null, null, new List<Subtree>() { cbnPt });
            astLiveRunner.UpdateGraph(syncData);



            //Del and reset the cbnPt
            syncData = new GraphSyncData(new List<Subtree>() { cbnPt }, null, null);
            astLiveRunner.UpdateGraph(syncData);

            syncData = new GraphSyncData(null, null, new List<Subtree>() { cbnPt });
            astLiveRunner.UpdateGraph(syncData);




            //Del and reset the cbnNum
            syncData = new GraphSyncData(new List<Subtree>() { cbnNum }, null, new List<Subtree>() { cbnDel });
            astLiveRunner.UpdateGraph(syncData);

            syncData = new GraphSyncData(null, null, new List<Subtree>() { cbnNum, cbnPt });
            astLiveRunner.UpdateGraph(syncData);




            //Del and reset the cbnPt
            syncData = new GraphSyncData(new List<Subtree>() { cbnPt }, null, null);
            astLiveRunner.UpdateGraph(syncData);

            syncData = new GraphSyncData(null, null, new List<Subtree>() { cbnPt });
            astLiveRunner.UpdateGraph(syncData);




            //Del and reset the cbnPt
            syncData = new GraphSyncData(new List<Subtree>() { cbnPt }, null, null);
            astLiveRunner.UpdateGraph(syncData);

            syncData = new GraphSyncData(null, null, new List<Subtree>() { cbnPt });
            astLiveRunner.UpdateGraph(syncData);

            Assert.IsTrue((long)astLiveRunner.InspectNodeValue("t0").GetData().Data == 0);
            Assert.IsTrue(astLiveRunner.InspectNodeValue("v0").GetData().Data.GetType() == typeof(FFITarget.DummyPoint));


        }

        [Test]
        public void ReproMAG3600()
        {
            List<string> codes = new List<string>()
                {
                    @"import(""FFITarget.dll""); 
                    import(""FunctionObject.ds"");",
                    "t0 = 0;",
                    "v0 = FFITarget.DummyPoint.ByCoordinates(t0, t0, t0);"
                };

            List<Subtree> added = new List<Subtree>();

            // Create CBN0 for import
            Guid guid0 = System.Guid.NewGuid();
            added.Add(CreateSubTreeFromCode(guid0, codes[0]));
            var syncData = new GraphSyncData(null, added, null);
            //astLiveRunner.UpdateGraph(syncData);

            // Create cbnNum to create t0 = 0
            Guid guid1 = System.Guid.NewGuid();
            //added = new List<Subtree>();

            Subtree cbnNum = CreateSubTreeFromCode(guid1, codes[1]);
            added.Add(cbnNum);

            // Create CBN2 to create v0 = 
            Guid guid2 = System.Guid.NewGuid();
            Subtree cbnPt = CreateSubTreeFromCode(guid2, codes[2]);
            Subtree cbnDel = CreateSubTreeFromCode(guid2,
                "v0 = _SingleFunctionObject(FFITarget.DummyPoint.ByCoordinates, 3, {}, {null, null, null}, true);");

            added.Add(cbnPt);

            //Run
            syncData = new GraphSyncData(null, added, null);
            astLiveRunner.UpdateGraph(syncData);

            Assert.IsTrue((long)astLiveRunner.InspectNodeValue("t0").GetData().Data == 0);
            Assert.IsTrue(astLiveRunner.InspectNodeValue("v0").GetData().Data.GetType() == typeof(FFITarget.DummyPoint));


            Random rand = new Random(876);

            for (int i = 0; i < 1000; i++)
            {
                Console.WriteLine(i);

                if (rand.NextDouble() < 0.5)
                {
                    Console.WriteLine("CBN Pt");

                    //Del and reset the cbnPt
                    syncData = new GraphSyncData(new List<Subtree>() { cbnPt }, null, null);
                    astLiveRunner.UpdateGraph(syncData);

                    syncData = new GraphSyncData(null, null, new List<Subtree>() { cbnPt });
                    astLiveRunner.UpdateGraph(syncData);
                }
                else
                {
                    Console.WriteLine("CBN Num");


                    //Del and reset the cbnNum
                    syncData = new GraphSyncData(new List<Subtree>() { cbnNum }, null, new List<Subtree>() { cbnDel });
                    astLiveRunner.UpdateGraph(syncData);

                    syncData = new GraphSyncData(null, null, new List<Subtree>() { cbnNum, cbnPt });
                    astLiveRunner.UpdateGraph(syncData);

                }



                Assert.IsTrue(astLiveRunner.InspectNodeValue("t0").GetData().Data != null);
                Assert.IsTrue((long)astLiveRunner.InspectNodeValue("t0").GetData().Data == 0);
                Assert.IsTrue(astLiveRunner.InspectNodeValue("v0").GetData().Data.GetType() ==
                              typeof(FFITarget.DummyPoint));

            }

        }

        [Test]
        public void TestImperativeExecution01()
        {
            List<string> codes = new List<string>() 
            {
                "i = [Imperative] {a = 1;b = a;a = 10;return = b;}"
            };
            Guid guid = System.Guid.NewGuid();

            // add two nodes
            IEnumerable<int> index = Enumerable.Range(0, codes.Count);
            var added = index.Select(idx => CreateSubTreeFromCode(guid, codes[idx])).ToList();

            var syncData = new GraphSyncData(null, added, null);
            astLiveRunner.UpdateGraph(syncData);

            ProtoCore.Mirror.RuntimeMirror mirror = astLiveRunner.InspectNodeValue("i");
            StackValue value = mirror.GetData().GetStackValue();
            Assert.AreEqual(value.opdata, 1);
        }

        [Test]
        public void TestImperativeExecution02()
        {
            List<string> codes = new List<string>() 
            {
               @"
a = [Imperative]
{
    x = 2;
    return = x;
}
"
            };

            Guid guid1 = System.Guid.NewGuid();

            List<Subtree> added = new List<Subtree>();
            added.Add(CreateSubTreeFromCode(guid1, codes[0]));
            var syncData = new GraphSyncData(null, added, null);
            astLiveRunner.UpdateGraph(syncData);
            AssertValue("a", 2);
        }

        [Test]
        public void TestImperativeExecution03()
        {
            List<string> codes = new List<string>() 
            {
               @"
a = [Imperative]
{
    x = 2;
    if (x > 2)
    {
        x = 10;
    }
    return = x;
}
"
            };

            Guid guid1 = System.Guid.NewGuid();

            List<Subtree> added = new List<Subtree>();
            added.Add(CreateSubTreeFromCode(guid1, codes[0]));
            var syncData = new GraphSyncData(null, added, null);
            astLiveRunner.UpdateGraph(syncData);
            AssertValue("a", 2);
        }

        [Test]
        public void TestImperativeExecution04()
        {
            List<string> codes = new List<string>() 
            {
               @"
a = [Imperative]
{
    x = 2;
    if (x > 2)
    {
        x = 10;
    }
    else
    {
        x = 11;
    }
    return = x;
}
"
            };

            Guid guid1 = System.Guid.NewGuid();

            List<Subtree> added = new List<Subtree>();
            added.Add(CreateSubTreeFromCode(guid1, codes[0]));
            var syncData = new GraphSyncData(null, added, null);
            astLiveRunner.UpdateGraph(syncData);
            AssertValue("a", 11);
        }

        [Test]
        public void TestImperativeExecution05()
        {
            List<string> codes = new List<string>() 
            {
               @"
a = [Imperative]
{
    x = 2;
    if (x > 1)
    {
        x = 10;
    }
    return = x;
}
"
            };

            Guid guid1 = System.Guid.NewGuid();

            List<Subtree> added = new List<Subtree>();
            added.Add(CreateSubTreeFromCode(guid1, codes[0]));
            var syncData = new GraphSyncData(null, added, null);
            astLiveRunner.UpdateGraph(syncData);
            AssertValue("a", 10);
        }

        [Test]
        public void TestImperativeExecution06()
        {
            List<string> codes = new List<string>() 
            {
               @"
a = [Imperative]
{
    x = 0;
    n = 1..5;
    for (i in n)
    {
        x = x + i;
    }
    return = x;
}
"
            };

            Guid guid1 = System.Guid.NewGuid();

            List<Subtree> added = new List<Subtree>();
            added.Add(CreateSubTreeFromCode(guid1, codes[0]));
            var syncData = new GraphSyncData(null, added, null);
            astLiveRunner.UpdateGraph(syncData);
            AssertValue("a", 15);
        }

        [Test]
        public void TestImperativeExecution07()
        {
            List<string> codes = new List<string>() 
            {
               @"
a = [Imperative]
{
    x = 0;
    n = 1..5;
    for (i in n)
    {
        x = x + i;
        break;
    }
    return = x;
}
"
            };

            Guid guid1 = System.Guid.NewGuid();

            List<Subtree> added = new List<Subtree>();
            added.Add(CreateSubTreeFromCode(guid1, codes[0]));
            var syncData = new GraphSyncData(null, added, null);
            astLiveRunner.UpdateGraph(syncData);
            AssertValue("a", 1);
        }

        [Test]
        public void TestImperativeExecution08()
        {
            List<string> codes = new List<string>() 
            {
               @"
x = 10;
a = [Imperative]
{
    return = x + 1;
}
"
            };

            Guid guid1 = System.Guid.NewGuid();

            List<Subtree> added = new List<Subtree>();
            added.Add(CreateSubTreeFromCode(guid1, codes[0]));
            var syncData = new GraphSyncData(null, added, null);
            astLiveRunner.UpdateGraph(syncData);
            AssertValue("a", 11);
        }


        [Test]
        public void TestImperativeDeltaExecution01()
        {
            List<string> codes = new List<string>() 
            {
               
@"
a = [Imperative]
{
    return = 1;
}
", 

@"
a = [Imperative]
{
    return = 2;
}
"
            };

            Guid guid = System.Guid.NewGuid();

            List<Subtree> added = new List<Subtree>();
            added.Add(CreateSubTreeFromCode(guid, codes[0]));
            var syncData = new GraphSyncData(null, added, null);
            astLiveRunner.UpdateGraph(syncData);
            AssertValue("a", 1);

            // Modify the language block and verify
            List<Subtree> modified = new List<Subtree>();
            modified.Add(CreateSubTreeFromCode(guid, codes[1]));

            syncData = new GraphSyncData(null, null, modified);
            astLiveRunner.UpdateGraph(syncData);

            AssertValue("a", 2);
        }

        [Test]
        public void TestImperativeDeltaExecution02()
        {
            List<string> codes = new List<string>() 
            {
               
@"
a = [Imperative]
{
    x = 1;
    if (x > 1)
    {
        x = 10;
    }
    return = x;
}
", 

@"
a = [Imperative]
{
    x = 2;
    if (x > 1)
    {
        x = 10;
    }
    return = x;
}
"
            };

            Guid guid = System.Guid.NewGuid();

            List<Subtree> added = new List<Subtree>();
            added.Add(CreateSubTreeFromCode(guid, codes[0]));
            var syncData = new GraphSyncData(null, added, null);
            astLiveRunner.UpdateGraph(syncData);
            AssertValue("a", 1);

            // Modify the language block and verify
            List<Subtree> modified = new List<Subtree>();
            modified.Add(CreateSubTreeFromCode(guid, codes[1]));

            syncData = new GraphSyncData(null, null, modified);
            astLiveRunner.UpdateGraph(syncData);

            AssertValue("a", 10);
        }

        [Test]
        public void TestImperativeDeltaExecution03()
        {
            List<string> codes = new List<string>() 
            {
               
@"
a = [Imperative]
{
    x = 1;
    if (x > 1)
    {
        x = 10;
    }
    return = x;
}
", 

@"
a = [Imperative]
{
    x = 1;
    if (x > 1)
    {
        x = 10;
    }
    else
    {
        x = 100;
    }
    return = x;
}
"
            };

            Guid guid = System.Guid.NewGuid();

            List<Subtree> added = new List<Subtree>();
            added.Add(CreateSubTreeFromCode(guid, codes[0]));
            var syncData = new GraphSyncData(null, added, null);
            astLiveRunner.UpdateGraph(syncData);
            AssertValue("a", 1);

            // Modify the language block and verify
            List<Subtree> modified = new List<Subtree>();
            modified.Add(CreateSubTreeFromCode(guid, codes[1]));

            syncData = new GraphSyncData(null, null, modified);
            astLiveRunner.UpdateGraph(syncData);

            AssertValue("a", 100);
        }

        [Test]
        public void TestImperativeDeltaExecution04()
        {
            List<string> codes = new List<string>() 
            {
               
@"
a = [Imperative]
{
    x = 1;
    if (x > 0)
    {
        x = 10;
    }
    return = x;
}
", 

@"
a = [Imperative]
{
    x = 1;
    if (x > 0)
    {
        x = 100;
    }
    return = x;
}
"
            };

            Guid guid = System.Guid.NewGuid();

            List<Subtree> added = new List<Subtree>();
            added.Add(CreateSubTreeFromCode(guid, codes[0]));
            var syncData = new GraphSyncData(null, added, null);
            astLiveRunner.UpdateGraph(syncData);
            AssertValue("a", 10);

            // Modify the language block and verify
            List<Subtree> modified = new List<Subtree>();
            modified.Add(CreateSubTreeFromCode(guid, codes[1]));

            syncData = new GraphSyncData(null, null, modified);
            astLiveRunner.UpdateGraph(syncData);

            AssertValue("a", 100);
        }

        [Test]
        public void TestNestedLanguageBlockExecution01()
        {
            List<string> codes = new List<string>() 
            {
@"
r = [Imperative]
{
    if (true)
    {
        return = [Associative] { return = 42; }
    }
    return = null;
}
"
            };

            Guid guid1 = System.Guid.NewGuid();

            List<Subtree> added = new List<Subtree>();
            added.Add(CreateSubTreeFromCode(guid1, codes[0]));
            var syncData = new GraphSyncData(null, added, null);
            astLiveRunner.UpdateGraph(syncData);
            AssertValue("r", 42);
        }

        [Test]
        public void TestNestedLanguageBlockExecution02()
        {
            List<string> codes = new List<string>() 
            {
@"
def foo()
{
    return = [Associative]
    {
        return = [Imperative]
        {
            return = [Associative]
            {
                t = 1;
                return = t;
            }
        }
    }
}

a = foo();
"
            };

            Guid guid1 = System.Guid.NewGuid();

            List<Subtree> added = new List<Subtree>();
            added.Add(CreateSubTreeFromCode(guid1, codes[0]));
            var syncData = new GraphSyncData(null, added, null);
            astLiveRunner.UpdateGraph(syncData);
            AssertValue("a", 1);
        }

        [Test]
        public void TestNestedLanguageBlockExecution03()
        {
            List<string> codes = new List<string>() 
            {
@"
def func()
{
    v = [Associative]
    {
        return = [Imperative]
        {
            t = false;
            if(true)
            {
                return = 1;
            }

            return = 2;
        }
    }
    return = v;
}

a = func();
"
            };

            Guid guid1 = System.Guid.NewGuid();

            List<Subtree> added = new List<Subtree>();
            added.Add(CreateSubTreeFromCode(guid1, codes[0]));
            var syncData = new GraphSyncData(null, added, null);
            astLiveRunner.UpdateGraph(syncData);
            AssertValue("a", 1);
        }

        [Test]
        public void TestNestedLanguageBlockReExecution01()
        {
            List<string> codes = new List<string>() 
            {
@"
r = [Associative]
{
    return = [Imperative] 
    { 
        return = 1; 
    }
}
"
,
@"
r = [Associative]
{
    return = [Imperative] 
    { 
        return = 2; 
    }
}
"
            };

            Guid guid1 = System.Guid.NewGuid();

            List<Subtree> added = new List<Subtree>();
            added.Add(CreateSubTreeFromCode(guid1, codes[0]));
            var syncData = new GraphSyncData(null, added, null);
            astLiveRunner.UpdateGraph(syncData);
            AssertValue("r", 1);

            List<Subtree> modified = new List<Subtree>();
            Subtree subtree = CreateSubTreeFromCode(guid1, codes[1]);
            modified.Add(subtree);
            syncData = new GraphSyncData(null, null, modified);
            astLiveRunner.UpdateGraph(syncData);
            AssertValue("r", 2);
        }

        [Test]
        public void TestNestedLanguageBlockReExecution02()
        {
            List<string> codes = new List<string>() 
            {
               @"r = [Imperative]
               {
                   if (true)
                   {
                       return = [Associative] { return = 42; }
                   }
                   return = null;
               }",

               @"r = [Imperative]
               {
                   if (true)
                   {
                       return = [Associative] { return = 45; }
                   }
                   return = null;
               }"
            };

            Guid guid1 = System.Guid.NewGuid();

            List<Subtree> added = new List<Subtree>();
            added.Add(CreateSubTreeFromCode(guid1, codes[0]));
            var syncData = new GraphSyncData(null, added, null);
            astLiveRunner.UpdateGraph(syncData);
            AssertValue("r", 42);

            List<Subtree> modified = new List<Subtree>();
            Subtree subtree = CreateSubTreeFromCode(guid1, codes[1]);
            modified.Add(subtree);
            syncData = new GraphSyncData(null, null, modified);
            astLiveRunner.UpdateGraph(syncData);

            AssertValue("r", 45);
        }

        [Test]
        public void TestNestedLanguageBlockReExecution03()
        {
            List<string> codes = new List<string>() 
            {
@"
a = [Associative]
{
    b = [Imperative]
    {
        return = 1 + 2; //  Modifying this line should re-execute the entire language block 'a = [Associative]{...}'
    }
    c = b + 10;
    return = c;
}
"
,
@"
a = [Associative]
{
    b = [Imperative]
    {
        return = 2 + 2; //  Modifying this line should re-execute the entire language block 'a = [Associative]{...}'
    }
    c = b + 10;
    return = c;
}
"
            };

            Guid guid1 = System.Guid.NewGuid();

            List<Subtree> added = new List<Subtree>();
            added.Add(CreateSubTreeFromCode(guid1, codes[0]));
            var syncData = new GraphSyncData(null, added, null);
            astLiveRunner.UpdateGraph(syncData);
            AssertValue("a", 13);

            List<Subtree> modified = new List<Subtree>();
            Subtree subtree = CreateSubTreeFromCode(guid1, codes[1]);
            modified.Add(subtree);
            syncData = new GraphSyncData(null, null, modified);
            astLiveRunner.UpdateGraph(syncData);
            AssertValue("a", 14);
        }
        [Test]
        public void TestNestedLanguageBlockReExecution04()
        {
            string code = @"
def func_1: var[]..[](x1 : var[]..[])
{
    x2 = x1;
    var_1 = [Associative]
    {
        return = [Imperative]
        {
            if (false)
            {
                var_2 = [Associative]
                {
                    return = [Imperative]
                    {
                        if(true)
                        {
                            return = x2;
                        }
                        else
                        {
                            x3 = 42;
                            return = x3;
                        }
                    }
                }

                return = var_2;
            }
            else
            {
                x4 = 1024;
                return = x4;
            }
        }
    }
    return = var_1;
}

x = 5;
r = func_1(x);
";

            Guid guid1 = System.Guid.NewGuid();
            List<Subtree> added = new List<Subtree>();
            added.Add(CreateSubTreeFromCode(guid1, code));
            var syncData = new GraphSyncData(null, added, null);
            astLiveRunner.UpdateGraph(syncData);
            AssertValue("r", 1024);
        }

        [Test]
        public void TestNestedLanguageBlockReExecution05()
        {
            string code = @"


def foo()
{
    x2 = 5;
    v1 = [Associative]
    {
        return = [Imperative]
        {
            if (false)
            { 
                v2 = [Associative]
                {
                    return = [Imperative]
                    {
                        if(true)
                        {
                            return = 10;
                        }
                        else
                        {
                            return = 15;
                        }
                    }
                }
                return = v2;
            }
            else
            {
                return = 20;
            }
        }
    }
    return = v1;
}

x = foo();
";

            Guid guid1 = System.Guid.NewGuid();
            List<Subtree> added = new List<Subtree>();
            added.Add(CreateSubTreeFromCode(guid1, code));
            var syncData = new GraphSyncData(null, added, null);
            astLiveRunner.UpdateGraph(syncData);
            AssertValue("x", 20);
        }


        [Test]
        public void TestNestedLanguageBlockReExecution06()
        {
            string code = @"

def foo()
{
    aa = 8;
    bb = aa;

    cc = [Associative]
    {
        return = [Imperative]
        {
            if(false)
            {
                return = [Associative]
                {
                    return = [Imperative]
                    {
                        return = bb;
                    }
                }
            }
        }
    }
    return = 16;
}

r = foo();
";

            Guid guid1 = System.Guid.NewGuid();
            List<Subtree> added = new List<Subtree>();
            added.Add(CreateSubTreeFromCode(guid1, code));
            var syncData = new GraphSyncData(null, added, null);
            astLiveRunner.UpdateGraph(syncData);
            AssertValue("r", 16);
        }

        [Test]
        public void TestNestedLanguageBlockReExecution07()
        {
            string code = @"
def func_11546f565974453bae527393c546bbff: var[]..[](x1 : var[]..[])
{
    tssa1 = x1;
    x1f = tssa1;
    tssa2 = x1f;
    x3 = tssa2;
    tssa3 = x3;
    x24 = tssa3;
    tssa3 = x24;
    x34 = tssa3;

    var_42 = [Associative]
    {
        return = [Imperative]
        {
            t1 = false;
            if(t1)
            {
                v1 = [Associative]
                {
                    return = [Imperative]
                    {
                        t2 = true;
                        if(t2)
                        {
                            x2 = x3;
                            x4 = x2;
                            return = x4;

                        }
                        else
                        {
                            x5 = 42;
                            return = x5;

                        }

                    }
                    ;

                }
                r1 = v1;
                x7 = r1;
                return = x7;

            }
            else
            {
                x8 = 1024;
                x9 = x8;
                x10 = x9;
                return = x10;
            }
        }
    }
    tssa4 = var_42;
    var_d = tssa4;
    tssa5 = var_d;
    return = tssa5;
}

x = 5;
r = func_11546f565974453bae527393c546bbff(x);
";

            Guid guid1 = System.Guid.NewGuid();
            List<Subtree> added = new List<Subtree>();
            added.Add(CreateSubTreeFromCode(guid1, code));
            var syncData = new GraphSyncData(null, added, null);
            astLiveRunner.UpdateGraph(syncData);
            AssertValue("r", 1024);
        }

        [Test]
        public void TestNestedLanguageBlockReExecution08()
        {
            string code = @"
def f(x)
{
    aa = [Imperative]
    {
        if(x <= 1)
        {
            return = [Associative]
            {
                bb = 1;
                return = bb;
            }
        }
        else
        {
            return = [Associative]
            {
                cc = f(x - 1) + x;   
                return = cc;
            }
        }
    }
    return = aa;
}

t = f(3);
";

            Guid guid1 = System.Guid.NewGuid();
            List<Subtree> added = new List<Subtree>();
            added.Add(CreateSubTreeFromCode(guid1, code));
            var syncData = new GraphSyncData(null, added, null);
            astLiveRunner.UpdateGraph(syncData);
            AssertValue("t", 6);
        }

        [Test]
        public void TestNestedLanguageBlockReExecution09()
        {
            string code = @"
def func_f417d5607cc14ef8bde1b821bada91da: var[]..[](x : var[]..[])
{
    t1 = 1;
    v1 = (x) <= (t1);
    v2 = [Imperative]
    {
        if(v1)
        {
            return = [Associative]
            {
                t2 = 1;
                return = t2;

            }
        }
        else
        {
            return = [Associative]
            {
                t3 = 1;
                v3 = (x) - (t3);
                v4 = func_f417d5607cc14ef8bde1b821bada91da(v3);
                v5 = (x) * (v4);
                return = v5;

            }
        }
    }
    v6 = v2;
    return = v6;
}

r = 4;
t = func_f417d5607cc14ef8bde1b821bada91da(r);
";

            Guid guid1 = System.Guid.NewGuid();
            List<Subtree> added = new List<Subtree>();
            added.Add(CreateSubTreeFromCode(guid1, code));
            var syncData = new GraphSyncData(null, added, null);
            astLiveRunner.UpdateGraph(syncData);
            AssertValue("t", 24);
        }

        [Test]
        public void TestNestedLanguageBlockReExecution10()
        {
            string code = @"
def foo: var[]..[](x : var[]..[])
{
    t0 = 1;
    cond= (x) <= (t0);
    v0 = [Imperative]
    {
        if(cond)
        {
            return = [Associative]
            {
                t1 = 1;
                return = t1;
            }
        }
        else
        {
            return = [Associative]
            {
                t2 = 1;
                v2 = (x) - (t2);
                v3 = foo(v2);
                v4 = (x) * (v3);
                return = v4;

            }
        }
    }
    v1 = v0;
    return = v1;
}

t = 5;
v = foo(t);
";

            Guid guid1 = System.Guid.NewGuid();
            List<Subtree> added = new List<Subtree>();
            added.Add(CreateSubTreeFromCode(guid1, code));
            var syncData = new GraphSyncData(null, added, null);
            astLiveRunner.UpdateGraph(syncData);
            AssertValue("v", 120);
        }

        [Test]
        public void RegressMagn4659()
        {
            List<string> codes = new List<string>() 
            {
                @"import(""FFITarget.dll""); p = DummyPoint.ByCoordinates(0.0, 0.0, 0.0);",
                "x = p.X;",
                "r = x;",
                "x = p.X();",
            };

            List<Subtree> added = new List<Subtree>();
            Guid guid1 = System.Guid.NewGuid();
            Guid guid2 = System.Guid.NewGuid();
            Guid guid3 = System.Guid.NewGuid();

            added.Add(CreateSubTreeFromCode(guid1, codes[0]));
            added.Add(CreateSubTreeFromCode(guid2, codes[1]));
            added.Add(CreateSubTreeFromCode(guid3, codes[2]));

            var syncData = new GraphSyncData(null, added, null);
            astLiveRunner.UpdateGraph(syncData);
            Assert.AreEqual(0, astLiveRunner.Core.RuntimeStatus.WarningCount);

            List<Subtree> modified = new List<Subtree>();
            modified.Add(CreateSubTreeFromCode(guid2, codes[3]));

            syncData = new GraphSyncData(null, null, modified);
            astLiveRunner.UpdateGraph(syncData);
            Assert.AreEqual(1, astLiveRunner.Core.RuntimeStatus.WarningCount);
            Assert.AreEqual(guid2, astLiveRunner.Core.RuntimeStatus.Warnings.First().GraphNodeGuid);
        }


        [Test]
        public void TestTransactionUpdate01()
        {
            string code = @"
import(""FFITarget.dll""); 
TestUpdateCount.Reset();
x = 1;
y = 2;
p = TestUpdateCount.Ctor(x,y);
x = 10;
y = 20;
a = p.UpdateCount;
";
            Guid guid1 = System.Guid.NewGuid();
            List<Subtree> added = new List<Subtree>();
            added.Add(CreateSubTreeFromCode(guid1, code));
            var syncData = new GraphSyncData(null, added, null);
            astLiveRunner.UpdateGraph(syncData);

            // Update should only have happened twice
            AssertValue("a", 2);
        }

        [Test]
        public void TestTransactionUpdate02()
        {
            string code = @"
import(""FFITarget.dll"");
TestUpdateCount.Reset();
x = 1;
y = 2;
p = TestUpdateCount.Ctor(x,y);
x = 10;
y = 20;
x = 30;
y = 40;
a = p.UpdateCount;
";
            Guid guid1 = System.Guid.NewGuid();
            List<Subtree> added = new List<Subtree>();
            added.Add(CreateSubTreeFromCode(guid1, code));
            var syncData = new GraphSyncData(null, added, null);
            astLiveRunner.UpdateGraph(syncData);

            // Update should only have happened twice
            AssertValue("a", 2);
        }

        [Test]
        public void TestTransactionUpdate03()
        {
            List<string> codes = new List<string>() 
            {
                @"import(""FFITarget.dll""); TestUpdateCount.Reset();", 
                "x = 1; y = 2;",
                "p = TestUpdateCount.Ctor(x,y);",
                "a = p.UpdateCount;",
                "x = 10; y = 20;",
            };

            List<Subtree> added = new List<Subtree>();

            // Create CBN1 for import
            Guid guid1 = System.Guid.NewGuid();
            Guid guid2 = System.Guid.NewGuid();
            Guid guid3 = System.Guid.NewGuid();
            Guid guid4 = System.Guid.NewGuid();

            // Create CBN1 for import
            added.Add(CreateSubTreeFromCode(guid1, codes[0]));
            // Create CBN2 for x and y
            added.Add(CreateSubTreeFromCode(guid2, codes[1]));
            // Create CBN3 for TestCount constructor
            added.Add(CreateSubTreeFromCode(guid3, codes[2]));
            // Create CBN4 for UpdateCount
            added.Add(CreateSubTreeFromCode(guid4, codes[3]));

            // Verify that UpateCount is only called once
            var syncData = new GraphSyncData(null, added, null);
            astLiveRunner.UpdateGraph(syncData);
            AssertValue("a", 1);


            // Modify CBN2 with same contents with ForceExecution flag set
            Subtree subtree = CreateSubTreeFromCode(guid2, codes[4]);
            List<Subtree> modified = new List<Subtree>();
            modified.Add(subtree);
            syncData = new GraphSyncData(null, null, modified);
            astLiveRunner.UpdateGraph(syncData);
            AssertValue("a", 2);
        }
    }

}
<|MERGE_RESOLUTION|>--- conflicted
+++ resolved
@@ -1,5045 +1,5041 @@
 ﻿
-﻿using System;
-using System.Collections.Generic;
-using System.IO;
-using NUnit.Framework;
-using ProtoCore.DSASM.Mirror;
-using ProtoCore.Lang;
-using ProtoTest.TD;
-using ProtoScript.Runners;
-using ProtoTestFx.TD;
-using System.Linq;
-using ProtoCore.AST.AssociativeAST;
-using ProtoCore.DSASM;
-using ProtoCore.Mirror;
-using System.Collections;
-
-namespace ProtoTest.LiveRunner
-{
-    public class MicroFeatureTests
-    {
-        public TestFrameWork thisTest = new TestFrameWork();
-        string testPath = "..\\..\\..\\Scripts\\GraphCompiler\\";
-        double tolerance = 0.000001;
-
-        private ILiveRunner astLiveRunner = null;
-        private Random randomGen = new Random();
-
-        [SetUp]
-        public void Setup()
-        {
-            GraphToDSCompiler.GraphUtilities.PreloadAssembly(new List<string> { "ProtoGeometry.dll" });
-            astLiveRunner = new ProtoScript.Runners.LiveRunner();
-            astLiveRunner.ResetVMAndResyncGraph(new List<string> { "ProtoGeometry.dll" });
-        }
-
-        [TearDown]
-        public void CleanUp()
-        {
-            GraphToDSCompiler.GraphUtilities.Reset();
-        }
-
+﻿using System;
+using System.Collections.Generic;
+using System.IO;
+using NUnit.Framework;
+using ProtoCore.DSASM.Mirror;
+using ProtoCore.Lang;
+using ProtoTest.TD;
+using ProtoScript.Runners;
+using ProtoTestFx.TD;
+using System.Linq;
+using ProtoCore.AST.AssociativeAST;
+using ProtoCore.DSASM;
+using ProtoCore.Mirror;
+using System.Collections;
+
+namespace ProtoTest.LiveRunner
+{
+    public class MicroFeatureTests
+    {
+        public TestFrameWork thisTest = new TestFrameWork();
+        string testPath = "..\\..\\..\\Scripts\\GraphCompiler\\";
+        double tolerance = 0.000001;
+
+        private ILiveRunner astLiveRunner = null;
+        private Random randomGen = new Random();
+
+        [SetUp]
+        public void Setup()
+        {
+            GraphToDSCompiler.GraphUtilities.PreloadAssembly(new List<string> { "ProtoGeometry.dll" });
+            astLiveRunner = new ProtoScript.Runners.LiveRunner();
+            astLiveRunner.ResetVMAndResyncGraph(new List<string> { "ProtoGeometry.dll" });
+        }
+
+        [TearDown]
+        public void CleanUp()
+        {
+            GraphToDSCompiler.GraphUtilities.Reset();
+        }
+
+        [Test]
+        public void GraphILTest_Assign01()
+        {
+            // Build the AST trees
+            ProtoCore.AST.AssociativeAST.BinaryExpressionNode assign = new ProtoCore.AST.AssociativeAST.BinaryExpressionNode(
+                new ProtoCore.AST.AssociativeAST.IdentifierNode("a"),
+                new ProtoCore.AST.AssociativeAST.IntNode(10),
+                ProtoCore.DSASM.Operator.assign);
+            List<ProtoCore.AST.AssociativeAST.AssociativeNode> astList = new List<ProtoCore.AST.AssociativeAST.AssociativeNode>();
+            astList.Add(assign);
+
+            // Instantiate GraphSyncData
+            List<Subtree> addedList = new List<Subtree>();
+            addedList.Add(new Subtree(astList, System.Guid.NewGuid()));
+            GraphSyncData syncData = new GraphSyncData(null, addedList, null);
+
+            // emit the DS code from the AST tree
+            ProtoScript.Runners.ILiveRunner liveRunner = new ProtoScript.Runners.LiveRunner();
+            liveRunner.UpdateGraph(syncData);
+
+            ProtoCore.Mirror.RuntimeMirror mirror = liveRunner.InspectNodeValue("a");
+            Assert.IsTrue((Int64)mirror.GetData().Data == 10);
+        }
+
+        [Test]
+        public void GraphILTest_Assign01_AstInput()
+        {
+            // Build the AST trees
+            ProtoCore.AST.AssociativeAST.BinaryExpressionNode assign = new ProtoCore.AST.AssociativeAST.BinaryExpressionNode(
+                new ProtoCore.AST.AssociativeAST.IdentifierNode("a"),
+                new ProtoCore.AST.AssociativeAST.IntNode(10),
+                ProtoCore.DSASM.Operator.assign);
+            List<ProtoCore.AST.AssociativeAST.AssociativeNode> astList = new List<ProtoCore.AST.AssociativeAST.AssociativeNode>();
+            astList.Add(assign);
+
+            // Update graph using AST node input
+            ProtoScript.Runners.ILiveRunner liveRunner = new ProtoScript.Runners.LiveRunner();
+            liveRunner.UpdateGraph(assign);
+
+            ProtoCore.Mirror.RuntimeMirror mirror = liveRunner.InspectNodeValue("a");
+            Assert.IsTrue((Int64)mirror.GetData().Data == 10);
+        }
+
+
+
+        [Test]
+        public void GraphILTest_Assign01a()
+        {
+            ////////////////////////////////////////////////////////////////////
+            // Adds a node => a = 10;
+            // Creates Subtree, Deletes the node,
+            // Creates Subtree and sync data and executes it via delta execution
+            ////////////////////////////////////////////////////////////////////
+
+            // Build the AST trees
+            ProtoCore.AST.AssociativeAST.BinaryExpressionNode assign = new ProtoCore.AST.AssociativeAST.BinaryExpressionNode(
+                new ProtoCore.AST.AssociativeAST.IdentifierNode("a"),
+                new ProtoCore.AST.AssociativeAST.IntNode(10),
+                ProtoCore.DSASM.Operator.assign);
+            List<ProtoCore.AST.AssociativeAST.AssociativeNode> astList = new List<ProtoCore.AST.AssociativeAST.AssociativeNode>();
+            astList.Add(assign);
+
+            // Instantiate GraphSyncData
+            List<Subtree> addedList = new List<Subtree>();
+            System.Guid guid1 = System.Guid.NewGuid();
+            addedList.Add(new Subtree(astList, guid1));
+            GraphSyncData syncData = new GraphSyncData(null, addedList, null);
+
+            // emit the DS code from the AST tree
+            ProtoScript.Runners.ILiveRunner liveRunner = new ProtoScript.Runners.LiveRunner();
+            liveRunner.UpdateGraph(syncData);
+
+            ProtoCore.Mirror.RuntimeMirror mirror = liveRunner.InspectNodeValue("a");
+            Assert.IsTrue((Int64)mirror.GetData().Data == 10);
+
+            astList = new List<ProtoCore.AST.AssociativeAST.AssociativeNode>();
+            astList.Add(assign);
+            List<Subtree> deletedList = new List<Subtree>();
+            deletedList.Add(new Subtree(astList, guid1));
+
+            syncData = new GraphSyncData(deletedList, null, null);
+            // emit the DS code from the AST tree
+            liveRunner.UpdateGraph(syncData);
+
+            mirror = liveRunner.InspectNodeValue("a");
+            Assert.IsTrue(mirror.GetData().IsNull);
+        }
+
+        [Test]
+        public void GraphILTest_Assign02()
+        {
+            ////////////////////////////////////////////////////////////////////
+            // Adds a node => a = 10 + 20;
+            // Creates Subtree and sync data and executes it via delta execution
+            ////////////////////////////////////////////////////////////////////
+
+            // Build the AST tree
+            ProtoCore.AST.AssociativeAST.BinaryExpressionNode assign = new ProtoCore.AST.AssociativeAST.BinaryExpressionNode(
+                new ProtoCore.AST.AssociativeAST.IdentifierNode("a"),
+                new ProtoCore.AST.AssociativeAST.BinaryExpressionNode(
+                    new ProtoCore.AST.AssociativeAST.IntNode(10),
+                    new ProtoCore.AST.AssociativeAST.IntNode(20),
+                    ProtoCore.DSASM.Operator.add),
+                ProtoCore.DSASM.Operator.assign);
+            List<ProtoCore.AST.AssociativeAST.AssociativeNode> astList = new List<ProtoCore.AST.AssociativeAST.AssociativeNode>();
+            astList.Add(assign);
+
+            // Instantiate GraphSyncData
+            List<Subtree> addedList = new List<Subtree>();
+            addedList.Add(new Subtree(astList, System.Guid.NewGuid()));
+            GraphSyncData syncData = new GraphSyncData(null, addedList, null);
+
+            // emit the DS code from the AST tree
+            ProtoScript.Runners.ILiveRunner liveRunner = new ProtoScript.Runners.LiveRunner();
+            liveRunner.UpdateGraph(syncData);
+
+            ProtoCore.Mirror.RuntimeMirror mirror = liveRunner.InspectNodeValue("a");
+            Assert.IsTrue((Int64)mirror.GetData().Data == 30);
+        }
+
+        [Test]
+        public void GraphILTest_Assign02_AstInput()
+        {
+            ////////////////////////////////////////////////////////////////////
+            // Adds a node => a = 10 + 20;
+            // Creates Subtree and sync data and executes it via delta execution
+            ////////////////////////////////////////////////////////////////////
+
+            // Build the AST tree
+            ProtoCore.AST.AssociativeAST.BinaryExpressionNode assign = new ProtoCore.AST.AssociativeAST.BinaryExpressionNode(
+                new ProtoCore.AST.AssociativeAST.IdentifierNode("a"),
+                new ProtoCore.AST.AssociativeAST.BinaryExpressionNode(
+                    new ProtoCore.AST.AssociativeAST.IntNode(10),
+                    new ProtoCore.AST.AssociativeAST.IntNode(20),
+                    ProtoCore.DSASM.Operator.add),
+                ProtoCore.DSASM.Operator.assign);
+
+            // emit the DS code from the AST tree
+            ProtoScript.Runners.ILiveRunner liveRunner = new ProtoScript.Runners.LiveRunner();
+            liveRunner.UpdateGraph(assign);
+
+            ProtoCore.Mirror.RuntimeMirror mirror = liveRunner.InspectNodeValue("a");
+            Assert.IsTrue((Int64)mirror.GetData().Data == 30);
+        }
+
+        [Test]
+        public void GraphILTest_Assign03_astInput()
+        {
+            ////////////////////////////////////////////////////////////////////
+            // Adds nodes => a = 10; c = 20; b = a + c;
+            // Creates 3 separate Subtrees 
+            ////////////////////////////////////////////////////////////////////
+
+            List<ProtoCore.AST.AssociativeAST.AssociativeNode> astList = new List<ProtoCore.AST.AssociativeAST.AssociativeNode>();
+
+            // Build the AST trees
+            ProtoCore.AST.AssociativeAST.BinaryExpressionNode assign1 = new ProtoCore.AST.AssociativeAST.BinaryExpressionNode(
+                new ProtoCore.AST.AssociativeAST.IdentifierNode("a"),
+                new ProtoCore.AST.AssociativeAST.IntNode(10),
+                ProtoCore.DSASM.Operator.assign);
+
+            astList.Add(assign1);
+
+            ProtoCore.AST.AssociativeAST.BinaryExpressionNode assign2 = new ProtoCore.AST.AssociativeAST.BinaryExpressionNode(
+                new ProtoCore.AST.AssociativeAST.IdentifierNode("c"),
+                new ProtoCore.AST.AssociativeAST.IntNode(20),
+                ProtoCore.DSASM.Operator.assign);
+
+            astList.Add(assign2);
+
+            ProtoCore.AST.AssociativeAST.BinaryExpressionNode assign3 = new ProtoCore.AST.AssociativeAST.BinaryExpressionNode(
+                new ProtoCore.AST.AssociativeAST.IdentifierNode("b"),
+                new ProtoCore.AST.AssociativeAST.BinaryExpressionNode(
+                    new ProtoCore.AST.AssociativeAST.IdentifierNode("a"),
+                    new ProtoCore.AST.AssociativeAST.IdentifierNode("c"),
+                    ProtoCore.DSASM.Operator.add),
+                ProtoCore.DSASM.Operator.assign);
+
+            astList.Add(assign3);
+
+            // update graph with ast input
+            CodeBlockNode cNode = new CodeBlockNode();
+            cNode.Body = astList;
+            ProtoScript.Runners.ILiveRunner liveRunner = new ProtoScript.Runners.LiveRunner();
+            liveRunner.UpdateGraph(cNode);
+
+            ProtoCore.Mirror.RuntimeMirror mirror = liveRunner.InspectNodeValue("b");
+            Assert.IsTrue((Int64)mirror.GetData().Data == 30);
+        }
+
+        [Test]
+        public void GraphILTest_Assign04_astInput()
+        {
+            ////////////////////////////////////////////////////////////////////
+            // Adds nodes => a = 10; 
+            // executes it
+            // Adds node => c = 20;
+            // executes it
+            // Adds node => b = a + c;
+            // executes it
+            ////////////////////////////////////////////////////////////////////
+
+            ProtoScript.Runners.ILiveRunner liveRunner = new ProtoScript.Runners.LiveRunner();
+
+            // Build the AST trees
+            ProtoCore.AST.AssociativeAST.BinaryExpressionNode assign1 = new ProtoCore.AST.AssociativeAST.BinaryExpressionNode(
+                new ProtoCore.AST.AssociativeAST.IdentifierNode("a"),
+                new ProtoCore.AST.AssociativeAST.IntNode(10),
+                ProtoCore.DSASM.Operator.assign);
+
+            // update graph
+            liveRunner.UpdateGraph(assign1);
+
+            ProtoCore.Mirror.RuntimeMirror mirror = liveRunner.InspectNodeValue("a");
+            Assert.IsTrue((Int64)mirror.GetData().Data == 10);
+
+            ProtoCore.AST.AssociativeAST.BinaryExpressionNode assign2 = new ProtoCore.AST.AssociativeAST.BinaryExpressionNode(
+                new ProtoCore.AST.AssociativeAST.IdentifierNode("c"),
+                new ProtoCore.AST.AssociativeAST.IntNode(20),
+                ProtoCore.DSASM.Operator.assign);
+
+            // update graph
+            liveRunner.UpdateGraph(assign2);
+
+            mirror = liveRunner.InspectNodeValue("a");
+            Assert.IsTrue((Int64)mirror.GetData().Data == 10);
+            mirror = liveRunner.InspectNodeValue("c");
+            Assert.IsTrue((Int64)mirror.GetData().Data == 20);
+
+            ProtoCore.AST.AssociativeAST.BinaryExpressionNode assign3 = new ProtoCore.AST.AssociativeAST.BinaryExpressionNode(
+                new ProtoCore.AST.AssociativeAST.IdentifierNode("b"),
+                new ProtoCore.AST.AssociativeAST.BinaryExpressionNode(
+                    new ProtoCore.AST.AssociativeAST.IdentifierNode("a"),
+                    new ProtoCore.AST.AssociativeAST.IdentifierNode("c"),
+                    ProtoCore.DSASM.Operator.add),
+                ProtoCore.DSASM.Operator.assign);
+
+            // update graph
+            liveRunner.UpdateGraph(assign3);
+
+            mirror = liveRunner.InspectNodeValue("a");
+            Assert.IsTrue((Int64)mirror.GetData().Data == 10);
+            mirror = liveRunner.InspectNodeValue("c");
+            Assert.IsTrue((Int64)mirror.GetData().Data == 20);
+            mirror = liveRunner.InspectNodeValue("b");
+            Assert.IsTrue((Int64)mirror.GetData().Data == 30);
+        }
+
+        [Test]
+        public void GraphILTest_Assign05()
+        {
+            ////////////////////////////////////////////////////////////////////
+            // Adds nodes => a = 10; 
+            // executes it
+            // Adds node => c = 20;
+            // executes it
+            // Adds node => b = a + c;
+            // executes it
+            // deletes node => c = 20;
+            // executes updated graph
+            ////////////////////////////////////////////////////////////////////
+
+            ProtoScript.Runners.ILiveRunner liveRunner = new ProtoScript.Runners.LiveRunner();
+            List<ProtoCore.AST.AssociativeAST.AssociativeNode> astList = new List<ProtoCore.AST.AssociativeAST.AssociativeNode>();
+
+            // Build the AST trees
+            ProtoCore.AST.AssociativeAST.BinaryExpressionNode assign1 = new ProtoCore.AST.AssociativeAST.BinaryExpressionNode(
+                new ProtoCore.AST.AssociativeAST.IdentifierNode("a"),
+                new ProtoCore.AST.AssociativeAST.IntNode(10),
+                ProtoCore.DSASM.Operator.assign);
+
+            astList.Add(assign1);
+            List<Subtree> addedList = new List<Subtree>();
+            addedList.Add(new Subtree(astList, System.Guid.NewGuid()));
+
+            // Instantiate GraphSyncData
+            GraphSyncData syncData = new GraphSyncData(null, addedList, null);
+            // emit the DS code from the AST tree
+            liveRunner.UpdateGraph(syncData);
+
+            ProtoCore.Mirror.RuntimeMirror mirror = liveRunner.InspectNodeValue("a");
+            Assert.IsTrue((Int64)mirror.GetData().Data == 10);
+
+            //string o = liveRunner.GetCoreDump();
+
+            astList = new List<ProtoCore.AST.AssociativeAST.AssociativeNode>();
+            ProtoCore.AST.AssociativeAST.BinaryExpressionNode assign2 = new ProtoCore.AST.AssociativeAST.BinaryExpressionNode(
+                new ProtoCore.AST.AssociativeAST.IdentifierNode("c"),
+                new ProtoCore.AST.AssociativeAST.IntNode(20),
+                ProtoCore.DSASM.Operator.assign);
+
+            astList.Add(assign2);
+            addedList = new List<Subtree>();
+            System.Guid guid1 = System.Guid.NewGuid();
+            addedList.Add(new Subtree(astList, guid1));
+
+            syncData = new GraphSyncData(null, addedList, null);
+            // emit the DS code from the AST tree
+            liveRunner.UpdateGraph(syncData);
+
+            mirror = liveRunner.InspectNodeValue("a");
+            Assert.IsTrue((Int64)mirror.GetData().Data == 10);
+            mirror = liveRunner.InspectNodeValue("c");
+            Assert.IsTrue((Int64)mirror.GetData().Data == 20);
+
+            //string o = liveRunner.GetCoreDump();
+
+            astList = new List<ProtoCore.AST.AssociativeAST.AssociativeNode>();
+            ProtoCore.AST.AssociativeAST.BinaryExpressionNode assign3 = new ProtoCore.AST.AssociativeAST.BinaryExpressionNode(
+                new ProtoCore.AST.AssociativeAST.IdentifierNode("b"),
+                new ProtoCore.AST.AssociativeAST.BinaryExpressionNode(
+                    new ProtoCore.AST.AssociativeAST.IdentifierNode("a"),
+                    new ProtoCore.AST.AssociativeAST.IdentifierNode("c"),
+                    ProtoCore.DSASM.Operator.add),
+                ProtoCore.DSASM.Operator.assign);
+
+            astList.Add(assign3);
+            addedList = new List<Subtree>();
+            addedList.Add(new Subtree(astList, System.Guid.NewGuid()));
+
+            syncData = new GraphSyncData(null, addedList, null);
+            // emit the DS code from the AST tree
+            liveRunner.UpdateGraph(syncData);
+
+            mirror = liveRunner.InspectNodeValue("a");
+            Assert.IsTrue((Int64)mirror.GetData().Data == 10);
+            mirror = liveRunner.InspectNodeValue("c");
+            Assert.IsTrue((Int64)mirror.GetData().Data == 20);
+            mirror = liveRunner.InspectNodeValue("b");
+            Assert.IsTrue((Int64)mirror.GetData().Data == 30);
+
+            //o = liveRunner.GetCoreDump();
+
+            astList = new List<ProtoCore.AST.AssociativeAST.AssociativeNode>();
+            astList.Add(assign2);
+            List<Subtree> deletedList = new List<Subtree>();
+            deletedList.Add(new Subtree(astList, guid1));
+
+            syncData = new GraphSyncData(deletedList, null, null);
+            // emit the DS code from the AST tree
+            liveRunner.UpdateGraph(syncData);
+
+            mirror = liveRunner.InspectNodeValue("a");
+            Assert.IsTrue((Int64)mirror.GetData().Data == 10);
+            mirror = liveRunner.InspectNodeValue("c");
+            Assert.IsTrue(mirror.GetData().IsNull);
+            mirror = liveRunner.InspectNodeValue("b");
+            Assert.IsTrue(mirror.GetData().IsNull);
+
+            //o = liveRunner.GetCoreDump();
+        }
+
+        [Test]
+        public void GraphILTest_ModifiedNode01()
+        {
+            ////////////////////////////////////////////////////////////////////
+            // Adds nodes => c = 78; d = a;
+            // Create subtree, execute
+            // Adds nodes => a = 10; 
+            // Adds node => b = a;
+            // Create subtree, execute
+            // Modify subtree => a = b;
+            // execute updated graph (cylcic dependency should not occur)
+            ////////////////////////////////////////////////////////////////////
+
+            ProtoScript.Runners.ILiveRunner liveRunner = new ProtoScript.Runners.LiveRunner();
+            List<ProtoCore.AST.AssociativeAST.AssociativeNode> astList = new List<ProtoCore.AST.AssociativeAST.AssociativeNode>();
+
+            ProtoCore.AST.AssociativeAST.BinaryExpressionNode assign0 = new ProtoCore.AST.AssociativeAST.BinaryExpressionNode(
+                new ProtoCore.AST.AssociativeAST.IdentifierNode("c"),
+                new ProtoCore.AST.AssociativeAST.IntNode(78),
+                ProtoCore.DSASM.Operator.assign);
+
+            astList.Add(assign0);
+
+            assign0 = new ProtoCore.AST.AssociativeAST.BinaryExpressionNode(
+                new ProtoCore.AST.AssociativeAST.IdentifierNode("d"),
+                new ProtoCore.AST.AssociativeAST.IdentifierNode("a"),
+                ProtoCore.DSASM.Operator.assign);
+
+            astList.Add(assign0);
+
+            List<Subtree> addedList = new List<Subtree>();
+            System.Guid guid0 = System.Guid.NewGuid();
+            addedList.Add(new Subtree(astList, guid0));
+
+            GraphSyncData syncData = new GraphSyncData(null, addedList, null);
+            // emit the DS code from the AST tree
+            liveRunner.UpdateGraph(syncData);
+
+            ProtoCore.Mirror.RuntimeMirror mirror = liveRunner.InspectNodeValue("c");
+            Assert.IsTrue((Int64)mirror.GetData().Data == 78);
+
+            mirror = liveRunner.InspectNodeValue("d");
+            Assert.IsTrue(mirror.GetData().IsNull);
+
+            // Build the AST trees
+            astList = new List<ProtoCore.AST.AssociativeAST.AssociativeNode>();
+            ProtoCore.AST.AssociativeAST.BinaryExpressionNode assign1 = new ProtoCore.AST.AssociativeAST.BinaryExpressionNode(
+                new ProtoCore.AST.AssociativeAST.IdentifierNode("a"),
+                new ProtoCore.AST.AssociativeAST.IntNode(10),
+                ProtoCore.DSASM.Operator.assign);
+
+            astList.Add(assign1);
+
+            ProtoCore.AST.AssociativeAST.BinaryExpressionNode assign2 = new ProtoCore.AST.AssociativeAST.BinaryExpressionNode(
+                new ProtoCore.AST.AssociativeAST.IdentifierNode("b"),
+                new ProtoCore.AST.AssociativeAST.IdentifierNode("a"),
+                ProtoCore.DSASM.Operator.assign);
+
+            astList.Add(assign2);
+            addedList = new List<Subtree>();
+            System.Guid guid1 = System.Guid.NewGuid();
+            addedList.Add(new Subtree(astList, guid1));
+
+            syncData = new GraphSyncData(null, addedList, null);
+            // emit the DS code from the AST tree
+            liveRunner.UpdateGraph(syncData);
+
+            mirror = liveRunner.InspectNodeValue("a");
+            Assert.IsTrue((Int64)mirror.GetData().Data == 10);
+            mirror = liveRunner.InspectNodeValue("b");
+            Assert.IsTrue((Int64)mirror.GetData().Data == 10);
+            mirror = liveRunner.InspectNodeValue("c");
+            Assert.IsTrue((Int64)mirror.GetData().Data == 78);
+            mirror = liveRunner.InspectNodeValue("d");
+            Assert.IsTrue((Int64)mirror.GetData().Data == 10);
+
+            astList = new List<ProtoCore.AST.AssociativeAST.AssociativeNode>();
+            ProtoCore.AST.AssociativeAST.BinaryExpressionNode assign3 = new ProtoCore.AST.AssociativeAST.BinaryExpressionNode(
+                new ProtoCore.AST.AssociativeAST.IdentifierNode("a"),
+                new ProtoCore.AST.AssociativeAST.IdentifierNode("b"),
+                ProtoCore.DSASM.Operator.assign);
+
+            astList.Add(assign3);
+            List<Subtree> modifiedList = new List<Subtree>();
+            modifiedList.Add(new Subtree(astList, guid1));
+
+            syncData = new GraphSyncData(null, null, modifiedList);
+            // emit the DS code from the AST tree
+            liveRunner.UpdateGraph(syncData);
+
+            mirror = liveRunner.InspectNodeValue("a");
+            Assert.IsTrue((Int64)mirror.GetData().Data == 10);
+
+            mirror = liveRunner.InspectNodeValue("b");
+            Assert.IsTrue((Int64)mirror.GetData().Data == 10);
+
+            mirror = liveRunner.InspectNodeValue("c");
+            Assert.IsTrue((Int64)mirror.GetData().Data == 78);
+
+            mirror = liveRunner.InspectNodeValue("d");
+            Assert.IsTrue((Int64)mirror.GetData().Data == 10);
+        }
+     
+
+        [Test]
+        public void TestDeltaExpression_01()
+        {
+            ProtoScript.Runners.ILiveRunner liveRunner = new ProtoScript.Runners.LiveRunner();
+
+            // emit the DS code from the AST tree
+            liveRunner.UpdateCmdLineInterpreter("a=10;");
+
+            ProtoCore.Mirror.RuntimeMirror mirror = liveRunner.InspectNodeValue("a");
+            Assert.IsTrue((Int64)mirror.GetData().Data == 10);
+
+            //string o = liveRunner.GetCoreDump();
+
+            // emit the DS code from the AST tree
+            liveRunner.UpdateCmdLineInterpreter("c=20;");
+
+            mirror = liveRunner.InspectNodeValue("c");
+            Assert.IsTrue((Int64)mirror.GetData().Data == 20);
+            mirror = liveRunner.InspectNodeValue("a");
+            Assert.IsTrue((Int64)mirror.GetData().Data == 10);
+
+            //string o = liveRunner.GetCoreDump();
+
+            // emit the DS code from the AST tree
+            liveRunner.UpdateCmdLineInterpreter("b = a+c;");
+
+            mirror = liveRunner.InspectNodeValue("a");
+            Assert.IsTrue((Int64)mirror.GetData().Data == 10);
+            mirror = liveRunner.InspectNodeValue("c");
+            Assert.IsTrue((Int64)mirror.GetData().Data == 20);
+            mirror = liveRunner.InspectNodeValue("b");
+            Assert.IsTrue((Int64)mirror.GetData().Data == 30);
+
+            //o = liveRunner.GetCoreDump();
+
+            // emit the DS code from the AST tree
+            liveRunner.UpdateCmdLineInterpreter("c= 30;");
+
+            mirror = liveRunner.InspectNodeValue("a");
+            Assert.IsTrue((Int64)mirror.GetData().Data == 10);
+            mirror = liveRunner.InspectNodeValue("c");
+            Assert.IsTrue((Int64)mirror.GetData().Data == 30);
+            mirror = liveRunner.InspectNodeValue("b");
+            Assert.IsTrue((Int64)mirror.GetData().Data == 40);
+
+            //o = liveRunner.GetCoreDump();
+        }
+
+        [Test]
+        public void TestDeltaExpression_02()
+        {
+            ProtoScript.Runners.ILiveRunner liveRunner = new ProtoScript.Runners.LiveRunner();
+
+            // emit the DS code from the AST tree
+            liveRunner.UpdateCmdLineInterpreter("x=99;");
+
+            ProtoCore.Mirror.RuntimeMirror mirror = liveRunner.InspectNodeValue("x");
+            Assert.IsTrue((Int64)mirror.GetData().Data == 99);
+
+            //string o = liveRunner.GetCoreDump();
+
+            // emit the DS code from the AST tree
+            liveRunner.UpdateCmdLineInterpreter("y=x;");
+
+            mirror = liveRunner.InspectNodeValue("y");
+            Assert.IsTrue((Int64)mirror.GetData().Data == 99);
+            mirror = liveRunner.InspectNodeValue("x");
+            Assert.IsTrue((Int64)mirror.GetData().Data == 99);
+
+            //string o = liveRunner.GetCoreDump();
+
+            // emit the DS code from the AST tree
+            liveRunner.UpdateCmdLineInterpreter("x = 100;");
+
+            mirror = liveRunner.InspectNodeValue("x");
+            Assert.IsTrue((Int64)mirror.GetData().Data == 100);
+            mirror = liveRunner.InspectNodeValue("y");
+            Assert.IsTrue((Int64)mirror.GetData().Data == 100);
+        }
+
+        [Test]
+        [Ignore]
+        [Category("ProtoGeometry")]
+        [Category("PortToCodeBlocks")]
+        public void TestDeltaExpressionFFI_01()
+        {
+            ProtoScript.Runners.ILiveRunner liveRunner = new ProtoScript.Runners.LiveRunner();
+
+            liveRunner.UpdateCmdLineInterpreter(@"import (""ProtoGeometry.dll"");");
+            liveRunner.UpdateCmdLineInterpreter("p = Point.ByCoordinates(10,10,10);");
+
+            ProtoCore.Mirror.RuntimeMirror mirror = liveRunner.InspectNodeValue("p");
+
+            //==============================================
+            // Translate the point
+            // newPoint = p.Translate(1,2,3);
+            //==============================================
+
+            liveRunner.UpdateCmdLineInterpreter("newPoint = p.Translate(1,2,3);");
+            mirror = liveRunner.InspectNodeValue("newPoint");
+
+            //==============================================
+            // Build a binary expression to retirieve the x property
+            // xval = newPoint.X
+            //==============================================
+            liveRunner.UpdateCmdLineInterpreter("xval = newPoint.X;");
+            mirror = liveRunner.InspectNodeValue("xval");
+
+            //==============================================
+            //
+            // import ("ProtoGeometry.dll");
+            // p = Point.Bycoordinates(10.0, 10.0, 10.0);
+            // newPoint = p.Translate(1.0,2.0,3.0);
+            // xval = newPoint.X;
+            //
+            //==============================================
+            Assert.IsTrue((double)mirror.GetData().Data == 11.0);
+
+        }
+
+        [Test]
+        [Ignore]
+        [Category("ProtoGeometry")]
+        [Category("PortToCodeBlocks")]
+        public void TestDeltaExpressionFFI_02()
+        {
+            ProtoScript.Runners.ILiveRunner liveRunner = new ProtoScript.Runners.LiveRunner();
+
+            //string code = @"class Point{ X : double; constructor ByCoordinates(x : double, y : double, z : double){X = x;} def Translate(x : double, y : double, z : double){return = Point.ByCoordinates(11,12,13);} }";
+
+            //liveRunner.UpdateCmdLineInterpreter(code);
+            liveRunner.UpdateCmdLineInterpreter(@"import (""ProtoGeometry.dll"");");
+            liveRunner.UpdateCmdLineInterpreter("p = Point.ByCoordinates(10,10,10);");
+
+            ProtoCore.Mirror.RuntimeMirror mirror = liveRunner.InspectNodeValue("p");
+
+            //==============================================
+            // Build a binary expression to retirieve the x property
+            // xval = newPoint.X
+            //==============================================
+            liveRunner.UpdateCmdLineInterpreter("xval = p.X;");
+            mirror = liveRunner.InspectNodeValue("xval");
+
+            //==============================================
+            //
+            // import ("ProtoGeometry.dll");
+            // p = Point.Bycoordinates(10.0, 10.0, 10.0);
+            // newPoint = p.Translate(1.0,2.0,3.0);
+            // xval = newPoint.X;
+            //
+            //==============================================
+            Assert.IsTrue((double)mirror.GetData().Data == 10.0);
+
+            //==============================================
+            // Translate the point
+            // newPoint = p.Translate(1,2,3);
+            //==============================================
+
+            liveRunner.UpdateCmdLineInterpreter("p = p.Translate(1,2,3);");
+
+            mirror = liveRunner.InspectNodeValue("p");
+
+            mirror = liveRunner.InspectNodeValue("xval");
+
+            //==============================================
+            //
+            // import ("ProtoGeometry.dll");
+            // p = Point.Bycoordinates(10.0, 10.0, 10.0);
+            // newPoint = p.Translate(1.0,2.0,3.0);
+            // xval = newPoint.X;
+            //
+            //==============================================
+            Assert.IsTrue((double)mirror.GetData().Data == 11.0);
+
+        }
+
+        [Test]
+        public void GraphILTest_ComplexWatch01()
+        {
+            // Build the AST trees
+            // x = 1..10;
+            ProtoCore.AST.AssociativeAST.RangeExprNode rangeExpr = new ProtoCore.AST.AssociativeAST.RangeExprNode();
+            rangeExpr.FromNode = new ProtoCore.AST.AssociativeAST.IntNode(0);
+            rangeExpr.ToNode = new ProtoCore.AST.AssociativeAST.IntNode(5);
+            rangeExpr.StepNode = new ProtoCore.AST.AssociativeAST.IntNode(1);
+            ProtoCore.AST.AssociativeAST.BinaryExpressionNode assign = new ProtoCore.AST.AssociativeAST.BinaryExpressionNode(
+                new ProtoCore.AST.AssociativeAST.IdentifierNode("a"),
+                rangeExpr,
+                ProtoCore.DSASM.Operator.assign);
+            List<ProtoCore.AST.AssociativeAST.AssociativeNode> astList = new List<ProtoCore.AST.AssociativeAST.AssociativeNode>();
+            astList.Add(assign);
+
+            // Instantiate GraphSyncData
+            List<Subtree> addedList = new List<Subtree>();
+            addedList.Add(new Subtree(astList, System.Guid.NewGuid()));
+            GraphSyncData syncData = new GraphSyncData(null, addedList, null);
+
+            // emit the DS code from the AST tree
+            ProtoScript.Runners.ILiveRunner liveRunner = new ProtoScript.Runners.LiveRunner();
+            liveRunner.UpdateGraph(syncData);
+
+            ProtoCore.Mirror.RuntimeMirror mirror = liveRunner.InspectNodeValue("a");
+            var collection = mirror.GetData().GetElements();
+            Assert.IsTrue((Int64)collection[1].Data == 1);
+        }
+
+
+        [Test]
+        public void GraphILTest_DeletedNode01()
+        {
+            //====================================
+            // Create a = 10 
+            // Execute and verify a = 10
+            // Delete a = 10
+            // Create b = a
+            // Execute and verify b = null
+            //====================================
+
+            // Create a = 10 
+            // Execute and verify a = 10
+            ProtoCore.AST.AssociativeAST.BinaryExpressionNode assign = new ProtoCore.AST.AssociativeAST.BinaryExpressionNode(
+                new ProtoCore.AST.AssociativeAST.IdentifierNode("a"),
+                new ProtoCore.AST.AssociativeAST.IntNode(10),
+                ProtoCore.DSASM.Operator.assign);
+            List<ProtoCore.AST.AssociativeAST.AssociativeNode> astList = new List<ProtoCore.AST.AssociativeAST.AssociativeNode>();
+            astList.Add(assign);
+
+            Guid guid = System.Guid.NewGuid();
+
+            // Instantiate GraphSyncData
+            List<Subtree> addedList = new List<Subtree>();
+            addedList.Add(new Subtree(astList, guid));
+            GraphSyncData syncData = new GraphSyncData(null, addedList, null);
+
+            // emit the DS code from the AST tree
+            ProtoScript.Runners.ILiveRunner liveRunner = new ProtoScript.Runners.LiveRunner();
+            liveRunner.UpdateGraph(syncData);
+
+            ProtoCore.Mirror.RuntimeMirror mirror = liveRunner.InspectNodeValue("a");
+            Assert.IsTrue((Int64)mirror.GetData().Data == 10);
+
+
+
+
+            // Delete a = 10
+            List<Subtree> deletedList = new List<Subtree>();
+            deletedList.Add(new Subtree(null, guid));
+            syncData = new GraphSyncData(deletedList, null, null);
+            liveRunner.UpdateGraph(syncData);
+
+
+
+            // Create b = a 
+            // Execute and verify b = null
+            ProtoCore.AST.AssociativeAST.BinaryExpressionNode assign2 = new ProtoCore.AST.AssociativeAST.BinaryExpressionNode(
+                new ProtoCore.AST.AssociativeAST.IdentifierNode("b"),
+                new ProtoCore.AST.AssociativeAST.IdentifierNode("a"),
+                ProtoCore.DSASM.Operator.assign);
+            astList = new List<ProtoCore.AST.AssociativeAST.AssociativeNode>();
+            astList.Add(assign2);
+
+            guid = System.Guid.NewGuid();
+
+            // Instantiate GraphSyncData
+            addedList = new List<Subtree>();
+            addedList.Add(new Subtree(astList, guid));
+            syncData = new GraphSyncData(null, addedList, null);
+
+            // emit the DS code from the AST tree
+            liveRunner.UpdateGraph(syncData);
+
+            mirror = liveRunner.InspectNodeValue("b");
+            Assert.IsTrue(mirror.GetData().IsNull);
+
+        }
+
+        private Subtree CreateSubTreeFromCode(Guid guid, string code)
+        {
+            CodeBlockNode commentCode;
+            var cbn = GraphToDSCompiler.GraphUtilities.Parse(code, out commentCode) as CodeBlockNode;
+            var subtree = null == cbn ? new Subtree(null, guid) : new Subtree(cbn.Body, guid);
+            return subtree;
+        }
+
+        private void AssertValue(string varname, object value)
+        {
+            var mirror = astLiveRunner.InspectNodeValue(varname);
+            MirrorData data = mirror.GetData();
+            object svValue = data.Data;
+            if (value is double)
+            {
+                Assert.AreEqual((double)svValue, Convert.ToDouble(value));
+            }
+            else if (value is int)
+            {
+                Assert.AreEqual((Int64)svValue, Convert.ToInt64(value));
+            }
+            else if (value is bool)
+            {
+                Assert.AreEqual((bool)svValue, Convert.ToBoolean(value));
+            }
+            else if (value is IEnumerable<int>)
+            {
+                Assert.IsTrue(data.IsCollection);
+                var values = (value as IEnumerable<int>).ToList().Select(v => (object)v).ToList();
+                Assert.IsTrue(mirror.GetUtils().CompareArrays(varname, values, typeof(Int64)));
+            }
+            else if (value is IEnumerable<double>)
+            {
+                Assert.IsTrue(data.IsCollection);
+                var values = (value as IEnumerable<double>).ToList().Select(v => (object)v).ToList();
+                Assert.IsTrue(mirror.GetUtils().CompareArrays(varname, values, typeof(double)));
+            }
+        }
+
+        [Test]
+        [Category("ProtoGeometry")] [Ignore] [Category("PortToCodeBlocks")]
+        public void TestAdd01()
+        {
+            List<string> codes = new List<string>() 
+            {
+                "a = 1;",
+                "x = a; y = a; z = a; p = Point.ByCoordinates(x, y, z); px = p.X;",
+            };
+            List<Guid> guids = Enumerable.Range(0, codes.Count).Select(_ => System.Guid.NewGuid()).ToList();
+            IEnumerable<int> index = Enumerable.Range(0, codes.Count);
+
+            int shuffleCount = codes.Count;
+
+            // in which add order, LiveRunner should get the same result.
+            for (int i = 0; i < shuffleCount; ++i)
+            {
+                ILiveRunner liveRunner = new ProtoScript.Runners.LiveRunner();
+                liveRunner.ResetVMAndResyncGraph(new List<string> { "ProtoGeometry.dll" });
+
+                index = index.OrderBy(_ => randomGen.Next());
+                var added = index.Select(idx => CreateSubTreeFromCode(guids[idx], codes[idx])).ToList();
+
+                var syncData = new GraphSyncData(null, added, null);
+                liveRunner.UpdateGraph(syncData);
+
+                ProtoCore.Mirror.RuntimeMirror mirror = liveRunner.InspectNodeValue("px");
+                var value = (double)mirror.GetData().Data;
+                Assert.AreEqual(value, 1);
+            }
+        }
+
+
+        [Test]
+        [Ignore]
+        [Category("ProtoGeometry")]
+        [Category("PortToCodeBlocks")]
+        public void TestModify01()
+        {
+            List<string> codes = new List<string>() 
+            {
+                "a = 1;",
+                "x = a; y = a; z = a; p = Point.ByCoordinates(x, y, z); px = p.X;",
+            };
+            List<Guid> guids = Enumerable.Range(0, codes.Count).Select(_ => System.Guid.NewGuid()).ToList();
+
+            // add two nodes
+            IEnumerable<int> index = Enumerable.Range(0, codes.Count);
+            var added = index.Select(idx => CreateSubTreeFromCode(guids[idx], codes[idx])).ToList();
+
+            var syncData = new GraphSyncData(null, added, null);
+            astLiveRunner.UpdateGraph(syncData);
+
+            ProtoCore.Mirror.RuntimeMirror mirror = astLiveRunner.InspectNodeValue("px");
+            var value = (double)mirror.GetData().Data;
+            Assert.AreEqual(value, 1);
+
+            for (int i = 0; i < 10; ++i)
+            {
+                codes[0] = "a = " + i.ToString() + ";";
+                var modified = index.Select(idx => CreateSubTreeFromCode(guids[idx], codes[idx])).ToList();
+
+                syncData = new GraphSyncData(null, null, modified);
+                astLiveRunner.UpdateGraph(syncData);
+
+                mirror = astLiveRunner.InspectNodeValue("px");
+                value = (double)mirror.GetData().Data;
+                Assert.AreEqual(value, i);
+            }
+        }
+
+        [Test]
+        public void RegressMAGN747()
+        {
+            List<string> codes = new List<string>() 
+            {
+                "a = 1;",
+            };
+            Guid guid = System.Guid.NewGuid();
+
+            // add two nodes
+            IEnumerable<int> index = Enumerable.Range(0, codes.Count);
+            var added = index.Select(idx => CreateSubTreeFromCode(guid, codes[idx])).ToList();
+
+            var syncData = new GraphSyncData(null, added, null);
+            astLiveRunner.UpdateGraph(syncData);
+
+            ProtoCore.Mirror.RuntimeMirror mirror = astLiveRunner.InspectNodeValue("a");
+            var value = (Int64)mirror.GetData().Data;
+            Assert.AreEqual(value, 1);
+
+            // Simulate delete a = 1 and add CBN a = 2
+            int newval = 2;
+            codes[0] = "a = " + newval.ToString() + ";";
+            var modified = index.Select(idx => CreateSubTreeFromCode(guid, codes[idx])).ToList();
+
+            List<Subtree> deletedList = new List<Subtree>();
+            deletedList.Add(new Subtree(null, guid));
+
+            syncData = new GraphSyncData(deletedList, null, modified);
+            astLiveRunner.UpdateGraph(syncData);
+
+            Console.WriteLine("a = " + astLiveRunner.InspectNodeValue("a").GetStringData());
+            AssertValue("a", newval);
+
+        }
+
+        [Test]
+        public void RegressMAGN750()
+        {
+            List<string> codes = new List<string>() 
+            {
+                "a = 1;",
+                "b = a; c = b + 1;",
+            };
+            List<Guid> guids = Enumerable.Range(0, codes.Count).Select(_ => System.Guid.NewGuid()).ToList();
+
+            // add two nodes
+            IEnumerable<int> index = Enumerable.Range(0, codes.Count);
+            var added = index.Select(idx => CreateSubTreeFromCode(guids[idx], codes[idx])).ToList();
+
+            var syncData = new GraphSyncData(null, added, null);
+            astLiveRunner.UpdateGraph(syncData);
+
+            ProtoCore.Mirror.RuntimeMirror mirror = astLiveRunner.InspectNodeValue("c");
+            var value = (Int64)mirror.GetData().Data;
+            Assert.AreEqual(value, 2);
+
+            for (int i = 0; i < 10; ++i)
+            {
+                codes[0] = "a = " + i.ToString() + ";";
+                var modified = index.Select(idx => CreateSubTreeFromCode(guids[idx], codes[idx])).ToList();
+
+                syncData = new GraphSyncData(null, null, modified);
+                astLiveRunner.UpdateGraph(syncData);
+
+                Console.WriteLine("c = " + astLiveRunner.InspectNodeValue("c").GetStringData());
+                AssertValue("c", i + 1);
+            }
+        }
+
+
+
+        [Test]
+        public void RegressMAGN750_1()
+        {
+            List<string> codes = new List<string>() 
+            {
+                "a = 1;",
+                "b = a; c = b + 1;",
+            };
+            List<Guid> guids = Enumerable.Range(0, codes.Count).Select(_ => System.Guid.NewGuid()).ToList();
+
+            // add two nodes
+            IEnumerable<int> index = Enumerable.Range(0, codes.Count);
+            var added = index.Select(idx => CreateSubTreeFromCode(guids[idx], codes[idx])).ToList();
+
+            var syncData = new GraphSyncData(null, added, null);
+            astLiveRunner.UpdateGraph(syncData);
+
+            ProtoCore.Mirror.RuntimeMirror mirror = astLiveRunner.InspectNodeValue("c");
+            var value = (Int64)mirror.GetData().Data;
+            Assert.AreEqual(value, 2);
+
+            int newval = 2;
+            codes[0] = "a = " + newval.ToString() + ";";
+            var modified = index.Select(idx => CreateSubTreeFromCode(guids[idx], codes[idx])).ToList();
+
+            syncData = new GraphSyncData(null, null, modified);
+            astLiveRunner.UpdateGraph(syncData);
+
+            Console.WriteLine("c = " + astLiveRunner.InspectNodeValue("c").GetStringData());
+            AssertValue("c", newval + 1);
+
+        }
+
+        [Test]
+        [Ignore]
+        [Category("ProtoGeometry")]
+        [Category("PortToCodeBlocks")]
+        public void RegressMAGN753()
+        {
+            List<string> codes = new List<string>() 
+            {
+                "t = 1..2;",
+                "x = t; a = x;",
+                "z = a; pts = Point.ByCoordinates(z, 10, 2); ptsx = pts.X;"
+            };
+            List<Guid> guids = Enumerable.Range(0, codes.Count).Select(_ => System.Guid.NewGuid()).ToList();
+
+            // add two nodes
+            IEnumerable<int> index = Enumerable.Range(0, codes.Count);
+            var added = index.Select(idx => CreateSubTreeFromCode(guids[idx], codes[idx])).ToList();
+
+            var syncData = new GraphSyncData(null, added, null);
+            astLiveRunner.UpdateGraph(syncData);
+
+            for (int i = 1; i <= 10; ++i)
+            {
+                codes[0] = "t = 0.." + i.ToString() + ";";
+                var modified = index.Select(idx => CreateSubTreeFromCode(guids[idx], codes[idx])).ToList();
+
+                syncData = new GraphSyncData(null, null, modified);
+                astLiveRunner.UpdateGraph(syncData);
+
+                Console.WriteLine("a = " + astLiveRunner.InspectNodeValue("a").GetStringData());
+                AssertValue("a", Enumerable.Range(0, i + 1));
+
+                Console.WriteLine("ptsx = " + astLiveRunner.InspectNodeValue("ptsx").GetStringData());
+                AssertValue("ptsx", Enumerable.Range(0, i + 1));
+
+                Console.WriteLine("pts = " + astLiveRunner.InspectNodeValue("pts").GetStringData());
+                Assert.IsTrue(!string.IsNullOrEmpty(astLiveRunner.InspectNodeValue("pts").GetStringData()));
+            }
+        }
+
+        [Test]
+        public void RegressMAGN765()
+        {
+            List<string> codes = new List<string>() 
+            {
+                "a=10;b=20;c=30;",
+                "var1=Point.ByCoordinates(a,b,c);",
+                "var2=Point.ByCoordinates(a,a,c);"
+            };
+            List<Guid> guids = Enumerable.Range(0, codes.Count).Select(_ => System.Guid.NewGuid()).ToList();
+
+            // add two nodes
+            IEnumerable<int> index = Enumerable.Range(0, codes.Count);
+            var added = index.Select(idx => CreateSubTreeFromCode(guids[idx], codes[idx])).ToList();
+
+            var syncData = new GraphSyncData(null, added, null);
+            astLiveRunner.UpdateGraph(syncData);
+
+            for (int i = 1; i <= 10; ++i)
+            {
+                codes[0] = "a=10;b=20;c=" + i.ToString() + ";";
+                var modified = index.Select(idx => CreateSubTreeFromCode(guids[idx], codes[idx])).ToList();
+
+                syncData = new GraphSyncData(null, null, modified);
+                astLiveRunner.UpdateGraph(syncData);
+
+                var var1_value = astLiveRunner.InspectNodeValue("var1").GetStringData();
+                Console.WriteLine("var1 = " + var1_value);
+                Assert.IsTrue(!string.IsNullOrEmpty(var1_value));
+
+                var var2_value = astLiveRunner.InspectNodeValue("var2").GetStringData();
+                Console.WriteLine("var2 = " + var2_value);
+                Assert.IsTrue(!string.IsNullOrEmpty(var2_value));
+            }
+        }
+
+        [Test]
+        public void RegressMAGN773()
+        {
+            List<string> codes = new List<string>() 
+            {
+                "h=1;",
+                "k=h;ll=k+2;",
+                "v=ll;hf=v+2;",
+                "a45=hf;vv=Point.ByCoordinates(a45, 3, 1);"
+            };
+            List<Guid> guids = Enumerable.Range(0, codes.Count).Select(_ => System.Guid.NewGuid()).ToList();
+
+            // add two nodes
+            IEnumerable<int> index = Enumerable.Range(0, codes.Count);
+            var added = index.Select(idx => CreateSubTreeFromCode(guids[idx], codes[idx])).ToList();
+
+            var syncData = new GraphSyncData(null, added, null);
+            astLiveRunner.UpdateGraph(syncData);
+
+            for (int i = 1; i <= 10; ++i)
+            {
+                codes[0] = "h=1.." + i.ToString() + ";";
+
+                index = Enumerable.Range(0, 2);
+                var modified = index.Select(idx => CreateSubTreeFromCode(guids[idx], codes[idx])).ToList();
+
+                syncData = new GraphSyncData(null, null, modified);
+                astLiveRunner.UpdateGraph(syncData);
+
+                var strValue = astLiveRunner.InspectNodeValue("vv").GetStringData();
+                Console.WriteLine("vv = " + strValue);
+                Assert.IsTrue(!string.IsNullOrEmpty(strValue));
+
+                strValue = astLiveRunner.InspectNodeValue("hf").GetStringData();
+                Console.WriteLine("hf = " + strValue);
+                Assert.IsTrue(!string.IsNullOrEmpty(strValue));
+            }
+        }
+
+        [Test]
+        public void TestFunctionDefinition01()
+        {
+            List<string> codes = new List<string>() 
+            {
+                "def f() { return = 1; } x = f();"
+            };
+
+            Guid guid = System.Guid.NewGuid();
+
+            List<Subtree> added = new List<Subtree>();
+            added.Add(CreateSubTreeFromCode(guid, codes[0]));
+
+            var syncData = new GraphSyncData(null, added, null);
+            astLiveRunner.UpdateGraph(syncData);
+
+            AssertValue("x", 1);
+        }
+
+        [Test]
+        public void TestFunctionDefinitionWithLanguageblocks01()
+        {
+            List<string> codes = new List<string>() 
+            {
+                @"
+                def f(x:int) 
+                { 
+                    return = [Imperative]
+                    {
+                        return = x + 1; 
+                    }
+                } 
+                y = f(1);"
+            };
+
+            Guid guid = System.Guid.NewGuid();
+
+            List<Subtree> added = new List<Subtree>();
+            added.Add(CreateSubTreeFromCode(guid, codes[0]));
+
+            var syncData = new GraphSyncData(null, added, null);
+            astLiveRunner.UpdateGraph(syncData);
+
+            AssertValue("y", 2);
+        }
+
+
+        [Test]
+        public void TestFunctionModification01()
+        {
+            List<string> codes = new List<string>() 
+            {
+                "def f() { t = 41; return = t;} x = f();",
+                "def f() { t1 = 41; t2 = 42; return = {t1, t2}; } x = f();",
+                "def f() { t1 = 41; t2 = 42; t3 = 43; return = {t1, t2, t3};} x = f();"
+            };
+
+            Guid guid = System.Guid.NewGuid();
+
+            {
+                List<Subtree> added = new List<Subtree>();
+                added.Add(CreateSubTreeFromCode(guid, codes[0]));
+
+                var syncData = new GraphSyncData(null, added, null);
+                astLiveRunner.UpdateGraph(syncData);
+
+                AssertValue("x", 41);
+            }
+
+            {
+                // Modify the function and verify
+                List<Subtree> modified = new List<Subtree>();
+                modified.Add(CreateSubTreeFromCode(guid, codes[1]));
+
+                var syncData = new GraphSyncData(null, null, modified);
+                astLiveRunner.UpdateGraph(syncData);
+
+                AssertValue("x", new int[] { 41, 42 });
+            }
+
+            {
+                // Modify the function and verify
+                List<Subtree> modified = new List<Subtree>();
+                modified.Add(CreateSubTreeFromCode(guid, codes[2]));
+
+                var syncData = new GraphSyncData(null, null, modified);
+                astLiveRunner.UpdateGraph(syncData);
+
+                AssertValue("x", new int[] { 41, 42, 43 });
+            }
+        }
+
+        [Test]
+        public void TestFunctionModification02()
+        {
+            // Test function re-defintion but without parameters
+            List<string> codes = new List<string>() 
+            {
+                "def f() { t = 41; return = t;} x = f(); r = Equals(x, 41);",
+                "def f() { t1 = 41; t2 = 42; return = {t1, t2}; } x = f(); r = Equals(x, {41, 42});",
+                "def f() { t1 = 41; t2 = 42; t3 = 43; return = {t1, t2, t3};} x = f(); r = Equals(x, {41, 42, 43});",
+                "def f() { t1 = 43; t2 = 42; t3 = 41; return = {t1, t2, t3};} x = f(); r = Equals(x, {43, 42, 41});",
+                "def f() { t1 = t2 + t3; return = t;} x = f(); r = Equals(x, null);",
+                "def f() { t1 = 2; t2 = 5; t3 = t1..t2; return = t3;} x = f(); r = Equals(x, {2, 3, 4, 5});",
+                "def f() { t1 = 2; t2 = 5; t3 = t1..t2..#2; return = t3;} x = f(); r = Equals(x, {2, 5});",
+                "def f() { a = 1; b = 2; c = (a == b) ? 3 : 4; return = c; } x = f(); r = Equals(x, 4);",
+                "def f() { a = 2; b = 2; c = (a == b) ? 3 : 4; return = c; } x = f(); r = Equals(x, 3);",
+            };
+
+            Guid guid = System.Guid.NewGuid();
+
+            {
+                List<Subtree> added = new List<Subtree>();
+                added.Add(CreateSubTreeFromCode(guid, codes[0]));
+
+                var syncData = new GraphSyncData(null, added, null);
+                astLiveRunner.UpdateGraph(syncData);
+
+                AssertValue("r", true);
+            }
+
+            IEnumerable<int> indexes = Enumerable.Range(0, codes.Count);
+            int shuffleCount = codes.Count;
+
+            for (int i = 0; i < shuffleCount; ++i)
+            {
+                indexes = indexes.OrderBy(_ => randomGen.Next());
+
+                foreach (var index in indexes)
+                {
+                    List<Subtree> modified = new List<Subtree>();
+                    modified.Add(CreateSubTreeFromCode(guid, codes[index]));
+
+                    var syncData = new GraphSyncData(null, null, modified);
+                    astLiveRunner.UpdateGraph(syncData);
+
+                    AssertValue("r", true);
+                }
+            }
+        }
+
+        [Test]
+        public void TestFunctionModification03()
+        {
+            // Test function re-defintion but without parameters
+            List<string> codes = new List<string>() 
+            {
+                @"
+def f() 
+{ 
+    t = 41; 
+    return = t;
+} 
+x = f(); 
+r = Equals(x, 41);
+",
+                @"
+def f() 
+{ 
+    t1 = 41; 
+    t2 = 42; 
+    return = {t1, t2}; 
+} 
+x = f(); 
+r = Equals(x, {41, 42});
+",
+            };
+
+            Guid guid = System.Guid.NewGuid();
+
+            // Create CBN
+            List<Subtree> added = new List<Subtree>();
+            added.Add(CreateSubTreeFromCode(guid, codes[0]));
+            var syncData = new GraphSyncData(null, added, null);
+            astLiveRunner.UpdateGraph(syncData);
+            AssertValue("r", true);
+
+            // Modify CBN
+            List<Subtree> modified = new List<Subtree>();
+            modified.Add(CreateSubTreeFromCode(guid, codes[1]));
+            syncData = new GraphSyncData(null, null, modified);
+            astLiveRunner.UpdateGraph(syncData);
+            AssertValue("r", true);
+        }
+
+
+        [Test]
+        [Category("Failing")]
+        public void TestFunctionModification04()
+        {
+            // Tracked in: http://adsk-oss.myjetbrains.com/youtrack/issue/MAGN-4161
+            // AST node to string is causing a crash
+
+            // Test function re-define and should remove the old function
+            List<string> codes = new List<string>() 
+            {
+                "def f() { return = 41; } x = f(); r1 = Equals(x, 41); y = f(0); r2 = Equals(y, null); r = r1 && r2;",
+                "def f(x) { return = 42;} x = f(0); r1 = Equals(x, 42); y = f(); r2 = Equals(y, null); r = r1 && r2;",
+            };
+
+            Guid guid = System.Guid.NewGuid();
+
+            {
+                List<Subtree> added = new List<Subtree>();
+                added.Add(CreateSubTreeFromCode(guid, codes[0]));
+
+                var syncData = new GraphSyncData(null, added, null);
+                astLiveRunner.UpdateGraph(syncData);
+
+                AssertValue("r", true);
+            }
+
+
+            IEnumerable<int> indexes = Enumerable.Range(0, codes.Count);
+            int shuffleCount = codes.Count;
+
+            for (int i = 0; i < shuffleCount; ++i)
+            {
+                indexes = indexes.OrderBy(_ => randomGen.Next());
+
+                foreach (var index in indexes)
+                {
+                    List<Subtree> modified = new List<Subtree>();
+                    modified.Add(CreateSubTreeFromCode(guid, codes[index]));
+
+                    var syncData = new GraphSyncData(null, null, modified);
+                    astLiveRunner.UpdateGraph(syncData);
+
+                    AssertValue("r", true);
+                }
+            }
+        }
+
+        [Test]
+        public void TestSimpleFunctionRedefinition01()
+        {
+            List<string> codes = new List<string>() 
+            {
+                "def f() { return = 5;} x = f();",
+                "def f() { return = 10; } x = f();"
+            };
+
+            Guid guid = System.Guid.NewGuid();
+
+            {
+                List<Subtree> added = new List<Subtree>();
+                added.Add(CreateSubTreeFromCode(guid, codes[0]));
+
+                var syncData = new GraphSyncData(null, added, null);
+                astLiveRunner.UpdateGraph(syncData);
+
+                AssertValue("x", 5);
+            }
+
+            {
+                // Modify the function and verify
+                List<Subtree> modified = new List<Subtree>();
+                modified.Add(CreateSubTreeFromCode(guid, codes[1]));
+
+                var syncData = new GraphSyncData(null, null, modified);
+                astLiveRunner.UpdateGraph(syncData);
+
+                AssertValue("x", 10);
+            }
+        }
+
+        [Test]
+        public void TestSimpleFunctionRedefinition02()
+        {
+            List<string> codes = new List<string>() 
+            {
+                "def f() { return = null;}",
+                "def f() { return = 10; }",
+                "x = f();"
+            };
+
+            Guid guid1 = System.Guid.NewGuid();
+            Guid guid2 = System.Guid.NewGuid();
+
+            {
+                List<Subtree> added = new List<Subtree>();
+                added.Add(CreateSubTreeFromCode(guid1, codes[0]));
+
+                var syncData = new GraphSyncData(null, added, null);
+                astLiveRunner.UpdateGraph(syncData);
+            }
+
+            {
+                // Modify the function 
+                List<Subtree> modified = new List<Subtree>();
+                modified.Add(CreateSubTreeFromCode(guid1, codes[1]));
+
+                var syncData = new GraphSyncData(null, null, modified);
+                astLiveRunner.UpdateGraph(syncData);
+            }
+
+
+            {
+                // Call the function
+                List<Subtree> added = new List<Subtree>();
+                added.Add(CreateSubTreeFromCode(guid2, codes[2]));
+
+                var syncData = new GraphSyncData(null, added, null);
+                astLiveRunner.UpdateGraph(syncData);
+                AssertValue("x", 10);
+            }
+        }
+
+        [Test]
+        public void TestSimpleFunctionRedefinition03()
+        {
+            List<string> codes = new List<string>() 
+            {
+                "def f() { return = null;}",
+                "def f() { return = 10; }",
+                "x = f();",
+                "def f() { return = 5; }",
+            };
+
+            Guid guid1 = System.Guid.NewGuid();
+            Guid guid2 = System.Guid.NewGuid();
+
+            {
+                List<Subtree> added = new List<Subtree>();
+                added.Add(CreateSubTreeFromCode(guid1, codes[0]));
+
+                var syncData = new GraphSyncData(null, added, null);
+                astLiveRunner.UpdateGraph(syncData);
+            }
+
+            {
+                // Modify the function 
+                List<Subtree> modified = new List<Subtree>();
+                modified.Add(CreateSubTreeFromCode(guid1, codes[1]));
+
+                var syncData = new GraphSyncData(null, null, modified);
+                astLiveRunner.UpdateGraph(syncData);
+            }
+
+
+            {
+                // Call the function
+                List<Subtree> added = new List<Subtree>();
+                added.Add(CreateSubTreeFromCode(guid2, codes[2]));
+
+                var syncData = new GraphSyncData(null, added, null);
+                astLiveRunner.UpdateGraph(syncData);
+                AssertValue("x", 10);
+            }
+
+            {
+                // Modify the function 
+                List<Subtree> modified = new List<Subtree>();
+                modified.Add(CreateSubTreeFromCode(guid1, codes[3]));
+
+                var syncData = new GraphSyncData(null, null, modified);
+                astLiveRunner.UpdateGraph(syncData);
+                AssertValue("x", 5);
+            }
+        }
+
+        [Test]
+        public void TestSimpleFunctionRedefinition04()
+        {
+            List<string> codes = new List<string>() 
+            {                    
+                "def f(){y = 1; return = 2;} x = f();",
+                "def f(){return = 1;} x = f();"
+            };
+
+            Guid guid = System.Guid.NewGuid();
+            List<Subtree> added = new List<Subtree>();
+
+            // Create CBNs
+            added.Add(CreateSubTreeFromCode(guid, codes[0]));
+            var syncData = new GraphSyncData(null, added, null);
+            astLiveRunner.UpdateGraph(syncData);
+
+            AssertValue("x", 2);
+
+            // Modify CBN2 - remove the last line
+            List<Subtree> modified = new List<Subtree>();
+            modified.Add(CreateSubTreeFromCode(guid, codes[1]));
+            syncData = new GraphSyncData(null, null, modified);
+            astLiveRunner.UpdateGraph(syncData);
+
+            AssertValue("x", 1);
+        }
+
+        [Test]
+        public void TestSimpleFunctionRedefinition05()
+        {
+            List<string> codes = new List<string>() 
+            {                    
+                "def f(x){return = x + 2;} p = f(10);",
+                "def f(x){return = x - 2;} p = f(10);",
+            };
+
+            Guid guid = System.Guid.NewGuid();
+            List<Subtree> added = new List<Subtree>();
+
+            // Create CBN
+            added.Add(CreateSubTreeFromCode(guid, codes[0]));
+            var syncData = new GraphSyncData(null, added, null);
+            astLiveRunner.UpdateGraph(syncData);
+
+            AssertValue("p", 12);
+
+            // Modify function in CBN
+            List<Subtree> modified = new List<Subtree>();
+            modified.Add(CreateSubTreeFromCode(guid, codes[1]));
+            syncData = new GraphSyncData(null, null, modified);
+            astLiveRunner.UpdateGraph(syncData);
+
+            AssertValue("p", 8);
+        }
+
+        [Test]
+        public void TestFunctionRedefinitionOnNewNode01()
+        {
+            List<string> codes = new List<string>() 
+            {
+                "def f() { return = 5;} x = f();",
+                "def f() { return = 10; } y = f();"
+            };
+
+            Guid guid = System.Guid.NewGuid();
+            List<Subtree> added = new List<Subtree>();
+
+            {
+                added.Add(CreateSubTreeFromCode(guid, codes[0]));
+
+                var syncData = new GraphSyncData(null, added, null);
+                astLiveRunner.UpdateGraph(syncData);
+
+                AssertValue("x", 5);
+            }
+
+            // Simualate creating a new CBN for a function definition
+            // This should still yield the same result as the codegen will not add the new function.
+            // This error will have been handled at the front-end (UI)
+            guid = System.Guid.NewGuid();
+            {
+                added = new List<Subtree>();
+                added.Add(CreateSubTreeFromCode(guid, codes[1]));
+
+                var syncData = new GraphSyncData(null, added, null);
+                astLiveRunner.UpdateGraph(syncData);
+
+                AssertValue("y", 5);
+            }
+        }
+
+
+        [Test]
+        public void TestFunctionRedefinitionOnExistingNode01()
+        {
+            List<string> codes = new List<string>() 
+            {
+                "def f() { return = 5;}",
+                "x = f();",
+                "def f() { return = 10; }"
+            };
+
+            // Create 2 CBNs 
+
+            List<Subtree> added = new List<Subtree>();
+
+
+            // A CBN with function def f
+            Guid guid_func = System.Guid.NewGuid();
+            added.Add(CreateSubTreeFromCode(guid_func, codes[0]));
+
+            // A new CBN that uses function f
+            Guid guid = System.Guid.NewGuid();
+            added.Add(CreateSubTreeFromCode(guid, codes[1]));
+
+            var syncData = new GraphSyncData(null, added, null);
+            astLiveRunner.UpdateGraph(syncData);
+
+            AssertValue("x", 5);
+
+
+            // Redefine the CBN
+            List<Subtree> modified = new List<Subtree>();
+
+            // Mark the CBN that uses f as modified
+            modified.Add(CreateSubTreeFromCode(guid, codes[1]));
+
+            modified.Add(CreateSubTreeFromCode(guid_func, codes[2]));
+
+            syncData = new GraphSyncData(null, null, modified);
+            astLiveRunner.UpdateGraph(syncData);
+
+            // Verify that x must have automatically re-executed
+            AssertValue("x", 10);
+
+        }
+
+        [Test]
+        public void TestFunctionRedefinitionOnUnmodifiedNode01()
+        {
+            List<string> codes = new List<string>() 
+            {
+                "def f() { return = 5;}",
+                "x = f();",
+                "def f() { return = 10; }"
+            };
+
+            // Create 2 CBNs 
+
+            List<Subtree> added = new List<Subtree>();
+
+
+            // A CBN with function def f
+            Guid guid_func = System.Guid.NewGuid();
+            added.Add(CreateSubTreeFromCode(guid_func, codes[0]));
+
+            // A new CBN that uses function f
+            Guid guid = System.Guid.NewGuid();
+            added.Add(CreateSubTreeFromCode(guid, codes[1]));
+
+            var syncData = new GraphSyncData(null, added, null);
+            astLiveRunner.UpdateGraph(syncData);
+
+            AssertValue("x", 5);
+
+
+            // Redefine the CBN
+            List<Subtree> modified = new List<Subtree>();
+
+            modified.Add(CreateSubTreeFromCode(guid_func, codes[2]));
+
+            syncData = new GraphSyncData(null, null, modified);
+            astLiveRunner.UpdateGraph(syncData);
+
+            // Verify that x must have automatically re-executed
+            AssertValue("x", 10);
+
+        }
+
+        [Test]
+        public void TestFunctionRedefinitionOnUnmodifiedNode02()
+        {
+            List<string> codes = new List<string>() 
+            {
+                "def f() { return = 5;}",
+                "x = f();",
+                "y = f();",
+                "def f() { return = 10; }"
+            };
+
+            // Create 2 CBNs 
+            List<Subtree> added = new List<Subtree>();
+
+
+            // A CBN with function def f
+            Guid guid_func = System.Guid.NewGuid();
+            added.Add(CreateSubTreeFromCode(guid_func, codes[0]));
+
+            // A new CBN that calls function f
+            Guid guid = System.Guid.NewGuid();
+            added.Add(CreateSubTreeFromCode(guid, codes[1]));
+
+            // Create another CBN that calls function d
+            guid = System.Guid.NewGuid();
+            added.Add(CreateSubTreeFromCode(guid, codes[2]));
+
+            var syncData = new GraphSyncData(null, added, null);
+            astLiveRunner.UpdateGraph(syncData);
+
+            AssertValue("x", 5);
+
+
+            // Redefine the CBN
+            List<Subtree> modified = new List<Subtree>();
+
+            modified.Add(CreateSubTreeFromCode(guid_func, codes[3]));
+
+            syncData = new GraphSyncData(null, null, modified);
+            astLiveRunner.UpdateGraph(syncData);
+
+            // Verify that x must have automatically re-executed
+            AssertValue("x", 10);
+            AssertValue("y", 10);
+
+        }
+
+        [Test]
+        public void TestFunctionRedefinitionWithLanguageblocks01()
+        {
+            List<string> codes = new List<string>() 
+            {
+                @"
+                def f(x:int) 
+                { 
+                    return = [Imperative]
+                    {
+                        return = x + 1; 
+                    }
+                }",
+ 
+                @"y = f(1);",
+
+                @"def f(x:int) 
+                { 
+                    return = [Imperative]
+                    {
+                        return = x + 10; 
+                    }
+                }"
+            };
+
+            // Create 2 CBNs 
+            List<Subtree> added = new List<Subtree>();
+
+
+            // A CBN with function def f
+            Guid guid_func = System.Guid.NewGuid();
+            added.Add(CreateSubTreeFromCode(guid_func, codes[0]));
+
+            // A new CBN that calls function f
+            Guid guid = System.Guid.NewGuid();
+            added.Add(CreateSubTreeFromCode(guid, codes[1]));
+
+            var syncData = new GraphSyncData(null, added, null);
+            astLiveRunner.UpdateGraph(syncData);
+
+            // Verify
+            AssertValue("y", 2);
+
+            // Redefine the function
+            List<Subtree> modified = new List<Subtree>();
+
+            modified.Add(CreateSubTreeFromCode(guid_func, codes[2]));
+
+            syncData = new GraphSyncData(null, null, modified);
+            astLiveRunner.UpdateGraph(syncData);
+
+            // Verify that x must have automatically re-executed
+            AssertValue("y", 11);
+
+        }
+
+        [Test]
+        public void TestFunctionRedefinitionWithLanguageblocks02()
+        {
+            List<string> codes = new List<string>() 
+            {
+                @"
+                def f(x:int) 
+                { 
+                    return = x + 1; 
+                }",
+ 
+                @"y = f(1);",
+
+                @"def f(x:int) 
+                { 
+                    return = [Imperative]
+                    {
+                        return = x + 10; 
+                    }
+                }"
+            };
+
+            // Create 2 CBNs 
+            List<Subtree> added = new List<Subtree>();
+
+
+            // A CBN with function def f
+            Guid guid_func = System.Guid.NewGuid();
+            added.Add(CreateSubTreeFromCode(guid_func, codes[0]));
+
+            // A new CBN that calls function f
+            Guid guid = System.Guid.NewGuid();
+            added.Add(CreateSubTreeFromCode(guid, codes[1]));
+
+            var syncData = new GraphSyncData(null, added, null);
+            astLiveRunner.UpdateGraph(syncData);
+
+            // Verify
+            AssertValue("y", 2);
+
+            // Redefine the function
+            List<Subtree> modified = new List<Subtree>();
+
+            modified.Add(CreateSubTreeFromCode(guid_func, codes[2]));
+
+            syncData = new GraphSyncData(null, null, modified);
+            astLiveRunner.UpdateGraph(syncData);
+
+            // Verify that x must have automatically re-executed
+            AssertValue("y", 11);
+
+        }
+
+        [Test]
+        public void TestFunctionOverloadRedefinitionOnUnmodifiedNode01()
+        {
+            List<string> codes = new List<string>() 
+            {
+                "global = 0;",
+                "def f() { global = global + 1; return = global;}",
+                "def f(i : int) { return = i + 10;}",
+                "x = f();",
+                "y = f(2);",
+                "def f(i : int) { return = i + 100; }"  // redefine the overload, it should only re-execute the overload call f(2)
+            };
+
+            List<Subtree> added = new List<Subtree>();
+
+
+            // A new CBN for a global
+            Guid guid = System.Guid.NewGuid();
+            added.Add(CreateSubTreeFromCode(guid, codes[0]));
+
+            // A CBN with function def f
+            Guid guid_func1 = System.Guid.NewGuid();
+            added.Add(CreateSubTreeFromCode(guid_func1, codes[1]));
+
+
+            // A CBN with function overload def f(i)
+            Guid guid_func2 = System.Guid.NewGuid();
+            added.Add(CreateSubTreeFromCode(guid_func2, codes[2]));
+
+            // CBN for calling function f
+            guid = System.Guid.NewGuid();
+            added.Add(CreateSubTreeFromCode(guid, codes[3]));
+
+
+            // CBN for calling overload function f(i)
+            guid = System.Guid.NewGuid();
+            added.Add(CreateSubTreeFromCode(guid, codes[4]));
+
+
+            var syncData = new GraphSyncData(null, added, null);
+            astLiveRunner.UpdateGraph(syncData);
+
+            AssertValue("x", 1);
+            AssertValue("y", 12);
+
+
+            // Redefine the CBN
+            List<Subtree> modified = new List<Subtree>();
+
+            modified.Add(CreateSubTreeFromCode(guid_func2, codes[5]));
+
+            syncData = new GraphSyncData(null, null, modified);
+            astLiveRunner.UpdateGraph(syncData);
+
+            // Verify that the call to the function f has not re-executed
+            AssertValue("x", 1);
+
+            // Verify that the call to the overload function f(i) has re-executed
+            AssertValue("y", 102);
+
+        }
+
+        [Test]
+        [Category("Failing")]
+        public void TestFunctionOverloadRedefinitionOnUnmodifiedNode02()
+        {
+            // Tracked in: http://adsk-oss.myjetbrains.com/youtrack/issue/MAGN-4229
+            List<string> codes = new List<string>() 
+            {
+                "global = 0;",
+                "def f() { global = global + 1; return = global;}",
+                "def f(i : int) { return = i + 10;}",
+                "x = f();",
+                "y = f(2);",
+                "def f() { global = global + 1; return = global + 10;}",
+                "def f(i : int) { return = i + 100; }"
+            };
+
+            List<Subtree> added = new List<Subtree>();
+
+
+            // A new CBN for a global
+            Guid guid = System.Guid.NewGuid();
+            added.Add(CreateSubTreeFromCode(guid, codes[0]));
+
+            // A CBN with function def f
+            Guid guid_func1 = System.Guid.NewGuid();
+            added.Add(CreateSubTreeFromCode(guid_func1, codes[1]));
+
+
+            // A CBN with function overload def f(i)
+            Guid guid_func2 = System.Guid.NewGuid();
+            added.Add(CreateSubTreeFromCode(guid_func2, codes[2]));
+
+            // CBN for calling function f
+            guid = System.Guid.NewGuid();
+            added.Add(CreateSubTreeFromCode(guid, codes[3]));
+
+
+            // CBN for calling overload function f(i)
+            guid = System.Guid.NewGuid();
+            added.Add(CreateSubTreeFromCode(guid, codes[4]));
+
+
+            var syncData = new GraphSyncData(null, added, null);
+            astLiveRunner.UpdateGraph(syncData);
+
+            AssertValue("x", 1);
+            AssertValue("y", 12);
+
+
+            // Redefine both functions
+            List<Subtree> modified = new List<Subtree>();
+
+            modified.Add(CreateSubTreeFromCode(guid_func1, codes[5]));
+            modified.Add(CreateSubTreeFromCode(guid_func2, codes[6]));
+
+            syncData = new GraphSyncData(null, null, modified);
+            astLiveRunner.UpdateGraph(syncData);
+
+            // Verify that the call to the function f has not re-executed
+            AssertValue("x", 12);
+
+            // Verify that the call to the overload function f(i) has re-executed
+            AssertValue("y", 102);
+
+        }
+
+        public void TestFunctionOverloadOnNewNode01()
+        {
+            List<string> codes = new List<string>() 
+            {
+                "def f() { return = 5;} x = f();",
+                "def f(i : int) { return = i + 1; } y = f(5);"
+            };
+
+            Guid guid = System.Guid.NewGuid();
+            List<Subtree> added = new List<Subtree>();
+
+            {
+                added.Add(CreateSubTreeFromCode(guid, codes[0]));
+
+                var syncData = new GraphSyncData(null, added, null);
+                astLiveRunner.UpdateGraph(syncData);
+
+                AssertValue("x", 5);
+            }
+
+            // Simualate creating a new CBN for a function definition
+            // This should still yield the same result as the codegen will not add the new function.
+            // This error will have been handled at the front-end (UI)
+            guid = System.Guid.NewGuid();
+            {
+                added = new List<Subtree>();
+                added.Add(CreateSubTreeFromCode(guid, codes[1]));
+
+                var syncData = new GraphSyncData(null, added, null);
+                astLiveRunner.UpdateGraph(syncData);
+
+                AssertValue("y", 6);
+            }
+        }
+
+        [Test]
+        public void TestFunctionObjectInApply()
+        {
+            GraphToDSCompiler.GraphUtilities.Reset();
+            GraphToDSCompiler.GraphUtilities.PreloadAssembly(new List<string> { "FunctionObject.ds" });
+            astLiveRunner = new ProtoScript.Runners.LiveRunner();
+            astLiveRunner.ResetVMAndResyncGraph(new List<string> { "FunctionObject.ds" });
+            string code = @"
+ def foo(x,y ) { return = x + y; }
+ f = _SingleFunctionObject(foo, 2, {1}, {null, 42}, true); r = Apply(f, 3);
+ ";
+
+            Guid guid = System.Guid.NewGuid();
+            List<Subtree> added = new List<Subtree>();
+            {
+                added.Add(CreateSubTreeFromCode(guid, code));
+                var syncData = new GraphSyncData(null, added, null);
+                astLiveRunner.UpdateGraph(syncData);
+                AssertValue("r", 45);
+            }
+        }
+
+        [Test]
+        public void TestCodeblockModification01()
+        {
+            List<string> codes = new List<string>() 
+            {
+                "g = 0;",
+                "def f() { g = g + 1; return = 1;}",
+                "x = f(); a = 10;",  // CBN 1
+                "x = f(); a = 11;"   // Simulate modifiying CBN 1
+            };
+
+            List<Subtree> added = new List<Subtree>();
+
+            // CBN for global
+            Guid guid_global = System.Guid.NewGuid();
+            added.Add(CreateSubTreeFromCode(guid_global, codes[0]));
+
+            // A CBN with function def f
+            Guid guid_func = System.Guid.NewGuid();
+            added.Add(CreateSubTreeFromCode(guid_func, codes[1]));
+
+            // A new CBN that uses function f
+            Guid guid = System.Guid.NewGuid();
+            added.Add(CreateSubTreeFromCode(guid, codes[2]));
+
+            var syncData = new GraphSyncData(null, added, null);
+            astLiveRunner.UpdateGraph(syncData);
+
+            AssertValue("g", 1);
+            AssertValue("a", 10);
+
+
+            // Redefine the CBN
+            List<Subtree> modified = new List<Subtree>();
+
+            // Mark the CBN that uses f as modified
+            modified.Add(CreateSubTreeFromCode(guid, codes[3]));
+
+            syncData = new GraphSyncData(null, null, modified);
+            astLiveRunner.UpdateGraph(syncData);
+
+            // Verify that x must have automatically re-executed
+            AssertValue("g", 1);    // This should not increment
+            AssertValue("a", 11);
+
+        }
+
+        [Test]
+        public void TestCodeblockModification02()
+        {
+            List<string> codes = new List<string>() 
+            {
+                "a = 1;",        // guid1
+                "b = 2;",        // guid2
+                "c = 3;",        // guid3
+                "d = a + b;",    // guid4
+                "d = a + c;",    // guid4
+            };
+
+            Guid guid1 = System.Guid.NewGuid();
+            Guid guid2 = System.Guid.NewGuid();
+            Guid guid3 = System.Guid.NewGuid();
+            Guid guid4 = System.Guid.NewGuid();
+
+            List<Subtree> added = new List<Subtree>();
+
+            // Create a, b, c CBNs
+            added.Add(CreateSubTreeFromCode(guid1, codes[0]));
+            added.Add(CreateSubTreeFromCode(guid2, codes[1]));
+            added.Add(CreateSubTreeFromCode(guid3, codes[2]));
+
+            // Connect a and b to  d = a + b
+            added.Add(CreateSubTreeFromCode(guid4, codes[3]));
+
+            var syncData = new GraphSyncData(null, added, null);
+            astLiveRunner.UpdateGraph(syncData);
+
+            AssertValue("d", 3);
+
+            // Delete b
+            List<Subtree> deleted = new List<Subtree>();
+            deleted.Add(CreateSubTreeFromCode(guid2, codes[1]));
+            syncData = new GraphSyncData(deleted, null, null);
+            astLiveRunner.UpdateGraph(syncData);
+
+            // Connect a and c to d = a + c
+            List<Subtree> modified = new List<Subtree>();
+            modified.Add(CreateSubTreeFromCode(guid4, codes[4]));
+
+            syncData = new GraphSyncData(null, null, modified);
+            astLiveRunner.UpdateGraph(syncData);
+
+            AssertValue("d", 4);
+        }
+
+
+        [Test]
+        public void TestCodeblockModification03()
+        {
+            List<string> codes = new List<string>() 
+            {
+                "a = 1;",
+                "b = 2;",
+                "c = a;",
+                "c = b;",
+                "d = c + 10;",
+            };
+
+            List<Subtree> added = new List<Subtree>();
+
+            Guid guid1 = System.Guid.NewGuid();
+            Guid guid2 = System.Guid.NewGuid();
+            Guid guid3 = System.Guid.NewGuid();
+            Guid guid4 = System.Guid.NewGuid();
+
+            // Create a and b
+            added.Add(CreateSubTreeFromCode(guid1, codes[0]));
+            added.Add(CreateSubTreeFromCode(guid2, codes[1]));
+
+            // Connect a to c 
+            added.Add(CreateSubTreeFromCode(guid3, codes[2]));
+            var syncData = new GraphSyncData(null, added, null);
+            astLiveRunner.UpdateGraph(syncData);
+            AssertValue("c", 1);
+
+
+            // Connect b to c 
+            List<Subtree> modified = new List<Subtree>();
+            modified.Add(CreateSubTreeFromCode(guid3, codes[3]));
+
+            syncData = new GraphSyncData(null, null, modified);
+            astLiveRunner.UpdateGraph(syncData);
+
+            AssertValue("c", 2);
+
+            // Delete first node
+            List<Subtree> deleted = new List<Subtree>();
+            deleted.Add(CreateSubTreeFromCode(guid1, codes[0]));
+            syncData = new GraphSyncData(deleted, null, null);
+            astLiveRunner.UpdateGraph(syncData);
+
+
+            // Add new node d = c + 10;
+            added = new List<Subtree>();
+            added.Add(CreateSubTreeFromCode(guid4, codes[4]));
+            syncData = new GraphSyncData(null, added, null);
+            astLiveRunner.UpdateGraph(syncData);
+
+            AssertValue("d", 12);
+
+        }
+
+        [Test]
+        public void TestCodeblockModification04()
+        {
+            List<string> codes = new List<string>() 
+            {
+                "a = 1;",   // g1
+
+                "y = a; x = y;",   // g2
+
+                "c = a; b = c;",   // g3
+                
+                "y = b; x = y;",   // g2
+                
+            };
+
+            List<Subtree> added = new List<Subtree>();
+
+            Guid guid1 = System.Guid.NewGuid();
+            Guid guid2 = System.Guid.NewGuid();
+            Guid guid3 = System.Guid.NewGuid();
+
+            // Create 2 CBNs 
+            added.Add(CreateSubTreeFromCode(guid1, codes[0]));
+            added.Add(CreateSubTreeFromCode(guid2, codes[1]));
+
+            var syncData = new GraphSyncData(null, added, null);
+            astLiveRunner.UpdateGraph(syncData);
+            AssertValue("x", 1);
+
+
+            // Create new CBN
+            added = new List<Subtree>();
+            added.Add(CreateSubTreeFromCode(guid3, codes[2]));
+
+            // Reconnect g2 
+            List<Subtree> modified = new List<Subtree>();
+            modified.Add(CreateSubTreeFromCode(guid2, codes[3]));
+
+            syncData = new GraphSyncData(null, added, modified);
+            astLiveRunner.UpdateGraph(syncData);
+
+            AssertValue("b", 1);
+
+
+        }
+
+        [Test]
+        public void TestCodeblockModification05()
+        {
+            List<string> codes = new List<string>() 
+            {
+                @"import(""FFITarget.dll""); p = DummyPoint.ByCoordinates(0.0, 0.0, 0.0); x = p.X;",
+                "p = DummyPoint.ByCoordinates(0.0, 0.0, 0.0); a = p.X;",
+                "p = DummyPoint.ByCoordinates(1.0, 0.0, 0.0); a = p.X;"
+            };
+
+            List<Subtree> added = new List<Subtree>();
+
+            // Create CBN
+            Guid guid = System.Guid.NewGuid();
+            added.Add(CreateSubTreeFromCode(guid, codes[0]));
+            var syncData = new GraphSyncData(null, added, null);
+            astLiveRunner.UpdateGraph(syncData);
+            AssertValue("x", 0.0);
+
+
+            // Modify the 2nd statement to a = p.X 
+            List<Subtree> modified = new List<Subtree>();
+            modified.Add(CreateSubTreeFromCode(guid, codes[1]));
+            syncData = new GraphSyncData(null, null, modified);
+            astLiveRunner.UpdateGraph(syncData);
+            AssertValue("a", 0.0);
+
+            // Modify the 1st statement to p = Point.ByCoordinates(1,0,0)
+            modified = new List<Subtree>();
+            modified.Add(CreateSubTreeFromCode(guid, codes[2]));
+            syncData = new GraphSyncData(null, null, modified);
+            astLiveRunner.UpdateGraph(syncData);
+            AssertValue("a", 1.0);
+        }
+
         [Test]
-        public void GraphILTest_Assign01()
-        {
-            // Build the AST trees
-            ProtoCore.AST.AssociativeAST.BinaryExpressionNode assign = new ProtoCore.AST.AssociativeAST.BinaryExpressionNode(
-                new ProtoCore.AST.AssociativeAST.IdentifierNode("a"),
-                new ProtoCore.AST.AssociativeAST.IntNode(10),
-                ProtoCore.DSASM.Operator.assign);
-            List<ProtoCore.AST.AssociativeAST.AssociativeNode> astList = new List<ProtoCore.AST.AssociativeAST.AssociativeNode>();
-            astList.Add(assign);
-
-            // Instantiate GraphSyncData
-            List<Subtree> addedList = new List<Subtree>();
-            addedList.Add(new Subtree(astList, System.Guid.NewGuid()));
-            GraphSyncData syncData = new GraphSyncData(null, addedList, null);
-
-            // emit the DS code from the AST tree
-            ProtoScript.Runners.ILiveRunner liveRunner = new ProtoScript.Runners.LiveRunner();
-            liveRunner.UpdateGraph(syncData);
-
-            ProtoCore.Mirror.RuntimeMirror mirror = liveRunner.InspectNodeValue("a");
-            Assert.IsTrue((Int64)mirror.GetData().Data == 10);
-        }
-
+        public void TestPersistentValuesOnUpdate()
+        {
+            // Tracked in: http://adsk-oss.myjetbrains.com/youtrack/issue/MAGN-3789
+
+            List<string> codes = new List<string>() 
+            {
+                @"import(""FFITarget.dll"");", 
+                "a = 10; b = 20;", 
+                "t = TestPersistentNodeValues(); t = t.Add(a,b); p = t.Sum;",
+                "a = 15; b = 25;"
+            };
+
+            List<Subtree> added = new List<Subtree>();
+
+            // Create CBN's
+            Guid guid = System.Guid.NewGuid();
+            added.Add(CreateSubTreeFromCode(guid, codes[0]));
+            Guid guid1 = System.Guid.NewGuid();
+            added.Add(CreateSubTreeFromCode(guid1, codes[1]));
+            Guid guid2 = System.Guid.NewGuid();
+            added.Add(CreateSubTreeFromCode(guid2, codes[2]));
+
+            var syncData = new GraphSyncData(null, added, null);
+            astLiveRunner.UpdateGraph(syncData);
+            AssertValue("p", 30);
+
+
+            // Modify the 4th line to a = 15; b = 25;
+            List<Subtree> modified = new List<Subtree>();
+            modified.Add(CreateSubTreeFromCode(guid1, codes[3]));
+            syncData = new GraphSyncData(null, null, modified);
+            astLiveRunner.UpdateGraph(syncData);
+
+            // Expected value of Sum is 70 (30 + 15 +25)
+            AssertValue("p", 70);
+
+        }
+
+        [Test]
+        public void TestCodeblockModification06()
+        {
+            List<string> codes = new List<string>() 
+            {
+                "a = b = 1;",
+                "b = 1; a = b;"
+            };
+
+            List<Subtree> added = new List<Subtree>();
+            Guid guid = System.Guid.NewGuid();
+            added.Add(CreateSubTreeFromCode(guid, codes[0]));
+            var syncData = new GraphSyncData(null, added, null);
+            astLiveRunner.UpdateGraph(syncData);
+            AssertValue("a", 1);
+
+
+            // Modify the CBN
+            List<Subtree> modified = new List<Subtree>();
+            modified.Add(CreateSubTreeFromCode(guid, codes[1]));
+            syncData = new GraphSyncData(null, null, modified);
+            astLiveRunner.UpdateGraph(syncData);
+            AssertValue("a", 1);
+
+        }
+
+        [Test]
+        public void TestCodeblockModification07()
+        {
+            List<string> codes = new List<string>() 
+            {
+                "a = b = 1;",
+                "b = 2; a = b;"
+            };
+
+            List<Subtree> added = new List<Subtree>();
+            Guid guid = System.Guid.NewGuid();
+            added.Add(CreateSubTreeFromCode(guid, codes[0]));
+            var syncData = new GraphSyncData(null, added, null);
+            astLiveRunner.UpdateGraph(syncData);
+            AssertValue("a", 1);
+
+
+            // Modify the CBN
+            List<Subtree> modified = new List<Subtree>();
+            modified.Add(CreateSubTreeFromCode(guid, codes[1]));
+            syncData = new GraphSyncData(null, null, modified);
+            astLiveRunner.UpdateGraph(syncData);
+            AssertValue("a", 2);
+
+        }
+
+        [Test]
+        [Category("Failing")]
+        public void TestCodeblockModification08()
+        {
+            // Tracked in: http://adsk-oss.myjetbrains.com/youtrack/issue/MAGN-4160
+
+            List<string> codes = new List<string>() 
+            {
+                "a = 1;",
+                "x = a; x = x + 1;",
+                "a = 2;"
+            };
+
+            Guid guid1 = System.Guid.NewGuid();
+            Guid guid2 = System.Guid.NewGuid();
+
+            List<Subtree> added = new List<Subtree>();
+            added.Add(CreateSubTreeFromCode(guid1, codes[0]));
+            added.Add(CreateSubTreeFromCode(guid2, codes[1]));
+            var syncData = new GraphSyncData(null, added, null);
+            astLiveRunner.UpdateGraph(syncData);
+            AssertValue("x", 2);
+
+
+            // Modify the CBN
+            List<Subtree> modified = new List<Subtree>();
+            modified.Add(CreateSubTreeFromCode(guid1, codes[2]));
+            syncData = new GraphSyncData(null, null, modified);
+            astLiveRunner.UpdateGraph(syncData);
+            AssertValue("x", 3);
+        }
+
+        [Test]
+        public void TestCodeblockModification09()
+        {
+            List<string> codes = new List<string>() 
+            {
+                @"import(""FFITarget.dll"");",
+                "x = 1; p = DummyPoint.ByCoordinates(x, 0.0, 0.0); p = p.Translate(0,5,0);",
+                "x = 1; p = DummyPoint.ByCoordinates(x, 0.0, 0.0); p = p.Translate(0,5,0); b = p.Y;"
+            };
+
+            List<Subtree> added = new List<Subtree>();
+
+            // Create CBN and run import stmt
+            Guid guid = System.Guid.NewGuid();
+            added.Add(CreateSubTreeFromCode(guid, codes[0]));
+            var syncData = new GraphSyncData(null, added, null);
+            astLiveRunner.UpdateGraph(syncData);
+
+            // Add new line
+            List<Subtree> modified = new List<Subtree>();
+            modified.Add(CreateSubTreeFromCode(guid, codes[1]));
+            syncData = new GraphSyncData(null, null, modified);
+            astLiveRunner.UpdateGraph(syncData);
+
+            // Add new line
+            modified = new List<Subtree>();
+            modified.Add(CreateSubTreeFromCode(guid, codes[2]));
+            syncData = new GraphSyncData(null, null, modified);
+            astLiveRunner.UpdateGraph(syncData);
+
+            AssertValue("b", 5.0);
+        }
+
+        [Test]
+        public void TestCodeblockModification10()
+        {
+            List<string> codes = new List<string>() 
+            {
+                @"import(""FFITarget.dll"");",
+                "x = 1; p = DummyPoint.ByCoordinates(x, 0.0, 0.0);",
+                "x = 1; p = DummyPoint.ByCoordinates(x, 0.0, 0.0); p = p.Translate(0,5,0);",
+                "x = 1; p = DummyPoint.ByCoordinates(x, 0.0, 0.0); p = p.Translate(0,5,0); b = p.Y;"
+            };
+
+            List<Subtree> added = new List<Subtree>();
+
+            // Create CBN and run import stmt
+            Guid guid = System.Guid.NewGuid();
+            added.Add(CreateSubTreeFromCode(guid, codes[0]));
+            var syncData = new GraphSyncData(null, added, null);
+            astLiveRunner.UpdateGraph(syncData);
+
+            // Add new line
+            List<Subtree> modified = new List<Subtree>();
+            modified.Add(CreateSubTreeFromCode(guid, codes[1]));
+            syncData = new GraphSyncData(null, null, modified);
+            astLiveRunner.UpdateGraph(syncData);
+
+            // Add new line
+            modified = new List<Subtree>();
+            modified.Add(CreateSubTreeFromCode(guid, codes[2]));
+            syncData = new GraphSyncData(null, null, modified);
+            astLiveRunner.UpdateGraph(syncData);
+
+
+            modified = new List<Subtree>();
+            modified.Add(CreateSubTreeFromCode(guid, codes[3]));
+            syncData = new GraphSyncData(null, null, modified);
+            astLiveRunner.UpdateGraph(syncData);
+            AssertValue("b", 5.0);
+        }
+
+
+        [Test]
+        public void TestCodeblockModification11()
+        {
+            List<string> codes = new List<string>() 
+            {
+                @"import(""FFITarget.dll"");",
+                "x = 0..2; p = DummyPoint.ByCoordinates(x, 0.0, 0.0); p[0] = p[0].Translate(0,5,0);",
+                "x = 0..2; p = DummyPoint.ByCoordinates(x, 0.0, 0.0); p[0] = p[0].Translate(0,5,0); b = p[0].Y;"
+            };
+
+            List<Subtree> added = new List<Subtree>();
+
+            // Create CBN and run import stmt
+            Guid guid = System.Guid.NewGuid();
+            added.Add(CreateSubTreeFromCode(guid, codes[0]));
+            var syncData = new GraphSyncData(null, added, null);
+            astLiveRunner.UpdateGraph(syncData);
+
+            // Add new line
+            List<Subtree> modified = new List<Subtree>();
+            modified.Add(CreateSubTreeFromCode(guid, codes[1]));
+            syncData = new GraphSyncData(null, null, modified);
+            astLiveRunner.UpdateGraph(syncData);
+
+            // Add new line
+            modified = new List<Subtree>();
+            modified.Add(CreateSubTreeFromCode(guid, codes[2]));
+            syncData = new GraphSyncData(null, null, modified);
+            astLiveRunner.UpdateGraph(syncData);
+
+            AssertValue("b", 5.0);
+        }
+
+        [Test]
+        public void TestCodeblockModification12()
+        {
+            List<string> codes = new List<string>() 
+            {
+                @"import(""FFITarget.dll"");",
+                "x = 0..2; p = DummyPoint.ByCoordinates(x, 0.0, 0.0);",
+                "x = 0..2; p = DummyPoint.ByCoordinates(x, 0.0, 0.0); p[0] = p[0].Translate(0,5,0);",
+                "x = 0..2; p = DummyPoint.ByCoordinates(x, 0.0, 0.0); p[0] = p[0].Translate(0,5,0); b = p[0].Y;"
+            };
+
+            List<Subtree> added = new List<Subtree>();
+
+            // Create CBN and run import stmt
+            Guid guid = System.Guid.NewGuid();
+            added.Add(CreateSubTreeFromCode(guid, codes[0]));
+            var syncData = new GraphSyncData(null, added, null);
+            astLiveRunner.UpdateGraph(syncData);
+
+            // Add new line
+            List<Subtree> modified = new List<Subtree>();
+            modified.Add(CreateSubTreeFromCode(guid, codes[1]));
+            syncData = new GraphSyncData(null, null, modified);
+            astLiveRunner.UpdateGraph(syncData);
+
+            // Add new line
+            modified = new List<Subtree>();
+            modified.Add(CreateSubTreeFromCode(guid, codes[2]));
+            syncData = new GraphSyncData(null, null, modified);
+            astLiveRunner.UpdateGraph(syncData);
+
+
+            modified = new List<Subtree>();
+            modified.Add(CreateSubTreeFromCode(guid, codes[3]));
+            syncData = new GraphSyncData(null, null, modified);
+            astLiveRunner.UpdateGraph(syncData);
+            AssertValue("b", 5.0);
+        }
+
+        [Test]
+        public void TestCodeblockModification13()
+        {
+            List<string> codes = new List<string>() 
+            {
+                @"import(""FFITarget.dll"");",
+                "a = 1;",
+                "a = 10;",
+                "p = DummyPoint.ByCoordinates(x, 0.0, 0.0); i = p.X;",
+                "x = a; p = DummyPoint.ByCoordinates(x, 0.0, 0.0); i = p.X;",
+            };
+
+            List<Subtree> added = new List<Subtree>();
+
+            Guid guid1 = System.Guid.NewGuid();
+            Guid guid2 = System.Guid.NewGuid();
+            Guid guid3 = System.Guid.NewGuid();
+
+            // Create CBN and run import stmt
+            added.Add(CreateSubTreeFromCode(guid1, codes[0]));
+            var syncData = new GraphSyncData(null, added, null);
+            astLiveRunner.UpdateGraph(syncData);
+
+            // Add new lines
+            added = new List<Subtree>();
+            added.Add(CreateSubTreeFromCode(guid2, codes[1]));
+            added.Add(CreateSubTreeFromCode(guid3, codes[3]));
+            syncData = new GraphSyncData(null, added, null);
+            astLiveRunner.UpdateGraph(syncData);
+
+            // Connect Point to 'a'
+            List<Subtree> modified = new List<Subtree>();
+            modified.Add(CreateSubTreeFromCode(guid3, codes[4]));
+            syncData = new GraphSyncData(null, null, modified);
+            astLiveRunner.UpdateGraph(syncData);
+
+            // Modify x
+            modified = new List<Subtree>();
+            modified.Add(CreateSubTreeFromCode(guid2, codes[2]));
+            syncData = new GraphSyncData(null, null, modified);
+            astLiveRunner.UpdateGraph(syncData);
+
+            AssertValue("i", 10.0);
+        }
+
+
+        [Test]
+        public void TestCodeblockModification14()
+        {
+            List<string> codes = new List<string>() 
+            {
+                @"import(""FFITarget.dll"");",
+                "a = 1;",
+                "a = 10;",
+                "p = DummyPoint.ByCoordinates(x, 0.0, 0.0); i = p.X;",
+                "p = DummyPoint.ByCoordinates(x, 0.0, 0.0); i = p.X; x = a;",
+            };
+
+            List<Subtree> added = new List<Subtree>();
+
+            Guid guid1 = System.Guid.NewGuid();
+            Guid guid2 = System.Guid.NewGuid();
+            Guid guid3 = System.Guid.NewGuid();
+
+            // Create CBN and run import stmt
+            added.Add(CreateSubTreeFromCode(guid1, codes[0]));
+            var syncData = new GraphSyncData(null, added, null);
+            astLiveRunner.UpdateGraph(syncData);
+
+            // Add new lines
+            added = new List<Subtree>();
+            added.Add(CreateSubTreeFromCode(guid2, codes[1]));
+            added.Add(CreateSubTreeFromCode(guid3, codes[3]));
+            syncData = new GraphSyncData(null, added, null);
+            astLiveRunner.UpdateGraph(syncData);
+
+            // Connect Point to 'a'
+            List<Subtree> modified = new List<Subtree>();
+            modified.Add(CreateSubTreeFromCode(guid3, codes[4]));
+            syncData = new GraphSyncData(null, null, modified);
+            astLiveRunner.UpdateGraph(syncData);
+
+            // Modify x
+            modified = new List<Subtree>();
+            modified.Add(CreateSubTreeFromCode(guid2, codes[2]));
+            syncData = new GraphSyncData(null, null, modified);
+            astLiveRunner.UpdateGraph(syncData);
+
+            AssertValue("i", 10.0);
+        }
+
+        [Test]
+        public void TestCodeblockModification15()
+        {
+            List<string> codes = new List<string>() 
+            {
+                "a = 1;",
+                "x = a;",
+                "a = 2;"
+            };
+
+            Guid guid1 = System.Guid.NewGuid();
+            Guid guid2 = System.Guid.NewGuid();
+
+            List<Subtree> added = new List<Subtree>();
+            added.Add(CreateSubTreeFromCode(guid1, codes[0]));
+            added.Add(CreateSubTreeFromCode(guid2, codes[1]));
+            var syncData = new GraphSyncData(null, added, null);
+            astLiveRunner.UpdateGraph(syncData);
+            AssertValue("x", 1);
+
+
+            // Modify the CBN
+            List<Subtree> modified = new List<Subtree>();
+            modified.Add(CreateSubTreeFromCode(guid1, codes[2]));
+            syncData = new GraphSyncData(null, null, modified);
+            astLiveRunner.UpdateGraph(syncData);
+            AssertValue("x", 2);
+        }
+
+        [Test]
+        public void TestCodeblockModification16()
+        {
+            List<string> codes = new List<string>() 
+            {
+                @"import(""FFITarget.dll"");",
+                "y = 10.0;",
+                "p = DummyPoint.ByCoordinates(0.0, 0.0, 0.0);",
+                "i = p.Y;",
+                "p = DummyPoint.ByCoordinates(0.0, y, 0.0);"
+            };
+
+            Guid guid1 = System.Guid.NewGuid();
+            Guid guid2 = System.Guid.NewGuid();
+            Guid guid3 = System.Guid.NewGuid();
+            Guid guid4 = System.Guid.NewGuid();
+
+            List<Subtree> added = new List<Subtree>();
+
+            // Create CBN and run import stmt
+            added.Add(CreateSubTreeFromCode(guid1, codes[0]));
+            var syncData = new GraphSyncData(null, added, null);
+            astLiveRunner.UpdateGraph(syncData);
+
+
+            // Create a CBN with a point
+            added = new List<Subtree>();
+            added.Add(CreateSubTreeFromCode(guid2, codes[2]));
+
+            // Create a CBN that checks the value of p.Y
+            added.Add(CreateSubTreeFromCode(guid3, codes[3]));
+
+            // Execute
+            syncData = new GraphSyncData(null, added, null);
+            astLiveRunner.UpdateGraph(syncData);
+            AssertValue("i", 0.0);
+
+
+            // Create a CBN defining 'y'
+            added = new List<Subtree>();
+            added.Add(CreateSubTreeFromCode(guid4, codes[1]));
+            syncData = new GraphSyncData(null, added, null);
+            astLiveRunner.UpdateGraph(syncData);
+            AssertValue("y", 10.0);
+
+            // Connect CBN to point
+            List<Subtree> modified = new List<Subtree>();
+            modified.Add(CreateSubTreeFromCode(guid2, codes[4]));
+            syncData = new GraphSyncData(null, null, modified);
+            astLiveRunner.UpdateGraph(syncData);
+            AssertValue("i", 10.0);
+
+            // Disconnect point
+            modified = new List<Subtree>();
+            modified.Add(CreateSubTreeFromCode(guid2, codes[2]));
+            syncData = new GraphSyncData(null, null, modified);
+            astLiveRunner.UpdateGraph(syncData);
+            AssertValue("i", 0.0);
+
+            // Delete CBN
+            List<Subtree> deleted = new List<Subtree>();
+            deleted.Add(CreateSubTreeFromCode(guid4, codes[1]));
+            syncData = new GraphSyncData(deleted, null, null);
+            astLiveRunner.UpdateGraph(syncData);
+            AssertValue("i", 0.0);
+        }
+
+        [Test]
+        [Category("Failing")]
+        public void TestCodeBlockDeleteLine01()
+        {
+            // Tracked in: http://adsk-oss.myjetbrains.com/youtrack/issue/MAGN-4159
+            List<string> codes = new List<string>() 
+            {                    
+                "a = 2;",
+                "def f(x){return = x;} b = a; p = f(b);",
+                "def f(x){return = x;}"
+            };
+
+            Guid guid1 = System.Guid.NewGuid();
+            Guid guid2 = System.Guid.NewGuid();
+            List<Subtree> added = new List<Subtree>();
+
+            // Create CBNs
+            added.Add(CreateSubTreeFromCode(guid1, codes[0]));
+            added.Add(CreateSubTreeFromCode(guid2, codes[1]));
+            var syncData = new GraphSyncData(null, added, null);
+            astLiveRunner.UpdateGraph(syncData);
+
+            AssertValue("p", 2);
+
+            // Modify CBN2 - Remove the line that calls the function
+            List<Subtree> modified = new List<Subtree>();
+            modified.Add(CreateSubTreeFromCode(guid2, codes[2]));
+            syncData = new GraphSyncData(null, null, modified);
+            astLiveRunner.UpdateGraph(syncData);
+
+            var mirror = astLiveRunner.InspectNodeValue("p");
+
+            Assert.IsTrue(mirror.GetData().IsNull);
+        }
+
+        [Test]
+        public void TestEmptyCodeblock01()
+        {
+            List<string> codes = new List<string>() 
+            {
+                "a = b = 1;",
+                "b = 1; a = b;"
+            };
+
+            // Simulate an empty codeblock
+            List<Subtree> added = new List<Subtree>();
+            Guid guid = System.Guid.NewGuid();
+            added.Add(CreateSubTreeFromCode(guid, ""));
+            var syncData = new GraphSyncData(null, added, null);
+            astLiveRunner.UpdateGraph(syncData);
+
+            // Modify the CBN
+            List<Subtree> modified = new List<Subtree>();
+            modified = new List<Subtree>();
+            modified.Add(CreateSubTreeFromCode(guid, codes[0]));
+            syncData = new GraphSyncData(null, null, modified);
+            astLiveRunner.UpdateGraph(syncData);
+            AssertValue("a", 1);
+
+            // Modify the CBN
+            modified = new List<Subtree>();
+            modified.Add(CreateSubTreeFromCode(guid, codes[1]));
+            syncData = new GraphSyncData(null, null, modified);
+            astLiveRunner.UpdateGraph(syncData);
+            AssertValue("a", 1);
+
+        }
+
+        [Test]
+        public void TestEmptyCodeblock02()
+        {
+            List<string> codes = new List<string>() 
+            {
+                "a = b = 1;",
+                "b = 2; a = b;"
+            };
+
+            // Simulate an empty codeblock
+            List<Subtree> added = new List<Subtree>();
+            Guid guid = System.Guid.NewGuid();
+            added.Add(CreateSubTreeFromCode(guid, ""));
+            var syncData = new GraphSyncData(null, added, null);
+            astLiveRunner.UpdateGraph(syncData);
+
+            // Modify the CBN
+            List<Subtree> modified = new List<Subtree>();
+            modified = new List<Subtree>();
+            modified.Add(CreateSubTreeFromCode(guid, codes[0]));
+            syncData = new GraphSyncData(null, null, modified);
+            astLiveRunner.UpdateGraph(syncData);
+            AssertValue("a", 1);
+
+            // Modify the CBN
+            modified = new List<Subtree>();
+            modified.Add(CreateSubTreeFromCode(guid, codes[1]));
+            syncData = new GraphSyncData(null, null, modified);
+            astLiveRunner.UpdateGraph(syncData);
+            AssertValue("a", 2);
+
+        }
+
+        [Test]
+        public void TestDeleteNode02()
+        {
+            List<string> codes = new List<string>() 
+            {
+                "a = 1;",
+                "b = 2;",
+                "c = a;",
+                "c = b;",
+            };
+
+            List<Subtree> added = new List<Subtree>();
+
+            Guid guid1 = System.Guid.NewGuid();
+            Guid guid2 = System.Guid.NewGuid();
+            Guid guid3 = System.Guid.NewGuid();
+
+            // Create a and b
+            added.Add(CreateSubTreeFromCode(guid1, codes[0]));
+            added.Add(CreateSubTreeFromCode(guid2, codes[1]));
+
+            // Connect a to c 
+            added.Add(CreateSubTreeFromCode(guid3, codes[2]));
+
+            var syncData = new GraphSyncData(null, added, null);
+            astLiveRunner.UpdateGraph(syncData);
+
+            AssertValue("c", 1);
+
+            // Connect b to c 
+            List<Subtree> modified = new List<Subtree>();
+            modified.Add(CreateSubTreeFromCode(guid3, codes[3]));
+
+            syncData = new GraphSyncData(null, null, modified);
+            astLiveRunner.UpdateGraph(syncData);
+
+            AssertValue("c", 2);
+
+            // Delete first node
+            List<Subtree> deleted = new List<Subtree>();
+
+            // Mark the CBN that uses f as modified
+            deleted.Add(CreateSubTreeFromCode(guid1, codes[0]));
+
+            syncData = new GraphSyncData(deleted, null, null);
+            astLiveRunner.UpdateGraph(syncData);
+
+            // c should not have changed
+            AssertValue("c", 2);
+
+        }
+
+        [Test]
+        public void TestDeleteNode03()
+        {
+            List<string> codes = new List<string>() 
+            {
+                "p = Point.ByCoordinates(0,0,0);"
+            };
+
+            List<Subtree> added = new List<Subtree>();
+
+            // Create a node
+            Guid guid = System.Guid.NewGuid();
+            added.Add(CreateSubTreeFromCode(guid, codes[0]));
+
+            var syncData = new GraphSyncData(null, added, null);
+            astLiveRunner.UpdateGraph(syncData);
+
+
+            // Delete the node
+            List<Subtree> deleted = new List<Subtree>();
+            deleted.Add(CreateSubTreeFromCode(guid, codes[0]));
+            syncData = new GraphSyncData(deleted, null, null);
+            astLiveRunner.UpdateGraph(syncData);
+
+            var mirror = astLiveRunner.InspectNodeValue("p");
+            Assert.IsTrue(mirror.GetData().IsNull);
+
+        }
+
+        [Test]
+        public void TestCachingSSA01()
+        {
+            List<string> codes = new List<string>() 
+            {
+                "a = 1;",
+                "a = a + 1;"
+            };
+
+            Guid guid1 = System.Guid.NewGuid();
+            Guid guid2 = System.Guid.NewGuid();
+
+            List<Subtree> added = new List<Subtree>();
+            added.Add(CreateSubTreeFromCode(guid1, codes[0]));
+            added.Add(CreateSubTreeFromCode(guid2, codes[1]));
+
+            var syncData = new GraphSyncData(null, added, null);
+            astLiveRunner.UpdateGraph(syncData);
+
+            AssertValue("a", 2);
+
+        }
+
+        [Test]
+        [Category("Failing")]
+        public void TestCachingSSA02()
+        {
+            // Tracked in: http://adsk-oss.myjetbrains.com/youtrack/issue/MAGN-4158
+            // Executing function SSA statement that was not modified
+
+
+            List<string> codes = new List<string>() 
+            {
+                "global = 0; def f(i:int) { return = i; } def g(j:int) { global = global + 1; return = j; }",
+                "x = 1;",               // Simulate input to function in this CBN
+                "z = 10;",              // Simulate another input to the function
+                "a = f(x) + g(2);",     // CBN with function call 
+                "a = f(z) + g(2);"      // Same CBN with function call where the input to function 'f' was changed
+            };
+
+            Guid guid1 = System.Guid.NewGuid();
+            Guid guid2 = System.Guid.NewGuid();
+            Guid guid3 = System.Guid.NewGuid();
+            Guid guid4 = System.Guid.NewGuid();
+            Guid guid5 = System.Guid.NewGuid();
+
+            List<Subtree> added = new List<Subtree>();
+            added.Add(CreateSubTreeFromCode(guid1, codes[0]));
+            added.Add(CreateSubTreeFromCode(guid2, codes[1]));
+            added.Add(CreateSubTreeFromCode(guid3, codes[2]));
+            added.Add(CreateSubTreeFromCode(guid4, codes[3]));
+
+            var syncData = new GraphSyncData(null, added, null);
+            astLiveRunner.UpdateGraph(syncData);
+
+            AssertValue("a", 3);
+            AssertValue("global", 1);
+
+
+            // Modify the function call CBN so it connects to the input 'z'
+            List<Subtree> modified = new List<Subtree>();
+            modified.Add(CreateSubTreeFromCode(guid5, codes[4]));
+
+            syncData = new GraphSyncData(null, null, modified);
+            astLiveRunner.UpdateGraph(syncData);
+
+            AssertValue("a", 12);
+
+            // Verify that function 'g' was not re-executed
+            AssertValue("global", 1);
+        }
+
+        [Test]
+        public void TestExecution()
+        {
+            List<string> codes = new List<string>() 
+            {
+                "class JPoint{ X:int; Y:int; Z:int; constructor ByCoord(a:int,b:int,c:int){X = a; Y = b; Z = c;}}",
+                "a=10;b=20;c=30;",
+                "p = JPoint.ByCoord(a,b,c);",
+                "x = p.X; "
+            };
+
+            Guid guid1 = System.Guid.NewGuid();
+            Guid guid2 = System.Guid.NewGuid();
+            Guid guid3 = System.Guid.NewGuid();
+            Guid guid4 = System.Guid.NewGuid();
+
+            List<Subtree> added = new List<Subtree>();
+            added.Add(CreateSubTreeFromCode(guid1, codes[0]));
+            added.Add(CreateSubTreeFromCode(guid2, codes[1]));
+            added.Add(CreateSubTreeFromCode(guid3, codes[2]));
+            added.Add(CreateSubTreeFromCode(guid4, codes[3]));
+
+            var syncData = new GraphSyncData(null, added, null);
+            astLiveRunner.UpdateGraph(syncData);
+
+            AssertValue("x", 10);
+        }
+
+
+
+        [Test]
+        public void RegressMAGN747_01()
+        {
+            List<string> codes = new List<string>() 
+            {
+                "a = b = 42;",
+                "b = a = 24;"
+            };
+
+            Guid guid = System.Guid.NewGuid();
+            List<Subtree> added = new List<Subtree>();
+            {
+                added.Add(CreateSubTreeFromCode(guid, codes[0]));
+
+                var syncData = new GraphSyncData(null, added, null);
+                astLiveRunner.UpdateGraph(syncData);
+
+                AssertValue("a", 42);
+                AssertValue("b", 42);
+            }
+
+            List<Subtree> modified = new List<Subtree>();
+            {
+                modified.Add(CreateSubTreeFromCode(guid, codes[1]));
+
+                var syncData = new GraphSyncData(null, null, modified);
+                astLiveRunner.UpdateGraph(syncData);
+
+                AssertValue("a", 24);
+                AssertValue("b", 24);
+            }
+
+            modified = new List<Subtree>();
+            {
+                modified.Add(CreateSubTreeFromCode(guid, codes[0]));
+
+                var syncData = new GraphSyncData(null, null, modified);
+                astLiveRunner.UpdateGraph(syncData);
+
+                AssertValue("a", 42);
+                AssertValue("b", 42);
+            }
+
+            modified = new List<Subtree>();
+            {
+                modified.Add(CreateSubTreeFromCode(guid, codes[1]));
+
+                var syncData = new GraphSyncData(null, null, modified);
+                astLiveRunner.UpdateGraph(syncData);
+
+                AssertValue("a", 24);
+                AssertValue("b", 24);
+            }
+        }
+
+        [Test]
+        public void RegressMAGN747_02()
+        {
+            List<string> codes = new List<string>() 
+            {
+                "a1 = b1 = 42;",
+                "b2 = a2 = 24;",
+                "a2 = b2 = 42;"
+            };
+
+            // Add CBN1 a1 = b1 = 42;
+            Guid guid1 = System.Guid.NewGuid();
+            List<Subtree> added = new List<Subtree>();
+            {
+                added.Add(CreateSubTreeFromCode(guid1, codes[0]));
+
+                var syncData = new GraphSyncData(null, added, null);
+                astLiveRunner.UpdateGraph(syncData);
+
+                AssertValue("a1", 42);
+                AssertValue("b1", 42);
+            }
+
+
+            // Add CBN2 a2 = b2 = 24;
+            Guid guid2 = System.Guid.NewGuid();
+            added = new List<Subtree>();
+            {
+                added.Add(CreateSubTreeFromCode(guid2, codes[1]));
+
+                var syncData = new GraphSyncData(null, added, null);
+                astLiveRunner.UpdateGraph(syncData);
+
+                AssertValue("a2", 24);
+                AssertValue("b2", 24);
+            }
+
+            // Modify CBN2 to a2 = b2 = 42;
+            List<Subtree> modified = new List<Subtree>();
+            {
+                modified.Add(CreateSubTreeFromCode(guid2, codes[2]));
+
+                var syncData = new GraphSyncData(null, null, modified);
+                astLiveRunner.UpdateGraph(syncData);
+
+                AssertValue("a2", 42);
+                AssertValue("b2", 42);
+            }
+
+            // Modify CBN2 a2 = b2 = 24;
+            modified = new List<Subtree>();
+            {
+                modified.Add(CreateSubTreeFromCode(guid2, codes[1]));
+
+                var syncData = new GraphSyncData(null, null, modified);
+                astLiveRunner.UpdateGraph(syncData);
+
+                AssertValue("a2", 24);
+                AssertValue("b2", 24);
+            }
+        }
+
+        [Test]
+        public void TestDoubleAssignment01()
+        {
+            List<string> codes = new List<string>() 
+            {
+                "a = b = 1;",
+                "b = a = 2;"
+            };
+
+            // Add CBN1 a1 = b1 = 42;
+            Guid guid = System.Guid.NewGuid();
+            List<Subtree> added = new List<Subtree>();
+            {
+                added.Add(CreateSubTreeFromCode(guid, codes[0]));
+
+                var syncData = new GraphSyncData(null, added, null);
+                astLiveRunner.UpdateGraph(syncData);
+
+                AssertValue("a", 1);
+                AssertValue("b", 1);
+            }
+
+
+
+            // Modify CBN2 to a2 = b2 = 42;
+            List<Subtree> modified = new List<Subtree>();
+            {
+                modified.Add(CreateSubTreeFromCode(guid, codes[1]));
+
+                var syncData = new GraphSyncData(null, null, modified);
+                astLiveRunner.UpdateGraph(syncData);
+
+                AssertValue("a", 2);
+                AssertValue("b", 2);
+            }
+        }
+
+        [Test]
+        public void TestPythonCodeExecution()
+        {
+            List<string> codes = new List<string>() 
+            {
+                @"import(""DSIronPython.dll"");",
+                @"x = IronPythonEvaluator.EvaluateIronPythonScript(""# Default imports
+
+#The inputs to this node will be stored as a list in the IN variable.
+dataEnteringNode = IN
+
+#Assign your output to the OUT variable
+OUT = 1"", {""IN""}, {{}}); x = x;",
+                            @"x = IronPythonEvaluator.EvaluateIronPythonScript(""# Default imports
+
+#The inputs to this node will be stored as a list in the IN variable.
+dataEnteringNode = IN
+
+#Assign your output to the OUT variable
+OUT = 100"", {""IN""}, {{}}); x = x;"
+            };
+
+            Guid guid1 = System.Guid.NewGuid();
+            Guid guid2 = System.Guid.NewGuid();
+
+            List<Subtree> added = new List<Subtree>();
+            added.Add(CreateSubTreeFromCode(guid1, codes[0]));
+            added.Add(CreateSubTreeFromCode(guid2, codes[1]));
+
+            var syncData = new GraphSyncData(null, added, null);
+            astLiveRunner.UpdateGraph(syncData);
+
+            AssertValue("x", 1);
+
+
+            List<Subtree> modified = new List<Subtree>();
+            modified.Add(CreateSubTreeFromCode(guid2, codes[2]));
+
+            syncData = new GraphSyncData(null, null, modified);
+            astLiveRunner.UpdateGraph(syncData);
+
+            AssertValue("x", 100);
+        }
+
+        [Test]
+        public void TestEmptyArray()
+        {
+            List<string> codes = new List<string>() 
+            {
+                @"def foo(i:int, j : var[]..[]) { return = i; }",
+                @"x = 1; p = foo(x, {{}});",
+                @"x = 10;"
+            };
+
+            Guid guid1 = System.Guid.NewGuid();
+            Guid guid2 = System.Guid.NewGuid();
+
+            List<Subtree> added = new List<Subtree>();
+            added.Add(CreateSubTreeFromCode(guid1, codes[0]));
+            added.Add(CreateSubTreeFromCode(guid2, codes[1]));
+
+            var syncData = new GraphSyncData(null, added, null);
+            astLiveRunner.UpdateGraph(syncData);
+
+
+
+            List<Subtree> modified = new List<Subtree>();
+            modified.Add(CreateSubTreeFromCode(guid2, codes[2]));
+
+            syncData = new GraphSyncData(null, null, modified);
+            astLiveRunner.UpdateGraph(syncData);
+        }
+
+        [Test]
+        public void TestNodeMapping()
+        {
+            List<string> codes = new List<string>()
+            {
+                @"def foo(x) { return = x + 42; }",
+                @"x = 1; y = foo(x);",
+            };
+
+            Guid guid1 = System.Guid.NewGuid();
+            Guid guid2 = System.Guid.NewGuid();
+
+            List<Subtree> added = new List<Subtree>();
+            added.Add(CreateSubTreeFromCode(guid1, codes[0]));
+            added.Add(CreateSubTreeFromCode(guid2, codes[1]));
+
+            var syncData = new GraphSyncData(null, added, null);
+            astLiveRunner.UpdateGraph(syncData);
+
+            // Graph UI node -> ASTs
+            var astNodes = astLiveRunner.Core.CachedSSANodes;
+            bool foundCallsite = false;
+            Guid callsiteId = Guid.Empty;
+
+            // AST -> CallSite
+            foreach (var ast in astNodes)
+            {
+                ProtoCore.CallSite callsite;
+                if (astLiveRunner.Core.ASTToCallSiteMap.TryGetValue(ast.ID, out callsite))
+                {
+                    callsiteId = callsite.CallSiteID;
+                    foundCallsite = true;
+                    break;
+                }
+            }
+
+
+            // CallSite -> Graph UI node
+            Assert.IsTrue(foundCallsite);
+            Assert.AreEqual(guid2, astLiveRunner.Core.CallSiteToNodeMap[callsiteId]);
+        }
+
+        [Test]
+        public void TestReExecute01()
+        {
+            List<string> codes = new List<string>() 
+            {
+                @"import(""FFITarget.dll"");TestUpdateCount.Reset();", 
+                "p = TestUpdateCount.Ctor(10,20);",
+                "a = p.UpdateCount;"
+            };
+
+            List<Subtree> added = new List<Subtree>();
+
+            // Create CBN1 for import
+            Guid guid1 = System.Guid.NewGuid();
+            added.Add(CreateSubTreeFromCode(guid1, codes[0]));
+            var syncData = new GraphSyncData(null, added, null);
+            astLiveRunner.UpdateGraph(syncData);
+
+            // Create CBN2 to use TestCount
+            Guid guid2 = System.Guid.NewGuid();
+            added = new List<Subtree>();
+            added.Add(CreateSubTreeFromCode(guid2, codes[1]));
+
+
+            // Create CBN3 to check value of TestCount
+            Guid guid3 = System.Guid.NewGuid();
+            added.Add(CreateSubTreeFromCode(guid3, codes[2]));
+            syncData = new GraphSyncData(null, added, null);
+            astLiveRunner.UpdateGraph(syncData);
+            AssertValue("a", 1);
+
+
+            // Modify CBN2 with same contents with ForceExecution flag set
+            List<Subtree> modified = new List<Subtree>();
+            Subtree subtree = CreateSubTreeFromCode(guid2, codes[1]);
+            subtree.ForceExecution = true;
+            modified.Add(subtree);
+            syncData = new GraphSyncData(null, null, modified);
+            astLiveRunner.UpdateGraph(syncData);
+            AssertValue("a", 2);
+        }
+
+        [Test]
+        public void TestReExecute02()
+        {
+            List<string> codes = new List<string>() 
+            {
+                @"a = 1;", 
+                @"a = 2;"
+            };
+
+            List<Subtree> added = new List<Subtree>();
+
+            Guid guid = System.Guid.NewGuid();
+            added.Add(CreateSubTreeFromCode(guid, codes[0]));
+            var syncData = new GraphSyncData(null, added, null);
+            astLiveRunner.UpdateGraph(syncData);
+            AssertValue("a", 1);
+
+            // Modify
+            List<Subtree> modified = new List<Subtree>();
+            Subtree subtree = CreateSubTreeFromCode(guid, codes[1]);
+            modified.Add(subtree);
+            syncData = new GraphSyncData(null, null, modified);
+            astLiveRunner.UpdateGraph(syncData);
+            AssertValue("a", 2);
+        }
+
+        [Test]
+        public void TestReExecuteOnModifiedNode01()
+        {
+            List<string> codes = new List<string>() 
+            {
+                @"import(""FFITarget.dll""); TestUpdateCount.Reset();", 
+                "p = TestUpdateCount.Ctor(10,20);",
+                "a = p.UpdateCount + p.Val;",
+                "p = TestUpdateCount.Ctor(10,30);"
+            };
+
+            List<Subtree> added = new List<Subtree>();
+
+            // Create CBN1 for import
+            Guid guid1 = System.Guid.NewGuid();
+            added.Add(CreateSubTreeFromCode(guid1, codes[0]));
+            var syncData = new GraphSyncData(null, added, null);
+            astLiveRunner.UpdateGraph(syncData);
+
+            // Create CBN2 to use TestCount
+            Guid guid2 = System.Guid.NewGuid();
+            added = new List<Subtree>();
+            added.Add(CreateSubTreeFromCode(guid2, codes[1]));
+
+
+            // Create CBN3 to check value of TestCount
+            Guid guid3 = System.Guid.NewGuid();
+            added.Add(CreateSubTreeFromCode(guid3, codes[2]));
+            syncData = new GraphSyncData(null, added, null);
+            astLiveRunner.UpdateGraph(syncData);
+            AssertValue("a", 31);
+
+
+            // Modify CBN2 with new contents with ForceExecution flag set
+            // This incremenets the count from the FFI lib. 
+            List<Subtree> modified = new List<Subtree>();
+            Subtree subtree = CreateSubTreeFromCode(guid2, codes[3]);
+            subtree.ForceExecution = true;
+            modified.Add(subtree);
+            syncData = new GraphSyncData(null, null, modified);
+            astLiveRunner.UpdateGraph(syncData);
+            AssertValue("a", 42);
+        }
+
+        [Test]
+        public void ReproMAGN3551()
+        {
+            List<string> codes = new List<string>() 
+            {
+                @"import(""FFITarget.dll"");", 
+                "a = DummyPoint.ByCoordinates(0,1,2);",
+                "b = DummyPoint.ByCoordinates(1,2,3);",
+                "a_in = a; b_in = b; c = DummyLine.ByStartPointEndPoint(a,b);"
+            };
+
+            List<Subtree> added = new List<Subtree>();
+
+            // Create CBN1 for import
+            Guid guid1 = System.Guid.NewGuid();
+            added.Add(CreateSubTreeFromCode(guid1, codes[0]));
+            var syncData = new GraphSyncData(null, added, null);
+            astLiveRunner.UpdateGraph(syncData);
+
+            // Create CBN2 to create a = 
+            Guid guid2 = System.Guid.NewGuid();
+            added = new List<Subtree>();
+
+            Subtree cbn2 = CreateSubTreeFromCode(guid2, codes[1]);
+            added.Add(cbn2);
+
+            // Create CBN3 to create b = 
+            Guid guid3 = System.Guid.NewGuid();
+            added.Add(CreateSubTreeFromCode(guid3, codes[2]));
+
+            // Create CBN4 to create c = 
+            Guid guid4 = System.Guid.NewGuid();
+            Subtree cbn4 = CreateSubTreeFromCode(guid4, codes[3]);
+            added.Add(cbn4);
+
+            //Run
+            syncData = new GraphSyncData(null, added, null);
+            astLiveRunner.UpdateGraph(syncData);
+
+            var mirror = astLiveRunner.InspectNodeValue("a");
+            MirrorData data = mirror.GetData();
+
+            Assert.IsTrue(data.Data.GetType() == typeof(FFITarget.DummyPoint));
+
+            //Delete a =
+            syncData = new GraphSyncData(new List<Subtree>() { cbn2 }, null, null);
+            //Run            
+            astLiveRunner.UpdateGraph(syncData);
+
+
+            //Create a = 
+            syncData = new GraphSyncData(null, new List<Subtree>() { cbn2 }, null);
+
+            //Run
+            astLiveRunner.UpdateGraph(syncData);
+
+            //Delete a_in = ...
+            syncData = new GraphSyncData(new List<Subtree>() { cbn4 }, null, null);
+
+            //Run
+            astLiveRunner.UpdateGraph(syncData);
+
+            //The output of A should still be a point, but it isn't it's now the stack pointer
+            mirror = astLiveRunner.InspectNodeValue("a");
+            data = mirror.GetData();
+            Assert.IsTrue(data.Data.GetType() == typeof(FFITarget.DummyPoint));
+
+
+        }
+
+        [Test]
+        public void ReproMAGN3576()
+        {
+            List<string> codes = new List<string>() 
+            {
+                @"import(""FFITarget.dll"");", 
+                "t_0_a = DummyPoint.ByCoordinates(0,1,8);",
+                "t_0_b = DummyPoint.ByCoordinates(0,1,2);",
+                "a_6 = t_0_b; b_6 = t_0_a; t_0_7 = DummyLine.ByStartPointEndPoint(a_6,b_6);"
+            };
+
+            List<Subtree> added = new List<Subtree>();
+
+            // Create CBN1 for import
+            Guid guid1 = System.Guid.NewGuid();
+            added.Add(CreateSubTreeFromCode(guid1, codes[0]));
+            var syncData = new GraphSyncData(null, added, null);
+            astLiveRunner.UpdateGraph(syncData);
+
+            // Create CBN2 to create a = 
+            Guid guid2 = System.Guid.NewGuid();
+            added = new List<Subtree>();
+
+            Subtree cbn2 = CreateSubTreeFromCode(guid2, codes[1]);
+            added.Add(cbn2);
+
+            // Create CBN3 to create b = 
+            Guid guid3 = System.Guid.NewGuid();
+            Subtree cbn3 = CreateSubTreeFromCode(guid3, codes[2]);
+            added.Add(cbn3);
+
+            // Create CBN4 to create c = 
+            Guid guid4 = System.Guid.NewGuid();
+            Subtree cbn4 = CreateSubTreeFromCode(guid4, codes[3]);
+            added.Add(cbn4);
+
+            //Run
+            syncData = new GraphSyncData(null, added, null);
+            astLiveRunner.UpdateGraph(syncData);
+
+            var mirror = astLiveRunner.InspectNodeValue("t_0_a");
+            MirrorData data = mirror.GetData();
+
+            Assert.IsTrue(data.Data.GetType() == typeof(FFITarget.DummyPoint));
+
+
+            //Delete CBN4
+            syncData = new GraphSyncData(new List<Subtree>() { cbn4 }, null, null);
+            //Run            
+            astLiveRunner.UpdateGraph(syncData);
+
+
+            //Create a = 
+            syncData = new GraphSyncData(null, new List<Subtree>() { cbn4 }, null);
+
+            //Run
+            astLiveRunner.UpdateGraph(syncData);
+
+
+
+            //Delete CBN3
+            //Modify CBN4 to set in arg from CBN 3 to be null
+            Subtree newCBN4 = CreateSubTreeFromCode(guid4, "a_6 = null; b_6 = t_0_a; t_0_7 = DummyLine.ByStartPointEndPoint(a_6,b_6);");
+            syncData = new GraphSyncData(new List<Subtree>() { cbn3 }, null, new List<Subtree> { newCBN4 });
+
+            //Run
+            astLiveRunner.UpdateGraph(syncData);
+
+
+
+            //Recreate CBN3
+            //Set CBN4 back to what it was
+            syncData = new GraphSyncData(null, new List<Subtree> { cbn3 }, new List<Subtree> { cbn4 });
+            astLiveRunner.UpdateGraph(syncData);
+
+
+            //The output of A should still be a point, but it isn't it's now the stack pointer
+            mirror = astLiveRunner.InspectNodeValue("t_0_a");
+            data = mirror.GetData();
+            Assert.IsTrue(data.Data.GetType() == typeof(FFITarget.DummyPoint));
+
+            mirror = astLiveRunner.InspectNodeValue("t_0_b");
+            data = mirror.GetData();
+            Assert.IsTrue(data.Data.GetType() == typeof(FFITarget.DummyPoint));
+
+
+            mirror = astLiveRunner.InspectNodeValue("t_0_7");
+            data = mirror.GetData();
+            Assert.IsTrue(data.Data.GetType() == typeof(FFITarget.DummyLine));
+        }
+
+        [Test]
+        public void ReproMAGN3576Ext()
+        {
+            List<string> codes = new List<string>() 
+            {
+                @"import(""FFITarget.dll"");", 
+                "t_0_a = DummyPoint.ByCoordinates(0,1,8);",
+                "t_0_e = DummyPoint.ByCoordinates(0,1,2);",
+                "a_6 = t_0_e; b_6 = t_0_a; t_0_6 = DummyLine.ByStartPointEndPoint(a_6,b_6);"
+            };
+
+            List<Subtree> added = new List<Subtree>();
+
+            // Create CBN1 for import
+            Guid guid1 = System.Guid.NewGuid();
+            added.Add(CreateSubTreeFromCode(guid1, codes[0]));
+            var syncData = new GraphSyncData(null, added, null);
+            astLiveRunner.UpdateGraph(syncData);
+
+            // Create CBN2 to create a = 
+            Guid guid2 = System.Guid.NewGuid();
+            added = new List<Subtree>();
+
+            Subtree cbn2 = CreateSubTreeFromCode(guid2, codes[1]);
+            added.Add(cbn2);
+
+            // Create CBN3 to create b = 
+            Guid guid3 = System.Guid.NewGuid();
+            Subtree cbn3 = CreateSubTreeFromCode(guid3, codes[2]);
+            added.Add(cbn3);
+
+            // Create CBN4 to create c = 
+            Guid guid4 = System.Guid.NewGuid();
+            Subtree cbn4 = CreateSubTreeFromCode(guid4, codes[3]);
+            added.Add(cbn4);
+
+            //Run
+            syncData = new GraphSyncData(null, added, null);
+            astLiveRunner.UpdateGraph(syncData);
+
+            var mirror = astLiveRunner.InspectNodeValue("t_0_a");
+            MirrorData data = mirror.GetData();
+
+            Assert.IsTrue(data.Data.GetType() == typeof(FFITarget.DummyPoint));
+
+
+            //Delete CBN4
+            syncData = new GraphSyncData(new List<Subtree>() { cbn4 }, null, null);
+            //Run            
+            astLiveRunner.UpdateGraph(syncData);
+
+
+            //Create a = 
+            syncData = new GraphSyncData(null, null, new List<Subtree>() { cbn4 });
+
+            //Run
+            astLiveRunner.UpdateGraph(syncData);
+
+
+
+            //Delete CBN3
+            //Modify CBN4 to set in arg from CBN 3 to be null
+            Subtree newCBN4 = CreateSubTreeFromCode(guid4, "a_6 = null; b_6 = t_0_a; t_0_6 = DummyLine.ByStartPointEndPoint(a_6,b_6);");
+            syncData = new GraphSyncData(new List<Subtree>() { cbn3 }, null, new List<Subtree> { newCBN4 });
+
+            //Run
+            astLiveRunner.UpdateGraph(syncData);
+
+
+
+
+            //Recreate CBN3
+            //Set CBN4 back to what it was
+            syncData = new GraphSyncData(null, null, new List<Subtree> { cbn3, cbn4 });
+            astLiveRunner.UpdateGraph(syncData);
+
+
+            //Delete CBN4
+            syncData = new GraphSyncData(new List<Subtree>() { cbn4 }, null, null);
+            //Run            
+            astLiveRunner.UpdateGraph(syncData);
+
+
+            //Create a = 
+            syncData = new GraphSyncData(null, null, new List<Subtree>() { cbn4 });
+
+            //Run
+            astLiveRunner.UpdateGraph(syncData);
+
+
+
+            //The output of A should still be a point, but it isn't it's now the stack pointer
+            mirror = astLiveRunner.InspectNodeValue("t_0_a");
+            data = mirror.GetData();
+            Console.WriteLine(data);
+            Assert.IsTrue(data.Data.GetType() == typeof(FFITarget.DummyPoint));
+
+            mirror = astLiveRunner.InspectNodeValue("t_0_e");
+            data = mirror.GetData();
+            Console.WriteLine(data);
+
+            Assert.IsTrue(data.Data.GetType() == typeof(FFITarget.DummyPoint));
+
+
+            mirror = astLiveRunner.InspectNodeValue("t_0_6");
+            data = mirror.GetData();
+            Console.WriteLine(data);
+
+            Assert.IsTrue(data.Data.GetType() == typeof(FFITarget.DummyLine));
+        }
+
+        [Test]
+        public void ReproMAGN3551Ext()
+        {
+            List<string> codes = new List<string>() 
+            {
+                @"import(""FFITarget.dll"");", 
+                "a = DummyPoint.ByCoordinates(0,1,2);",
+                "b = DummyPoint.ByCoordinates(1,2,3);",
+                "a_in = a; b_in = b; c = DummyLine.ByStartPointEndPoint(a,b);"
+            };
+
+            List<Subtree> added = new List<Subtree>();
+
+            // Create CBN1 for import
+            Guid guid1 = System.Guid.NewGuid();
+            added.Add(CreateSubTreeFromCode(guid1, codes[0]));
+            var syncData = new GraphSyncData(null, added, null);
+            astLiveRunner.UpdateGraph(syncData);
+
+            // Create CBN2 to create a = 
+            Guid guid2 = System.Guid.NewGuid();
+            added = new List<Subtree>();
+
+            Subtree cbn2 = CreateSubTreeFromCode(guid2, codes[1]);
+            added.Add(cbn2);
+
+            // Create CBN3 to create b = 
+            Guid guid3 = System.Guid.NewGuid();
+            Subtree cbn3 = CreateSubTreeFromCode(guid3, codes[2]);
+            added.Add(cbn3);
+
+            // Create CBN4 to create c = 
+            Guid guid4 = System.Guid.NewGuid();
+            Subtree cbn4 = CreateSubTreeFromCode(guid4, codes[3]);
+            added.Add(cbn4);
+
+            //Run
+            syncData = new GraphSyncData(null, added, null);
+            astLiveRunner.UpdateGraph(syncData);
+
+            var mirror = astLiveRunner.InspectNodeValue("a");
+            MirrorData data = mirror.GetData();
+
+            astLiveRunner.InspectNodeValue("a").GetData();
+            astLiveRunner.InspectNodeValue("b").GetData();
+            astLiveRunner.InspectNodeValue("c").GetData();
+
+
+            Assert.IsTrue(data.Data.GetType() == typeof(FFITarget.DummyPoint));
+
+            //Delete c =
+            syncData = new GraphSyncData(new List<Subtree>() { cbn4 }, null, null);
+            //Run            
+            astLiveRunner.UpdateGraph(syncData);
+
+            astLiveRunner.InspectNodeValue("a").GetData();
+            astLiveRunner.InspectNodeValue("b").GetData();
+
+
+            //Create c = 
+            syncData = new GraphSyncData(null, null, new List<Subtree>() { cbn4 });
+
+            //Run
+            astLiveRunner.UpdateGraph(syncData);
+
+            astLiveRunner.InspectNodeValue("a").GetData();
+            astLiveRunner.InspectNodeValue("b").GetData();
+            astLiveRunner.InspectNodeValue("c").GetData();
+
+            //Delete b_in = ...
+            Subtree cbn4New = CreateSubTreeFromCode(guid4,
+                                                    "a_in = a; b_in = null; c = DummyLine.ByStartPointEndPoint(a,b);");
+            syncData = new GraphSyncData(new List<Subtree>() { cbn3 }, null, new List<Subtree>() { cbn4New });
+
+            //Run
+            astLiveRunner.UpdateGraph(syncData);
+
+            astLiveRunner.InspectNodeValue("a").GetData();
+            astLiveRunner.InspectNodeValue("c").GetData();
+
+            //Reset CBN 3 and 4
+            syncData = new GraphSyncData(null, null, new List<Subtree>() { cbn3, cbn4 });
+
+            //Run
+            astLiveRunner.UpdateGraph(syncData);
+
+            astLiveRunner.InspectNodeValue("a").GetData();
+            astLiveRunner.InspectNodeValue("b").GetData();
+            astLiveRunner.InspectNodeValue("c").GetData();
+
+            //Delete c =
+            syncData = new GraphSyncData(new List<Subtree>() { cbn4 }, null, null);
+            //Run            
+            astLiveRunner.UpdateGraph(syncData);
+
+            astLiveRunner.InspectNodeValue("a").GetData();
+            astLiveRunner.InspectNodeValue("b").GetData();
+
+            //Create c = 
+            syncData = new GraphSyncData(null, null, new List<Subtree>() { cbn4 });
+
+            //Run
+            astLiveRunner.UpdateGraph(syncData);
+
+            astLiveRunner.InspectNodeValue("a").GetData();
+            astLiveRunner.InspectNodeValue("b").GetData();
+            astLiveRunner.InspectNodeValue("c").GetData();
+
+            //The output of A should still be a point, but it isn't it's now the stack pointer
+            mirror = astLiveRunner.InspectNodeValue("a");
+            data = mirror.GetData();
+            Assert.IsTrue(data.Data.GetType() == typeof(FFITarget.DummyPoint));
+
+            mirror = astLiveRunner.InspectNodeValue("c");
+            data = mirror.GetData();
+            Assert.IsTrue(data.Data.GetType() == typeof(FFITarget.DummyLine));
+
+        }
+
+
+        [Test]
+        public void ReproMAGNXXX()
+        {
+            List<string> codes = new List<string>()
+                {
+                    @"import(""FFITarget.dll""); 
+                    import(""FunctionObject.ds"");",
+                    "t0 = 0;",
+                    "v0 = FFITarget.DummyPoint.ByCoordinates(t0, t0, t0);"
+                };
+
+            List<Subtree> added = new List<Subtree>();
+
+            // Create CBN0 for import
+            Guid guid0 = System.Guid.NewGuid();
+            added.Add(CreateSubTreeFromCode(guid0, codes[0]));
+            var syncData = new GraphSyncData(null, added, null);
+            //astLiveRunner.UpdateGraph(syncData);
+
+            // Create cbnNum to create t0 = 0
+            Guid guid1 = System.Guid.NewGuid();
+            //added = new List<Subtree>();
+
+            Subtree cbnNum = CreateSubTreeFromCode(guid1, codes[1]);
+            added.Add(cbnNum);
+
+            // Create CBN2 to create v0 = 
+            Guid guid2 = System.Guid.NewGuid();
+            Subtree cbnPt = CreateSubTreeFromCode(guid2, codes[2]);
+            Subtree cbnDel = CreateSubTreeFromCode(guid2,
+                "v0 = _SingleFunctionObject(FFITarget.DummyPoint.ByCoordinates, 3, {}, {null, null, null}, true);");
+
+            added.Add(cbnPt);
+
+            //Run
+            syncData = new GraphSyncData(null, added, null);
+            astLiveRunner.UpdateGraph(syncData);
+
+            Assert.IsTrue((long)astLiveRunner.InspectNodeValue("t0").GetData().Data == 0);
+            Assert.IsTrue(astLiveRunner.InspectNodeValue("v0").GetData().Data.GetType() == typeof(FFITarget.DummyPoint));
+
+
+            //Del and reset the cbnPt
+            syncData = new GraphSyncData(new List<Subtree>() { cbnPt }, null, null);
+            astLiveRunner.UpdateGraph(syncData);
+
+            syncData = new GraphSyncData(null, null, new List<Subtree>() { cbnPt });
+            astLiveRunner.UpdateGraph(syncData);
+
+
+            //Del and reset the cbnNum
+            syncData = new GraphSyncData(new List<Subtree>() { cbnNum }, null, new List<Subtree>() { cbnDel });
+            astLiveRunner.UpdateGraph(syncData);
+
+            syncData = new GraphSyncData(null, null, new List<Subtree>() { cbnNum, cbnPt });
+            astLiveRunner.UpdateGraph(syncData);
+
+
+            //Del and reset the cbnPt
+            syncData = new GraphSyncData(new List<Subtree>() { cbnPt }, null, null);
+            astLiveRunner.UpdateGraph(syncData);
+
+            syncData = new GraphSyncData(null, null, new List<Subtree>() { cbnPt });
+            astLiveRunner.UpdateGraph(syncData);
+
+
+            //Del and reset the cbnPt
+            syncData = new GraphSyncData(new List<Subtree>() { cbnPt }, null, null);
+            astLiveRunner.UpdateGraph(syncData);
+
+            syncData = new GraphSyncData(null, null, new List<Subtree>() { cbnPt });
+            astLiveRunner.UpdateGraph(syncData);
+
+
+
+            //Del and reset the cbnPt
+            syncData = new GraphSyncData(new List<Subtree>() { cbnPt }, null, null);
+            astLiveRunner.UpdateGraph(syncData);
+
+            syncData = new GraphSyncData(null, null, new List<Subtree>() { cbnPt });
+            astLiveRunner.UpdateGraph(syncData);
+
+
+
+
+            //Del and reset the cbnNum
+            syncData = new GraphSyncData(new List<Subtree>() { cbnNum }, null, new List<Subtree>() { cbnDel });
+            astLiveRunner.UpdateGraph(syncData);
+
+            syncData = new GraphSyncData(null, null, new List<Subtree>() { cbnNum, cbnPt });
+            astLiveRunner.UpdateGraph(syncData);
+
+
+
+
+            //Del and reset the cbnPt
+            syncData = new GraphSyncData(new List<Subtree>() { cbnPt }, null, null);
+            astLiveRunner.UpdateGraph(syncData);
+
+            syncData = new GraphSyncData(null, null, new List<Subtree>() { cbnPt });
+            astLiveRunner.UpdateGraph(syncData);
+
+
+
+
+            //Del and reset the cbnPt
+            syncData = new GraphSyncData(new List<Subtree>() { cbnPt }, null, null);
+            astLiveRunner.UpdateGraph(syncData);
+
+            syncData = new GraphSyncData(null, null, new List<Subtree>() { cbnPt });
+            astLiveRunner.UpdateGraph(syncData);
+
+            Assert.IsTrue((long)astLiveRunner.InspectNodeValue("t0").GetData().Data == 0);
+            Assert.IsTrue(astLiveRunner.InspectNodeValue("v0").GetData().Data.GetType() == typeof(FFITarget.DummyPoint));
+
+
+        }
+
+        [Test]
+        public void ReproMAG3600()
+        {
+            List<string> codes = new List<string>()
+                {
+                    @"import(""FFITarget.dll""); 
+                    import(""FunctionObject.ds"");",
+                    "t0 = 0;",
+                    "v0 = FFITarget.DummyPoint.ByCoordinates(t0, t0, t0);"
+                };
+
+            List<Subtree> added = new List<Subtree>();
+
+            // Create CBN0 for import
+            Guid guid0 = System.Guid.NewGuid();
+            added.Add(CreateSubTreeFromCode(guid0, codes[0]));
+            var syncData = new GraphSyncData(null, added, null);
+            //astLiveRunner.UpdateGraph(syncData);
+
+            // Create cbnNum to create t0 = 0
+            Guid guid1 = System.Guid.NewGuid();
+            //added = new List<Subtree>();
+
+            Subtree cbnNum = CreateSubTreeFromCode(guid1, codes[1]);
+            added.Add(cbnNum);
+
+            // Create CBN2 to create v0 = 
+            Guid guid2 = System.Guid.NewGuid();
+            Subtree cbnPt = CreateSubTreeFromCode(guid2, codes[2]);
+            Subtree cbnDel = CreateSubTreeFromCode(guid2,
+                "v0 = _SingleFunctionObject(FFITarget.DummyPoint.ByCoordinates, 3, {}, {null, null, null}, true);");
+
+            added.Add(cbnPt);
+
+            //Run
+            syncData = new GraphSyncData(null, added, null);
+            astLiveRunner.UpdateGraph(syncData);
+
+            Assert.IsTrue((long)astLiveRunner.InspectNodeValue("t0").GetData().Data == 0);
+            Assert.IsTrue(astLiveRunner.InspectNodeValue("v0").GetData().Data.GetType() == typeof(FFITarget.DummyPoint));
+
+
+            Random rand = new Random(876);
+
+            for (int i = 0; i < 1000; i++)
+            {
+                Console.WriteLine(i);
+
+                if (rand.NextDouble() < 0.5)
+                {
+                    Console.WriteLine("CBN Pt");
+
+                    //Del and reset the cbnPt
+                    syncData = new GraphSyncData(new List<Subtree>() { cbnPt }, null, null);
+                    astLiveRunner.UpdateGraph(syncData);
+
+                    syncData = new GraphSyncData(null, null, new List<Subtree>() { cbnPt });
+                    astLiveRunner.UpdateGraph(syncData);
+                }
+                else
+                {
+                    Console.WriteLine("CBN Num");
+
+
+                    //Del and reset the cbnNum
+                    syncData = new GraphSyncData(new List<Subtree>() { cbnNum }, null, new List<Subtree>() { cbnDel });
+                    astLiveRunner.UpdateGraph(syncData);
+
+                    syncData = new GraphSyncData(null, null, new List<Subtree>() { cbnNum, cbnPt });
+                    astLiveRunner.UpdateGraph(syncData);
+
+                }
+
+
+
+                Assert.IsTrue(astLiveRunner.InspectNodeValue("t0").GetData().Data != null);
+                Assert.IsTrue((long)astLiveRunner.InspectNodeValue("t0").GetData().Data == 0);
+                Assert.IsTrue(astLiveRunner.InspectNodeValue("v0").GetData().Data.GetType() ==
+                              typeof(FFITarget.DummyPoint));
+
+            }
+
+        }
+
+        [Test]
+        public void TestImperativeExecution01()
+        {
+            List<string> codes = new List<string>() 
+            {
+                "i = [Imperative] {a = 1;b = a;a = 10;return = b;}"
+            };
+            Guid guid = System.Guid.NewGuid();
+
+            // add two nodes
+            IEnumerable<int> index = Enumerable.Range(0, codes.Count);
+            var added = index.Select(idx => CreateSubTreeFromCode(guid, codes[idx])).ToList();
+
+            var syncData = new GraphSyncData(null, added, null);
+            astLiveRunner.UpdateGraph(syncData);
+
+            ProtoCore.Mirror.RuntimeMirror mirror = astLiveRunner.InspectNodeValue("i");
+            StackValue value = mirror.GetData().GetStackValue();
+            Assert.AreEqual(value.opdata, 1);
+        }
+
+        [Test]
+        public void TestImperativeExecution02()
+        {
+            List<string> codes = new List<string>() 
+            {
+               @"
+a = [Imperative]
+{
+    x = 2;
+    return = x;
+}
+"
+            };
+
+            Guid guid1 = System.Guid.NewGuid();
+
+            List<Subtree> added = new List<Subtree>();
+            added.Add(CreateSubTreeFromCode(guid1, codes[0]));
+            var syncData = new GraphSyncData(null, added, null);
+            astLiveRunner.UpdateGraph(syncData);
+            AssertValue("a", 2);
+        }
+
+        [Test]
+        public void TestImperativeExecution03()
+        {
+            List<string> codes = new List<string>() 
+            {
+               @"
+a = [Imperative]
+{
+    x = 2;
+    if (x > 2)
+    {
+        x = 10;
+    }
+    return = x;
+}
+"
+            };
+
+            Guid guid1 = System.Guid.NewGuid();
+
+            List<Subtree> added = new List<Subtree>();
+            added.Add(CreateSubTreeFromCode(guid1, codes[0]));
+            var syncData = new GraphSyncData(null, added, null);
+            astLiveRunner.UpdateGraph(syncData);
+            AssertValue("a", 2);
+        }
+
+        [Test]
+        public void TestImperativeExecution04()
+        {
+            List<string> codes = new List<string>() 
+            {
+               @"
+a = [Imperative]
+{
+    x = 2;
+    if (x > 2)
+    {
+        x = 10;
+    }
+    else
+    {
+        x = 11;
+    }
+    return = x;
+}
+"
+            };
+
+            Guid guid1 = System.Guid.NewGuid();
+
+            List<Subtree> added = new List<Subtree>();
+            added.Add(CreateSubTreeFromCode(guid1, codes[0]));
+            var syncData = new GraphSyncData(null, added, null);
+            astLiveRunner.UpdateGraph(syncData);
+            AssertValue("a", 11);
+        }
+
+        [Test]
+        public void TestImperativeExecution05()
+        {
+            List<string> codes = new List<string>() 
+            {
+               @"
+a = [Imperative]
+{
+    x = 2;
+    if (x > 1)
+    {
+        x = 10;
+    }
+    return = x;
+}
+"
+            };
+
+            Guid guid1 = System.Guid.NewGuid();
+
+            List<Subtree> added = new List<Subtree>();
+            added.Add(CreateSubTreeFromCode(guid1, codes[0]));
+            var syncData = new GraphSyncData(null, added, null);
+            astLiveRunner.UpdateGraph(syncData);
+            AssertValue("a", 10);
+        }
+
+        [Test]
+        public void TestImperativeExecution06()
+        {
+            List<string> codes = new List<string>() 
+            {
+               @"
+a = [Imperative]
+{
+    x = 0;
+    n = 1..5;
+    for (i in n)
+    {
+        x = x + i;
+    }
+    return = x;
+}
+"
+            };
+
+            Guid guid1 = System.Guid.NewGuid();
+
+            List<Subtree> added = new List<Subtree>();
+            added.Add(CreateSubTreeFromCode(guid1, codes[0]));
+            var syncData = new GraphSyncData(null, added, null);
+            astLiveRunner.UpdateGraph(syncData);
+            AssertValue("a", 15);
+        }
+
+        [Test]
+        public void TestImperativeExecution07()
+        {
+            List<string> codes = new List<string>() 
+            {
+               @"
+a = [Imperative]
+{
+    x = 0;
+    n = 1..5;
+    for (i in n)
+    {
+        x = x + i;
+        break;
+    }
+    return = x;
+}
+"
+            };
+
+            Guid guid1 = System.Guid.NewGuid();
+
+            List<Subtree> added = new List<Subtree>();
+            added.Add(CreateSubTreeFromCode(guid1, codes[0]));
+            var syncData = new GraphSyncData(null, added, null);
+            astLiveRunner.UpdateGraph(syncData);
+            AssertValue("a", 1);
+        }
+
+        [Test]
+        public void TestImperativeExecution08()
+        {
+            List<string> codes = new List<string>() 
+            {
+               @"
+x = 10;
+a = [Imperative]
+{
+    return = x + 1;
+}
+"
+            };
+
+            Guid guid1 = System.Guid.NewGuid();
+
+            List<Subtree> added = new List<Subtree>();
+            added.Add(CreateSubTreeFromCode(guid1, codes[0]));
+            var syncData = new GraphSyncData(null, added, null);
+            astLiveRunner.UpdateGraph(syncData);
+            AssertValue("a", 11);
+        }
+
+
+        [Test]
+        public void TestImperativeDeltaExecution01()
+        {
+            List<string> codes = new List<string>() 
+            {
+               
+@"
+a = [Imperative]
+{
+    return = 1;
+}
+", 
+
+@"
+a = [Imperative]
+{
+    return = 2;
+}
+"
+            };
+
+            Guid guid = System.Guid.NewGuid();
+
+            List<Subtree> added = new List<Subtree>();
+            added.Add(CreateSubTreeFromCode(guid, codes[0]));
+            var syncData = new GraphSyncData(null, added, null);
+            astLiveRunner.UpdateGraph(syncData);
+            AssertValue("a", 1);
+
+            // Modify the language block and verify
+            List<Subtree> modified = new List<Subtree>();
+            modified.Add(CreateSubTreeFromCode(guid, codes[1]));
+
+            syncData = new GraphSyncData(null, null, modified);
+            astLiveRunner.UpdateGraph(syncData);
+
+            AssertValue("a", 2);
+        }
+
+        [Test]
+        public void TestImperativeDeltaExecution02()
+        {
+            List<string> codes = new List<string>() 
+            {
+               
+@"
+a = [Imperative]
+{
+    x = 1;
+    if (x > 1)
+    {
+        x = 10;
+    }
+    return = x;
+}
+", 
+
+@"
+a = [Imperative]
+{
+    x = 2;
+    if (x > 1)
+    {
+        x = 10;
+    }
+    return = x;
+}
+"
+            };
+
+            Guid guid = System.Guid.NewGuid();
+
+            List<Subtree> added = new List<Subtree>();
+            added.Add(CreateSubTreeFromCode(guid, codes[0]));
+            var syncData = new GraphSyncData(null, added, null);
+            astLiveRunner.UpdateGraph(syncData);
+            AssertValue("a", 1);
+
+            // Modify the language block and verify
+            List<Subtree> modified = new List<Subtree>();
+            modified.Add(CreateSubTreeFromCode(guid, codes[1]));
+
+            syncData = new GraphSyncData(null, null, modified);
+            astLiveRunner.UpdateGraph(syncData);
+
+            AssertValue("a", 10);
+        }
+
+        [Test]
+        public void TestImperativeDeltaExecution03()
+        {
+            List<string> codes = new List<string>() 
+            {
+               
+@"
+a = [Imperative]
+{
+    x = 1;
+    if (x > 1)
+    {
+        x = 10;
+    }
+    return = x;
+}
+", 
+
+@"
+a = [Imperative]
+{
+    x = 1;
+    if (x > 1)
+    {
+        x = 10;
+    }
+    else
+    {
+        x = 100;
+    }
+    return = x;
+}
+"
+            };
+
+            Guid guid = System.Guid.NewGuid();
+
+            List<Subtree> added = new List<Subtree>();
+            added.Add(CreateSubTreeFromCode(guid, codes[0]));
+            var syncData = new GraphSyncData(null, added, null);
+            astLiveRunner.UpdateGraph(syncData);
+            AssertValue("a", 1);
+
+            // Modify the language block and verify
+            List<Subtree> modified = new List<Subtree>();
+            modified.Add(CreateSubTreeFromCode(guid, codes[1]));
+
+            syncData = new GraphSyncData(null, null, modified);
+            astLiveRunner.UpdateGraph(syncData);
+
+            AssertValue("a", 100);
+        }
+
+        [Test]
+        public void TestImperativeDeltaExecution04()
+        {
+            List<string> codes = new List<string>() 
+            {
+               
+@"
+a = [Imperative]
+{
+    x = 1;
+    if (x > 0)
+    {
+        x = 10;
+    }
+    return = x;
+}
+", 
+
+@"
+a = [Imperative]
+{
+    x = 1;
+    if (x > 0)
+    {
+        x = 100;
+    }
+    return = x;
+}
+"
+            };
+
+            Guid guid = System.Guid.NewGuid();
+
+            List<Subtree> added = new List<Subtree>();
+            added.Add(CreateSubTreeFromCode(guid, codes[0]));
+            var syncData = new GraphSyncData(null, added, null);
+            astLiveRunner.UpdateGraph(syncData);
+            AssertValue("a", 10);
+
+            // Modify the language block and verify
+            List<Subtree> modified = new List<Subtree>();
+            modified.Add(CreateSubTreeFromCode(guid, codes[1]));
+
+            syncData = new GraphSyncData(null, null, modified);
+            astLiveRunner.UpdateGraph(syncData);
+
+            AssertValue("a", 100);
+        }
+
+        [Test]
+        public void TestNestedLanguageBlockExecution01()
+        {
+            List<string> codes = new List<string>() 
+            {
+@"
+r = [Imperative]
+{
+    if (true)
+    {
+        return = [Associative] { return = 42; }
+    }
+    return = null;
+}
+"
+            };
+
+            Guid guid1 = System.Guid.NewGuid();
+
+            List<Subtree> added = new List<Subtree>();
+            added.Add(CreateSubTreeFromCode(guid1, codes[0]));
+            var syncData = new GraphSyncData(null, added, null);
+            astLiveRunner.UpdateGraph(syncData);
+            AssertValue("r", 42);
+        }
+
+        [Test]
+        public void TestNestedLanguageBlockExecution02()
+        {
+            List<string> codes = new List<string>() 
+            {
+@"
+def foo()
+{
+    return = [Associative]
+    {
+        return = [Imperative]
+        {
+            return = [Associative]
+            {
+                t = 1;
+                return = t;
+            }
+        }
+    }
+}
+
+a = foo();
+"
+            };
+
+            Guid guid1 = System.Guid.NewGuid();
+
+            List<Subtree> added = new List<Subtree>();
+            added.Add(CreateSubTreeFromCode(guid1, codes[0]));
+            var syncData = new GraphSyncData(null, added, null);
+            astLiveRunner.UpdateGraph(syncData);
+            AssertValue("a", 1);
+        }
+
+        [Test]
+        public void TestNestedLanguageBlockExecution03()
+        {
+            List<string> codes = new List<string>() 
+            {
+@"
+def func()
+{
+    v = [Associative]
+    {
+        return = [Imperative]
+        {
+            t = false;
+            if(true)
+            {
+                return = 1;
+            }
+
+            return = 2;
+        }
+    }
+    return = v;
+}
+
+a = func();
+"
+            };
+
+            Guid guid1 = System.Guid.NewGuid();
+
+            List<Subtree> added = new List<Subtree>();
+            added.Add(CreateSubTreeFromCode(guid1, codes[0]));
+            var syncData = new GraphSyncData(null, added, null);
+            astLiveRunner.UpdateGraph(syncData);
+            AssertValue("a", 1);
+        }
+
+        [Test]
+        public void TestNestedLanguageBlockReExecution01()
+        {
+            List<string> codes = new List<string>() 
+            {
+@"
+r = [Associative]
+{
+    return = [Imperative] 
+    { 
+        return = 1; 
+    }
+}
+"
+,
+@"
+r = [Associative]
+{
+    return = [Imperative] 
+    { 
+        return = 2; 
+    }
+}
+"
+            };
+
+            Guid guid1 = System.Guid.NewGuid();
+
+            List<Subtree> added = new List<Subtree>();
+            added.Add(CreateSubTreeFromCode(guid1, codes[0]));
+            var syncData = new GraphSyncData(null, added, null);
+            astLiveRunner.UpdateGraph(syncData);
+            AssertValue("r", 1);
+
+            List<Subtree> modified = new List<Subtree>();
+            Subtree subtree = CreateSubTreeFromCode(guid1, codes[1]);
+            modified.Add(subtree);
+            syncData = new GraphSyncData(null, null, modified);
+            astLiveRunner.UpdateGraph(syncData);
+            AssertValue("r", 2);
+        }
+
+        [Test]
+        public void TestNestedLanguageBlockReExecution02()
+        {
+            List<string> codes = new List<string>() 
+            {
+               @"r = [Imperative]
+               {
+                   if (true)
+                   {
+                       return = [Associative] { return = 42; }
+                   }
+                   return = null;
+               }",
+
+               @"r = [Imperative]
+               {
+                   if (true)
+                   {
+                       return = [Associative] { return = 45; }
+                   }
+                   return = null;
+               }"
+            };
+
+            Guid guid1 = System.Guid.NewGuid();
+
+            List<Subtree> added = new List<Subtree>();
+            added.Add(CreateSubTreeFromCode(guid1, codes[0]));
+            var syncData = new GraphSyncData(null, added, null);
+            astLiveRunner.UpdateGraph(syncData);
+            AssertValue("r", 42);
+
+            List<Subtree> modified = new List<Subtree>();
+            Subtree subtree = CreateSubTreeFromCode(guid1, codes[1]);
+            modified.Add(subtree);
+            syncData = new GraphSyncData(null, null, modified);
+            astLiveRunner.UpdateGraph(syncData);
+
+            AssertValue("r", 45);
+        }
+
+        [Test]
+        public void TestNestedLanguageBlockReExecution03()
+        {
+            List<string> codes = new List<string>() 
+            {
+@"
+a = [Associative]
+{
+    b = [Imperative]
+    {
+        return = 1 + 2; //  Modifying this line should re-execute the entire language block 'a = [Associative]{...}'
+    }
+    c = b + 10;
+    return = c;
+}
+"
+,
+@"
+a = [Associative]
+{
+    b = [Imperative]
+    {
+        return = 2 + 2; //  Modifying this line should re-execute the entire language block 'a = [Associative]{...}'
+    }
+    c = b + 10;
+    return = c;
+}
+"
+            };
+
+            Guid guid1 = System.Guid.NewGuid();
+
+            List<Subtree> added = new List<Subtree>();
+            added.Add(CreateSubTreeFromCode(guid1, codes[0]));
+            var syncData = new GraphSyncData(null, added, null);
+            astLiveRunner.UpdateGraph(syncData);
+            AssertValue("a", 13);
+
+            List<Subtree> modified = new List<Subtree>();
+            Subtree subtree = CreateSubTreeFromCode(guid1, codes[1]);
+            modified.Add(subtree);
+            syncData = new GraphSyncData(null, null, modified);
+            astLiveRunner.UpdateGraph(syncData);
+            AssertValue("a", 14);
+        }
+        [Test]
+        public void TestNestedLanguageBlockReExecution04()
+        {
+            string code = @"
+def func_1: var[]..[](x1 : var[]..[])
+{
+    x2 = x1;
+    var_1 = [Associative]
+    {
+        return = [Imperative]
+        {
+            if (false)
+            {
+                var_2 = [Associative]
+                {
+                    return = [Imperative]
+                    {
+                        if(true)
+                        {
+                            return = x2;
+                        }
+                        else
+                        {
+                            x3 = 42;
+                            return = x3;
+                        }
+                    }
+                }
+
+                return = var_2;
+            }
+            else
+            {
+                x4 = 1024;
+                return = x4;
+            }
+        }
+    }
+    return = var_1;
+}
+
+x = 5;
+r = func_1(x);
+";
+
+            Guid guid1 = System.Guid.NewGuid();
+            List<Subtree> added = new List<Subtree>();
+            added.Add(CreateSubTreeFromCode(guid1, code));
+            var syncData = new GraphSyncData(null, added, null);
+            astLiveRunner.UpdateGraph(syncData);
+            AssertValue("r", 1024);
+        }
+
+        [Test]
+        public void TestNestedLanguageBlockReExecution05()
+        {
+            string code = @"
+++def foo()
+{
+    x2 = 5;
+    v1 = [Associative]
+    {
+        return = [Imperative]
+        {
+            if (false)
+            { 
+                v2 = [Associative]
+                {
+                    return = [Imperative]
+                    {
+                        if(true)
+                        {
+                            return = 10;
+                        }
+                        else
+                        {
+                            return = 15;
+                        }
+                    }
+                }
+                return = v2;
+            }
+            else
+            {
+                return = 20;
+            }
+        }
+    }
+    return = v1;
+}
+
+x = foo();
+";
+
+            Guid guid1 = System.Guid.NewGuid();
+            List<Subtree> added = new List<Subtree>();
+            added.Add(CreateSubTreeFromCode(guid1, code));
+            var syncData = new GraphSyncData(null, added, null);
+            astLiveRunner.UpdateGraph(syncData);
+            AssertValue("x", 20);
+        }
+
+
+        [Test]
+        public void TestNestedLanguageBlockReExecution06()
+        {
+            string code = @"
+
+def foo()
+{
+    aa = 8;
+    bb = aa;
+
+    cc = [Associative]
+    {
+        return = [Imperative]
+        {
+            if(false)
+            {
+                return = [Associative]
+                {
+                    return = [Imperative]
+                    {
+                        return = bb;
+                    }
+                }
+            }
+        }
+    }
+    return = 16;
+}
+
+r = foo();
+";
+
+            Guid guid1 = System.Guid.NewGuid();
+            List<Subtree> added = new List<Subtree>();
+            added.Add(CreateSubTreeFromCode(guid1, code));
+            var syncData = new GraphSyncData(null, added, null);
+            astLiveRunner.UpdateGraph(syncData);
+            AssertValue("r", 16);
+        }
+
+        [Test]
+        public void TestNestedLanguageBlockReExecution07()
+        {
+            string code = @"
+def func_11546f565974453bae527393c546bbff: var[]..[](x1 : var[]..[])
+{
+    tssa1 = x1;
+    x1f = tssa1;
+    tssa2 = x1f;
+    x3 = tssa2;
+    tssa3 = x3;
+    x24 = tssa3;
+    tssa3 = x24;
+    x34 = tssa3;
+
+    var_42 = [Associative]
+    {
+        return = [Imperative]
+        {
+            t1 = false;
+            if(t1)
+            {
+                v1 = [Associative]
+                {
+                    return = [Imperative]
+                    {
+                        t2 = true;
+                        if(t2)
+                        {
+                            x2 = x3;
+                            x4 = x2;
+                            return = x4;
+
+                        }
+                        else
+                        {
+                            x5 = 42;
+                            return = x5;
+
+                        }
+
+                    }
+                    ;
+
+                }
+                r1 = v1;
+                x7 = r1;
+                return = x7;
+
+            }
+            else
+            {
+                x8 = 1024;
+                x9 = x8;
+                x10 = x9;
+                return = x10;
+            }
+        }
+    }
+    tssa4 = var_42;
+    var_d = tssa4;
+    tssa5 = var_d;
+    return = tssa5;
+}
+
+x = 5;
+r = func_11546f565974453bae527393c546bbff(x);
+";
+
+            Guid guid1 = System.Guid.NewGuid();
+            List<Subtree> added = new List<Subtree>();
+            added.Add(CreateSubTreeFromCode(guid1, code));
+            var syncData = new GraphSyncData(null, added, null);
+            astLiveRunner.UpdateGraph(syncData);
+            AssertValue("r", 1024);
+        }
+
+        [Test]
+        public void TestNestedLanguageBlockReExecution08()
+        {
+            string code = @"
+def f(x)
+{
+    aa = [Imperative]
+    {
+        if(x <= 1)
+        {
+            return = [Associative]
+            {
+                bb = 1;
+                return = bb;
+            }
+        }
+        else
+        {
+            return = [Associative]
+            {
+                cc = f(x - 1) + x;   
+                return = cc;
+            }
+        }
+    }
+    return = aa;
+}
+
+t = f(3);
+";
+
+            Guid guid1 = System.Guid.NewGuid();
+            List<Subtree> added = new List<Subtree>();
+            added.Add(CreateSubTreeFromCode(guid1, code));
+            var syncData = new GraphSyncData(null, added, null);
+            astLiveRunner.UpdateGraph(syncData);
+            AssertValue("t", 6);
+        }
+
+        [Test]
+        public void TestNestedLanguageBlockReExecution09()
+        {
+            string code = @"
+def func_f417d5607cc14ef8bde1b821bada91da: var[]..[](x : var[]..[])
+{
+    t1 = 1;
+    v1 = (x) <= (t1);
+    v2 = [Imperative]
+    {
+        if(v1)
+        {
+            return = [Associative]
+            {
+                t2 = 1;
+                return = t2;
+
+            }
+        }
+        else
+        {
+            return = [Associative]
+            {
+                t3 = 1;
+                v3 = (x) - (t3);
+                v4 = func_f417d5607cc14ef8bde1b821bada91da(v3);
+                v5 = (x) * (v4);
+                return = v5;
+
+            }
+        }
+    }
+    v6 = v2;
+    return = v6;
+}
+
+r = 4;
+t = func_f417d5607cc14ef8bde1b821bada91da(r);
+";
+
+            Guid guid1 = System.Guid.NewGuid();
+            List<Subtree> added = new List<Subtree>();
+            added.Add(CreateSubTreeFromCode(guid1, code));
+            var syncData = new GraphSyncData(null, added, null);
+            astLiveRunner.UpdateGraph(syncData);
+            AssertValue("t", 24);
+        }
+
+        [Test]
+        public void TestNestedLanguageBlockReExecution10()
+        {
+            string code = @"
+def foo: var[]..[](x : var[]..[])
+{
+    t0 = 1;
+    cond= (x) <= (t0);
+    v0 = [Imperative]
+    {
+        if(cond)
+        {
+            return = [Associative]
+            {
+                t1 = 1;
+                return = t1;
+            }
+        }
+        else
+        {
+            return = [Associative]
+            {
+                t2 = 1;
+                v2 = (x) - (t2);
+                v3 = foo(v2);
+                v4 = (x) * (v3);
+                return = v4;
+
+            }
+        }
+    }
+    v1 = v0;
+    return = v1;
+}
+
+t = 5;
+v = foo(t);
+";
+
+            Guid guid1 = System.Guid.NewGuid();
+            List<Subtree> added = new List<Subtree>();
+            added.Add(CreateSubTreeFromCode(guid1, code));
+            var syncData = new GraphSyncData(null, added, null);
+            astLiveRunner.UpdateGraph(syncData);
+            AssertValue("v", 120);
+        }
+
         [Test]
-        public void GraphILTest_Assign01_AstInput()
-        {
-            // Build the AST trees
-            ProtoCore.AST.AssociativeAST.BinaryExpressionNode assign = new ProtoCore.AST.AssociativeAST.BinaryExpressionNode(
-                new ProtoCore.AST.AssociativeAST.IdentifierNode("a"),
-                new ProtoCore.AST.AssociativeAST.IntNode(10),
-                ProtoCore.DSASM.Operator.assign);
-            List<ProtoCore.AST.AssociativeAST.AssociativeNode> astList = new List<ProtoCore.AST.AssociativeAST.AssociativeNode>();
-            astList.Add(assign);
-
-            // Update graph using AST node input
-            ProtoScript.Runners.ILiveRunner liveRunner = new ProtoScript.Runners.LiveRunner();
-            liveRunner.UpdateGraph(assign);
-
-            ProtoCore.Mirror.RuntimeMirror mirror = liveRunner.InspectNodeValue("a");
-            Assert.IsTrue((Int64)mirror.GetData().Data == 10);
-        }
-
-
-
-        [Test]
-        public void GraphILTest_Assign01a()
-        {
-            ////////////////////////////////////////////////////////////////////
-            // Adds a node => a = 10;
-            // Creates Subtree, Deletes the node,
-            // Creates Subtree and sync data and executes it via delta execution
-            ////////////////////////////////////////////////////////////////////
-
-            // Build the AST trees
-            ProtoCore.AST.AssociativeAST.BinaryExpressionNode assign = new ProtoCore.AST.AssociativeAST.BinaryExpressionNode(
-                new ProtoCore.AST.AssociativeAST.IdentifierNode("a"),
-                new ProtoCore.AST.AssociativeAST.IntNode(10),
-                ProtoCore.DSASM.Operator.assign);
-            List<ProtoCore.AST.AssociativeAST.AssociativeNode> astList = new List<ProtoCore.AST.AssociativeAST.AssociativeNode>();
-            astList.Add(assign);
-
-            // Instantiate GraphSyncData
-            List<Subtree> addedList = new List<Subtree>();
-            System.Guid guid1 = System.Guid.NewGuid();
-            addedList.Add(new Subtree(astList, guid1));
-            GraphSyncData syncData = new GraphSyncData(null, addedList, null);
-
-            // emit the DS code from the AST tree
-            ProtoScript.Runners.ILiveRunner liveRunner = new ProtoScript.Runners.LiveRunner();
-            liveRunner.UpdateGraph(syncData);
-
-            ProtoCore.Mirror.RuntimeMirror mirror = liveRunner.InspectNodeValue("a");
-            Assert.IsTrue((Int64)mirror.GetData().Data == 10);
-
-            astList = new List<ProtoCore.AST.AssociativeAST.AssociativeNode>();
-            astList.Add(assign);
-            List<Subtree> deletedList = new List<Subtree>();
-            deletedList.Add(new Subtree(astList, guid1));
-
-            syncData = new GraphSyncData(deletedList, null, null);
-            // emit the DS code from the AST tree
-            liveRunner.UpdateGraph(syncData);
-
-            mirror = liveRunner.InspectNodeValue("a");
-            Assert.IsTrue(mirror.GetData().IsNull);
-        }
-
-        [Test]
-        public void GraphILTest_Assign02()
-        {
-            ////////////////////////////////////////////////////////////////////
-            // Adds a node => a = 10 + 20;
-            // Creates Subtree and sync data and executes it via delta execution
-            ////////////////////////////////////////////////////////////////////
-
-            // Build the AST tree
-            ProtoCore.AST.AssociativeAST.BinaryExpressionNode assign = new ProtoCore.AST.AssociativeAST.BinaryExpressionNode(
-                new ProtoCore.AST.AssociativeAST.IdentifierNode("a"),
-                new ProtoCore.AST.AssociativeAST.BinaryExpressionNode(
-                    new ProtoCore.AST.AssociativeAST.IntNode(10),
-                    new ProtoCore.AST.AssociativeAST.IntNode(20),
-                    ProtoCore.DSASM.Operator.add),
-                ProtoCore.DSASM.Operator.assign);
-            List<ProtoCore.AST.AssociativeAST.AssociativeNode> astList = new List<ProtoCore.AST.AssociativeAST.AssociativeNode>();
-            astList.Add(assign);
-
-            // Instantiate GraphSyncData
-            List<Subtree> addedList = new List<Subtree>();
-            addedList.Add(new Subtree(astList, System.Guid.NewGuid()));
-            GraphSyncData syncData = new GraphSyncData(null, addedList, null);
-
-            // emit the DS code from the AST tree
-            ProtoScript.Runners.ILiveRunner liveRunner = new ProtoScript.Runners.LiveRunner();
-            liveRunner.UpdateGraph(syncData);
-
-            ProtoCore.Mirror.RuntimeMirror mirror = liveRunner.InspectNodeValue("a");
-            Assert.IsTrue((Int64)mirror.GetData().Data == 30);
-        }
-
-        [Test]
-        public void GraphILTest_Assign02_AstInput()
-        {
-            ////////////////////////////////////////////////////////////////////
-            // Adds a node => a = 10 + 20;
-            // Creates Subtree and sync data and executes it via delta execution
-            ////////////////////////////////////////////////////////////////////
-
-            // Build the AST tree
-            ProtoCore.AST.AssociativeAST.BinaryExpressionNode assign = new ProtoCore.AST.AssociativeAST.BinaryExpressionNode(
-                new ProtoCore.AST.AssociativeAST.IdentifierNode("a"),
-                new ProtoCore.AST.AssociativeAST.BinaryExpressionNode(
-                    new ProtoCore.AST.AssociativeAST.IntNode(10),
-                    new ProtoCore.AST.AssociativeAST.IntNode(20),
-                    ProtoCore.DSASM.Operator.add),
-                ProtoCore.DSASM.Operator.assign);
-
-            // emit the DS code from the AST tree
-            ProtoScript.Runners.ILiveRunner liveRunner = new ProtoScript.Runners.LiveRunner();
-            liveRunner.UpdateGraph(assign);
-
-            ProtoCore.Mirror.RuntimeMirror mirror = liveRunner.InspectNodeValue("a");
-            Assert.IsTrue((Int64)mirror.GetData().Data == 30);
-        }
-
-        [Test]
-        public void GraphILTest_Assign03_astInput()
-        {
-            ////////////////////////////////////////////////////////////////////
-            // Adds nodes => a = 10; c = 20; b = a + c;
-            // Creates 3 separate Subtrees 
-            ////////////////////////////////////////////////////////////////////
-
-            List<ProtoCore.AST.AssociativeAST.AssociativeNode> astList = new List<ProtoCore.AST.AssociativeAST.AssociativeNode>();
-
-            // Build the AST trees
-            ProtoCore.AST.AssociativeAST.BinaryExpressionNode assign1 = new ProtoCore.AST.AssociativeAST.BinaryExpressionNode(
-                new ProtoCore.AST.AssociativeAST.IdentifierNode("a"),
-                new ProtoCore.AST.AssociativeAST.IntNode(10),
-                ProtoCore.DSASM.Operator.assign);
-
-            astList.Add(assign1);
-
-            ProtoCore.AST.AssociativeAST.BinaryExpressionNode assign2 = new ProtoCore.AST.AssociativeAST.BinaryExpressionNode(
-                new ProtoCore.AST.AssociativeAST.IdentifierNode("c"),
-                new ProtoCore.AST.AssociativeAST.IntNode(20),
-                ProtoCore.DSASM.Operator.assign);
-
-            astList.Add(assign2);
-
-            ProtoCore.AST.AssociativeAST.BinaryExpressionNode assign3 = new ProtoCore.AST.AssociativeAST.BinaryExpressionNode(
-                new ProtoCore.AST.AssociativeAST.IdentifierNode("b"),
-                new ProtoCore.AST.AssociativeAST.BinaryExpressionNode(
-                    new ProtoCore.AST.AssociativeAST.IdentifierNode("a"),
-                    new ProtoCore.AST.AssociativeAST.IdentifierNode("c"),
-                    ProtoCore.DSASM.Operator.add),
-                ProtoCore.DSASM.Operator.assign);
-
-            astList.Add(assign3);
-
-            // update graph with ast input
-            CodeBlockNode cNode = new CodeBlockNode();
-            cNode.Body = astList;
-            ProtoScript.Runners.ILiveRunner liveRunner = new ProtoScript.Runners.LiveRunner();
-            liveRunner.UpdateGraph(cNode);
-
-            ProtoCore.Mirror.RuntimeMirror mirror = liveRunner.InspectNodeValue("b");
-            Assert.IsTrue((Int64)mirror.GetData().Data == 30);
-        }
-
-        [Test]
-        public void GraphILTest_Assign04_astInput()
-        {
-            ////////////////////////////////////////////////////////////////////
-            // Adds nodes => a = 10; 
-            // executes it
-            // Adds node => c = 20;
-            // executes it
-            // Adds node => b = a + c;
-            // executes it
-            ////////////////////////////////////////////////////////////////////
-
-            ProtoScript.Runners.ILiveRunner liveRunner = new ProtoScript.Runners.LiveRunner();
-
-            // Build the AST trees
-            ProtoCore.AST.AssociativeAST.BinaryExpressionNode assign1 = new ProtoCore.AST.AssociativeAST.BinaryExpressionNode(
-                new ProtoCore.AST.AssociativeAST.IdentifierNode("a"),
-                new ProtoCore.AST.AssociativeAST.IntNode(10),
-                ProtoCore.DSASM.Operator.assign);
-
-            // update graph
-            liveRunner.UpdateGraph(assign1);
-
-            ProtoCore.Mirror.RuntimeMirror mirror = liveRunner.InspectNodeValue("a");
-            Assert.IsTrue((Int64)mirror.GetData().Data == 10);
-
-            ProtoCore.AST.AssociativeAST.BinaryExpressionNode assign2 = new ProtoCore.AST.AssociativeAST.BinaryExpressionNode(
-                new ProtoCore.AST.AssociativeAST.IdentifierNode("c"),
-                new ProtoCore.AST.AssociativeAST.IntNode(20),
-                ProtoCore.DSASM.Operator.assign);
-
-            // update graph
-            liveRunner.UpdateGraph(assign2);
-
-            mirror = liveRunner.InspectNodeValue("a");
-            Assert.IsTrue((Int64)mirror.GetData().Data == 10);
-            mirror = liveRunner.InspectNodeValue("c");
-            Assert.IsTrue((Int64)mirror.GetData().Data == 20);
-
-            ProtoCore.AST.AssociativeAST.BinaryExpressionNode assign3 = new ProtoCore.AST.AssociativeAST.BinaryExpressionNode(
-                new ProtoCore.AST.AssociativeAST.IdentifierNode("b"),
-                new ProtoCore.AST.AssociativeAST.BinaryExpressionNode(
-                    new ProtoCore.AST.AssociativeAST.IdentifierNode("a"),
-                    new ProtoCore.AST.AssociativeAST.IdentifierNode("c"),
-                    ProtoCore.DSASM.Operator.add),
-                ProtoCore.DSASM.Operator.assign);
-
-            // update graph
-            liveRunner.UpdateGraph(assign3);
-
-            mirror = liveRunner.InspectNodeValue("a");
-            Assert.IsTrue((Int64)mirror.GetData().Data == 10);
-            mirror = liveRunner.InspectNodeValue("c");
-            Assert.IsTrue((Int64)mirror.GetData().Data == 20);
-            mirror = liveRunner.InspectNodeValue("b");
-            Assert.IsTrue((Int64)mirror.GetData().Data == 30);
-        }
-
-        [Test]
-        public void GraphILTest_Assign05()
-        {
-            ////////////////////////////////////////////////////////////////////
-            // Adds nodes => a = 10; 
-            // executes it
-            // Adds node => c = 20;
-            // executes it
-            // Adds node => b = a + c;
-            // executes it
-            // deletes node => c = 20;
-            // executes updated graph
-            ////////////////////////////////////////////////////////////////////
-
-            ProtoScript.Runners.ILiveRunner liveRunner = new ProtoScript.Runners.LiveRunner();
-            List<ProtoCore.AST.AssociativeAST.AssociativeNode> astList = new List<ProtoCore.AST.AssociativeAST.AssociativeNode>();
-
-            // Build the AST trees
-            ProtoCore.AST.AssociativeAST.BinaryExpressionNode assign1 = new ProtoCore.AST.AssociativeAST.BinaryExpressionNode(
-                new ProtoCore.AST.AssociativeAST.IdentifierNode("a"),
-                new ProtoCore.AST.AssociativeAST.IntNode(10),
-                ProtoCore.DSASM.Operator.assign);
-
-            astList.Add(assign1);
-            List<Subtree> addedList = new List<Subtree>();
-            addedList.Add(new Subtree(astList, System.Guid.NewGuid()));
-
-            // Instantiate GraphSyncData
-            GraphSyncData syncData = new GraphSyncData(null, addedList, null);
-            // emit the DS code from the AST tree
-            liveRunner.UpdateGraph(syncData);
-
-            ProtoCore.Mirror.RuntimeMirror mirror = liveRunner.InspectNodeValue("a");
-            Assert.IsTrue((Int64)mirror.GetData().Data == 10);
-
-            //string o = liveRunner.GetCoreDump();
-
-            astList = new List<ProtoCore.AST.AssociativeAST.AssociativeNode>();
-            ProtoCore.AST.AssociativeAST.BinaryExpressionNode assign2 = new ProtoCore.AST.AssociativeAST.BinaryExpressionNode(
-                new ProtoCore.AST.AssociativeAST.IdentifierNode("c"),
-                new ProtoCore.AST.AssociativeAST.IntNode(20),
-                ProtoCore.DSASM.Operator.assign);
-
-            astList.Add(assign2);
-            addedList = new List<Subtree>();
-            System.Guid guid1 = System.Guid.NewGuid();
-            addedList.Add(new Subtree(astList, guid1));
-
-            syncData = new GraphSyncData(null, addedList, null);
-            // emit the DS code from the AST tree
-            liveRunner.UpdateGraph(syncData);
-
-            mirror = liveRunner.InspectNodeValue("a");
-            Assert.IsTrue((Int64)mirror.GetData().Data == 10);
-            mirror = liveRunner.InspectNodeValue("c");
-            Assert.IsTrue((Int64)mirror.GetData().Data == 20);
-
-            //string o = liveRunner.GetCoreDump();
-
-            astList = new List<ProtoCore.AST.AssociativeAST.AssociativeNode>();
-            ProtoCore.AST.AssociativeAST.BinaryExpressionNode assign3 = new ProtoCore.AST.AssociativeAST.BinaryExpressionNode(
-                new ProtoCore.AST.AssociativeAST.IdentifierNode("b"),
-                new ProtoCore.AST.AssociativeAST.BinaryExpressionNode(
-                    new ProtoCore.AST.AssociativeAST.IdentifierNode("a"),
-                    new ProtoCore.AST.AssociativeAST.IdentifierNode("c"),
-                    ProtoCore.DSASM.Operator.add),
-                ProtoCore.DSASM.Operator.assign);
-
-            astList.Add(assign3);
-            addedList = new List<Subtree>();
-            addedList.Add(new Subtree(astList, System.Guid.NewGuid()));
-
-            syncData = new GraphSyncData(null, addedList, null);
-            // emit the DS code from the AST tree
-            liveRunner.UpdateGraph(syncData);
-
-            mirror = liveRunner.InspectNodeValue("a");
-            Assert.IsTrue((Int64)mirror.GetData().Data == 10);
-            mirror = liveRunner.InspectNodeValue("c");
-            Assert.IsTrue((Int64)mirror.GetData().Data == 20);
-            mirror = liveRunner.InspectNodeValue("b");
-            Assert.IsTrue((Int64)mirror.GetData().Data == 30);
-
-            //o = liveRunner.GetCoreDump();
-
-            astList = new List<ProtoCore.AST.AssociativeAST.AssociativeNode>();
-            astList.Add(assign2);
-            List<Subtree> deletedList = new List<Subtree>();
-            deletedList.Add(new Subtree(astList, guid1));
-
-            syncData = new GraphSyncData(deletedList, null, null);
-            // emit the DS code from the AST tree
-            liveRunner.UpdateGraph(syncData);
-
-            mirror = liveRunner.InspectNodeValue("a");
-            Assert.IsTrue((Int64)mirror.GetData().Data == 10);
-            mirror = liveRunner.InspectNodeValue("c");
-            Assert.IsTrue(mirror.GetData().IsNull);
-            mirror = liveRunner.InspectNodeValue("b");
-            Assert.IsTrue(mirror.GetData().IsNull);
-
-            //o = liveRunner.GetCoreDump();
-        }
-
-        [Test]
-        public void GraphILTest_ModifiedNode01()
-        {
-            ////////////////////////////////////////////////////////////////////
-            // Adds nodes => c = 78; d = a;
-            // Create subtree, execute
-            // Adds nodes => a = 10; 
-            // Adds node => b = a;
-            // Create subtree, execute
-            // Modify subtree => a = b;
-            // execute updated graph (cylcic dependency should not occur)
-            ////////////////////////////////////////////////////////////////////
-
-            ProtoScript.Runners.ILiveRunner liveRunner = new ProtoScript.Runners.LiveRunner();
-            List<ProtoCore.AST.AssociativeAST.AssociativeNode> astList = new List<ProtoCore.AST.AssociativeAST.AssociativeNode>();
-
-            ProtoCore.AST.AssociativeAST.BinaryExpressionNode assign0 = new ProtoCore.AST.AssociativeAST.BinaryExpressionNode(
-                new ProtoCore.AST.AssociativeAST.IdentifierNode("c"),
-                new ProtoCore.AST.AssociativeAST.IntNode(78),
-                ProtoCore.DSASM.Operator.assign);
-
-            astList.Add(assign0);
-
-            assign0 = new ProtoCore.AST.AssociativeAST.BinaryExpressionNode(
-                new ProtoCore.AST.AssociativeAST.IdentifierNode("d"),
-                new ProtoCore.AST.AssociativeAST.IdentifierNode("a"),
-                ProtoCore.DSASM.Operator.assign);
-
-            astList.Add(assign0);
-
-            List<Subtree> addedList = new List<Subtree>();
-            System.Guid guid0 = System.Guid.NewGuid();
-            addedList.Add(new Subtree(astList, guid0));
-
-            GraphSyncData syncData = new GraphSyncData(null, addedList, null);
-            // emit the DS code from the AST tree
-            liveRunner.UpdateGraph(syncData);
-
-            ProtoCore.Mirror.RuntimeMirror mirror = liveRunner.InspectNodeValue("c");
-            Assert.IsTrue((Int64)mirror.GetData().Data == 78);
-
-            mirror = liveRunner.InspectNodeValue("d");
-            Assert.IsTrue(mirror.GetData().IsNull);
-
-            // Build the AST trees
-            astList = new List<ProtoCore.AST.AssociativeAST.AssociativeNode>();
-            ProtoCore.AST.AssociativeAST.BinaryExpressionNode assign1 = new ProtoCore.AST.AssociativeAST.BinaryExpressionNode(
-                new ProtoCore.AST.AssociativeAST.IdentifierNode("a"),
-                new ProtoCore.AST.AssociativeAST.IntNode(10),
-                ProtoCore.DSASM.Operator.assign);
-
-            astList.Add(assign1);
-
-            ProtoCore.AST.AssociativeAST.BinaryExpressionNode assign2 = new ProtoCore.AST.AssociativeAST.BinaryExpressionNode(
-                new ProtoCore.AST.AssociativeAST.IdentifierNode("b"),
-                new ProtoCore.AST.AssociativeAST.IdentifierNode("a"),
-                ProtoCore.DSASM.Operator.assign);
-
-            astList.Add(assign2);
-            addedList = new List<Subtree>();
-            System.Guid guid1 = System.Guid.NewGuid();
-            addedList.Add(new Subtree(astList, guid1));
-
-            syncData = new GraphSyncData(null, addedList, null);
-            // emit the DS code from the AST tree
-            liveRunner.UpdateGraph(syncData);
-
-            mirror = liveRunner.InspectNodeValue("a");
-            Assert.IsTrue((Int64)mirror.GetData().Data == 10);
-            mirror = liveRunner.InspectNodeValue("b");
-            Assert.IsTrue((Int64)mirror.GetData().Data == 10);
-            mirror = liveRunner.InspectNodeValue("c");
-            Assert.IsTrue((Int64)mirror.GetData().Data == 78);
-            mirror = liveRunner.InspectNodeValue("d");
-            Assert.IsTrue((Int64)mirror.GetData().Data == 10);
-
-            astList = new List<ProtoCore.AST.AssociativeAST.AssociativeNode>();
-            ProtoCore.AST.AssociativeAST.BinaryExpressionNode assign3 = new ProtoCore.AST.AssociativeAST.BinaryExpressionNode(
-                new ProtoCore.AST.AssociativeAST.IdentifierNode("a"),
-                new ProtoCore.AST.AssociativeAST.IdentifierNode("b"),
-                ProtoCore.DSASM.Operator.assign);
-
-            astList.Add(assign3);
-            List<Subtree> modifiedList = new List<Subtree>();
-            modifiedList.Add(new Subtree(astList, guid1));
-
-            syncData = new GraphSyncData(null, null, modifiedList);
-            // emit the DS code from the AST tree
-            liveRunner.UpdateGraph(syncData);
-
-            mirror = liveRunner.InspectNodeValue("a");
-            Assert.IsTrue((Int64)mirror.GetData().Data == 10);
-
-            mirror = liveRunner.InspectNodeValue("b");
-            Assert.IsTrue((Int64)mirror.GetData().Data == 10);
-
-            mirror = liveRunner.InspectNodeValue("c");
-            Assert.IsTrue((Int64)mirror.GetData().Data == 78);
-
-            mirror = liveRunner.InspectNodeValue("d");
-            Assert.IsTrue((Int64)mirror.GetData().Data == 10);
-        }
-     
-
-        [Test]
-        public void TestDeltaExpression_01()
-        {
-            ProtoScript.Runners.ILiveRunner liveRunner = new ProtoScript.Runners.LiveRunner();
-
-            // emit the DS code from the AST tree
-            liveRunner.UpdateCmdLineInterpreter("a=10;");
-
-            ProtoCore.Mirror.RuntimeMirror mirror = liveRunner.InspectNodeValue("a");
-            Assert.IsTrue((Int64)mirror.GetData().Data == 10);
-
-            //string o = liveRunner.GetCoreDump();
-
-            // emit the DS code from the AST tree
-            liveRunner.UpdateCmdLineInterpreter("c=20;");
-
-            mirror = liveRunner.InspectNodeValue("c");
-            Assert.IsTrue((Int64)mirror.GetData().Data == 20);
-            mirror = liveRunner.InspectNodeValue("a");
-            Assert.IsTrue((Int64)mirror.GetData().Data == 10);
-
-            //string o = liveRunner.GetCoreDump();
-
-            // emit the DS code from the AST tree
-            liveRunner.UpdateCmdLineInterpreter("b = a+c;");
-
-            mirror = liveRunner.InspectNodeValue("a");
-            Assert.IsTrue((Int64)mirror.GetData().Data == 10);
-            mirror = liveRunner.InspectNodeValue("c");
-            Assert.IsTrue((Int64)mirror.GetData().Data == 20);
-            mirror = liveRunner.InspectNodeValue("b");
-            Assert.IsTrue((Int64)mirror.GetData().Data == 30);
-
-            //o = liveRunner.GetCoreDump();
-
-            // emit the DS code from the AST tree
-            liveRunner.UpdateCmdLineInterpreter("c= 30;");
-
-            mirror = liveRunner.InspectNodeValue("a");
-            Assert.IsTrue((Int64)mirror.GetData().Data == 10);
-            mirror = liveRunner.InspectNodeValue("c");
-            Assert.IsTrue((Int64)mirror.GetData().Data == 30);
-            mirror = liveRunner.InspectNodeValue("b");
-            Assert.IsTrue((Int64)mirror.GetData().Data == 40);
-
-            //o = liveRunner.GetCoreDump();
-        }
-
-        [Test]
-        public void TestDeltaExpression_02()
-        {
-            ProtoScript.Runners.ILiveRunner liveRunner = new ProtoScript.Runners.LiveRunner();
-
-            // emit the DS code from the AST tree
-            liveRunner.UpdateCmdLineInterpreter("x=99;");
-
-            ProtoCore.Mirror.RuntimeMirror mirror = liveRunner.InspectNodeValue("x");
-            Assert.IsTrue((Int64)mirror.GetData().Data == 99);
-
-            //string o = liveRunner.GetCoreDump();
-
-            // emit the DS code from the AST tree
-            liveRunner.UpdateCmdLineInterpreter("y=x;");
-
-            mirror = liveRunner.InspectNodeValue("y");
-            Assert.IsTrue((Int64)mirror.GetData().Data == 99);
-            mirror = liveRunner.InspectNodeValue("x");
-            Assert.IsTrue((Int64)mirror.GetData().Data == 99);
-
-            //string o = liveRunner.GetCoreDump();
-
-            // emit the DS code from the AST tree
-            liveRunner.UpdateCmdLineInterpreter("x = 100;");
-
-            mirror = liveRunner.InspectNodeValue("x");
-            Assert.IsTrue((Int64)mirror.GetData().Data == 100);
-            mirror = liveRunner.InspectNodeValue("y");
-            Assert.IsTrue((Int64)mirror.GetData().Data == 100);
-        }
-
-        [Test]
-        [Ignore]
-        [Category("ProtoGeometry")]
-        [Category("PortToCodeBlocks")]
-        public void TestDeltaExpressionFFI_01()
-        {
-            ProtoScript.Runners.ILiveRunner liveRunner = new ProtoScript.Runners.LiveRunner();
-
-            liveRunner.UpdateCmdLineInterpreter(@"import (""ProtoGeometry.dll"");");
-            liveRunner.UpdateCmdLineInterpreter("p = Point.ByCoordinates(10,10,10);");
-
-            ProtoCore.Mirror.RuntimeMirror mirror = liveRunner.InspectNodeValue("p");
-
-            //==============================================
-            // Translate the point
-            // newPoint = p.Translate(1,2,3);
-            //==============================================
-
-            liveRunner.UpdateCmdLineInterpreter("newPoint = p.Translate(1,2,3);");
-            mirror = liveRunner.InspectNodeValue("newPoint");
-
-            //==============================================
-            // Build a binary expression to retirieve the x property
-            // xval = newPoint.X
-            //==============================================
-            liveRunner.UpdateCmdLineInterpreter("xval = newPoint.X;");
-            mirror = liveRunner.InspectNodeValue("xval");
-
-            //==============================================
-            //
-            // import ("ProtoGeometry.dll");
-            // p = Point.Bycoordinates(10.0, 10.0, 10.0);
-            // newPoint = p.Translate(1.0,2.0,3.0);
-            // xval = newPoint.X;
-            //
-            //==============================================
-            Assert.IsTrue((double)mirror.GetData().Data == 11.0);
-
-        }
-
-        [Test]
-        [Ignore]
-        [Category("ProtoGeometry")]
-        [Category("PortToCodeBlocks")]
-        public void TestDeltaExpressionFFI_02()
-        {
-            ProtoScript.Runners.ILiveRunner liveRunner = new ProtoScript.Runners.LiveRunner();
-
-            //string code = @"class Point{ X : double; constructor ByCoordinates(x : double, y : double, z : double){X = x;} def Translate(x : double, y : double, z : double){return = Point.ByCoordinates(11,12,13);} }";
-
-            //liveRunner.UpdateCmdLineInterpreter(code);
-            liveRunner.UpdateCmdLineInterpreter(@"import (""ProtoGeometry.dll"");");
-            liveRunner.UpdateCmdLineInterpreter("p = Point.ByCoordinates(10,10,10);");
-
-            ProtoCore.Mirror.RuntimeMirror mirror = liveRunner.InspectNodeValue("p");
-
-            //==============================================
-            // Build a binary expression to retirieve the x property
-            // xval = newPoint.X
-            //==============================================
-            liveRunner.UpdateCmdLineInterpreter("xval = p.X;");
-            mirror = liveRunner.InspectNodeValue("xval");
-
-            //==============================================
-            //
-            // import ("ProtoGeometry.dll");
-            // p = Point.Bycoordinates(10.0, 10.0, 10.0);
-            // newPoint = p.Translate(1.0,2.0,3.0);
-            // xval = newPoint.X;
-            //
-            //==============================================
-            Assert.IsTrue((double)mirror.GetData().Data == 10.0);
-
-            //==============================================
-            // Translate the point
-            // newPoint = p.Translate(1,2,3);
-            //==============================================
-
-            liveRunner.UpdateCmdLineInterpreter("p = p.Translate(1,2,3);");
-
-            mirror = liveRunner.InspectNodeValue("p");
-
-            mirror = liveRunner.InspectNodeValue("xval");
-
-            //==============================================
-            //
-            // import ("ProtoGeometry.dll");
-            // p = Point.Bycoordinates(10.0, 10.0, 10.0);
-            // newPoint = p.Translate(1.0,2.0,3.0);
-            // xval = newPoint.X;
-            //
-            //==============================================
-            Assert.IsTrue((double)mirror.GetData().Data == 11.0);
-
-        }
-
-        [Test]
-        public void GraphILTest_ComplexWatch01()
-        {
-            // Build the AST trees
-            // x = 1..10;
-            ProtoCore.AST.AssociativeAST.RangeExprNode rangeExpr = new ProtoCore.AST.AssociativeAST.RangeExprNode();
-            rangeExpr.FromNode = new ProtoCore.AST.AssociativeAST.IntNode(0);
-            rangeExpr.ToNode = new ProtoCore.AST.AssociativeAST.IntNode(5);
-            rangeExpr.StepNode = new ProtoCore.AST.AssociativeAST.IntNode(1);
-            ProtoCore.AST.AssociativeAST.BinaryExpressionNode assign = new ProtoCore.AST.AssociativeAST.BinaryExpressionNode(
-                new ProtoCore.AST.AssociativeAST.IdentifierNode("a"),
-                rangeExpr,
-                ProtoCore.DSASM.Operator.assign);
-            List<ProtoCore.AST.AssociativeAST.AssociativeNode> astList = new List<ProtoCore.AST.AssociativeAST.AssociativeNode>();
-            astList.Add(assign);
-
-            // Instantiate GraphSyncData
-            List<Subtree> addedList = new List<Subtree>();
-            addedList.Add(new Subtree(astList, System.Guid.NewGuid()));
-            GraphSyncData syncData = new GraphSyncData(null, addedList, null);
-
-            // emit the DS code from the AST tree
-            ProtoScript.Runners.ILiveRunner liveRunner = new ProtoScript.Runners.LiveRunner();
-            liveRunner.UpdateGraph(syncData);
-
-            ProtoCore.Mirror.RuntimeMirror mirror = liveRunner.InspectNodeValue("a");
-            var collection = mirror.GetData().GetElements();
-            Assert.IsTrue((Int64)collection[1].Data == 1);
-        }
-
-
-        [Test]
-        public void GraphILTest_DeletedNode01()
-        {
-            //====================================
-            // Create a = 10 
-            // Execute and verify a = 10
-            // Delete a = 10
-            // Create b = a
-            // Execute and verify b = null
-            //====================================
-
-            // Create a = 10 
-            // Execute and verify a = 10
-            ProtoCore.AST.AssociativeAST.BinaryExpressionNode assign = new ProtoCore.AST.AssociativeAST.BinaryExpressionNode(
-                new ProtoCore.AST.AssociativeAST.IdentifierNode("a"),
-                new ProtoCore.AST.AssociativeAST.IntNode(10),
-                ProtoCore.DSASM.Operator.assign);
-            List<ProtoCore.AST.AssociativeAST.AssociativeNode> astList = new List<ProtoCore.AST.AssociativeAST.AssociativeNode>();
-            astList.Add(assign);
-
-            Guid guid = System.Guid.NewGuid();
-
-            // Instantiate GraphSyncData
-            List<Subtree> addedList = new List<Subtree>();
-            addedList.Add(new Subtree(astList, guid));
-            GraphSyncData syncData = new GraphSyncData(null, addedList, null);
-
-            // emit the DS code from the AST tree
-            ProtoScript.Runners.ILiveRunner liveRunner = new ProtoScript.Runners.LiveRunner();
-            liveRunner.UpdateGraph(syncData);
-
-            ProtoCore.Mirror.RuntimeMirror mirror = liveRunner.InspectNodeValue("a");
-            Assert.IsTrue((Int64)mirror.GetData().Data == 10);
-
-
-
-
-            // Delete a = 10
-            List<Subtree> deletedList = new List<Subtree>();
-            deletedList.Add(new Subtree(null, guid));
-            syncData = new GraphSyncData(deletedList, null, null);
-            liveRunner.UpdateGraph(syncData);
-
-
-
-            // Create b = a 
-            // Execute and verify b = null
-            ProtoCore.AST.AssociativeAST.BinaryExpressionNode assign2 = new ProtoCore.AST.AssociativeAST.BinaryExpressionNode(
-                new ProtoCore.AST.AssociativeAST.IdentifierNode("b"),
-                new ProtoCore.AST.AssociativeAST.IdentifierNode("a"),
-                ProtoCore.DSASM.Operator.assign);
-            astList = new List<ProtoCore.AST.AssociativeAST.AssociativeNode>();
-            astList.Add(assign2);
-
-            guid = System.Guid.NewGuid();
-
-            // Instantiate GraphSyncData
-            addedList = new List<Subtree>();
-            addedList.Add(new Subtree(astList, guid));
-            syncData = new GraphSyncData(null, addedList, null);
-
-            // emit the DS code from the AST tree
-            liveRunner.UpdateGraph(syncData);
-
-            mirror = liveRunner.InspectNodeValue("b");
-            Assert.IsTrue(mirror.GetData().IsNull);
-
-        }
-
-        private Subtree CreateSubTreeFromCode(Guid guid, string code)
-        {
-            CodeBlockNode commentCode;
-            var cbn = GraphToDSCompiler.GraphUtilities.Parse(code, out commentCode) as CodeBlockNode;
-            var subtree = null == cbn ? new Subtree(null, guid) : new Subtree(cbn.Body, guid);
-            return subtree;
-        }
-
-        private void AssertValue(string varname, object value)
-        {
-            var mirror = astLiveRunner.InspectNodeValue(varname);
-            MirrorData data = mirror.GetData();
-            object svValue = data.Data;
-            if (value is double)
-            {
-                Assert.AreEqual((double)svValue, Convert.ToDouble(value));
-            }
-            else if (value is int)
-            {
-                Assert.AreEqual((Int64)svValue, Convert.ToInt64(value));
-            }
-            else if (value is bool)
-            {
-                Assert.AreEqual((bool)svValue, Convert.ToBoolean(value));
-            }
-            else if (value is IEnumerable<int>)
-            {
-                Assert.IsTrue(data.IsCollection);
-                var values = (value as IEnumerable<int>).ToList().Select(v => (object)v).ToList();
-                Assert.IsTrue(mirror.GetUtils().CompareArrays(varname, values, typeof(Int64)));
-            }
-            else if (value is IEnumerable<double>)
-            {
-                Assert.IsTrue(data.IsCollection);
-                var values = (value as IEnumerable<double>).ToList().Select(v => (object)v).ToList();
-                Assert.IsTrue(mirror.GetUtils().CompareArrays(varname, values, typeof(double)));
-            }
-        }
-
-        [Test]
-        [Category("ProtoGeometry")] [Ignore] [Category("PortToCodeBlocks")]
-        public void TestAdd01()
-        {
-            List<string> codes = new List<string>() 
-            {
-                "a = 1;",
-                "x = a; y = a; z = a; p = Point.ByCoordinates(x, y, z); px = p.X;",
-            };
-            List<Guid> guids = Enumerable.Range(0, codes.Count).Select(_ => System.Guid.NewGuid()).ToList();
-            IEnumerable<int> index = Enumerable.Range(0, codes.Count);
-
-            int shuffleCount = codes.Count;
-
-            // in which add order, LiveRunner should get the same result.
-            for (int i = 0; i < shuffleCount; ++i)
-            {
-                ILiveRunner liveRunner = new ProtoScript.Runners.LiveRunner();
-                liveRunner.ResetVMAndResyncGraph(new List<string> { "ProtoGeometry.dll" });
-
-                index = index.OrderBy(_ => randomGen.Next());
-                var added = index.Select(idx => CreateSubTreeFromCode(guids[idx], codes[idx])).ToList();
-
-                var syncData = new GraphSyncData(null, added, null);
-                liveRunner.UpdateGraph(syncData);
-
-                ProtoCore.Mirror.RuntimeMirror mirror = liveRunner.InspectNodeValue("px");
-                var value = (double)mirror.GetData().Data;
-                Assert.AreEqual(value, 1);
-            }
-        }
-
-
-        [Test]
-        [Ignore]
-        [Category("ProtoGeometry")]
-        [Category("PortToCodeBlocks")]
-        public void TestModify01()
-        {
-            List<string> codes = new List<string>() 
-            {
-                "a = 1;",
-                "x = a; y = a; z = a; p = Point.ByCoordinates(x, y, z); px = p.X;",
-            };
-            List<Guid> guids = Enumerable.Range(0, codes.Count).Select(_ => System.Guid.NewGuid()).ToList();
-
-            // add two nodes
-            IEnumerable<int> index = Enumerable.Range(0, codes.Count);
-            var added = index.Select(idx => CreateSubTreeFromCode(guids[idx], codes[idx])).ToList();
-
-            var syncData = new GraphSyncData(null, added, null);
-            astLiveRunner.UpdateGraph(syncData);
-
-            ProtoCore.Mirror.RuntimeMirror mirror = astLiveRunner.InspectNodeValue("px");
-            var value = (double)mirror.GetData().Data;
-            Assert.AreEqual(value, 1);
-
-            for (int i = 0; i < 10; ++i)
-            {
-                codes[0] = "a = " + i.ToString() + ";";
-                var modified = index.Select(idx => CreateSubTreeFromCode(guids[idx], codes[idx])).ToList();
-
-                syncData = new GraphSyncData(null, null, modified);
-                astLiveRunner.UpdateGraph(syncData);
-
-                mirror = astLiveRunner.InspectNodeValue("px");
-                value = (double)mirror.GetData().Data;
-                Assert.AreEqual(value, i);
-            }
-        }
-
-        [Test]
-        public void RegressMAGN747()
-        {
-            List<string> codes = new List<string>() 
-            {
-                "a = 1;",
-            };
-            Guid guid = System.Guid.NewGuid();
-
-            // add two nodes
-            IEnumerable<int> index = Enumerable.Range(0, codes.Count);
-            var added = index.Select(idx => CreateSubTreeFromCode(guid, codes[idx])).ToList();
-
-            var syncData = new GraphSyncData(null, added, null);
-            astLiveRunner.UpdateGraph(syncData);
-
-            ProtoCore.Mirror.RuntimeMirror mirror = astLiveRunner.InspectNodeValue("a");
-            var value = (Int64)mirror.GetData().Data;
-            Assert.AreEqual(value, 1);
-
-            // Simulate delete a = 1 and add CBN a = 2
-            int newval = 2;
-            codes[0] = "a = " + newval.ToString() + ";";
-            var modified = index.Select(idx => CreateSubTreeFromCode(guid, codes[idx])).ToList();
-
-            List<Subtree> deletedList = new List<Subtree>();
-            deletedList.Add(new Subtree(null, guid));
-
-            syncData = new GraphSyncData(deletedList, null, modified);
-            astLiveRunner.UpdateGraph(syncData);
-
-            Console.WriteLine("a = " + astLiveRunner.InspectNodeValue("a").GetStringData());
-            AssertValue("a", newval);
-
-        }
-
-        [Test]
-        public void RegressMAGN750()
-        {
-            List<string> codes = new List<string>() 
-            {
-                "a = 1;",
-                "b = a; c = b + 1;",
-            };
-            List<Guid> guids = Enumerable.Range(0, codes.Count).Select(_ => System.Guid.NewGuid()).ToList();
-
-            // add two nodes
-            IEnumerable<int> index = Enumerable.Range(0, codes.Count);
-            var added = index.Select(idx => CreateSubTreeFromCode(guids[idx], codes[idx])).ToList();
-
-            var syncData = new GraphSyncData(null, added, null);
-            astLiveRunner.UpdateGraph(syncData);
-
-            ProtoCore.Mirror.RuntimeMirror mirror = astLiveRunner.InspectNodeValue("c");
-            var value = (Int64)mirror.GetData().Data;
-            Assert.AreEqual(value, 2);
-
-            for (int i = 0; i < 10; ++i)
-            {
-                codes[0] = "a = " + i.ToString() + ";";
-                var modified = index.Select(idx => CreateSubTreeFromCode(guids[idx], codes[idx])).ToList();
-
-                syncData = new GraphSyncData(null, null, modified);
-                astLiveRunner.UpdateGraph(syncData);
-
-                Console.WriteLine("c = " + astLiveRunner.InspectNodeValue("c").GetStringData());
-                AssertValue("c", i + 1);
-            }
-        }
-
-
-
-        [Test]
-        public void RegressMAGN750_1()
-        {
-            List<string> codes = new List<string>() 
-            {
-                "a = 1;",
-                "b = a; c = b + 1;",
-            };
-            List<Guid> guids = Enumerable.Range(0, codes.Count).Select(_ => System.Guid.NewGuid()).ToList();
-
-            // add two nodes
-            IEnumerable<int> index = Enumerable.Range(0, codes.Count);
-            var added = index.Select(idx => CreateSubTreeFromCode(guids[idx], codes[idx])).ToList();
-
-            var syncData = new GraphSyncData(null, added, null);
-            astLiveRunner.UpdateGraph(syncData);
-
-            ProtoCore.Mirror.RuntimeMirror mirror = astLiveRunner.InspectNodeValue("c");
-            var value = (Int64)mirror.GetData().Data;
-            Assert.AreEqual(value, 2);
-
-            int newval = 2;
-            codes[0] = "a = " + newval.ToString() + ";";
-            var modified = index.Select(idx => CreateSubTreeFromCode(guids[idx], codes[idx])).ToList();
-
-            syncData = new GraphSyncData(null, null, modified);
-            astLiveRunner.UpdateGraph(syncData);
-
-            Console.WriteLine("c = " + astLiveRunner.InspectNodeValue("c").GetStringData());
-            AssertValue("c", newval + 1);
-
-        }
-
-        [Test]
-        [Ignore]
-        [Category("ProtoGeometry")]
-        [Category("PortToCodeBlocks")]
-        public void RegressMAGN753()
-        {
-            List<string> codes = new List<string>() 
-            {
-                "t = 1..2;",
-                "x = t; a = x;",
-                "z = a; pts = Point.ByCoordinates(z, 10, 2); ptsx = pts.X;"
-            };
-            List<Guid> guids = Enumerable.Range(0, codes.Count).Select(_ => System.Guid.NewGuid()).ToList();
-
-            // add two nodes
-            IEnumerable<int> index = Enumerable.Range(0, codes.Count);
-            var added = index.Select(idx => CreateSubTreeFromCode(guids[idx], codes[idx])).ToList();
-
-            var syncData = new GraphSyncData(null, added, null);
-            astLiveRunner.UpdateGraph(syncData);
-
-            for (int i = 1; i <= 10; ++i)
-            {
-                codes[0] = "t = 0.." + i.ToString() + ";";
-                var modified = index.Select(idx => CreateSubTreeFromCode(guids[idx], codes[idx])).ToList();
-
-                syncData = new GraphSyncData(null, null, modified);
-                astLiveRunner.UpdateGraph(syncData);
-
-                Console.WriteLine("a = " + astLiveRunner.InspectNodeValue("a").GetStringData());
-                AssertValue("a", Enumerable.Range(0, i + 1));
-
-                Console.WriteLine("ptsx = " + astLiveRunner.InspectNodeValue("ptsx").GetStringData());
-                AssertValue("ptsx", Enumerable.Range(0, i + 1));
-
-                Console.WriteLine("pts = " + astLiveRunner.InspectNodeValue("pts").GetStringData());
-                Assert.IsTrue(!string.IsNullOrEmpty(astLiveRunner.InspectNodeValue("pts").GetStringData()));
-            }
-        }
-
-        [Test]
-        public void RegressMAGN765()
-        {
-            List<string> codes = new List<string>() 
-            {
-                "a=10;b=20;c=30;",
-                "var1=Point.ByCoordinates(a,b,c);",
-                "var2=Point.ByCoordinates(a,a,c);"
-            };
-            List<Guid> guids = Enumerable.Range(0, codes.Count).Select(_ => System.Guid.NewGuid()).ToList();
-
-            // add two nodes
-            IEnumerable<int> index = Enumerable.Range(0, codes.Count);
-            var added = index.Select(idx => CreateSubTreeFromCode(guids[idx], codes[idx])).ToList();
-
-            var syncData = new GraphSyncData(null, added, null);
-            astLiveRunner.UpdateGraph(syncData);
-
-            for (int i = 1; i <= 10; ++i)
-            {
-                codes[0] = "a=10;b=20;c=" + i.ToString() + ";";
-                var modified = index.Select(idx => CreateSubTreeFromCode(guids[idx], codes[idx])).ToList();
-
-                syncData = new GraphSyncData(null, null, modified);
-                astLiveRunner.UpdateGraph(syncData);
-
-                var var1_value = astLiveRunner.InspectNodeValue("var1").GetStringData();
-                Console.WriteLine("var1 = " + var1_value);
-                Assert.IsTrue(!string.IsNullOrEmpty(var1_value));
-
-                var var2_value = astLiveRunner.InspectNodeValue("var2").GetStringData();
-                Console.WriteLine("var2 = " + var2_value);
-                Assert.IsTrue(!string.IsNullOrEmpty(var2_value));
-            }
-        }
-
-        [Test]
-        public void RegressMAGN773()
-        {
-            List<string> codes = new List<string>() 
-            {
-                "h=1;",
-                "k=h;ll=k+2;",
-                "v=ll;hf=v+2;",
-                "a45=hf;vv=Point.ByCoordinates(a45, 3, 1);"
-            };
-            List<Guid> guids = Enumerable.Range(0, codes.Count).Select(_ => System.Guid.NewGuid()).ToList();
-
-            // add two nodes
-            IEnumerable<int> index = Enumerable.Range(0, codes.Count);
-            var added = index.Select(idx => CreateSubTreeFromCode(guids[idx], codes[idx])).ToList();
-
-            var syncData = new GraphSyncData(null, added, null);
-            astLiveRunner.UpdateGraph(syncData);
-
-            for (int i = 1; i <= 10; ++i)
-            {
-                codes[0] = "h=1.." + i.ToString() + ";";
-
-                index = Enumerable.Range(0, 2);
-                var modified = index.Select(idx => CreateSubTreeFromCode(guids[idx], codes[idx])).ToList();
-
-                syncData = new GraphSyncData(null, null, modified);
-                astLiveRunner.UpdateGraph(syncData);
-
-                var strValue = astLiveRunner.InspectNodeValue("vv").GetStringData();
-                Console.WriteLine("vv = " + strValue);
-                Assert.IsTrue(!string.IsNullOrEmpty(strValue));
-
-                strValue = astLiveRunner.InspectNodeValue("hf").GetStringData();
-                Console.WriteLine("hf = " + strValue);
-                Assert.IsTrue(!string.IsNullOrEmpty(strValue));
-            }
-        }
-
-        [Test]
-        public void TestFunctionDefinition01()
-        {
-            List<string> codes = new List<string>() 
-            {
-                "def f() { return = 1; } x = f();"
-            };
-
-            Guid guid = System.Guid.NewGuid();
-
+        public void RegressMagn4659()
+        {
+            List<string> codes = new List<string>() 
+            {
+                @"import(""FFITarget.dll""); p = DummyPoint.ByCoordinates(0.0, 0.0, 0.0);",
+                "x = p.X;",
+                "r = x;",
+                "x = p.X();",
+            };
+
             List<Subtree> added = new List<Subtree>();
-            added.Add(CreateSubTreeFromCode(guid, codes[0]));
-
-            var syncData = new GraphSyncData(null, added, null);
-            astLiveRunner.UpdateGraph(syncData);
-
-            AssertValue("x", 1);
-        }
-
-        [Test]
-        public void TestFunctionDefinitionWithLanguageblocks01()
-        {
-            List<string> codes = new List<string>() 
-            {
-                @"
-                def f(x:int) 
-                { 
-                    return = [Imperative]
-                    {
-                        return = x + 1; 
-                    }
-                } 
-                y = f(1);"
-            };
-
-            Guid guid = System.Guid.NewGuid();
-
-            List<Subtree> added = new List<Subtree>();
-            added.Add(CreateSubTreeFromCode(guid, codes[0]));
-
-            var syncData = new GraphSyncData(null, added, null);
-            astLiveRunner.UpdateGraph(syncData);
-
-            AssertValue("y", 2);
-        }
-
-
-        [Test]
-        public void TestFunctionModification01()
-        {
-            List<string> codes = new List<string>() 
-            {
-                "def f() { t = 41; return = t;} x = f();",
-                "def f() { t1 = 41; t2 = 42; return = {t1, t2}; } x = f();",
-                "def f() { t1 = 41; t2 = 42; t3 = 43; return = {t1, t2, t3};} x = f();"
-            };
-
-            Guid guid = System.Guid.NewGuid();
-
-            {
-                List<Subtree> added = new List<Subtree>();
-                added.Add(CreateSubTreeFromCode(guid, codes[0]));
-
-                var syncData = new GraphSyncData(null, added, null);
-                astLiveRunner.UpdateGraph(syncData);
-
-                AssertValue("x", 41);
-            }
-
-            {
-                // Modify the function and verify
-                List<Subtree> modified = new List<Subtree>();
-                modified.Add(CreateSubTreeFromCode(guid, codes[1]));
-
-                var syncData = new GraphSyncData(null, null, modified);
-                astLiveRunner.UpdateGraph(syncData);
-
-                AssertValue("x", new int[] { 41, 42 });
-            }
-
-            {
-                // Modify the function and verify
-                List<Subtree> modified = new List<Subtree>();
-                modified.Add(CreateSubTreeFromCode(guid, codes[2]));
-
-                var syncData = new GraphSyncData(null, null, modified);
-                astLiveRunner.UpdateGraph(syncData);
-
-                AssertValue("x", new int[] { 41, 42, 43 });
-            }
-        }
-
-        [Test]
-        public void TestFunctionModification02()
-        {
-            // Test function re-defintion but without parameters
-            List<string> codes = new List<string>() 
-            {
-                "def f() { t = 41; return = t;} x = f(); r = Equals(x, 41);",
-                "def f() { t1 = 41; t2 = 42; return = {t1, t2}; } x = f(); r = Equals(x, {41, 42});",
-                "def f() { t1 = 41; t2 = 42; t3 = 43; return = {t1, t2, t3};} x = f(); r = Equals(x, {41, 42, 43});",
-                "def f() { t1 = 43; t2 = 42; t3 = 41; return = {t1, t2, t3};} x = f(); r = Equals(x, {43, 42, 41});",
-                "def f() { t1 = t2 + t3; return = t;} x = f(); r = Equals(x, null);",
-                "def f() { t1 = 2; t2 = 5; t3 = t1..t2; return = t3;} x = f(); r = Equals(x, {2, 3, 4, 5});",
-                "def f() { t1 = 2; t2 = 5; t3 = t1..t2..#2; return = t3;} x = f(); r = Equals(x, {2, 5});",
-                "def f() { a = 1; b = 2; c = (a == b) ? 3 : 4; return = c; } x = f(); r = Equals(x, 4);",
-                "def f() { a = 2; b = 2; c = (a == b) ? 3 : 4; return = c; } x = f(); r = Equals(x, 3);",
-            };
-
-            Guid guid = System.Guid.NewGuid();
-
-            {
-                List<Subtree> added = new List<Subtree>();
-                added.Add(CreateSubTreeFromCode(guid, codes[0]));
-
-                var syncData = new GraphSyncData(null, added, null);
-                astLiveRunner.UpdateGraph(syncData);
-
-                AssertValue("r", true);
-            }
-
-            IEnumerable<int> indexes = Enumerable.Range(0, codes.Count);
-            int shuffleCount = codes.Count;
-
-            for (int i = 0; i < shuffleCount; ++i)
-            {
-                indexes = indexes.OrderBy(_ => randomGen.Next());
-
-                foreach (var index in indexes)
-                {
-                    List<Subtree> modified = new List<Subtree>();
-                    modified.Add(CreateSubTreeFromCode(guid, codes[index]));
-
-                    var syncData = new GraphSyncData(null, null, modified);
-                    astLiveRunner.UpdateGraph(syncData);
-
-                    AssertValue("r", true);
-                }
-            }
-        }
-
-        [Test]
-        public void TestFunctionModification03()
-        {
-            // Test function re-defintion but without parameters
-            List<string> codes = new List<string>() 
-            {
-                @"
-def f() 
-{ 
-    t = 41; 
-    return = t;
-} 
-x = f(); 
-r = Equals(x, 41);
-",
-                @"
-def f() 
-{ 
-    t1 = 41; 
-    t2 = 42; 
-    return = {t1, t2}; 
-} 
-x = f(); 
-r = Equals(x, {41, 42});
-",
-            };
-
-            Guid guid = System.Guid.NewGuid();
-
-            // Create CBN
-            List<Subtree> added = new List<Subtree>();
-            added.Add(CreateSubTreeFromCode(guid, codes[0]));
-            var syncData = new GraphSyncData(null, added, null);
-            astLiveRunner.UpdateGraph(syncData);
-            AssertValue("r", true);
-
-            // Modify CBN
-            List<Subtree> modified = new List<Subtree>();
-            modified.Add(CreateSubTreeFromCode(guid, codes[1]));
-            syncData = new GraphSyncData(null, null, modified);
-            astLiveRunner.UpdateGraph(syncData);
-            AssertValue("r", true);
-        }
-
-
-        [Test]
-        [Category("Failing")]
-        public void TestFunctionModification04()
-        {
-            // Tracked in: http://adsk-oss.myjetbrains.com/youtrack/issue/MAGN-4161
-            // AST node to string is causing a crash
-
-            // Test function re-define and should remove the old function
-            List<string> codes = new List<string>() 
-            {
-                "def f() { return = 41; } x = f(); r1 = Equals(x, 41); y = f(0); r2 = Equals(y, null); r = r1 && r2;",
-                "def f(x) { return = 42;} x = f(0); r1 = Equals(x, 42); y = f(); r2 = Equals(y, null); r = r1 && r2;",
-            };
-
-            Guid guid = System.Guid.NewGuid();
-
-            {
-                List<Subtree> added = new List<Subtree>();
-                added.Add(CreateSubTreeFromCode(guid, codes[0]));
-
-                var syncData = new GraphSyncData(null, added, null);
-                astLiveRunner.UpdateGraph(syncData);
-
-                AssertValue("r", true);
-            }
-
-
-            IEnumerable<int> indexes = Enumerable.Range(0, codes.Count);
-            int shuffleCount = codes.Count;
-
-            for (int i = 0; i < shuffleCount; ++i)
-            {
-                indexes = indexes.OrderBy(_ => randomGen.Next());
-
-                foreach (var index in indexes)
-                {
-                    List<Subtree> modified = new List<Subtree>();
-                    modified.Add(CreateSubTreeFromCode(guid, codes[index]));
-
-                    var syncData = new GraphSyncData(null, null, modified);
-                    astLiveRunner.UpdateGraph(syncData);
-
-                    AssertValue("r", true);
-                }
-            }
-        }
-
-        [Test]
-        public void TestSimpleFunctionRedefinition01()
-        {
-            List<string> codes = new List<string>() 
-            {
-                "def f() { return = 5;} x = f();",
-                "def f() { return = 10; } x = f();"
-            };
-
-            Guid guid = System.Guid.NewGuid();
-
-            {
-                List<Subtree> added = new List<Subtree>();
-                added.Add(CreateSubTreeFromCode(guid, codes[0]));
-
-                var syncData = new GraphSyncData(null, added, null);
-                astLiveRunner.UpdateGraph(syncData);
-
-                AssertValue("x", 5);
-            }
-
-            {
-                // Modify the function and verify
-                List<Subtree> modified = new List<Subtree>();
-                modified.Add(CreateSubTreeFromCode(guid, codes[1]));
-
-                var syncData = new GraphSyncData(null, null, modified);
-                astLiveRunner.UpdateGraph(syncData);
-
-                AssertValue("x", 10);
-            }
-        }
-
-        [Test]
-        public void TestSimpleFunctionRedefinition02()
-        {
-            List<string> codes = new List<string>() 
-            {
-                "def f() { return = null;}",
-                "def f() { return = 10; }",
-                "x = f();"
-            };
-
-            Guid guid1 = System.Guid.NewGuid();
-            Guid guid2 = System.Guid.NewGuid();
-
-            {
-                List<Subtree> added = new List<Subtree>();
-                added.Add(CreateSubTreeFromCode(guid1, codes[0]));
-
-                var syncData = new GraphSyncData(null, added, null);
-                astLiveRunner.UpdateGraph(syncData);
-            }
-
-            {
-                // Modify the function 
-                List<Subtree> modified = new List<Subtree>();
-                modified.Add(CreateSubTreeFromCode(guid1, codes[1]));
-
-                var syncData = new GraphSyncData(null, null, modified);
-                astLiveRunner.UpdateGraph(syncData);
-            }
-
-
-            {
-                // Call the function
-                List<Subtree> added = new List<Subtree>();
-                added.Add(CreateSubTreeFromCode(guid2, codes[2]));
-
-                var syncData = new GraphSyncData(null, added, null);
-                astLiveRunner.UpdateGraph(syncData);
-                AssertValue("x", 10);
-            }
-        }
-
-        [Test]
-        public void TestSimpleFunctionRedefinition03()
-        {
-            List<string> codes = new List<string>() 
-            {
-                "def f() { return = null;}",
-                "def f() { return = 10; }",
-                "x = f();",
-                "def f() { return = 5; }",
-            };
-
-            Guid guid1 = System.Guid.NewGuid();
-            Guid guid2 = System.Guid.NewGuid();
-
-            {
-                List<Subtree> added = new List<Subtree>();
-                added.Add(CreateSubTreeFromCode(guid1, codes[0]));
-
-                var syncData = new GraphSyncData(null, added, null);
-                astLiveRunner.UpdateGraph(syncData);
-            }
-
-            {
-                // Modify the function 
-                List<Subtree> modified = new List<Subtree>();
-                modified.Add(CreateSubTreeFromCode(guid1, codes[1]));
-
-                var syncData = new GraphSyncData(null, null, modified);
-                astLiveRunner.UpdateGraph(syncData);
-            }
-
-
-            {
-                // Call the function
-                List<Subtree> added = new List<Subtree>();
-                added.Add(CreateSubTreeFromCode(guid2, codes[2]));
-
-                var syncData = new GraphSyncData(null, added, null);
-                astLiveRunner.UpdateGraph(syncData);
-                AssertValue("x", 10);
-            }
-
-            {
-                // Modify the function 
-                List<Subtree> modified = new List<Subtree>();
-                modified.Add(CreateSubTreeFromCode(guid1, codes[3]));
-
-                var syncData = new GraphSyncData(null, null, modified);
-                astLiveRunner.UpdateGraph(syncData);
-                AssertValue("x", 5);
-            }
-        }
-
-        [Test]
-        public void TestSimpleFunctionRedefinition04()
-        {
-            List<string> codes = new List<string>() 
-            {                    
-                "def f(){y = 1; return = 2;} x = f();",
-                "def f(){return = 1;} x = f();"
-            };
-
-            Guid guid = System.Guid.NewGuid();
-            List<Subtree> added = new List<Subtree>();
-
-            // Create CBNs
-            added.Add(CreateSubTreeFromCode(guid, codes[0]));
-            var syncData = new GraphSyncData(null, added, null);
-            astLiveRunner.UpdateGraph(syncData);
-
-            AssertValue("x", 2);
-
-            // Modify CBN2 - remove the last line
-            List<Subtree> modified = new List<Subtree>();
-            modified.Add(CreateSubTreeFromCode(guid, codes[1]));
-            syncData = new GraphSyncData(null, null, modified);
-            astLiveRunner.UpdateGraph(syncData);
-
-            AssertValue("x", 1);
-        }
-
-        [Test]
-        public void TestSimpleFunctionRedefinition05()
-        {
-            List<string> codes = new List<string>() 
-            {                    
-                "def f(x){return = x + 2;} p = f(10);",
-                "def f(x){return = x - 2;} p = f(10);",
-            };
-
-            Guid guid = System.Guid.NewGuid();
-            List<Subtree> added = new List<Subtree>();
-
-            // Create CBN
-            added.Add(CreateSubTreeFromCode(guid, codes[0]));
-            var syncData = new GraphSyncData(null, added, null);
-            astLiveRunner.UpdateGraph(syncData);
-
-            AssertValue("p", 12);
-
-            // Modify function in CBN
-            List<Subtree> modified = new List<Subtree>();
-            modified.Add(CreateSubTreeFromCode(guid, codes[1]));
-            syncData = new GraphSyncData(null, null, modified);
-            astLiveRunner.UpdateGraph(syncData);
-
-            AssertValue("p", 8);
-        }
-
-        [Test]
-        public void TestFunctionRedefinitionOnNewNode01()
-        {
-            List<string> codes = new List<string>() 
-            {
-                "def f() { return = 5;} x = f();",
-                "def f() { return = 10; } y = f();"
-            };
-
-            Guid guid = System.Guid.NewGuid();
-            List<Subtree> added = new List<Subtree>();
-
-            {
-                added.Add(CreateSubTreeFromCode(guid, codes[0]));
-
-                var syncData = new GraphSyncData(null, added, null);
-                astLiveRunner.UpdateGraph(syncData);
-
-                AssertValue("x", 5);
-            }
-
-            // Simualate creating a new CBN for a function definition
-            // This should still yield the same result as the codegen will not add the new function.
-            // This error will have been handled at the front-end (UI)
-            guid = System.Guid.NewGuid();
-            {
-                added = new List<Subtree>();
-                added.Add(CreateSubTreeFromCode(guid, codes[1]));
-
-                var syncData = new GraphSyncData(null, added, null);
-                astLiveRunner.UpdateGraph(syncData);
-
-                AssertValue("y", 5);
-            }
-        }
-
-
-        [Test]
-        public void TestFunctionRedefinitionOnExistingNode01()
-        {
-            List<string> codes = new List<string>() 
-            {
-                "def f() { return = 5;}",
-                "x = f();",
-                "def f() { return = 10; }"
-            };
-
-            // Create 2 CBNs 
-
-            List<Subtree> added = new List<Subtree>();
-
-
-            // A CBN with function def f
-            Guid guid_func = System.Guid.NewGuid();
-            added.Add(CreateSubTreeFromCode(guid_func, codes[0]));
-
-            // A new CBN that uses function f
-            Guid guid = System.Guid.NewGuid();
-            added.Add(CreateSubTreeFromCode(guid, codes[1]));
-
-            var syncData = new GraphSyncData(null, added, null);
-            astLiveRunner.UpdateGraph(syncData);
-
-            AssertValue("x", 5);
-
-
-            // Redefine the CBN
-            List<Subtree> modified = new List<Subtree>();
-
-            // Mark the CBN that uses f as modified
-            modified.Add(CreateSubTreeFromCode(guid, codes[1]));
-
-            modified.Add(CreateSubTreeFromCode(guid_func, codes[2]));
-
-            syncData = new GraphSyncData(null, null, modified);
-            astLiveRunner.UpdateGraph(syncData);
-
-            // Verify that x must have automatically re-executed
-            AssertValue("x", 10);
-
-        }
-
-        [Test]
-        public void TestFunctionRedefinitionOnUnmodifiedNode01()
-        {
-            List<string> codes = new List<string>() 
-            {
-                "def f() { return = 5;}",
-                "x = f();",
-                "def f() { return = 10; }"
-            };
-
-            // Create 2 CBNs 
-
-            List<Subtree> added = new List<Subtree>();
-
-
-            // A CBN with function def f
-            Guid guid_func = System.Guid.NewGuid();
-            added.Add(CreateSubTreeFromCode(guid_func, codes[0]));
-
-            // A new CBN that uses function f
-            Guid guid = System.Guid.NewGuid();
-            added.Add(CreateSubTreeFromCode(guid, codes[1]));
-
-            var syncData = new GraphSyncData(null, added, null);
-            astLiveRunner.UpdateGraph(syncData);
-
-            AssertValue("x", 5);
-
-
-            // Redefine the CBN
-            List<Subtree> modified = new List<Subtree>();
-
-            modified.Add(CreateSubTreeFromCode(guid_func, codes[2]));
-
-            syncData = new GraphSyncData(null, null, modified);
-            astLiveRunner.UpdateGraph(syncData);
-
-            // Verify that x must have automatically re-executed
-            AssertValue("x", 10);
-
-        }
-
-        [Test]
-        public void TestFunctionRedefinitionOnUnmodifiedNode02()
-        {
-            List<string> codes = new List<string>() 
-            {
-                "def f() { return = 5;}",
-                "x = f();",
-                "y = f();",
-                "def f() { return = 10; }"
-            };
-
-            // Create 2 CBNs 
-            List<Subtree> added = new List<Subtree>();
-
-
-            // A CBN with function def f
-            Guid guid_func = System.Guid.NewGuid();
-            added.Add(CreateSubTreeFromCode(guid_func, codes[0]));
-
-            // A new CBN that calls function f
-            Guid guid = System.Guid.NewGuid();
-            added.Add(CreateSubTreeFromCode(guid, codes[1]));
-
-            // Create another CBN that calls function d
-            guid = System.Guid.NewGuid();
-            added.Add(CreateSubTreeFromCode(guid, codes[2]));
-
-            var syncData = new GraphSyncData(null, added, null);
-            astLiveRunner.UpdateGraph(syncData);
-
-            AssertValue("x", 5);
-
-
-            // Redefine the CBN
-            List<Subtree> modified = new List<Subtree>();
-
-            modified.Add(CreateSubTreeFromCode(guid_func, codes[3]));
-
-            syncData = new GraphSyncData(null, null, modified);
-            astLiveRunner.UpdateGraph(syncData);
-
-            // Verify that x must have automatically re-executed
-            AssertValue("x", 10);
-            AssertValue("y", 10);
-
-        }
-
-        [Test]
-        public void TestFunctionRedefinitionWithLanguageblocks01()
-        {
-            List<string> codes = new List<string>() 
-            {
-                @"
-                def f(x:int) 
-                { 
-                    return = [Imperative]
-                    {
-                        return = x + 1; 
-                    }
-                }",
- 
-                @"y = f(1);",
-
-                @"def f(x:int) 
-                { 
-                    return = [Imperative]
-                    {
-                        return = x + 10; 
-                    }
-                }"
-            };
-
-            // Create 2 CBNs 
-            List<Subtree> added = new List<Subtree>();
-
-
-            // A CBN with function def f
-            Guid guid_func = System.Guid.NewGuid();
-            added.Add(CreateSubTreeFromCode(guid_func, codes[0]));
-
-            // A new CBN that calls function f
-            Guid guid = System.Guid.NewGuid();
-            added.Add(CreateSubTreeFromCode(guid, codes[1]));
-
-            var syncData = new GraphSyncData(null, added, null);
-            astLiveRunner.UpdateGraph(syncData);
-
-            // Verify
-            AssertValue("y", 2);
-
-            // Redefine the function
-            List<Subtree> modified = new List<Subtree>();
-
-            modified.Add(CreateSubTreeFromCode(guid_func, codes[2]));
-
-            syncData = new GraphSyncData(null, null, modified);
-            astLiveRunner.UpdateGraph(syncData);
-
-            // Verify that x must have automatically re-executed
-            AssertValue("y", 11);
-
-        }
-
-        [Test]
-        public void TestFunctionRedefinitionWithLanguageblocks02()
-        {
-            List<string> codes = new List<string>() 
-            {
-                @"
-                def f(x:int) 
-                { 
-                    return = x + 1; 
-                }",
- 
-                @"y = f(1);",
-
-                @"def f(x:int) 
-                { 
-                    return = [Imperative]
-                    {
-                        return = x + 10; 
-                    }
-                }"
-            };
-
-            // Create 2 CBNs 
-            List<Subtree> added = new List<Subtree>();
-
-
-            // A CBN with function def f
-            Guid guid_func = System.Guid.NewGuid();
-            added.Add(CreateSubTreeFromCode(guid_func, codes[0]));
-
-            // A new CBN that calls function f
-            Guid guid = System.Guid.NewGuid();
-            added.Add(CreateSubTreeFromCode(guid, codes[1]));
-
-            var syncData = new GraphSyncData(null, added, null);
-            astLiveRunner.UpdateGraph(syncData);
-
-            // Verify
-            AssertValue("y", 2);
-
-            // Redefine the function
-            List<Subtree> modified = new List<Subtree>();
-
-            modified.Add(CreateSubTreeFromCode(guid_func, codes[2]));
-
-            syncData = new GraphSyncData(null, null, modified);
-            astLiveRunner.UpdateGraph(syncData);
-
-            // Verify that x must have automatically re-executed
-            AssertValue("y", 11);
-
-        }
-
-        [Test]
-        public void TestFunctionOverloadRedefinitionOnUnmodifiedNode01()
-        {
-            List<string> codes = new List<string>() 
-            {
-                "global = 0;",
-                "def f() { global = global + 1; return = global;}",
-                "def f(i : int) { return = i + 10;}",
-                "x = f();",
-                "y = f(2);",
-                "def f(i : int) { return = i + 100; }"  // redefine the overload, it should only re-execute the overload call f(2)
-            };
-
-            List<Subtree> added = new List<Subtree>();
-
-
-            // A new CBN for a global
-            Guid guid = System.Guid.NewGuid();
-            added.Add(CreateSubTreeFromCode(guid, codes[0]));
-
-            // A CBN with function def f
-            Guid guid_func1 = System.Guid.NewGuid();
-            added.Add(CreateSubTreeFromCode(guid_func1, codes[1]));
-
-
-            // A CBN with function overload def f(i)
-            Guid guid_func2 = System.Guid.NewGuid();
-            added.Add(CreateSubTreeFromCode(guid_func2, codes[2]));
-
-            // CBN for calling function f
-            guid = System.Guid.NewGuid();
-            added.Add(CreateSubTreeFromCode(guid, codes[3]));
-
-
-            // CBN for calling overload function f(i)
-            guid = System.Guid.NewGuid();
-            added.Add(CreateSubTreeFromCode(guid, codes[4]));
-
-
-            var syncData = new GraphSyncData(null, added, null);
-            astLiveRunner.UpdateGraph(syncData);
-
-            AssertValue("x", 1);
-            AssertValue("y", 12);
-
-
-            // Redefine the CBN
-            List<Subtree> modified = new List<Subtree>();
-
-            modified.Add(CreateSubTreeFromCode(guid_func2, codes[5]));
-
-            syncData = new GraphSyncData(null, null, modified);
-            astLiveRunner.UpdateGraph(syncData);
-
-            // Verify that the call to the function f has not re-executed
-            AssertValue("x", 1);
-
-            // Verify that the call to the overload function f(i) has re-executed
-            AssertValue("y", 102);
-
-        }
-
-        [Test]
-        [Category("Failing")]
-        public void TestFunctionOverloadRedefinitionOnUnmodifiedNode02()
-        {
-            // Tracked in: http://adsk-oss.myjetbrains.com/youtrack/issue/MAGN-4229
-            List<string> codes = new List<string>() 
-            {
-                "global = 0;",
-                "def f() { global = global + 1; return = global;}",
-                "def f(i : int) { return = i + 10;}",
-                "x = f();",
-                "y = f(2);",
-                "def f() { global = global + 1; return = global + 10;}",
-                "def f(i : int) { return = i + 100; }"
-            };
-
-            List<Subtree> added = new List<Subtree>();
-
-
-            // A new CBN for a global
-            Guid guid = System.Guid.NewGuid();
-            added.Add(CreateSubTreeFromCode(guid, codes[0]));
-
-            // A CBN with function def f
-            Guid guid_func1 = System.Guid.NewGuid();
-            added.Add(CreateSubTreeFromCode(guid_func1, codes[1]));
-
-
-            // A CBN with function overload def f(i)
-            Guid guid_func2 = System.Guid.NewGuid();
-            added.Add(CreateSubTreeFromCode(guid_func2, codes[2]));
-
-            // CBN for calling function f
-            guid = System.Guid.NewGuid();
-            added.Add(CreateSubTreeFromCode(guid, codes[3]));
-
-
-            // CBN for calling overload function f(i)
-            guid = System.Guid.NewGuid();
-            added.Add(CreateSubTreeFromCode(guid, codes[4]));
-
-
-            var syncData = new GraphSyncData(null, added, null);
-            astLiveRunner.UpdateGraph(syncData);
-
-            AssertValue("x", 1);
-            AssertValue("y", 12);
-
-
-            // Redefine both functions
-            List<Subtree> modified = new List<Subtree>();
-
-            modified.Add(CreateSubTreeFromCode(guid_func1, codes[5]));
-            modified.Add(CreateSubTreeFromCode(guid_func2, codes[6]));
-
-            syncData = new GraphSyncData(null, null, modified);
-            astLiveRunner.UpdateGraph(syncData);
-
-            // Verify that the call to the function f has not re-executed
-            AssertValue("x", 12);
-
-            // Verify that the call to the overload function f(i) has re-executed
-            AssertValue("y", 102);
-
-        }
-
-        public void TestFunctionOverloadOnNewNode01()
-        {
-            List<string> codes = new List<string>() 
-            {
-                "def f() { return = 5;} x = f();",
-                "def f(i : int) { return = i + 1; } y = f(5);"
-            };
-
-            Guid guid = System.Guid.NewGuid();
-            List<Subtree> added = new List<Subtree>();
-
-            {
-                added.Add(CreateSubTreeFromCode(guid, codes[0]));
-
-                var syncData = new GraphSyncData(null, added, null);
-                astLiveRunner.UpdateGraph(syncData);
-
-                AssertValue("x", 5);
-            }
-
-            // Simualate creating a new CBN for a function definition
-            // This should still yield the same result as the codegen will not add the new function.
-            // This error will have been handled at the front-end (UI)
-            guid = System.Guid.NewGuid();
-            {
-                added = new List<Subtree>();
-                added.Add(CreateSubTreeFromCode(guid, codes[1]));
-
-                var syncData = new GraphSyncData(null, added, null);
-                astLiveRunner.UpdateGraph(syncData);
-
-                AssertValue("y", 6);
-            }
-        }
-
-        [Test]
-        public void TestFunctionObjectInApply()
-        {
-            GraphToDSCompiler.GraphUtilities.Reset();
-            GraphToDSCompiler.GraphUtilities.PreloadAssembly(new List<string> { "FunctionObject.ds" });
-            astLiveRunner = new ProtoScript.Runners.LiveRunner();
-            astLiveRunner.ResetVMAndResyncGraph(new List<string> { "FunctionObject.ds" });
-            string code = @"
- def foo(x,y ) { return = x + y; }
- f = _SingleFunctionObject(foo, 2, {1}, {null, 42}, true); r = Apply(f, 3);
- ";
-
-            Guid guid = System.Guid.NewGuid();
-            List<Subtree> added = new List<Subtree>();
-            {
-                added.Add(CreateSubTreeFromCode(guid, code));
-                var syncData = new GraphSyncData(null, added, null);
-                astLiveRunner.UpdateGraph(syncData);
-                AssertValue("r", 45);
-            }
-        }
-
-        [Test]
-        public void TestCodeblockModification01()
-        {
-            List<string> codes = new List<string>() 
-            {
-                "g = 0;",
-                "def f() { g = g + 1; return = 1;}",
-                "x = f(); a = 10;",  // CBN 1
-                "x = f(); a = 11;"   // Simulate modifiying CBN 1
-            };
-
-            List<Subtree> added = new List<Subtree>();
-
-            // CBN for global
-            Guid guid_global = System.Guid.NewGuid();
-            added.Add(CreateSubTreeFromCode(guid_global, codes[0]));
-
-            // A CBN with function def f
-            Guid guid_func = System.Guid.NewGuid();
-            added.Add(CreateSubTreeFromCode(guid_func, codes[1]));
-
-            // A new CBN that uses function f
-            Guid guid = System.Guid.NewGuid();
-            added.Add(CreateSubTreeFromCode(guid, codes[2]));
-
-            var syncData = new GraphSyncData(null, added, null);
-            astLiveRunner.UpdateGraph(syncData);
-
-            AssertValue("g", 1);
-            AssertValue("a", 10);
-
-
-            // Redefine the CBN
-            List<Subtree> modified = new List<Subtree>();
-
-            // Mark the CBN that uses f as modified
-            modified.Add(CreateSubTreeFromCode(guid, codes[3]));
-
-            syncData = new GraphSyncData(null, null, modified);
-            astLiveRunner.UpdateGraph(syncData);
-
-            // Verify that x must have automatically re-executed
-            AssertValue("g", 1);    // This should not increment
-            AssertValue("a", 11);
-
-        }
-
-        [Test]
-        public void TestCodeblockModification02()
-        {
-            List<string> codes = new List<string>() 
-            {
-                "a = 1;",        // guid1
-                "b = 2;",        // guid2
-                "c = 3;",        // guid3
-                "d = a + b;",    // guid4
-                "d = a + c;",    // guid4
-            };
-
-            Guid guid1 = System.Guid.NewGuid();
-            Guid guid2 = System.Guid.NewGuid();
-            Guid guid3 = System.Guid.NewGuid();
-            Guid guid4 = System.Guid.NewGuid();
-
-            List<Subtree> added = new List<Subtree>();
-
-            // Create a, b, c CBNs
-            added.Add(CreateSubTreeFromCode(guid1, codes[0]));
-            added.Add(CreateSubTreeFromCode(guid2, codes[1]));
-            added.Add(CreateSubTreeFromCode(guid3, codes[2]));
-
-            // Connect a and b to  d = a + b
-            added.Add(CreateSubTreeFromCode(guid4, codes[3]));
-
-            var syncData = new GraphSyncData(null, added, null);
-            astLiveRunner.UpdateGraph(syncData);
-
-            AssertValue("d", 3);
-
-            // Delete b
-            List<Subtree> deleted = new List<Subtree>();
-            deleted.Add(CreateSubTreeFromCode(guid2, codes[1]));
-            syncData = new GraphSyncData(deleted, null, null);
-            astLiveRunner.UpdateGraph(syncData);
-
-            // Connect a and c to d = a + c
-            List<Subtree> modified = new List<Subtree>();
-            modified.Add(CreateSubTreeFromCode(guid4, codes[4]));
-
-            syncData = new GraphSyncData(null, null, modified);
-            astLiveRunner.UpdateGraph(syncData);
-
-            AssertValue("d", 4);
-        }
-
-
-        [Test]
-        public void TestCodeblockModification03()
-        {
-            List<string> codes = new List<string>() 
-            {
-                "a = 1;",
-                "b = 2;",
-                "c = a;",
-                "c = b;",
-                "d = c + 10;",
-            };
-
-            List<Subtree> added = new List<Subtree>();
-
-            Guid guid1 = System.Guid.NewGuid();
-            Guid guid2 = System.Guid.NewGuid();
-            Guid guid3 = System.Guid.NewGuid();
-            Guid guid4 = System.Guid.NewGuid();
-
-            // Create a and b
-            added.Add(CreateSubTreeFromCode(guid1, codes[0]));
-            added.Add(CreateSubTreeFromCode(guid2, codes[1]));
-
-            // Connect a to c 
-            added.Add(CreateSubTreeFromCode(guid3, codes[2]));
-            var syncData = new GraphSyncData(null, added, null);
-            astLiveRunner.UpdateGraph(syncData);
-            AssertValue("c", 1);
-
-
-            // Connect b to c 
-            List<Subtree> modified = new List<Subtree>();
-            modified.Add(CreateSubTreeFromCode(guid3, codes[3]));
-
-            syncData = new GraphSyncData(null, null, modified);
-            astLiveRunner.UpdateGraph(syncData);
-
-            AssertValue("c", 2);
-
-            // Delete first node
-            List<Subtree> deleted = new List<Subtree>();
-            deleted.Add(CreateSubTreeFromCode(guid1, codes[0]));
-            syncData = new GraphSyncData(deleted, null, null);
-            astLiveRunner.UpdateGraph(syncData);
-
-
-            // Add new node d = c + 10;
-            added = new List<Subtree>();
-            added.Add(CreateSubTreeFromCode(guid4, codes[4]));
-            syncData = new GraphSyncData(null, added, null);
-            astLiveRunner.UpdateGraph(syncData);
-
-            AssertValue("d", 12);
-
-        }
-
-        [Test]
-        public void TestCodeblockModification04()
-        {
-            List<string> codes = new List<string>() 
-            {
-                "a = 1;",   // g1
-
-                "y = a; x = y;",   // g2
-
-                "c = a; b = c;",   // g3
-                
-                "y = b; x = y;",   // g2
-                
-            };
-
-            List<Subtree> added = new List<Subtree>();
-
-            Guid guid1 = System.Guid.NewGuid();
-            Guid guid2 = System.Guid.NewGuid();
-            Guid guid3 = System.Guid.NewGuid();
-
-            // Create 2 CBNs 
-            added.Add(CreateSubTreeFromCode(guid1, codes[0]));
-            added.Add(CreateSubTreeFromCode(guid2, codes[1]));
-
-            var syncData = new GraphSyncData(null, added, null);
-            astLiveRunner.UpdateGraph(syncData);
-            AssertValue("x", 1);
-
-
-            // Create new CBN
-            added = new List<Subtree>();
-            added.Add(CreateSubTreeFromCode(guid3, codes[2]));
-
-            // Reconnect g2 
-            List<Subtree> modified = new List<Subtree>();
-            modified.Add(CreateSubTreeFromCode(guid2, codes[3]));
-
-            syncData = new GraphSyncData(null, added, modified);
-            astLiveRunner.UpdateGraph(syncData);
-
-            AssertValue("b", 1);
-
-
-        }
-
-        [Test]
-        public void TestCodeblockModification05()
-        {
-            List<string> codes = new List<string>() 
-            {
-                @"import(""FFITarget.dll""); p = DummyPoint.ByCoordinates(0.0, 0.0, 0.0); x = p.X;",
-                "p = DummyPoint.ByCoordinates(0.0, 0.0, 0.0); a = p.X;",
-                "p = DummyPoint.ByCoordinates(1.0, 0.0, 0.0); a = p.X;"
-            };
-
-            List<Subtree> added = new List<Subtree>();
-
-            // Create CBN
-            Guid guid = System.Guid.NewGuid();
-            added.Add(CreateSubTreeFromCode(guid, codes[0]));
-            var syncData = new GraphSyncData(null, added, null);
-            astLiveRunner.UpdateGraph(syncData);
-            AssertValue("x", 0.0);
-
-
-            // Modify the 2nd statement to a = p.X 
-            List<Subtree> modified = new List<Subtree>();
-            modified.Add(CreateSubTreeFromCode(guid, codes[1]));
-            syncData = new GraphSyncData(null, null, modified);
-            astLiveRunner.UpdateGraph(syncData);
-            AssertValue("a", 0.0);
-
-            // Modify the 1st statement to p = Point.ByCoordinates(1,0,0)
-            modified = new List<Subtree>();
-            modified.Add(CreateSubTreeFromCode(guid, codes[2]));
-            syncData = new GraphSyncData(null, null, modified);
-            astLiveRunner.UpdateGraph(syncData);
-            AssertValue("a", 1.0);
-        }
-
-        [Test]
-<<<<<<< HEAD
-        [Category("Failing")]
-=======
->>>>>>> 2788bfec
-        public void TestPersistentValuesOnUpdate()
-        {
-            // Tracked in: http://adsk-oss.myjetbrains.com/youtrack/issue/MAGN-3789
-
-            List<string> codes = new List<string>() 
-            {
-                @"import(""FFITarget.dll"");", 
-                "a = 10; b = 20;", 
-                "t = TestPersistentNodeValues(); t = t.Add(a,b); p = t.Sum;",
-                "a = 15; b = 25;"
-            };
-
-            List<Subtree> added = new List<Subtree>();
-
-            // Create CBN's
-            Guid guid = System.Guid.NewGuid();
-            added.Add(CreateSubTreeFromCode(guid, codes[0]));
-            Guid guid1 = System.Guid.NewGuid();
-            added.Add(CreateSubTreeFromCode(guid1, codes[1]));
-            Guid guid2 = System.Guid.NewGuid();
-            added.Add(CreateSubTreeFromCode(guid2, codes[2]));
-
-            var syncData = new GraphSyncData(null, added, null);
-            astLiveRunner.UpdateGraph(syncData);
-            AssertValue("p", 30);
-
-
-            // Modify the 4th line to a = 15; b = 25;
-            List<Subtree> modified = new List<Subtree>();
-            modified.Add(CreateSubTreeFromCode(guid1, codes[3]));
-            syncData = new GraphSyncData(null, null, modified);
-            astLiveRunner.UpdateGraph(syncData);
-
-            // Expected value of Sum is 70 (30 + 15 +25)
-            AssertValue("p", 70);
-
-        }
-
-        [Test]
-        public void TestCodeblockModification06()
-        {
-            List<string> codes = new List<string>() 
-            {
-                "a = b = 1;",
-                "b = 1; a = b;"
-            };
-
-            List<Subtree> added = new List<Subtree>();
-            Guid guid = System.Guid.NewGuid();
-            added.Add(CreateSubTreeFromCode(guid, codes[0]));
-            var syncData = new GraphSyncData(null, added, null);
-            astLiveRunner.UpdateGraph(syncData);
-            AssertValue("a", 1);
-
-
-            // Modify the CBN
-            List<Subtree> modified = new List<Subtree>();
-            modified.Add(CreateSubTreeFromCode(guid, codes[1]));
-            syncData = new GraphSyncData(null, null, modified);
-            astLiveRunner.UpdateGraph(syncData);
-            AssertValue("a", 1);
-
-        }
-
-        [Test]
-        public void TestCodeblockModification07()
-        {
-            List<string> codes = new List<string>() 
-            {
-                "a = b = 1;",
-                "b = 2; a = b;"
-            };
-
-            List<Subtree> added = new List<Subtree>();
-            Guid guid = System.Guid.NewGuid();
-            added.Add(CreateSubTreeFromCode(guid, codes[0]));
-            var syncData = new GraphSyncData(null, added, null);
-            astLiveRunner.UpdateGraph(syncData);
-            AssertValue("a", 1);
-
-
-            // Modify the CBN
-            List<Subtree> modified = new List<Subtree>();
-            modified.Add(CreateSubTreeFromCode(guid, codes[1]));
-            syncData = new GraphSyncData(null, null, modified);
-            astLiveRunner.UpdateGraph(syncData);
-            AssertValue("a", 2);
-
-        }
-
-        [Test]
-        [Category("Failing")]
-        public void TestCodeblockModification08()
-        {
-            // Tracked in: http://adsk-oss.myjetbrains.com/youtrack/issue/MAGN-4160
-
-            List<string> codes = new List<string>() 
-            {
-                "a = 1;",
-                "x = a; x = x + 1;",
-                "a = 2;"
-            };
-
-            Guid guid1 = System.Guid.NewGuid();
-            Guid guid2 = System.Guid.NewGuid();
-
-            List<Subtree> added = new List<Subtree>();
-            added.Add(CreateSubTreeFromCode(guid1, codes[0]));
-            added.Add(CreateSubTreeFromCode(guid2, codes[1]));
-            var syncData = new GraphSyncData(null, added, null);
-            astLiveRunner.UpdateGraph(syncData);
-            AssertValue("x", 2);
-
-
-            // Modify the CBN
-            List<Subtree> modified = new List<Subtree>();
-            modified.Add(CreateSubTreeFromCode(guid1, codes[2]));
-            syncData = new GraphSyncData(null, null, modified);
-            astLiveRunner.UpdateGraph(syncData);
-            AssertValue("x", 3);
-        }
-
-        [Test]
-        public void TestCodeblockModification09()
-        {
-            List<string> codes = new List<string>() 
-            {
-                @"import(""FFITarget.dll"");",
-                "x = 1; p = DummyPoint.ByCoordinates(x, 0.0, 0.0); p = p.Translate(0,5,0);",
-                "x = 1; p = DummyPoint.ByCoordinates(x, 0.0, 0.0); p = p.Translate(0,5,0); b = p.Y;"
-            };
-
-            List<Subtree> added = new List<Subtree>();
-
-            // Create CBN and run import stmt
-            Guid guid = System.Guid.NewGuid();
-            added.Add(CreateSubTreeFromCode(guid, codes[0]));
-            var syncData = new GraphSyncData(null, added, null);
-            astLiveRunner.UpdateGraph(syncData);
-
-            // Add new line
-            List<Subtree> modified = new List<Subtree>();
-            modified.Add(CreateSubTreeFromCode(guid, codes[1]));
-            syncData = new GraphSyncData(null, null, modified);
-            astLiveRunner.UpdateGraph(syncData);
-
-            // Add new line
-            modified = new List<Subtree>();
-            modified.Add(CreateSubTreeFromCode(guid, codes[2]));
-            syncData = new GraphSyncData(null, null, modified);
-            astLiveRunner.UpdateGraph(syncData);
-
-            AssertValue("b", 5.0);
-        }
-
-        [Test]
-        public void TestCodeblockModification10()
-        {
-            List<string> codes = new List<string>() 
-            {
-                @"import(""FFITarget.dll"");",
-                "x = 1; p = DummyPoint.ByCoordinates(x, 0.0, 0.0);",
-                "x = 1; p = DummyPoint.ByCoordinates(x, 0.0, 0.0); p = p.Translate(0,5,0);",
-                "x = 1; p = DummyPoint.ByCoordinates(x, 0.0, 0.0); p = p.Translate(0,5,0); b = p.Y;"
-            };
-
-            List<Subtree> added = new List<Subtree>();
-
-            // Create CBN and run import stmt
-            Guid guid = System.Guid.NewGuid();
-            added.Add(CreateSubTreeFromCode(guid, codes[0]));
-            var syncData = new GraphSyncData(null, added, null);
-            astLiveRunner.UpdateGraph(syncData);
-
-            // Add new line
-            List<Subtree> modified = new List<Subtree>();
-            modified.Add(CreateSubTreeFromCode(guid, codes[1]));
-            syncData = new GraphSyncData(null, null, modified);
-            astLiveRunner.UpdateGraph(syncData);
-
-            // Add new line
-            modified = new List<Subtree>();
-            modified.Add(CreateSubTreeFromCode(guid, codes[2]));
-            syncData = new GraphSyncData(null, null, modified);
-            astLiveRunner.UpdateGraph(syncData);
-
-
-            modified = new List<Subtree>();
-            modified.Add(CreateSubTreeFromCode(guid, codes[3]));
-            syncData = new GraphSyncData(null, null, modified);
-            astLiveRunner.UpdateGraph(syncData);
-            AssertValue("b", 5.0);
-        }
-
-
-        [Test]
-        public void TestCodeblockModification11()
-        {
-            List<string> codes = new List<string>() 
-            {
-                @"import(""FFITarget.dll"");",
-                "x = 0..2; p = DummyPoint.ByCoordinates(x, 0.0, 0.0); p[0] = p[0].Translate(0,5,0);",
-                "x = 0..2; p = DummyPoint.ByCoordinates(x, 0.0, 0.0); p[0] = p[0].Translate(0,5,0); b = p[0].Y;"
-            };
-
-            List<Subtree> added = new List<Subtree>();
-
-            // Create CBN and run import stmt
-            Guid guid = System.Guid.NewGuid();
-            added.Add(CreateSubTreeFromCode(guid, codes[0]));
-            var syncData = new GraphSyncData(null, added, null);
-            astLiveRunner.UpdateGraph(syncData);
-
-            // Add new line
-            List<Subtree> modified = new List<Subtree>();
-            modified.Add(CreateSubTreeFromCode(guid, codes[1]));
-            syncData = new GraphSyncData(null, null, modified);
-            astLiveRunner.UpdateGraph(syncData);
-
-            // Add new line
-            modified = new List<Subtree>();
-            modified.Add(CreateSubTreeFromCode(guid, codes[2]));
-            syncData = new GraphSyncData(null, null, modified);
-            astLiveRunner.UpdateGraph(syncData);
-
-            AssertValue("b", 5.0);
-        }
-
-        [Test]
-        public void TestCodeblockModification12()
-        {
-            List<string> codes = new List<string>() 
-            {
-                @"import(""FFITarget.dll"");",
-                "x = 0..2; p = DummyPoint.ByCoordinates(x, 0.0, 0.0);",
-                "x = 0..2; p = DummyPoint.ByCoordinates(x, 0.0, 0.0); p[0] = p[0].Translate(0,5,0);",
-                "x = 0..2; p = DummyPoint.ByCoordinates(x, 0.0, 0.0); p[0] = p[0].Translate(0,5,0); b = p[0].Y;"
-            };
-
-            List<Subtree> added = new List<Subtree>();
-
-            // Create CBN and run import stmt
-            Guid guid = System.Guid.NewGuid();
-            added.Add(CreateSubTreeFromCode(guid, codes[0]));
-            var syncData = new GraphSyncData(null, added, null);
-            astLiveRunner.UpdateGraph(syncData);
-
-            // Add new line
-            List<Subtree> modified = new List<Subtree>();
-            modified.Add(CreateSubTreeFromCode(guid, codes[1]));
-            syncData = new GraphSyncData(null, null, modified);
-            astLiveRunner.UpdateGraph(syncData);
-
-            // Add new line
-            modified = new List<Subtree>();
-            modified.Add(CreateSubTreeFromCode(guid, codes[2]));
-            syncData = new GraphSyncData(null, null, modified);
-            astLiveRunner.UpdateGraph(syncData);
-
-
-            modified = new List<Subtree>();
-            modified.Add(CreateSubTreeFromCode(guid, codes[3]));
-            syncData = new GraphSyncData(null, null, modified);
-            astLiveRunner.UpdateGraph(syncData);
-            AssertValue("b", 5.0);
-        }
-
-        [Test]
-        public void TestCodeblockModification13()
-        {
-            List<string> codes = new List<string>() 
-            {
-                @"import(""FFITarget.dll"");",
-                "a = 1;",
-                "a = 10;",
-                "p = DummyPoint.ByCoordinates(x, 0.0, 0.0); i = p.X;",
-                "x = a; p = DummyPoint.ByCoordinates(x, 0.0, 0.0); i = p.X;",
-            };
-
-            List<Subtree> added = new List<Subtree>();
-
-            Guid guid1 = System.Guid.NewGuid();
-            Guid guid2 = System.Guid.NewGuid();
-            Guid guid3 = System.Guid.NewGuid();
-
-            // Create CBN and run import stmt
-            added.Add(CreateSubTreeFromCode(guid1, codes[0]));
-            var syncData = new GraphSyncData(null, added, null);
-            astLiveRunner.UpdateGraph(syncData);
-
-            // Add new lines
-            added = new List<Subtree>();
-            added.Add(CreateSubTreeFromCode(guid2, codes[1]));
-            added.Add(CreateSubTreeFromCode(guid3, codes[3]));
-            syncData = new GraphSyncData(null, added, null);
-            astLiveRunner.UpdateGraph(syncData);
-
-            // Connect Point to 'a'
-            List<Subtree> modified = new List<Subtree>();
-            modified.Add(CreateSubTreeFromCode(guid3, codes[4]));
-            syncData = new GraphSyncData(null, null, modified);
-            astLiveRunner.UpdateGraph(syncData);
-
-            // Modify x
-            modified = new List<Subtree>();
-            modified.Add(CreateSubTreeFromCode(guid2, codes[2]));
-            syncData = new GraphSyncData(null, null, modified);
-            astLiveRunner.UpdateGraph(syncData);
-
-            AssertValue("i", 10.0);
-        }
-
-
-        [Test]
-        public void TestCodeblockModification14()
-        {
-            List<string> codes = new List<string>() 
-            {
-                @"import(""FFITarget.dll"");",
-                "a = 1;",
-                "a = 10;",
-                "p = DummyPoint.ByCoordinates(x, 0.0, 0.0); i = p.X;",
-                "p = DummyPoint.ByCoordinates(x, 0.0, 0.0); i = p.X; x = a;",
-            };
-
-            List<Subtree> added = new List<Subtree>();
-
-            Guid guid1 = System.Guid.NewGuid();
-            Guid guid2 = System.Guid.NewGuid();
-            Guid guid3 = System.Guid.NewGuid();
-
-            // Create CBN and run import stmt
-            added.Add(CreateSubTreeFromCode(guid1, codes[0]));
-            var syncData = new GraphSyncData(null, added, null);
-            astLiveRunner.UpdateGraph(syncData);
-
-            // Add new lines
-            added = new List<Subtree>();
-            added.Add(CreateSubTreeFromCode(guid2, codes[1]));
-            added.Add(CreateSubTreeFromCode(guid3, codes[3]));
-            syncData = new GraphSyncData(null, added, null);
-            astLiveRunner.UpdateGraph(syncData);
-
-            // Connect Point to 'a'
-            List<Subtree> modified = new List<Subtree>();
-            modified.Add(CreateSubTreeFromCode(guid3, codes[4]));
-            syncData = new GraphSyncData(null, null, modified);
-            astLiveRunner.UpdateGraph(syncData);
-
-            // Modify x
-            modified = new List<Subtree>();
-            modified.Add(CreateSubTreeFromCode(guid2, codes[2]));
-            syncData = new GraphSyncData(null, null, modified);
-            astLiveRunner.UpdateGraph(syncData);
-
-            AssertValue("i", 10.0);
-        }
-
-        [Test]
-        public void TestCodeblockModification15()
-        {
-            List<string> codes = new List<string>() 
-            {
-                "a = 1;",
-                "x = a;",
-                "a = 2;"
-            };
-
-            Guid guid1 = System.Guid.NewGuid();
-            Guid guid2 = System.Guid.NewGuid();
-
-            List<Subtree> added = new List<Subtree>();
-            added.Add(CreateSubTreeFromCode(guid1, codes[0]));
-            added.Add(CreateSubTreeFromCode(guid2, codes[1]));
-            var syncData = new GraphSyncData(null, added, null);
-            astLiveRunner.UpdateGraph(syncData);
-            AssertValue("x", 1);
-
-
-            // Modify the CBN
-            List<Subtree> modified = new List<Subtree>();
-            modified.Add(CreateSubTreeFromCode(guid1, codes[2]));
-            syncData = new GraphSyncData(null, null, modified);
-            astLiveRunner.UpdateGraph(syncData);
-            AssertValue("x", 2);
-        }
-
-        [Test]
-        public void TestCodeblockModification16()
-        {
-            List<string> codes = new List<string>() 
-            {
-                @"import(""FFITarget.dll"");",
-                "y = 10.0;",
-                "p = DummyPoint.ByCoordinates(0.0, 0.0, 0.0);",
-                "i = p.Y;",
-                "p = DummyPoint.ByCoordinates(0.0, y, 0.0);"
-            };
-
-            Guid guid1 = System.Guid.NewGuid();
-            Guid guid2 = System.Guid.NewGuid();
-            Guid guid3 = System.Guid.NewGuid();
-            Guid guid4 = System.Guid.NewGuid();
-
-            List<Subtree> added = new List<Subtree>();
-
-            // Create CBN and run import stmt
-            added.Add(CreateSubTreeFromCode(guid1, codes[0]));
-            var syncData = new GraphSyncData(null, added, null);
-            astLiveRunner.UpdateGraph(syncData);
-
-
-            // Create a CBN with a point
-            added = new List<Subtree>();
-            added.Add(CreateSubTreeFromCode(guid2, codes[2]));
-
-            // Create a CBN that checks the value of p.Y
-            added.Add(CreateSubTreeFromCode(guid3, codes[3]));
-
-            // Execute
-            syncData = new GraphSyncData(null, added, null);
-            astLiveRunner.UpdateGraph(syncData);
-            AssertValue("i", 0.0);
-
-
-            // Create a CBN defining 'y'
-            added = new List<Subtree>();
-            added.Add(CreateSubTreeFromCode(guid4, codes[1]));
-            syncData = new GraphSyncData(null, added, null);
-            astLiveRunner.UpdateGraph(syncData);
-            AssertValue("y", 10.0);
-
-            // Connect CBN to point
-            List<Subtree> modified = new List<Subtree>();
-            modified.Add(CreateSubTreeFromCode(guid2, codes[4]));
-            syncData = new GraphSyncData(null, null, modified);
-            astLiveRunner.UpdateGraph(syncData);
-            AssertValue("i", 10.0);
-
-            // Disconnect point
-            modified = new List<Subtree>();
-            modified.Add(CreateSubTreeFromCode(guid2, codes[2]));
-            syncData = new GraphSyncData(null, null, modified);
-            astLiveRunner.UpdateGraph(syncData);
-            AssertValue("i", 0.0);
-
-            // Delete CBN
-            List<Subtree> deleted = new List<Subtree>();
-            deleted.Add(CreateSubTreeFromCode(guid4, codes[1]));
-            syncData = new GraphSyncData(deleted, null, null);
-            astLiveRunner.UpdateGraph(syncData);
-            AssertValue("i", 0.0);
-        }
-
-        [Test]
-        [Category("Failing")]
-        public void TestCodeBlockDeleteLine01()
-        {
-            // Tracked in: http://adsk-oss.myjetbrains.com/youtrack/issue/MAGN-4159
-            List<string> codes = new List<string>() 
-            {                    
-                "a = 2;",
-                "def f(x){return = x;} b = a; p = f(b);",
-                "def f(x){return = x;}"
-            };
-
-            Guid guid1 = System.Guid.NewGuid();
-            Guid guid2 = System.Guid.NewGuid();
-            List<Subtree> added = new List<Subtree>();
-
-            // Create CBNs
-            added.Add(CreateSubTreeFromCode(guid1, codes[0]));
-            added.Add(CreateSubTreeFromCode(guid2, codes[1]));
-            var syncData = new GraphSyncData(null, added, null);
-            astLiveRunner.UpdateGraph(syncData);
-
-            AssertValue("p", 2);
-
-            // Modify CBN2 - Remove the line that calls the function
-            List<Subtree> modified = new List<Subtree>();
-            modified.Add(CreateSubTreeFromCode(guid2, codes[2]));
-            syncData = new GraphSyncData(null, null, modified);
-            astLiveRunner.UpdateGraph(syncData);
-
-            var mirror = astLiveRunner.InspectNodeValue("p");
-
-            Assert.IsTrue(mirror.GetData().IsNull);
-        }
-
-        [Test]
-        public void TestEmptyCodeblock01()
-        {
-            List<string> codes = new List<string>() 
-            {
-                "a = b = 1;",
-                "b = 1; a = b;"
-            };
-
-            // Simulate an empty codeblock
-            List<Subtree> added = new List<Subtree>();
-            Guid guid = System.Guid.NewGuid();
-            added.Add(CreateSubTreeFromCode(guid, ""));
-            var syncData = new GraphSyncData(null, added, null);
-            astLiveRunner.UpdateGraph(syncData);
-
-            // Modify the CBN
-            List<Subtree> modified = new List<Subtree>();
-            modified = new List<Subtree>();
-            modified.Add(CreateSubTreeFromCode(guid, codes[0]));
-            syncData = new GraphSyncData(null, null, modified);
-            astLiveRunner.UpdateGraph(syncData);
-            AssertValue("a", 1);
-
-            // Modify the CBN
-            modified = new List<Subtree>();
-            modified.Add(CreateSubTreeFromCode(guid, codes[1]));
-            syncData = new GraphSyncData(null, null, modified);
-            astLiveRunner.UpdateGraph(syncData);
-            AssertValue("a", 1);
-
-        }
-
-        [Test]
-        public void TestEmptyCodeblock02()
-        {
-            List<string> codes = new List<string>() 
-            {
-                "a = b = 1;",
-                "b = 2; a = b;"
-            };
-
-            // Simulate an empty codeblock
-            List<Subtree> added = new List<Subtree>();
-            Guid guid = System.Guid.NewGuid();
-            added.Add(CreateSubTreeFromCode(guid, ""));
-            var syncData = new GraphSyncData(null, added, null);
-            astLiveRunner.UpdateGraph(syncData);
-
-            // Modify the CBN
-            List<Subtree> modified = new List<Subtree>();
-            modified = new List<Subtree>();
-            modified.Add(CreateSubTreeFromCode(guid, codes[0]));
-            syncData = new GraphSyncData(null, null, modified);
-            astLiveRunner.UpdateGraph(syncData);
-            AssertValue("a", 1);
-
-            // Modify the CBN
-            modified = new List<Subtree>();
-            modified.Add(CreateSubTreeFromCode(guid, codes[1]));
-            syncData = new GraphSyncData(null, null, modified);
-            astLiveRunner.UpdateGraph(syncData);
-            AssertValue("a", 2);
-
-        }
-
-        [Test]
-        public void TestDeleteNode02()
-        {
-            List<string> codes = new List<string>() 
-            {
-                "a = 1;",
-                "b = 2;",
-                "c = a;",
-                "c = b;",
-            };
-
-            List<Subtree> added = new List<Subtree>();
-
-            Guid guid1 = System.Guid.NewGuid();
-            Guid guid2 = System.Guid.NewGuid();
-            Guid guid3 = System.Guid.NewGuid();
-
-            // Create a and b
-            added.Add(CreateSubTreeFromCode(guid1, codes[0]));
-            added.Add(CreateSubTreeFromCode(guid2, codes[1]));
-
-            // Connect a to c 
-            added.Add(CreateSubTreeFromCode(guid3, codes[2]));
-
-            var syncData = new GraphSyncData(null, added, null);
-            astLiveRunner.UpdateGraph(syncData);
-
-            AssertValue("c", 1);
-
-            // Connect b to c 
-            List<Subtree> modified = new List<Subtree>();
-            modified.Add(CreateSubTreeFromCode(guid3, codes[3]));
-
-            syncData = new GraphSyncData(null, null, modified);
-            astLiveRunner.UpdateGraph(syncData);
-
-            AssertValue("c", 2);
-
-            // Delete first node
-            List<Subtree> deleted = new List<Subtree>();
-
-            // Mark the CBN that uses f as modified
-            deleted.Add(CreateSubTreeFromCode(guid1, codes[0]));
-
-            syncData = new GraphSyncData(deleted, null, null);
-            astLiveRunner.UpdateGraph(syncData);
-
-            // c should not have changed
-            AssertValue("c", 2);
-
-        }
-
-        [Test]
-        public void TestDeleteNode03()
-        {
-            List<string> codes = new List<string>() 
-            {
-                "p = Point.ByCoordinates(0,0,0);"
-            };
-
-            List<Subtree> added = new List<Subtree>();
-
-            // Create a node
-            Guid guid = System.Guid.NewGuid();
-            added.Add(CreateSubTreeFromCode(guid, codes[0]));
-
-            var syncData = new GraphSyncData(null, added, null);
-            astLiveRunner.UpdateGraph(syncData);
-
-
-            // Delete the node
-            List<Subtree> deleted = new List<Subtree>();
-            deleted.Add(CreateSubTreeFromCode(guid, codes[0]));
-            syncData = new GraphSyncData(deleted, null, null);
-            astLiveRunner.UpdateGraph(syncData);
-
-            var mirror = astLiveRunner.InspectNodeValue("p");
-            Assert.IsTrue(mirror.GetData().IsNull);
-
-        }
-
-        [Test]
-        public void TestCachingSSA01()
-        {
-            List<string> codes = new List<string>() 
-            {
-                "a = 1;",
-                "a = a + 1;"
-            };
-
-            Guid guid1 = System.Guid.NewGuid();
-            Guid guid2 = System.Guid.NewGuid();
-
-            List<Subtree> added = new List<Subtree>();
-            added.Add(CreateSubTreeFromCode(guid1, codes[0]));
-            added.Add(CreateSubTreeFromCode(guid2, codes[1]));
-
-            var syncData = new GraphSyncData(null, added, null);
-            astLiveRunner.UpdateGraph(syncData);
-
-            AssertValue("a", 2);
-
-        }
-
-        [Test]
-        [Category("Failing")]
-        public void TestCachingSSA02()
-        {
-            // Tracked in: http://adsk-oss.myjetbrains.com/youtrack/issue/MAGN-4158
-            // Executing function SSA statement that was not modified
-
-
-            List<string> codes = new List<string>() 
-            {
-                "global = 0; def f(i:int) { return = i; } def g(j:int) { global = global + 1; return = j; }",
-                "x = 1;",               // Simulate input to function in this CBN
-                "z = 10;",              // Simulate another input to the function
-                "a = f(x) + g(2);",     // CBN with function call 
-                "a = f(z) + g(2);"      // Same CBN with function call where the input to function 'f' was changed
-            };
-
-            Guid guid1 = System.Guid.NewGuid();
-            Guid guid2 = System.Guid.NewGuid();
-            Guid guid3 = System.Guid.NewGuid();
-            Guid guid4 = System.Guid.NewGuid();
-            Guid guid5 = System.Guid.NewGuid();
-
-            List<Subtree> added = new List<Subtree>();
-            added.Add(CreateSubTreeFromCode(guid1, codes[0]));
-            added.Add(CreateSubTreeFromCode(guid2, codes[1]));
-            added.Add(CreateSubTreeFromCode(guid3, codes[2]));
-            added.Add(CreateSubTreeFromCode(guid4, codes[3]));
-
-            var syncData = new GraphSyncData(null, added, null);
-            astLiveRunner.UpdateGraph(syncData);
-
-            AssertValue("a", 3);
-            AssertValue("global", 1);
-
-
-            // Modify the function call CBN so it connects to the input 'z'
-            List<Subtree> modified = new List<Subtree>();
-            modified.Add(CreateSubTreeFromCode(guid5, codes[4]));
-
-            syncData = new GraphSyncData(null, null, modified);
-            astLiveRunner.UpdateGraph(syncData);
-
-            AssertValue("a", 12);
-
-            // Verify that function 'g' was not re-executed
-            AssertValue("global", 1);
-        }
-
-        [Test]
-        public void TestExecution()
-        {
-            List<string> codes = new List<string>() 
-            {
-                "class JPoint{ X:int; Y:int; Z:int; constructor ByCoord(a:int,b:int,c:int){X = a; Y = b; Z = c;}}",
-                "a=10;b=20;c=30;",
-                "p = JPoint.ByCoord(a,b,c);",
-                "x = p.X; "
-            };
-
-            Guid guid1 = System.Guid.NewGuid();
-            Guid guid2 = System.Guid.NewGuid();
-            Guid guid3 = System.Guid.NewGuid();
-            Guid guid4 = System.Guid.NewGuid();
-
-            List<Subtree> added = new List<Subtree>();
-            added.Add(CreateSubTreeFromCode(guid1, codes[0]));
-            added.Add(CreateSubTreeFromCode(guid2, codes[1]));
-            added.Add(CreateSubTreeFromCode(guid3, codes[2]));
-            added.Add(CreateSubTreeFromCode(guid4, codes[3]));
-
-            var syncData = new GraphSyncData(null, added, null);
-            astLiveRunner.UpdateGraph(syncData);
-
-            AssertValue("x", 10);
-        }
-
-
-
-        [Test]
-        public void RegressMAGN747_01()
-        {
-            List<string> codes = new List<string>() 
-            {
-                "a = b = 42;",
-                "b = a = 24;"
-            };
-
-            Guid guid = System.Guid.NewGuid();
-            List<Subtree> added = new List<Subtree>();
-            {
-                added.Add(CreateSubTreeFromCode(guid, codes[0]));
-
-                var syncData = new GraphSyncData(null, added, null);
-                astLiveRunner.UpdateGraph(syncData);
-
-                AssertValue("a", 42);
-                AssertValue("b", 42);
-            }
-
-            List<Subtree> modified = new List<Subtree>();
-            {
-                modified.Add(CreateSubTreeFromCode(guid, codes[1]));
-
-                var syncData = new GraphSyncData(null, null, modified);
-                astLiveRunner.UpdateGraph(syncData);
-
-                AssertValue("a", 24);
-                AssertValue("b", 24);
-            }
-
-            modified = new List<Subtree>();
-            {
-                modified.Add(CreateSubTreeFromCode(guid, codes[0]));
-
-                var syncData = new GraphSyncData(null, null, modified);
-                astLiveRunner.UpdateGraph(syncData);
-
-                AssertValue("a", 42);
-                AssertValue("b", 42);
-            }
-
-            modified = new List<Subtree>();
-            {
-                modified.Add(CreateSubTreeFromCode(guid, codes[1]));
-
-                var syncData = new GraphSyncData(null, null, modified);
-                astLiveRunner.UpdateGraph(syncData);
-
-                AssertValue("a", 24);
-                AssertValue("b", 24);
-            }
-        }
-
-        [Test]
-        public void RegressMAGN747_02()
-        {
-            List<string> codes = new List<string>() 
-            {
-                "a1 = b1 = 42;",
-                "b2 = a2 = 24;",
-                "a2 = b2 = 42;"
-            };
-
-            // Add CBN1 a1 = b1 = 42;
-            Guid guid1 = System.Guid.NewGuid();
-            List<Subtree> added = new List<Subtree>();
-            {
-                added.Add(CreateSubTreeFromCode(guid1, codes[0]));
-
-                var syncData = new GraphSyncData(null, added, null);
-                astLiveRunner.UpdateGraph(syncData);
-
-                AssertValue("a1", 42);
-                AssertValue("b1", 42);
-            }
-
-
-            // Add CBN2 a2 = b2 = 24;
-            Guid guid2 = System.Guid.NewGuid();
-            added = new List<Subtree>();
-            {
-                added.Add(CreateSubTreeFromCode(guid2, codes[1]));
-
-                var syncData = new GraphSyncData(null, added, null);
-                astLiveRunner.UpdateGraph(syncData);
-
-                AssertValue("a2", 24);
-                AssertValue("b2", 24);
-            }
-
-            // Modify CBN2 to a2 = b2 = 42;
-            List<Subtree> modified = new List<Subtree>();
-            {
-                modified.Add(CreateSubTreeFromCode(guid2, codes[2]));
-
-                var syncData = new GraphSyncData(null, null, modified);
-                astLiveRunner.UpdateGraph(syncData);
-
-                AssertValue("a2", 42);
-                AssertValue("b2", 42);
-            }
-
-            // Modify CBN2 a2 = b2 = 24;
-            modified = new List<Subtree>();
-            {
-                modified.Add(CreateSubTreeFromCode(guid2, codes[1]));
-
-                var syncData = new GraphSyncData(null, null, modified);
-                astLiveRunner.UpdateGraph(syncData);
-
-                AssertValue("a2", 24);
-                AssertValue("b2", 24);
-            }
-        }
-
-        [Test]
-        public void TestDoubleAssignment01()
-        {
-            List<string> codes = new List<string>() 
-            {
-                "a = b = 1;",
-                "b = a = 2;"
-            };
-
-            // Add CBN1 a1 = b1 = 42;
-            Guid guid = System.Guid.NewGuid();
-            List<Subtree> added = new List<Subtree>();
-            {
-                added.Add(CreateSubTreeFromCode(guid, codes[0]));
-
-                var syncData = new GraphSyncData(null, added, null);
-                astLiveRunner.UpdateGraph(syncData);
-
-                AssertValue("a", 1);
-                AssertValue("b", 1);
-            }
-
-
-
-            // Modify CBN2 to a2 = b2 = 42;
-            List<Subtree> modified = new List<Subtree>();
-            {
-                modified.Add(CreateSubTreeFromCode(guid, codes[1]));
-
-                var syncData = new GraphSyncData(null, null, modified);
-                astLiveRunner.UpdateGraph(syncData);
-
-                AssertValue("a", 2);
-                AssertValue("b", 2);
-            }
-        }
-
-        [Test]
-        public void TestPythonCodeExecution()
-        {
-            List<string> codes = new List<string>() 
-            {
-                @"import(""DSIronPython.dll"");",
-                @"x = IronPythonEvaluator.EvaluateIronPythonScript(""# Default imports
-
-#The inputs to this node will be stored as a list in the IN variable.
-dataEnteringNode = IN
-
-#Assign your output to the OUT variable
-OUT = 1"", {""IN""}, {{}}); x = x;",
-                            @"x = IronPythonEvaluator.EvaluateIronPythonScript(""# Default imports
-
-#The inputs to this node will be stored as a list in the IN variable.
-dataEnteringNode = IN
-
-#Assign your output to the OUT variable
-OUT = 100"", {""IN""}, {{}}); x = x;"
-            };
-
-            Guid guid1 = System.Guid.NewGuid();
-            Guid guid2 = System.Guid.NewGuid();
-
-            List<Subtree> added = new List<Subtree>();
-            added.Add(CreateSubTreeFromCode(guid1, codes[0]));
-            added.Add(CreateSubTreeFromCode(guid2, codes[1]));
-
-            var syncData = new GraphSyncData(null, added, null);
-            astLiveRunner.UpdateGraph(syncData);
-
-            AssertValue("x", 1);
-
-
-            List<Subtree> modified = new List<Subtree>();
-            modified.Add(CreateSubTreeFromCode(guid2, codes[2]));
-
-            syncData = new GraphSyncData(null, null, modified);
-            astLiveRunner.UpdateGraph(syncData);
-
-            AssertValue("x", 100);
-        }
-
-        [Test]
-        public void TestEmptyArray()
-        {
-            List<string> codes = new List<string>() 
-            {
-                @"def foo(i:int, j : var[]..[]) { return = i; }",
-                @"x = 1; p = foo(x, {{}});",
-                @"x = 10;"
-            };
-
-            Guid guid1 = System.Guid.NewGuid();
-            Guid guid2 = System.Guid.NewGuid();
-
-            List<Subtree> added = new List<Subtree>();
-            added.Add(CreateSubTreeFromCode(guid1, codes[0]));
-            added.Add(CreateSubTreeFromCode(guid2, codes[1]));
-
-            var syncData = new GraphSyncData(null, added, null);
-            astLiveRunner.UpdateGraph(syncData);
-
-
-
-            List<Subtree> modified = new List<Subtree>();
-            modified.Add(CreateSubTreeFromCode(guid2, codes[2]));
-
-            syncData = new GraphSyncData(null, null, modified);
-            astLiveRunner.UpdateGraph(syncData);
-        }
-
-        [Test]
-        public void TestNodeMapping()
-        {
-            List<string> codes = new List<string>()
-            {
-                @"def foo(x) { return = x + 42; }",
-                @"x = 1; y = foo(x);",
-            };
-
-            Guid guid1 = System.Guid.NewGuid();
-            Guid guid2 = System.Guid.NewGuid();
-
-            List<Subtree> added = new List<Subtree>();
-            added.Add(CreateSubTreeFromCode(guid1, codes[0]));
-            added.Add(CreateSubTreeFromCode(guid2, codes[1]));
-
-            var syncData = new GraphSyncData(null, added, null);
-            astLiveRunner.UpdateGraph(syncData);
-
-            // Graph UI node -> ASTs
-            var astNodes = astLiveRunner.Core.CachedSSANodes;
-            bool foundCallsite = false;
-            Guid callsiteId = Guid.Empty;
-
-            // AST -> CallSite
-            foreach (var ast in astNodes)
-            {
-                ProtoCore.CallSite callsite;
-                if (astLiveRunner.Core.ASTToCallSiteMap.TryGetValue(ast.ID, out callsite))
-                {
-                    callsiteId = callsite.CallSiteID;
-                    foundCallsite = true;
-                    break;
-                }
-            }
-
-
-            // CallSite -> Graph UI node
-            Assert.IsTrue(foundCallsite);
-            Assert.AreEqual(guid2, astLiveRunner.Core.CallSiteToNodeMap[callsiteId]);
-        }
-
-        [Test]
-        public void TestReExecute01()
-        {
-            List<string> codes = new List<string>() 
-            {
-                @"import(""FFITarget.dll"");TestUpdateCount.Reset();", 
-                "p = TestUpdateCount.Ctor(10,20);",
-                "a = p.UpdateCount;"
-            };
-
-            List<Subtree> added = new List<Subtree>();
-
-            // Create CBN1 for import
-            Guid guid1 = System.Guid.NewGuid();
-            added.Add(CreateSubTreeFromCode(guid1, codes[0]));
-            var syncData = new GraphSyncData(null, added, null);
-            astLiveRunner.UpdateGraph(syncData);
-
-            // Create CBN2 to use TestCount
-            Guid guid2 = System.Guid.NewGuid();
-            added = new List<Subtree>();
-            added.Add(CreateSubTreeFromCode(guid2, codes[1]));
-
-
-            // Create CBN3 to check value of TestCount
-            Guid guid3 = System.Guid.NewGuid();
-            added.Add(CreateSubTreeFromCode(guid3, codes[2]));
-            syncData = new GraphSyncData(null, added, null);
-            astLiveRunner.UpdateGraph(syncData);
-            AssertValue("a", 1);
-
-
-            // Modify CBN2 with same contents with ForceExecution flag set
-            List<Subtree> modified = new List<Subtree>();
-            Subtree subtree = CreateSubTreeFromCode(guid2, codes[1]);
-            subtree.ForceExecution = true;
-            modified.Add(subtree);
-            syncData = new GraphSyncData(null, null, modified);
-            astLiveRunner.UpdateGraph(syncData);
-            AssertValue("a", 2);
-        }
-
-        [Test]
-        public void TestReExecute02()
-        {
-            List<string> codes = new List<string>() 
-            {
-                @"a = 1;", 
-                @"a = 2;"
-            };
-
-            List<Subtree> added = new List<Subtree>();
-
-            Guid guid = System.Guid.NewGuid();
-            added.Add(CreateSubTreeFromCode(guid, codes[0]));
-            var syncData = new GraphSyncData(null, added, null);
-            astLiveRunner.UpdateGraph(syncData);
-            AssertValue("a", 1);
-
-            // Modify
-            List<Subtree> modified = new List<Subtree>();
-            Subtree subtree = CreateSubTreeFromCode(guid, codes[1]);
-            modified.Add(subtree);
-            syncData = new GraphSyncData(null, null, modified);
-            astLiveRunner.UpdateGraph(syncData);
-            AssertValue("a", 2);
-        }
-
-        [Test]
-        public void TestReExecuteOnModifiedNode01()
-        {
-            List<string> codes = new List<string>() 
-            {
-                @"import(""FFITarget.dll""); TestUpdateCount.Reset();", 
-                "p = TestUpdateCount.Ctor(10,20);",
-                "a = p.UpdateCount + p.Val;",
-                "p = TestUpdateCount.Ctor(10,30);"
-            };
-
-            List<Subtree> added = new List<Subtree>();
-
-            // Create CBN1 for import
-            Guid guid1 = System.Guid.NewGuid();
-            added.Add(CreateSubTreeFromCode(guid1, codes[0]));
-            var syncData = new GraphSyncData(null, added, null);
-            astLiveRunner.UpdateGraph(syncData);
-
-            // Create CBN2 to use TestCount
-            Guid guid2 = System.Guid.NewGuid();
-            added = new List<Subtree>();
-            added.Add(CreateSubTreeFromCode(guid2, codes[1]));
-
-
-            // Create CBN3 to check value of TestCount
-            Guid guid3 = System.Guid.NewGuid();
-            added.Add(CreateSubTreeFromCode(guid3, codes[2]));
-            syncData = new GraphSyncData(null, added, null);
-            astLiveRunner.UpdateGraph(syncData);
-            AssertValue("a", 31);
-
-
-            // Modify CBN2 with new contents with ForceExecution flag set
-            // This incremenets the count from the FFI lib. 
-            List<Subtree> modified = new List<Subtree>();
-            Subtree subtree = CreateSubTreeFromCode(guid2, codes[3]);
-            subtree.ForceExecution = true;
-            modified.Add(subtree);
-            syncData = new GraphSyncData(null, null, modified);
-            astLiveRunner.UpdateGraph(syncData);
-            AssertValue("a", 42);
-        }
-
-        [Test]
-        public void ReproMAGN3551()
-        {
-            List<string> codes = new List<string>() 
-            {
-                @"import(""FFITarget.dll"");", 
-                "a = DummyPoint.ByCoordinates(0,1,2);",
-                "b = DummyPoint.ByCoordinates(1,2,3);",
-                "a_in = a; b_in = b; c = DummyLine.ByStartPointEndPoint(a,b);"
-            };
-
-            List<Subtree> added = new List<Subtree>();
-
-            // Create CBN1 for import
-            Guid guid1 = System.Guid.NewGuid();
-            added.Add(CreateSubTreeFromCode(guid1, codes[0]));
-            var syncData = new GraphSyncData(null, added, null);
-            astLiveRunner.UpdateGraph(syncData);
-
-            // Create CBN2 to create a = 
-            Guid guid2 = System.Guid.NewGuid();
-            added = new List<Subtree>();
-
-            Subtree cbn2 = CreateSubTreeFromCode(guid2, codes[1]);
-            added.Add(cbn2);
-
-            // Create CBN3 to create b = 
-            Guid guid3 = System.Guid.NewGuid();
-            added.Add(CreateSubTreeFromCode(guid3, codes[2]));
-
-            // Create CBN4 to create c = 
-            Guid guid4 = System.Guid.NewGuid();
-            Subtree cbn4 = CreateSubTreeFromCode(guid4, codes[3]);
-            added.Add(cbn4);
-
-            //Run
-            syncData = new GraphSyncData(null, added, null);
-            astLiveRunner.UpdateGraph(syncData);
-
-            var mirror = astLiveRunner.InspectNodeValue("a");
-            MirrorData data = mirror.GetData();
-
-            Assert.IsTrue(data.Data.GetType() == typeof(FFITarget.DummyPoint));
-
-            //Delete a =
-            syncData = new GraphSyncData(new List<Subtree>() { cbn2 }, null, null);
-            //Run            
-            astLiveRunner.UpdateGraph(syncData);
-
-
-            //Create a = 
-            syncData = new GraphSyncData(null, new List<Subtree>() { cbn2 }, null);
-
-            //Run
-            astLiveRunner.UpdateGraph(syncData);
-
-            //Delete a_in = ...
-            syncData = new GraphSyncData(new List<Subtree>() { cbn4 }, null, null);
-
-            //Run
-            astLiveRunner.UpdateGraph(syncData);
-
-            //The output of A should still be a point, but it isn't it's now the stack pointer
-            mirror = astLiveRunner.InspectNodeValue("a");
-            data = mirror.GetData();
-            Assert.IsTrue(data.Data.GetType() == typeof(FFITarget.DummyPoint));
-
-
-        }
-
-        [Test]
-        public void ReproMAGN3576()
-        {
-            List<string> codes = new List<string>() 
-            {
-                @"import(""FFITarget.dll"");", 
-                "t_0_a = DummyPoint.ByCoordinates(0,1,8);",
-                "t_0_b = DummyPoint.ByCoordinates(0,1,2);",
-                "a_6 = t_0_b; b_6 = t_0_a; t_0_7 = DummyLine.ByStartPointEndPoint(a_6,b_6);"
-            };
-
-            List<Subtree> added = new List<Subtree>();
-
-            // Create CBN1 for import
-            Guid guid1 = System.Guid.NewGuid();
-            added.Add(CreateSubTreeFromCode(guid1, codes[0]));
-            var syncData = new GraphSyncData(null, added, null);
-            astLiveRunner.UpdateGraph(syncData);
-
-            // Create CBN2 to create a = 
-            Guid guid2 = System.Guid.NewGuid();
-            added = new List<Subtree>();
-
-            Subtree cbn2 = CreateSubTreeFromCode(guid2, codes[1]);
-            added.Add(cbn2);
-
-            // Create CBN3 to create b = 
-            Guid guid3 = System.Guid.NewGuid();
-            Subtree cbn3 = CreateSubTreeFromCode(guid3, codes[2]);
-            added.Add(cbn3);
-
-            // Create CBN4 to create c = 
-            Guid guid4 = System.Guid.NewGuid();
-            Subtree cbn4 = CreateSubTreeFromCode(guid4, codes[3]);
-            added.Add(cbn4);
-
-            //Run
-            syncData = new GraphSyncData(null, added, null);
-            astLiveRunner.UpdateGraph(syncData);
-
-            var mirror = astLiveRunner.InspectNodeValue("t_0_a");
-            MirrorData data = mirror.GetData();
-
-            Assert.IsTrue(data.Data.GetType() == typeof(FFITarget.DummyPoint));
-
-
-            //Delete CBN4
-            syncData = new GraphSyncData(new List<Subtree>() { cbn4 }, null, null);
-            //Run            
-            astLiveRunner.UpdateGraph(syncData);
-
-
-            //Create a = 
-            syncData = new GraphSyncData(null, new List<Subtree>() { cbn4 }, null);
-
-            //Run
-            astLiveRunner.UpdateGraph(syncData);
-
-
-
-            //Delete CBN3
-            //Modify CBN4 to set in arg from CBN 3 to be null
-            Subtree newCBN4 = CreateSubTreeFromCode(guid4, "a_6 = null; b_6 = t_0_a; t_0_7 = DummyLine.ByStartPointEndPoint(a_6,b_6);");
-            syncData = new GraphSyncData(new List<Subtree>() { cbn3 }, null, new List<Subtree> { newCBN4 });
-
-            //Run
-            astLiveRunner.UpdateGraph(syncData);
-
-
-
-            //Recreate CBN3
-            //Set CBN4 back to what it was
-            syncData = new GraphSyncData(null, new List<Subtree> { cbn3 }, new List<Subtree> { cbn4 });
-            astLiveRunner.UpdateGraph(syncData);
-
-
-            //The output of A should still be a point, but it isn't it's now the stack pointer
-            mirror = astLiveRunner.InspectNodeValue("t_0_a");
-            data = mirror.GetData();
-            Assert.IsTrue(data.Data.GetType() == typeof(FFITarget.DummyPoint));
-
-            mirror = astLiveRunner.InspectNodeValue("t_0_b");
-            data = mirror.GetData();
-            Assert.IsTrue(data.Data.GetType() == typeof(FFITarget.DummyPoint));
-
-
-            mirror = astLiveRunner.InspectNodeValue("t_0_7");
-            data = mirror.GetData();
-            Assert.IsTrue(data.Data.GetType() == typeof(FFITarget.DummyLine));
-        }
-
-        [Test]
-        public void ReproMAGN3576Ext()
-        {
-            List<string> codes = new List<string>() 
-            {
-                @"import(""FFITarget.dll"");", 
-                "t_0_a = DummyPoint.ByCoordinates(0,1,8);",
-                "t_0_e = DummyPoint.ByCoordinates(0,1,2);",
-                "a_6 = t_0_e; b_6 = t_0_a; t_0_6 = DummyLine.ByStartPointEndPoint(a_6,b_6);"
-            };
-
-            List<Subtree> added = new List<Subtree>();
-
-            // Create CBN1 for import
-            Guid guid1 = System.Guid.NewGuid();
-            added.Add(CreateSubTreeFromCode(guid1, codes[0]));
-            var syncData = new GraphSyncData(null, added, null);
-            astLiveRunner.UpdateGraph(syncData);
-
-            // Create CBN2 to create a = 
-            Guid guid2 = System.Guid.NewGuid();
-            added = new List<Subtree>();
-
-            Subtree cbn2 = CreateSubTreeFromCode(guid2, codes[1]);
-            added.Add(cbn2);
-
-            // Create CBN3 to create b = 
-            Guid guid3 = System.Guid.NewGuid();
-            Subtree cbn3 = CreateSubTreeFromCode(guid3, codes[2]);
-            added.Add(cbn3);
-
-            // Create CBN4 to create c = 
-            Guid guid4 = System.Guid.NewGuid();
-            Subtree cbn4 = CreateSubTreeFromCode(guid4, codes[3]);
-            added.Add(cbn4);
-
-            //Run
-            syncData = new GraphSyncData(null, added, null);
-            astLiveRunner.UpdateGraph(syncData);
-
-            var mirror = astLiveRunner.InspectNodeValue("t_0_a");
-            MirrorData data = mirror.GetData();
-
-            Assert.IsTrue(data.Data.GetType() == typeof(FFITarget.DummyPoint));
-
-
-            //Delete CBN4
-            syncData = new GraphSyncData(new List<Subtree>() { cbn4 }, null, null);
-            //Run            
-            astLiveRunner.UpdateGraph(syncData);
-
-
-            //Create a = 
-            syncData = new GraphSyncData(null, null, new List<Subtree>() { cbn4 });
-
-            //Run
-            astLiveRunner.UpdateGraph(syncData);
-
-
-
-            //Delete CBN3
-            //Modify CBN4 to set in arg from CBN 3 to be null
-            Subtree newCBN4 = CreateSubTreeFromCode(guid4, "a_6 = null; b_6 = t_0_a; t_0_6 = DummyLine.ByStartPointEndPoint(a_6,b_6);");
-            syncData = new GraphSyncData(new List<Subtree>() { cbn3 }, null, new List<Subtree> { newCBN4 });
-
-            //Run
-            astLiveRunner.UpdateGraph(syncData);
-
-
-
-
-            //Recreate CBN3
-            //Set CBN4 back to what it was
-            syncData = new GraphSyncData(null, null, new List<Subtree> { cbn3, cbn4 });
-            astLiveRunner.UpdateGraph(syncData);
-
-
-            //Delete CBN4
-            syncData = new GraphSyncData(new List<Subtree>() { cbn4 }, null, null);
-            //Run            
-            astLiveRunner.UpdateGraph(syncData);
-
-
-            //Create a = 
-            syncData = new GraphSyncData(null, null, new List<Subtree>() { cbn4 });
-
-            //Run
-            astLiveRunner.UpdateGraph(syncData);
-
-
-
-            //The output of A should still be a point, but it isn't it's now the stack pointer
-            mirror = astLiveRunner.InspectNodeValue("t_0_a");
-            data = mirror.GetData();
-            Console.WriteLine(data);
-            Assert.IsTrue(data.Data.GetType() == typeof(FFITarget.DummyPoint));
-
-            mirror = astLiveRunner.InspectNodeValue("t_0_e");
-            data = mirror.GetData();
-            Console.WriteLine(data);
-
-            Assert.IsTrue(data.Data.GetType() == typeof(FFITarget.DummyPoint));
-
-
-            mirror = astLiveRunner.InspectNodeValue("t_0_6");
-            data = mirror.GetData();
-            Console.WriteLine(data);
-
-            Assert.IsTrue(data.Data.GetType() == typeof(FFITarget.DummyLine));
-        }
-
-        [Test]
-        public void ReproMAGN3551Ext()
-        {
-            List<string> codes = new List<string>() 
-            {
-                @"import(""FFITarget.dll"");", 
-                "a = DummyPoint.ByCoordinates(0,1,2);",
-                "b = DummyPoint.ByCoordinates(1,2,3);",
-                "a_in = a; b_in = b; c = DummyLine.ByStartPointEndPoint(a,b);"
-            };
-
-            List<Subtree> added = new List<Subtree>();
-
-            // Create CBN1 for import
-            Guid guid1 = System.Guid.NewGuid();
-            added.Add(CreateSubTreeFromCode(guid1, codes[0]));
-            var syncData = new GraphSyncData(null, added, null);
-            astLiveRunner.UpdateGraph(syncData);
-
-            // Create CBN2 to create a = 
-            Guid guid2 = System.Guid.NewGuid();
-            added = new List<Subtree>();
-
-            Subtree cbn2 = CreateSubTreeFromCode(guid2, codes[1]);
-            added.Add(cbn2);
-
-            // Create CBN3 to create b = 
-            Guid guid3 = System.Guid.NewGuid();
-            Subtree cbn3 = CreateSubTreeFromCode(guid3, codes[2]);
-            added.Add(cbn3);
-
-            // Create CBN4 to create c = 
-            Guid guid4 = System.Guid.NewGuid();
-            Subtree cbn4 = CreateSubTreeFromCode(guid4, codes[3]);
-            added.Add(cbn4);
-
-            //Run
-            syncData = new GraphSyncData(null, added, null);
-            astLiveRunner.UpdateGraph(syncData);
-
-            var mirror = astLiveRunner.InspectNodeValue("a");
-            MirrorData data = mirror.GetData();
-
-            astLiveRunner.InspectNodeValue("a").GetData();
-            astLiveRunner.InspectNodeValue("b").GetData();
-            astLiveRunner.InspectNodeValue("c").GetData();
-
-
-            Assert.IsTrue(data.Data.GetType() == typeof(FFITarget.DummyPoint));
-
-            //Delete c =
-            syncData = new GraphSyncData(new List<Subtree>() { cbn4 }, null, null);
-            //Run            
-            astLiveRunner.UpdateGraph(syncData);
-
-            astLiveRunner.InspectNodeValue("a").GetData();
-            astLiveRunner.InspectNodeValue("b").GetData();
-
-
-            //Create c = 
-            syncData = new GraphSyncData(null, null, new List<Subtree>() { cbn4 });
-
-            //Run
-            astLiveRunner.UpdateGraph(syncData);
-
-            astLiveRunner.InspectNodeValue("a").GetData();
-            astLiveRunner.InspectNodeValue("b").GetData();
-            astLiveRunner.InspectNodeValue("c").GetData();
-
-            //Delete b_in = ...
-            Subtree cbn4New = CreateSubTreeFromCode(guid4,
-                                                    "a_in = a; b_in = null; c = DummyLine.ByStartPointEndPoint(a,b);");
-            syncData = new GraphSyncData(new List<Subtree>() { cbn3 }, null, new List<Subtree>() { cbn4New });
-
-            //Run
-            astLiveRunner.UpdateGraph(syncData);
-
-            astLiveRunner.InspectNodeValue("a").GetData();
-            astLiveRunner.InspectNodeValue("c").GetData();
-
-            //Reset CBN 3 and 4
-            syncData = new GraphSyncData(null, null, new List<Subtree>() { cbn3, cbn4 });
-
-            //Run
-            astLiveRunner.UpdateGraph(syncData);
-
-            astLiveRunner.InspectNodeValue("a").GetData();
-            astLiveRunner.InspectNodeValue("b").GetData();
-            astLiveRunner.InspectNodeValue("c").GetData();
-
-            //Delete c =
-            syncData = new GraphSyncData(new List<Subtree>() { cbn4 }, null, null);
-            //Run            
-            astLiveRunner.UpdateGraph(syncData);
-
-            astLiveRunner.InspectNodeValue("a").GetData();
-            astLiveRunner.InspectNodeValue("b").GetData();
-
-            //Create c = 
-            syncData = new GraphSyncData(null, null, new List<Subtree>() { cbn4 });
-
-            //Run
-            astLiveRunner.UpdateGraph(syncData);
-
-            astLiveRunner.InspectNodeValue("a").GetData();
-            astLiveRunner.InspectNodeValue("b").GetData();
-            astLiveRunner.InspectNodeValue("c").GetData();
-
-            //The output of A should still be a point, but it isn't it's now the stack pointer
-            mirror = astLiveRunner.InspectNodeValue("a");
-            data = mirror.GetData();
-            Assert.IsTrue(data.Data.GetType() == typeof(FFITarget.DummyPoint));
-
-            mirror = astLiveRunner.InspectNodeValue("c");
-            data = mirror.GetData();
-            Assert.IsTrue(data.Data.GetType() == typeof(FFITarget.DummyLine));
-
-        }
-
-
-        [Test]
-        public void ReproMAGNXXX()
-        {
-            List<string> codes = new List<string>()
-                {
-                    @"import(""FFITarget.dll""); 
-                    import(""FunctionObject.ds"");",
-                    "t0 = 0;",
-                    "v0 = FFITarget.DummyPoint.ByCoordinates(t0, t0, t0);"
-                };
-
-            List<Subtree> added = new List<Subtree>();
-
-            // Create CBN0 for import
-            Guid guid0 = System.Guid.NewGuid();
-            added.Add(CreateSubTreeFromCode(guid0, codes[0]));
-            var syncData = new GraphSyncData(null, added, null);
-            //astLiveRunner.UpdateGraph(syncData);
-
-            // Create cbnNum to create t0 = 0
-            Guid guid1 = System.Guid.NewGuid();
-            //added = new List<Subtree>();
-
-            Subtree cbnNum = CreateSubTreeFromCode(guid1, codes[1]);
-            added.Add(cbnNum);
-
-            // Create CBN2 to create v0 = 
-            Guid guid2 = System.Guid.NewGuid();
-            Subtree cbnPt = CreateSubTreeFromCode(guid2, codes[2]);
-            Subtree cbnDel = CreateSubTreeFromCode(guid2,
-                "v0 = _SingleFunctionObject(FFITarget.DummyPoint.ByCoordinates, 3, {}, {null, null, null}, true);");
-
-            added.Add(cbnPt);
-
-            //Run
-            syncData = new GraphSyncData(null, added, null);
-            astLiveRunner.UpdateGraph(syncData);
-
-            Assert.IsTrue((long)astLiveRunner.InspectNodeValue("t0").GetData().Data == 0);
-            Assert.IsTrue(astLiveRunner.InspectNodeValue("v0").GetData().Data.GetType() == typeof(FFITarget.DummyPoint));
-
-
-            //Del and reset the cbnPt
-            syncData = new GraphSyncData(new List<Subtree>() { cbnPt }, null, null);
-            astLiveRunner.UpdateGraph(syncData);
-
-            syncData = new GraphSyncData(null, null, new List<Subtree>() { cbnPt });
-            astLiveRunner.UpdateGraph(syncData);
-
-
-            //Del and reset the cbnNum
-            syncData = new GraphSyncData(new List<Subtree>() { cbnNum }, null, new List<Subtree>() { cbnDel });
-            astLiveRunner.UpdateGraph(syncData);
-
-            syncData = new GraphSyncData(null, null, new List<Subtree>() { cbnNum, cbnPt });
-            astLiveRunner.UpdateGraph(syncData);
-
-
-            //Del and reset the cbnPt
-            syncData = new GraphSyncData(new List<Subtree>() { cbnPt }, null, null);
-            astLiveRunner.UpdateGraph(syncData);
-
-            syncData = new GraphSyncData(null, null, new List<Subtree>() { cbnPt });
-            astLiveRunner.UpdateGraph(syncData);
-
-
-            //Del and reset the cbnPt
-            syncData = new GraphSyncData(new List<Subtree>() { cbnPt }, null, null);
-            astLiveRunner.UpdateGraph(syncData);
-
-            syncData = new GraphSyncData(null, null, new List<Subtree>() { cbnPt });
-            astLiveRunner.UpdateGraph(syncData);
-
-
-
-            //Del and reset the cbnPt
-            syncData = new GraphSyncData(new List<Subtree>() { cbnPt }, null, null);
-            astLiveRunner.UpdateGraph(syncData);
-
-            syncData = new GraphSyncData(null, null, new List<Subtree>() { cbnPt });
-            astLiveRunner.UpdateGraph(syncData);
-
-
-
-
-            //Del and reset the cbnNum
-            syncData = new GraphSyncData(new List<Subtree>() { cbnNum }, null, new List<Subtree>() { cbnDel });
-            astLiveRunner.UpdateGraph(syncData);
-
-            syncData = new GraphSyncData(null, null, new List<Subtree>() { cbnNum, cbnPt });
-            astLiveRunner.UpdateGraph(syncData);
-
-
-
-
-            //Del and reset the cbnPt
-            syncData = new GraphSyncData(new List<Subtree>() { cbnPt }, null, null);
-            astLiveRunner.UpdateGraph(syncData);
-
-            syncData = new GraphSyncData(null, null, new List<Subtree>() { cbnPt });
-            astLiveRunner.UpdateGraph(syncData);
-
-
-
-
-            //Del and reset the cbnPt
-            syncData = new GraphSyncData(new List<Subtree>() { cbnPt }, null, null);
-            astLiveRunner.UpdateGraph(syncData);
-
-            syncData = new GraphSyncData(null, null, new List<Subtree>() { cbnPt });
-            astLiveRunner.UpdateGraph(syncData);
-
-            Assert.IsTrue((long)astLiveRunner.InspectNodeValue("t0").GetData().Data == 0);
-            Assert.IsTrue(astLiveRunner.InspectNodeValue("v0").GetData().Data.GetType() == typeof(FFITarget.DummyPoint));
-
-
-        }
-
-        [Test]
-        public void ReproMAG3600()
-        {
-            List<string> codes = new List<string>()
-                {
-                    @"import(""FFITarget.dll""); 
-                    import(""FunctionObject.ds"");",
-                    "t0 = 0;",
-                    "v0 = FFITarget.DummyPoint.ByCoordinates(t0, t0, t0);"
-                };
-
-            List<Subtree> added = new List<Subtree>();
-
-            // Create CBN0 for import
-            Guid guid0 = System.Guid.NewGuid();
-            added.Add(CreateSubTreeFromCode(guid0, codes[0]));
-            var syncData = new GraphSyncData(null, added, null);
-            //astLiveRunner.UpdateGraph(syncData);
-
-            // Create cbnNum to create t0 = 0
-            Guid guid1 = System.Guid.NewGuid();
-            //added = new List<Subtree>();
-
-            Subtree cbnNum = CreateSubTreeFromCode(guid1, codes[1]);
-            added.Add(cbnNum);
-
-            // Create CBN2 to create v0 = 
-            Guid guid2 = System.Guid.NewGuid();
-            Subtree cbnPt = CreateSubTreeFromCode(guid2, codes[2]);
-            Subtree cbnDel = CreateSubTreeFromCode(guid2,
-                "v0 = _SingleFunctionObject(FFITarget.DummyPoint.ByCoordinates, 3, {}, {null, null, null}, true);");
-
-            added.Add(cbnPt);
-
-            //Run
-            syncData = new GraphSyncData(null, added, null);
-            astLiveRunner.UpdateGraph(syncData);
-
-            Assert.IsTrue((long)astLiveRunner.InspectNodeValue("t0").GetData().Data == 0);
-            Assert.IsTrue(astLiveRunner.InspectNodeValue("v0").GetData().Data.GetType() == typeof(FFITarget.DummyPoint));
-
-
-            Random rand = new Random(876);
-
-            for (int i = 0; i < 1000; i++)
-            {
-                Console.WriteLine(i);
-
-                if (rand.NextDouble() < 0.5)
-                {
-                    Console.WriteLine("CBN Pt");
-
-                    //Del and reset the cbnPt
-                    syncData = new GraphSyncData(new List<Subtree>() { cbnPt }, null, null);
-                    astLiveRunner.UpdateGraph(syncData);
-
-                    syncData = new GraphSyncData(null, null, new List<Subtree>() { cbnPt });
-                    astLiveRunner.UpdateGraph(syncData);
-                }
-                else
-                {
-                    Console.WriteLine("CBN Num");
-
-
-                    //Del and reset the cbnNum
-                    syncData = new GraphSyncData(new List<Subtree>() { cbnNum }, null, new List<Subtree>() { cbnDel });
-                    astLiveRunner.UpdateGraph(syncData);
-
-                    syncData = new GraphSyncData(null, null, new List<Subtree>() { cbnNum, cbnPt });
-                    astLiveRunner.UpdateGraph(syncData);
-
-                }
-
-
-
-                Assert.IsTrue(astLiveRunner.InspectNodeValue("t0").GetData().Data != null);
-                Assert.IsTrue((long)astLiveRunner.InspectNodeValue("t0").GetData().Data == 0);
-                Assert.IsTrue(astLiveRunner.InspectNodeValue("v0").GetData().Data.GetType() ==
-                              typeof(FFITarget.DummyPoint));
-
-            }
-
-        }
-
-        [Test]
-        public void TestImperativeExecution01()
-        {
-            List<string> codes = new List<string>() 
-            {
-                "i = [Imperative] {a = 1;b = a;a = 10;return = b;}"
-            };
-            Guid guid = System.Guid.NewGuid();
-
-            // add two nodes
-            IEnumerable<int> index = Enumerable.Range(0, codes.Count);
-            var added = index.Select(idx => CreateSubTreeFromCode(guid, codes[idx])).ToList();
-
-            var syncData = new GraphSyncData(null, added, null);
-            astLiveRunner.UpdateGraph(syncData);
-
-            ProtoCore.Mirror.RuntimeMirror mirror = astLiveRunner.InspectNodeValue("i");
-            StackValue value = mirror.GetData().GetStackValue();
-            Assert.AreEqual(value.opdata, 1);
-        }
-
-        [Test]
-        public void TestImperativeExecution02()
-        {
-            List<string> codes = new List<string>() 
-            {
-               @"
-a = [Imperative]
-{
-    x = 2;
-    return = x;
-}
-"
-            };
-
-            Guid guid1 = System.Guid.NewGuid();
-
-            List<Subtree> added = new List<Subtree>();
-            added.Add(CreateSubTreeFromCode(guid1, codes[0]));
-            var syncData = new GraphSyncData(null, added, null);
-            astLiveRunner.UpdateGraph(syncData);
-            AssertValue("a", 2);
-        }
-
-        [Test]
-        public void TestImperativeExecution03()
-        {
-            List<string> codes = new List<string>() 
-            {
-               @"
-a = [Imperative]
-{
-    x = 2;
-    if (x > 2)
-    {
-        x = 10;
-    }
-    return = x;
-}
-"
-            };
-
-            Guid guid1 = System.Guid.NewGuid();
-
-            List<Subtree> added = new List<Subtree>();
-            added.Add(CreateSubTreeFromCode(guid1, codes[0]));
-            var syncData = new GraphSyncData(null, added, null);
-            astLiveRunner.UpdateGraph(syncData);
-            AssertValue("a", 2);
-        }
-
-        [Test]
-        public void TestImperativeExecution04()
-        {
-            List<string> codes = new List<string>() 
-            {
-               @"
-a = [Imperative]
-{
-    x = 2;
-    if (x > 2)
-    {
-        x = 10;
-    }
-    else
-    {
-        x = 11;
-    }
-    return = x;
-}
-"
-            };
-
-            Guid guid1 = System.Guid.NewGuid();
-
-            List<Subtree> added = new List<Subtree>();
-            added.Add(CreateSubTreeFromCode(guid1, codes[0]));
-            var syncData = new GraphSyncData(null, added, null);
-            astLiveRunner.UpdateGraph(syncData);
-            AssertValue("a", 11);
-        }
-
-        [Test]
-        public void TestImperativeExecution05()
-        {
-            List<string> codes = new List<string>() 
-            {
-               @"
-a = [Imperative]
-{
-    x = 2;
-    if (x > 1)
-    {
-        x = 10;
-    }
-    return = x;
-}
-"
-            };
-
-            Guid guid1 = System.Guid.NewGuid();
-
-            List<Subtree> added = new List<Subtree>();
-            added.Add(CreateSubTreeFromCode(guid1, codes[0]));
-            var syncData = new GraphSyncData(null, added, null);
-            astLiveRunner.UpdateGraph(syncData);
-            AssertValue("a", 10);
-        }
-
-        [Test]
-        public void TestImperativeExecution06()
-        {
-            List<string> codes = new List<string>() 
-            {
-               @"
-a = [Imperative]
-{
-    x = 0;
-    n = 1..5;
-    for (i in n)
-    {
-        x = x + i;
-    }
-    return = x;
-}
-"
-            };
-
-            Guid guid1 = System.Guid.NewGuid();
-
-            List<Subtree> added = new List<Subtree>();
-            added.Add(CreateSubTreeFromCode(guid1, codes[0]));
-            var syncData = new GraphSyncData(null, added, null);
-            astLiveRunner.UpdateGraph(syncData);
-            AssertValue("a", 15);
-        }
-
-        [Test]
-        public void TestImperativeExecution07()
-        {
-            List<string> codes = new List<string>() 
-            {
-               @"
-a = [Imperative]
-{
-    x = 0;
-    n = 1..5;
-    for (i in n)
-    {
-        x = x + i;
-        break;
-    }
-    return = x;
-}
-"
-            };
-
-            Guid guid1 = System.Guid.NewGuid();
-
-            List<Subtree> added = new List<Subtree>();
-            added.Add(CreateSubTreeFromCode(guid1, codes[0]));
-            var syncData = new GraphSyncData(null, added, null);
-            astLiveRunner.UpdateGraph(syncData);
-            AssertValue("a", 1);
-        }
-
-        [Test]
-        public void TestImperativeExecution08()
-        {
-            List<string> codes = new List<string>() 
-            {
-               @"
-x = 10;
-a = [Imperative]
-{
-    return = x + 1;
-}
-"
-            };
-
-            Guid guid1 = System.Guid.NewGuid();
-
-            List<Subtree> added = new List<Subtree>();
-            added.Add(CreateSubTreeFromCode(guid1, codes[0]));
-            var syncData = new GraphSyncData(null, added, null);
-            astLiveRunner.UpdateGraph(syncData);
-            AssertValue("a", 11);
-        }
-
-
-        [Test]
-        public void TestImperativeDeltaExecution01()
-        {
-            List<string> codes = new List<string>() 
-            {
-               
-@"
-a = [Imperative]
-{
-    return = 1;
-}
-", 
-
-@"
-a = [Imperative]
-{
-    return = 2;
-}
-"
-            };
-
-            Guid guid = System.Guid.NewGuid();
-
-            List<Subtree> added = new List<Subtree>();
-            added.Add(CreateSubTreeFromCode(guid, codes[0]));
-            var syncData = new GraphSyncData(null, added, null);
-            astLiveRunner.UpdateGraph(syncData);
-            AssertValue("a", 1);
-
-            // Modify the language block and verify
-            List<Subtree> modified = new List<Subtree>();
-            modified.Add(CreateSubTreeFromCode(guid, codes[1]));
-
-            syncData = new GraphSyncData(null, null, modified);
-            astLiveRunner.UpdateGraph(syncData);
-
-            AssertValue("a", 2);
-        }
-
-        [Test]
-        public void TestImperativeDeltaExecution02()
-        {
-            List<string> codes = new List<string>() 
-            {
-               
-@"
-a = [Imperative]
-{
-    x = 1;
-    if (x > 1)
-    {
-        x = 10;
-    }
-    return = x;
-}
-", 
-
-@"
-a = [Imperative]
-{
-    x = 2;
-    if (x > 1)
-    {
-        x = 10;
-    }
-    return = x;
-}
-"
-            };
-
-            Guid guid = System.Guid.NewGuid();
-
-            List<Subtree> added = new List<Subtree>();
-            added.Add(CreateSubTreeFromCode(guid, codes[0]));
-            var syncData = new GraphSyncData(null, added, null);
-            astLiveRunner.UpdateGraph(syncData);
-            AssertValue("a", 1);
-
-            // Modify the language block and verify
-            List<Subtree> modified = new List<Subtree>();
-            modified.Add(CreateSubTreeFromCode(guid, codes[1]));
-
-            syncData = new GraphSyncData(null, null, modified);
-            astLiveRunner.UpdateGraph(syncData);
-
-            AssertValue("a", 10);
-        }
-
-        [Test]
-        public void TestImperativeDeltaExecution03()
-        {
-            List<string> codes = new List<string>() 
-            {
-               
-@"
-a = [Imperative]
-{
-    x = 1;
-    if (x > 1)
-    {
-        x = 10;
-    }
-    return = x;
-}
-", 
-
-@"
-a = [Imperative]
-{
-    x = 1;
-    if (x > 1)
-    {
-        x = 10;
-    }
-    else
-    {
-        x = 100;
-    }
-    return = x;
-}
-"
-            };
-
-            Guid guid = System.Guid.NewGuid();
-
-            List<Subtree> added = new List<Subtree>();
-            added.Add(CreateSubTreeFromCode(guid, codes[0]));
-            var syncData = new GraphSyncData(null, added, null);
-            astLiveRunner.UpdateGraph(syncData);
-            AssertValue("a", 1);
-
-            // Modify the language block and verify
-            List<Subtree> modified = new List<Subtree>();
-            modified.Add(CreateSubTreeFromCode(guid, codes[1]));
-
-            syncData = new GraphSyncData(null, null, modified);
-            astLiveRunner.UpdateGraph(syncData);
-
-            AssertValue("a", 100);
-        }
-
-        [Test]
-        public void TestImperativeDeltaExecution04()
-        {
-            List<string> codes = new List<string>() 
-            {
-               
-@"
-a = [Imperative]
-{
-    x = 1;
-    if (x > 0)
-    {
-        x = 10;
-    }
-    return = x;
-}
-", 
-
-@"
-a = [Imperative]
-{
-    x = 1;
-    if (x > 0)
-    {
-        x = 100;
-    }
-    return = x;
-}
-"
-            };
-
-            Guid guid = System.Guid.NewGuid();
-
-            List<Subtree> added = new List<Subtree>();
-            added.Add(CreateSubTreeFromCode(guid, codes[0]));
-            var syncData = new GraphSyncData(null, added, null);
-            astLiveRunner.UpdateGraph(syncData);
-            AssertValue("a", 10);
-
-            // Modify the language block and verify
-            List<Subtree> modified = new List<Subtree>();
-            modified.Add(CreateSubTreeFromCode(guid, codes[1]));
-
-            syncData = new GraphSyncData(null, null, modified);
-            astLiveRunner.UpdateGraph(syncData);
-
-            AssertValue("a", 100);
-        }
-
-        [Test]
-        public void TestNestedLanguageBlockExecution01()
-        {
-            List<string> codes = new List<string>() 
-            {
-@"
-r = [Imperative]
-{
-    if (true)
-    {
-        return = [Associative] { return = 42; }
-    }
-    return = null;
-}
-"
-            };
-
-            Guid guid1 = System.Guid.NewGuid();
-
-            List<Subtree> added = new List<Subtree>();
-            added.Add(CreateSubTreeFromCode(guid1, codes[0]));
-            var syncData = new GraphSyncData(null, added, null);
-            astLiveRunner.UpdateGraph(syncData);
-            AssertValue("r", 42);
-        }
-
-        [Test]
-        public void TestNestedLanguageBlockExecution02()
-        {
-            List<string> codes = new List<string>() 
-            {
-@"
-def foo()
-{
-    return = [Associative]
-    {
-        return = [Imperative]
-        {
-            return = [Associative]
-            {
-                t = 1;
-                return = t;
-            }
-        }
-    }
-}
-
-a = foo();
-"
-            };
-
-            Guid guid1 = System.Guid.NewGuid();
-
-            List<Subtree> added = new List<Subtree>();
-            added.Add(CreateSubTreeFromCode(guid1, codes[0]));
-            var syncData = new GraphSyncData(null, added, null);
-            astLiveRunner.UpdateGraph(syncData);
-            AssertValue("a", 1);
-        }
-
-        [Test]
-        public void TestNestedLanguageBlockExecution03()
-        {
-            List<string> codes = new List<string>() 
-            {
-@"
-def func()
-{
-    v = [Associative]
-    {
-        return = [Imperative]
-        {
-            t = false;
-            if(true)
-            {
-                return = 1;
-            }
-
-            return = 2;
-        }
-    }
-    return = v;
-}
-
-a = func();
-"
-            };
-
-            Guid guid1 = System.Guid.NewGuid();
-
-            List<Subtree> added = new List<Subtree>();
-            added.Add(CreateSubTreeFromCode(guid1, codes[0]));
-            var syncData = new GraphSyncData(null, added, null);
-            astLiveRunner.UpdateGraph(syncData);
-            AssertValue("a", 1);
-        }
-
-        [Test]
-        public void TestNestedLanguageBlockReExecution01()
-        {
-            List<string> codes = new List<string>() 
-            {
-@"
-r = [Associative]
-{
-    return = [Imperative] 
-    { 
-        return = 1; 
-    }
-}
-"
-,
-@"
-r = [Associative]
-{
-    return = [Imperative] 
-    { 
-        return = 2; 
-    }
-}
-"
-            };
-
-            Guid guid1 = System.Guid.NewGuid();
-
-            List<Subtree> added = new List<Subtree>();
-            added.Add(CreateSubTreeFromCode(guid1, codes[0]));
-            var syncData = new GraphSyncData(null, added, null);
-            astLiveRunner.UpdateGraph(syncData);
-            AssertValue("r", 1);
-
-            List<Subtree> modified = new List<Subtree>();
-            Subtree subtree = CreateSubTreeFromCode(guid1, codes[1]);
-            modified.Add(subtree);
-            syncData = new GraphSyncData(null, null, modified);
-            astLiveRunner.UpdateGraph(syncData);
-            AssertValue("r", 2);
-        }
-
-        [Test]
-        public void TestNestedLanguageBlockReExecution02()
-        {
-            List<string> codes = new List<string>() 
-            {
-               @"r = [Imperative]
-               {
-                   if (true)
-                   {
-                       return = [Associative] { return = 42; }
-                   }
-                   return = null;
-               }",
-
-               @"r = [Imperative]
-               {
-                   if (true)
-                   {
-                       return = [Associative] { return = 45; }
-                   }
-                   return = null;
-               }"
-            };
-
-            Guid guid1 = System.Guid.NewGuid();
-
-            List<Subtree> added = new List<Subtree>();
-            added.Add(CreateSubTreeFromCode(guid1, codes[0]));
-            var syncData = new GraphSyncData(null, added, null);
-            astLiveRunner.UpdateGraph(syncData);
-            AssertValue("r", 42);
-
-            List<Subtree> modified = new List<Subtree>();
-            Subtree subtree = CreateSubTreeFromCode(guid1, codes[1]);
-            modified.Add(subtree);
-            syncData = new GraphSyncData(null, null, modified);
-            astLiveRunner.UpdateGraph(syncData);
-
-            AssertValue("r", 45);
-        }
-
-        [Test]
-        public void TestNestedLanguageBlockReExecution03()
-        {
-            List<string> codes = new List<string>() 
-            {
-@"
-a = [Associative]
-{
-    b = [Imperative]
-    {
-        return = 1 + 2; //  Modifying this line should re-execute the entire language block 'a = [Associative]{...}'
-    }
-    c = b + 10;
-    return = c;
-}
-"
-,
-@"
-a = [Associative]
-{
-    b = [Imperative]
-    {
-        return = 2 + 2; //  Modifying this line should re-execute the entire language block 'a = [Associative]{...}'
-    }
-    c = b + 10;
-    return = c;
-}
-"
-            };
-
-            Guid guid1 = System.Guid.NewGuid();
-
-            List<Subtree> added = new List<Subtree>();
-            added.Add(CreateSubTreeFromCode(guid1, codes[0]));
-            var syncData = new GraphSyncData(null, added, null);
-            astLiveRunner.UpdateGraph(syncData);
-            AssertValue("a", 13);
-
-            List<Subtree> modified = new List<Subtree>();
-            Subtree subtree = CreateSubTreeFromCode(guid1, codes[1]);
-            modified.Add(subtree);
-            syncData = new GraphSyncData(null, null, modified);
-            astLiveRunner.UpdateGraph(syncData);
-            AssertValue("a", 14);
-        }
-        [Test]
-        public void TestNestedLanguageBlockReExecution04()
-        {
-            string code = @"
-def func_1: var[]..[](x1 : var[]..[])
-{
-    x2 = x1;
-    var_1 = [Associative]
-    {
-        return = [Imperative]
-        {
-            if (false)
-            {
-                var_2 = [Associative]
-                {
-                    return = [Imperative]
-                    {
-                        if(true)
-                        {
-                            return = x2;
-                        }
-                        else
-                        {
-                            x3 = 42;
-                            return = x3;
-                        }
-                    }
-                }
-
-                return = var_2;
-            }
-            else
-            {
-                x4 = 1024;
-                return = x4;
-            }
-        }
-    }
-    return = var_1;
-}
-
-x = 5;
-r = func_1(x);
-";
-
-            Guid guid1 = System.Guid.NewGuid();
-            List<Subtree> added = new List<Subtree>();
-            added.Add(CreateSubTreeFromCode(guid1, code));
-            var syncData = new GraphSyncData(null, added, null);
-            astLiveRunner.UpdateGraph(syncData);
-            AssertValue("r", 1024);
-        }
-
-        [Test]
-        public void TestNestedLanguageBlockReExecution05()
-        {
-            string code = @"
-
-
-def foo()
-{
-    x2 = 5;
-    v1 = [Associative]
-    {
-        return = [Imperative]
-        {
-            if (false)
-            { 
-                v2 = [Associative]
-                {
-                    return = [Imperative]
-                    {
-                        if(true)
-                        {
-                            return = 10;
-                        }
-                        else
-                        {
-                            return = 15;
-                        }
-                    }
-                }
-                return = v2;
-            }
-            else
-            {
-                return = 20;
-            }
-        }
-    }
-    return = v1;
-}
-
-x = foo();
-";
-
-            Guid guid1 = System.Guid.NewGuid();
-            List<Subtree> added = new List<Subtree>();
-            added.Add(CreateSubTreeFromCode(guid1, code));
-            var syncData = new GraphSyncData(null, added, null);
-            astLiveRunner.UpdateGraph(syncData);
-            AssertValue("x", 20);
-        }
-
-
-        [Test]
-        public void TestNestedLanguageBlockReExecution06()
-        {
-            string code = @"
-
-def foo()
-{
-    aa = 8;
-    bb = aa;
-
-    cc = [Associative]
-    {
-        return = [Imperative]
-        {
-            if(false)
-            {
-                return = [Associative]
-                {
-                    return = [Imperative]
-                    {
-                        return = bb;
-                    }
-                }
-            }
-        }
-    }
-    return = 16;
-}
-
-r = foo();
-";
-
-            Guid guid1 = System.Guid.NewGuid();
-            List<Subtree> added = new List<Subtree>();
-            added.Add(CreateSubTreeFromCode(guid1, code));
-            var syncData = new GraphSyncData(null, added, null);
-            astLiveRunner.UpdateGraph(syncData);
-            AssertValue("r", 16);
-        }
-
-        [Test]
-        public void TestNestedLanguageBlockReExecution07()
-        {
-            string code = @"
-def func_11546f565974453bae527393c546bbff: var[]..[](x1 : var[]..[])
-{
-    tssa1 = x1;
-    x1f = tssa1;
-    tssa2 = x1f;
-    x3 = tssa2;
-    tssa3 = x3;
-    x24 = tssa3;
-    tssa3 = x24;
-    x34 = tssa3;
-
-    var_42 = [Associative]
-    {
-        return = [Imperative]
-        {
-            t1 = false;
-            if(t1)
-            {
-                v1 = [Associative]
-                {
-                    return = [Imperative]
-                    {
-                        t2 = true;
-                        if(t2)
-                        {
-                            x2 = x3;
-                            x4 = x2;
-                            return = x4;
-
-                        }
-                        else
-                        {
-                            x5 = 42;
-                            return = x5;
-
-                        }
-
-                    }
-                    ;
-
-                }
-                r1 = v1;
-                x7 = r1;
-                return = x7;
-
-            }
-            else
-            {
-                x8 = 1024;
-                x9 = x8;
-                x10 = x9;
-                return = x10;
-            }
-        }
-    }
-    tssa4 = var_42;
-    var_d = tssa4;
-    tssa5 = var_d;
-    return = tssa5;
-}
-
-x = 5;
-r = func_11546f565974453bae527393c546bbff(x);
-";
-
-            Guid guid1 = System.Guid.NewGuid();
-            List<Subtree> added = new List<Subtree>();
-            added.Add(CreateSubTreeFromCode(guid1, code));
-            var syncData = new GraphSyncData(null, added, null);
-            astLiveRunner.UpdateGraph(syncData);
-            AssertValue("r", 1024);
-        }
-
-        [Test]
-        public void TestNestedLanguageBlockReExecution08()
-        {
-            string code = @"
-def f(x)
-{
-    aa = [Imperative]
-    {
-        if(x <= 1)
-        {
-            return = [Associative]
-            {
-                bb = 1;
-                return = bb;
-            }
-        }
-        else
-        {
-            return = [Associative]
-            {
-                cc = f(x - 1) + x;   
-                return = cc;
-            }
-        }
-    }
-    return = aa;
-}
-
-t = f(3);
-";
-
-            Guid guid1 = System.Guid.NewGuid();
-            List<Subtree> added = new List<Subtree>();
-            added.Add(CreateSubTreeFromCode(guid1, code));
-            var syncData = new GraphSyncData(null, added, null);
-            astLiveRunner.UpdateGraph(syncData);
-            AssertValue("t", 6);
-        }
-
-        [Test]
-        public void TestNestedLanguageBlockReExecution09()
-        {
-            string code = @"
-def func_f417d5607cc14ef8bde1b821bada91da: var[]..[](x : var[]..[])
-{
-    t1 = 1;
-    v1 = (x) <= (t1);
-    v2 = [Imperative]
-    {
-        if(v1)
-        {
-            return = [Associative]
-            {
-                t2 = 1;
-                return = t2;
-
-            }
-        }
-        else
-        {
-            return = [Associative]
-            {
-                t3 = 1;
-                v3 = (x) - (t3);
-                v4 = func_f417d5607cc14ef8bde1b821bada91da(v3);
-                v5 = (x) * (v4);
-                return = v5;
-
-            }
-        }
-    }
-    v6 = v2;
-    return = v6;
-}
-
-r = 4;
-t = func_f417d5607cc14ef8bde1b821bada91da(r);
-";
-
-            Guid guid1 = System.Guid.NewGuid();
-            List<Subtree> added = new List<Subtree>();
-            added.Add(CreateSubTreeFromCode(guid1, code));
-            var syncData = new GraphSyncData(null, added, null);
-            astLiveRunner.UpdateGraph(syncData);
-            AssertValue("t", 24);
-        }
-
-        [Test]
-        public void TestNestedLanguageBlockReExecution10()
-        {
-            string code = @"
-def foo: var[]..[](x : var[]..[])
-{
-    t0 = 1;
-    cond= (x) <= (t0);
-    v0 = [Imperative]
-    {
-        if(cond)
-        {
-            return = [Associative]
-            {
-                t1 = 1;
-                return = t1;
-            }
-        }
-        else
-        {
-            return = [Associative]
-            {
-                t2 = 1;
-                v2 = (x) - (t2);
-                v3 = foo(v2);
-                v4 = (x) * (v3);
-                return = v4;
-
-            }
-        }
-    }
-    v1 = v0;
-    return = v1;
-}
-
-t = 5;
-v = foo(t);
-";
-
-            Guid guid1 = System.Guid.NewGuid();
-            List<Subtree> added = new List<Subtree>();
-            added.Add(CreateSubTreeFromCode(guid1, code));
-            var syncData = new GraphSyncData(null, added, null);
-            astLiveRunner.UpdateGraph(syncData);
-            AssertValue("v", 120);
-        }
-
-        [Test]
-        public void RegressMagn4659()
-        {
-            List<string> codes = new List<string>() 
-            {
-                @"import(""FFITarget.dll""); p = DummyPoint.ByCoordinates(0.0, 0.0, 0.0);",
-                "x = p.X;",
-                "r = x;",
-                "x = p.X();",
-            };
-
-            List<Subtree> added = new List<Subtree>();
-            Guid guid1 = System.Guid.NewGuid();
-            Guid guid2 = System.Guid.NewGuid();
-            Guid guid3 = System.Guid.NewGuid();
-
-            added.Add(CreateSubTreeFromCode(guid1, codes[0]));
-            added.Add(CreateSubTreeFromCode(guid2, codes[1]));
-            added.Add(CreateSubTreeFromCode(guid3, codes[2]));
-
-            var syncData = new GraphSyncData(null, added, null);
-            astLiveRunner.UpdateGraph(syncData);
-            Assert.AreEqual(0, astLiveRunner.Core.RuntimeStatus.WarningCount);
-
-            List<Subtree> modified = new List<Subtree>();
-            modified.Add(CreateSubTreeFromCode(guid2, codes[3]));
-
-            syncData = new GraphSyncData(null, null, modified);
-            astLiveRunner.UpdateGraph(syncData);
-            Assert.AreEqual(1, astLiveRunner.Core.RuntimeStatus.WarningCount);
+            Guid guid1 = System.Guid.NewGuid();
+            Guid guid2 = System.Guid.NewGuid();
+            Guid guid3 = System.Guid.NewGuid();
+
+            added.Add(CreateSubTreeFromCode(guid1, codes[0]));
+            added.Add(CreateSubTreeFromCode(guid2, codes[1]));
+            added.Add(CreateSubTreeFromCode(guid3, codes[2]));
+
+            var syncData = new GraphSyncData(null, added, null);
+            astLiveRunner.UpdateGraph(syncData);
+            Assert.AreEqual(0, astLiveRunner.Core.RuntimeStatus.WarningCount);
+
+            List<Subtree> modified = new List<Subtree>();
+            modified.Add(CreateSubTreeFromCode(guid2, codes[3]));
+
+            syncData = new GraphSyncData(null, null, modified);
+            astLiveRunner.UpdateGraph(syncData);
+            Assert.AreEqual(1, astLiveRunner.Core.RuntimeStatus.WarningCount);
             Assert.AreEqual(guid2, astLiveRunner.Core.RuntimeStatus.Warnings.First().GraphNodeGuid);
-        }
-
-
-        [Test]
-        public void TestTransactionUpdate01()
-        {
-            string code = @"
-import(""FFITarget.dll""); 
-TestUpdateCount.Reset();
-x = 1;
-y = 2;
-p = TestUpdateCount.Ctor(x,y);
-x = 10;
-y = 20;
-a = p.UpdateCount;
-";
-            Guid guid1 = System.Guid.NewGuid();
-            List<Subtree> added = new List<Subtree>();
-            added.Add(CreateSubTreeFromCode(guid1, code));
-            var syncData = new GraphSyncData(null, added, null);
-            astLiveRunner.UpdateGraph(syncData);
-
-            // Update should only have happened twice
-            AssertValue("a", 2);
-        }
-
-        [Test]
-        public void TestTransactionUpdate02()
-        {
-            string code = @"
-import(""FFITarget.dll"");
-TestUpdateCount.Reset();
-x = 1;
-y = 2;
-p = TestUpdateCount.Ctor(x,y);
-x = 10;
-y = 20;
-x = 30;
-y = 40;
-a = p.UpdateCount;
-";
-            Guid guid1 = System.Guid.NewGuid();
-            List<Subtree> added = new List<Subtree>();
-            added.Add(CreateSubTreeFromCode(guid1, code));
-            var syncData = new GraphSyncData(null, added, null);
-            astLiveRunner.UpdateGraph(syncData);
-
-            // Update should only have happened twice
-            AssertValue("a", 2);
-        }
-
-        [Test]
-        public void TestTransactionUpdate03()
-        {
-            List<string> codes = new List<string>() 
-            {
-                @"import(""FFITarget.dll""); TestUpdateCount.Reset();", 
-                "x = 1; y = 2;",
-                "p = TestUpdateCount.Ctor(x,y);",
-                "a = p.UpdateCount;",
-                "x = 10; y = 20;",
-            };
-
-            List<Subtree> added = new List<Subtree>();
-
-            // Create CBN1 for import
-            Guid guid1 = System.Guid.NewGuid();
-            Guid guid2 = System.Guid.NewGuid();
-            Guid guid3 = System.Guid.NewGuid();
-            Guid guid4 = System.Guid.NewGuid();
-
-            // Create CBN1 for import
-            added.Add(CreateSubTreeFromCode(guid1, codes[0]));
-            // Create CBN2 for x and y
-            added.Add(CreateSubTreeFromCode(guid2, codes[1]));
-            // Create CBN3 for TestCount constructor
-            added.Add(CreateSubTreeFromCode(guid3, codes[2]));
-            // Create CBN4 for UpdateCount
-            added.Add(CreateSubTreeFromCode(guid4, codes[3]));
-
-            // Verify that UpateCount is only called once
-            var syncData = new GraphSyncData(null, added, null);
-            astLiveRunner.UpdateGraph(syncData);
-            AssertValue("a", 1);
-
-
-            // Modify CBN2 with same contents with ForceExecution flag set
-            Subtree subtree = CreateSubTreeFromCode(guid2, codes[4]);
-            List<Subtree> modified = new List<Subtree>();
-            modified.Add(subtree);
-            syncData = new GraphSyncData(null, null, modified);
-            astLiveRunner.UpdateGraph(syncData);
-            AssertValue("a", 2);
-        }
-    }
-
-}
+        }
+
+
+        [Test]
+        public void TestTransactionUpdate01()
+        {
+            string code = @"
+import(""FFITarget.dll""); 
+TestUpdateCount.Reset();
+x = 1;
+y = 2;
+p = TestUpdateCount.Ctor(x,y);
+x = 10;
+y = 20;
+a = p.UpdateCount;
+";
+            Guid guid1 = System.Guid.NewGuid();
+            List<Subtree> added = new List<Subtree>();
+            added.Add(CreateSubTreeFromCode(guid1, code));
+            var syncData = new GraphSyncData(null, added, null);
+            astLiveRunner.UpdateGraph(syncData);
+
+            // Update should only have happened twice
+            AssertValue("a", 2);
+        }
+
+        [Test]
+        public void TestTransactionUpdate02()
+        {
+            string code = @"
+import(""FFITarget.dll"");
+TestUpdateCount.Reset();
+x = 1;
+y = 2;
+p = TestUpdateCount.Ctor(x,y);
+x = 10;
+y = 20;
+x = 30;
+y = 40;
+a = p.UpdateCount;
+";
+            Guid guid1 = System.Guid.NewGuid();
+            List<Subtree> added = new List<Subtree>();
+            added.Add(CreateSubTreeFromCode(guid1, code));
+            var syncData = new GraphSyncData(null, added, null);
+            astLiveRunner.UpdateGraph(syncData);
+
+            // Update should only have happened twice
+            AssertValue("a", 2);
+        }
+
+        [Test]
+        public void TestTransactionUpdate03()
+        {
+            List<string> codes = new List<string>() 
+            {
+                @"import(""FFITarget.dll""); TestUpdateCount.Reset();", 
+                "x = 1; y = 2;",
+                "p = TestUpdateCount.Ctor(x,y);",
+                "a = p.UpdateCount;",
+                "x = 10; y = 20;",
+            };
+
+            List<Subtree> added = new List<Subtree>();
+
+            // Create CBN1 for import
+            Guid guid1 = System.Guid.NewGuid();
+            Guid guid2 = System.Guid.NewGuid();
+            Guid guid3 = System.Guid.NewGuid();
+            Guid guid4 = System.Guid.NewGuid();
+
+            // Create CBN1 for import
+            added.Add(CreateSubTreeFromCode(guid1, codes[0]));
+            // Create CBN2 for x and y
+            added.Add(CreateSubTreeFromCode(guid2, codes[1]));
+            // Create CBN3 for TestCount constructor
+            added.Add(CreateSubTreeFromCode(guid3, codes[2]));
+            // Create CBN4 for UpdateCount
+            added.Add(CreateSubTreeFromCode(guid4, codes[3]));
+
+            // Verify that UpateCount is only called once
+            var syncData = new GraphSyncData(null, added, null);
+            astLiveRunner.UpdateGraph(syncData);
+            AssertValue("a", 1);
+
+
+            // Modify CBN2 with same contents with ForceExecution flag set
+            Subtree subtree = CreateSubTreeFromCode(guid2, codes[4]);
+            List<Subtree> modified = new List<Subtree>();
+            modified.Add(subtree);
+            syncData = new GraphSyncData(null, null, modified);
+            astLiveRunner.UpdateGraph(syncData);
+            AssertValue("a", 2);
+        }
+    }
+
+}
