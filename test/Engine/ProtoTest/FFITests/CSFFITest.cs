using System;
using System.Collections.Generic;
using FFITarget;
using NUnit.Framework;
using ProtoCore.DSASM.Mirror;
using ProtoFFI;
using ProtoTest.TD;
using ProtoTestFx.TD;
namespace ProtoFFITests
{
    public abstract class FFITestSetup
    {
        public ProtoCore.Core Setup()
        {
            ProtoCore.Core core = new ProtoCore.Core(new ProtoCore.Options());
            core.Options.ExecutionMode = ProtoCore.ExecutionMode.Serial;
            core.Compilers.Add(ProtoCore.Language.kAssociative, new ProtoAssociative.Compiler(core));
            core.Compilers.Add(ProtoCore.Language.kImperative, new ProtoImperative.Compiler(core));
            DLLFFIHandler.Register(FFILanguage.CSharp, new CSModuleHelper());
            CLRModuleType.ClearTypes();
            return core;
        }
        protected struct ValidationData
        {
            public string ValueName;
            public dynamic ExpectedValue;
            public int BlockIndex;
        }
        protected int ExecuteAndVerify(String code, ValidationData[] data, Dictionary<string, Object> context)
        {
            int errors = 0;
            return ExecuteAndVerify(code, data, context, out errors);
        }
        protected int ExecuteAndVerify(String code, ValidationData[] data)
        {
            int errors = 0;
            return ExecuteAndVerify(code, data, out errors);
        }
        protected int ExecuteAndVerify(String code, ValidationData[] data, out int nErrors)
        {
            return ExecuteAndVerify(code, data, null, out nErrors);
        }
        protected int ExecuteAndVerify(String code, ValidationData[] data, Dictionary<string, Object> context, out int nErrors)
        {
            ProtoCore.Core core = Setup();
            ProtoCore.RuntimeCore runtimeCore = new ProtoCore.RuntimeCore();
            ProtoScript.Runners.ProtoScriptTestRunner fsr = new ProtoScript.Runners.ProtoScriptTestRunner();
<<<<<<< HEAD
            ExecutionMirror mirror = fsr.Execute(code, core, runtimeCore, context);
            int nWarnings = core.RuntimeStatus.WarningCount;
=======
            ProtoCore.CompileTime.Context compileContext = new ProtoCore.CompileTime.Context(code, context);
            ProtoCore.RuntimeCore runtimeCore = null;
            ExecutionMirror mirror = fsr.Execute(compileContext, core, out runtimeCore);
            int nWarnings = runtimeCore.RuntimeStatus.WarningCount;
>>>>>>> 706b7dd2
            nErrors = core.BuildStatus.ErrorCount;
            if (data == null)
            {
                runtimeCore.Cleanup();
                return nWarnings + nErrors;
            }
            TestFrameWork thisTest = new TestFrameWork();
            foreach (var item in data)
            {
                if (item.ExpectedValue == null)
                {
                    object nullOb = null;
                    TestFrameWork.Verify(mirror, item.ValueName, nullOb, item.BlockIndex);
                }
                else
                {
                    TestFrameWork.Verify(mirror, item.ValueName, item.ExpectedValue, item.BlockIndex);
                }
            }
            runtimeCore.Cleanup();
            return nWarnings + nErrors;
        }
    }
    public class CSFFITest : FFITestSetup
    {
        /*
[Test]
        public void TestMethodResolution()
        {
            String code =
            @"
               import(""ProtoGeometry.dll"");
               line1 = Line.ByStartPointEndPoint(Point.ByCoordinates(0,0,0), Point.ByCoordinates(2,2,0));
                line2 = Line.ByStartPointEndPoint(Point.ByCoordinates(2,0,0), Point.ByCoordinates(0,2,0));
               geom = line1.Intersect(line2);
            ";
            ValidationData[] data = { new ValidationData() { ValueName = "geom", ExpectedValue = (Int64)1, BlockIndex = 0 } };
            ExecuteAndVerify(code, data);
        }*/
        TestFrameWork thisTest = new TestFrameWork();

        [Test]
        public void TestImportDummyClass()
        {
            String code =
            @"              
               dummy = Dummy.Dummy();
               success = dummy.CallMethod();
            ";
            Type dummy = typeof (FFITarget.Dummy);
            code = string.Format("import(\"{0}\");\r\n{1}", dummy.AssemblyQualifiedName, code);
            ValidationData[] data = { new ValidationData { ValueName = "success", ExpectedValue = true, BlockIndex = 0 } };
            ExecuteAndVerify(code, data);
        }

        [Test]
        public void TestImportAllClasses()
        {
            String code =
            @"import(""FFITarget.dll"");
success;
x;
             [Associative] 
             {
               vec = DummyVector.ByCoordinates(1,0,0);
               point = DummyPoint.ByCoordinates(0,0,0);
               x = point.X;
             }
            ";
            ValidationData[] data = { new ValidationData { ValueName="x",         ExpectedValue = 0.0, BlockIndex = 0}
                                    };
            ExecuteAndVerify(code, data);
        }

        [Test]
        [Category("ProtoGeometry")] [Ignore] [Category("PortToCodeBlocks")]
        public void TestImportPointClass()
        {
            String code =
            @"import(Point from ""ProtoGeometry.dll"");
x;
y;
z;
             [Associative] 
             {
               point = Point.ByCoordinates(1,2,3);
               x = point.X;
               y = point.Y;
               z = point.Z;
             }
            ";
            ValidationData[] data = { new ValidationData { ValueName="x", ExpectedValue = 1.0, BlockIndex = 0},
                                      new ValidationData { ValueName="y", ExpectedValue = 2.0, BlockIndex = 0},
                                      new ValidationData { ValueName="z", ExpectedValue = 3.0, BlockIndex = 0}
                                    };
            ExecuteAndVerify(code, data);
        }

        [Test]
        public void TestImportPointClassWithoutImportingVectorClass()
        {
            String code =
            @"
               import(DummyPoint from ""FFITarget.dll"");
               p1 = DummyPoint.ByCoordinates(1,2,3);
               p2 = DummyPoint.ByCoordinates(3,4,5);
               v = p1.DirectionTo(p2);
               p3 = p1.Translate(v);
               px = p3.X;
               py = p3.Y;
               pz = p3.Z;
            ";
            ValidationData[] data =
                {
                    new ValidationData { ValueName = "px", ExpectedValue = 3.0, BlockIndex = 0 },
                    new ValidationData { ValueName = "py", ExpectedValue = 4.0, BlockIndex = 0 },
                    new ValidationData { ValueName = "pz", ExpectedValue = 5.0, BlockIndex = 0 }
                
                };
            ExecuteAndVerify(code, data);
        }

        [Test]
        public void TestImportPointClassWithImportingVectorClass()
        {
            String code =
            @"
               import(""FFITarget.dll"");
               p1 = DummyPoint.ByCoordinates(1,2,3);
               p2 = DummyPoint.ByCoordinates(3,4,5);
               v = p1.DirectionTo(p2);
               vx = v.X;
               vy = v.Y;
               vz = v.Z;

            ";
            ValidationData[] data =
                {
                    new ValidationData { ValueName = "vx", ExpectedValue = 2.0, BlockIndex = 0 },
                    new ValidationData { ValueName = "vy", ExpectedValue = 2.0, BlockIndex = 0 },
                    new ValidationData { ValueName = "vz", ExpectedValue = 2.0, BlockIndex = 0 }
                
                };
            ExecuteAndVerify(code, data);
        }


        [Test]
        [Category("Method Resolution")]
        public void TestInstanceMethodResolution()
        {
            String code =
            @"
            import(""FFITarget.dll"");
            cf1 = ClassFunctionality.ClassFunctionality(1);
            vc2 = ValueContainer.ValueContainer(2);
            o = cf1.AddWithValueContainer(vc2);
            o2 = vc2.Square().SomeValue;
            ";
            ValidationData[] data =
                {
                    new ValidationData { ValueName = "o", ExpectedValue = 3, BlockIndex = 0 },
                    new ValidationData { ValueName = "o2", ExpectedValue = 4, BlockIndex = 0 }

                };

            ExecuteAndVerify(code, data);
        }

        [Test]
        public void TestProperty()
        {
            String code =
           @"
              import(""FFITarget.dll"");
              cf1 = ClassFunctionality.ClassFunctionality(1);
              cf2 = ClassFunctionality.ClassFunctionality(2);
              v = cf1.IntVal;
              t = cf1.IsEqualTo(cf2);
           ";
           ValidationData[] data =
               {
                   new ValidationData { ValueName = "v", ExpectedValue = 1, BlockIndex = 0 },
                   new ValidationData { ValueName = "t", ExpectedValue = false, BlockIndex = 0 }

               };
           ExecuteAndVerify(code, data);

        }

        [Test]
        public void TestStaticProperty()
        {
            String code =
           @"
              import(""FFITarget.dll"");
              cf1 = ClassFunctionality.ClassFunctionality(1);
              cf2 = ClassFunctionality.ClassFunctionality(2);
              ClassFunctionality.StaticProp = 42;
              v = cf1.StaticProp;
              t = cf2.StaticProp;
              s = ClassFunctionality.StaticProp;
           ";

            ValidationData[] data =
               {
                   new ValidationData { ValueName = "v", ExpectedValue = 42, BlockIndex = 0 },
                   new ValidationData { ValueName = "s", ExpectedValue = 42, BlockIndex = 0 },
                   new ValidationData { ValueName = "t", ExpectedValue = 42, BlockIndex = 0 }

               };
            
            ExecuteAndVerify(code, data);
        }


        [Test]
        public void TestArrayMarshling_MixedTypes()
        {
            String code =
            @"
               dummy = Dummy.Dummy();
               arr = dummy.GetMixedObjects();
               value = arr[0].random123() - arr[1].GetNumber() + arr[2].Value + arr[3].Value;
            ";
            Type dummy = typeof (FFITarget.DerivedDummy);
            Type derived1 = typeof (FFITarget.Derived1);
            Type testdispose = typeof (FFITarget.TestDispose);
            Type dummydispose = typeof (FFITarget.DummyDispose);
            code = string.Format("import(\"{0}\");\r\nimport(\"{1}\");\r\nimport(\"{2}\");\r\nimport(\"{3}\");\r\n{4}",
                dummy.AssemblyQualifiedName, derived1.AssemblyQualifiedName, testdispose.AssemblyQualifiedName, dummydispose.AssemblyQualifiedName, code);
            ValidationData[] data = { new ValidationData { ValueName = "value", ExpectedValue = 128.0, BlockIndex = 0 } };
            ExecuteAndVerify(code, data);
        }


        [Test]
        [Category("Method Resolution")]
        public void TestArrayElementReturnedFromFunction()
        {
            String code =
            @"
               def GetAt(index : int)
               {
                    dummy = Dummy.Dummy();
                    arr = dummy.GetMixedObjects(); //GC of this array should not dispose the returned element.
                    return = arr[index];
               }
               a = GetAt(0);
               b = GetAt(1);
               c = GetAt(2);
               d = GetAt(3);
               x = {a.random123(), b.GetNumber(), c.Value, d.Value};
               value = a.random123() - b.GetNumber() + c.Value + d.Value;
            ";
            Type dummy = typeof (FFITarget.DerivedDummy);
            Type derived1 = typeof (FFITarget.Derived1);
            Type testdispose = typeof (FFITarget.TestDispose);
            Type dummydispose = typeof (FFITarget.DummyDispose);
            code = string.Format("import(\"{0}\");\r\nimport(\"{1}\");\r\nimport(\"{2}\");\r\nimport(\"{3}\");\r\n{4}",
                dummy.AssemblyQualifiedName, derived1.AssemblyQualifiedName, testdispose.AssemblyQualifiedName, dummydispose.AssemblyQualifiedName, code);
            ValidationData[] data = { new ValidationData { ValueName = "value", ExpectedValue = 128.0, BlockIndex = 0 } };
            Assert.IsTrue(ExecuteAndVerify(code, data) == 0); //runs without any error
        }

        [Test]
        public void TestArrayMarshalling_DStoCS()
        {
            String code =
            @"
sum;
             [Associative] 
             {
                dummy = Dummy.Dummy();
                arr = 1..10.0;
                sum = dummy.SumAll(arr);
             }
            ";
            Type dummy = typeof (FFITarget.Dummy);
            code = string.Format("import(\"{0}\");\r\n{1}", dummy.AssemblyQualifiedName, code);
            ValidationData[] data = { new ValidationData { ValueName = "sum", ExpectedValue = 55.0, BlockIndex = 0 } };
            Assert.IsTrue(ExecuteAndVerify(code, data) == 0); //runs without any error
        }

        [Test]
        public void TestArrayMarshalling_DStoCS_CStoDS()
        {
            String code =
            @"
sum;
             [Associative] 
             {
                dummy = Dummy.Dummy();
                arr = 1..10.0;
                arr_2 = dummy.Twice(arr);
                sum = dummy.SumAll(arr_2);
             }
            ";
            Type dummy = typeof (FFITarget.Dummy);
            code = string.Format("import(\"{0}\");\r\n{1}", dummy.AssemblyQualifiedName, code);
            ValidationData[] data = { new ValidationData { ValueName = "sum", ExpectedValue = 110.0, BlockIndex = 0 } };
            ExecuteAndVerify(code, data);
        }

        [Test]
        public void TestListMarshalling_DStoCS()
        {
            String code =
            @"
sum;
             [Associative] 
             {
                dummy = Dummy.Dummy();
                arr = 1..10.0;
                sum = dummy.AddAll(arr);
             }
            ";
            Type dummy = typeof (FFITarget.Dummy);
            code = string.Format("import(\"{0}\");\r\n{1}", dummy.AssemblyQualifiedName, code);
            ValidationData[] data = { new ValidationData { ValueName = "sum", ExpectedValue = 55.0, BlockIndex = 0 } };
            Assert.IsTrue(ExecuteAndVerify(code, data) == 0); //runs without any error
        }

        [Test]
        public void TestStackMarshalling_DStoCS_CStoDS()
        {
            String code =
            @"
size;
             [Associative] 
             {
                dummy = Dummy.Dummy();
                stack = dummy.DummyStack();
                size = dummy.StackSize(stack);
             }
            ";
            Type dummy = typeof (FFITarget.DerivedDummy);
            Type derived1 = typeof(FFITarget.Derived1);
            Type testdispose = typeof(FFITarget.TestDispose);
            Type dummydispose = typeof(FFITarget.DummyDispose);
            code = string.Format("import(\"{0}\");\r\nimport(\"{1}\");\r\nimport(\"{2}\");\r\nimport(\"{3}\");\r\n{4}",
                dummy.AssemblyQualifiedName, derived1.AssemblyQualifiedName, testdispose.AssemblyQualifiedName, dummydispose.AssemblyQualifiedName, code);
            ValidationData[] data = { new ValidationData { ValueName = "size", ExpectedValue = 3, BlockIndex = 0 } };
            Assert.IsTrue(ExecuteAndVerify(code, data) == 0); //runs without any error
        }

        [Test]
        [Category("Failure")]
        public void TestDictionaryMarshalling_DStoCS_CStoDS()
        {
            // Tracked by: http://adsk-oss.myjetbrains.com/youtrack/issue/MAGN-4035
            String code =
            @"
             [Associative] 
             {
                dummy = Dummy.Dummy();
                dictionary = 
                { 
                    dummy.CreateDictionary() => dict;
                    dummy.AddData(dict, ""ABCD"", 22);
                    dummy.AddData(dict, ""xyz"", 11);
                    dummy.AddData(dict, ""teas"", 12);
                }
                sum = dummy.SumAges(dictionary);
             }
            ";
            Type dummy = typeof (FFITarget.Dummy);
            code = string.Format("import(\"{0}\");\r\n{1}", dummy.AssemblyQualifiedName, code);
            ValidationData[] data = { new ValidationData { ValueName = "sum", ExpectedValue = 45, BlockIndex = 1 } };
            Assert.IsTrue(ExecuteAndVerify(code, data) == 0); //runs without any error
        }

        [Test]
        public void TestListMarshalling_DStoCS_CStoDS()
        {
            String code =
            @"
sum;
             [Associative] 
             {
                dummy = Dummy.Dummy();
                arr = dummy.Range(1,10,1);
                sum = dummy.AddAll(arr);
             }
            ";
            Type dummy = typeof (FFITarget.Dummy);
            code = string.Format("import(\"{0}\");\r\n{1}", dummy.AssemblyQualifiedName, code);
            ValidationData[] data = { new ValidationData { ValueName = "sum", ExpectedValue = 55.0, BlockIndex = 0 } };
            Assert.IsTrue(ExecuteAndVerify(code, data) == 0); //runs without any error
        }

        [Test]
        public void TestInheritanceImport()
        {
            String code =
            @"
               dummy = DerivedDummy.DerivedDummy();
               num123 = dummy.random123();
            ";
            Type dummy = typeof (FFITarget.DerivedDummy);
            code = string.Format("import(\"{0}\");\r\n{1}", dummy.AssemblyQualifiedName, code);
            ValidationData[] data = { new ValidationData { ValueName = "num123", ExpectedValue = (Int64)123, BlockIndex = 0 } };
            ExecuteAndVerify(code, data);
        }

        [Test]
        public void TestMethodCallOnNullFFIObject()
        {
            String code =
            @"
               dummy = Dummy.ReturnNullDummy();
               value = dummy.CallMethod();
            ";
            Type dummy = typeof (FFITarget.Dummy);
            code = string.Format("import(\"{0}\");\r\n{1}", dummy.AssemblyQualifiedName, code);
            ValidationData[] data = { new ValidationData { ValueName = "value", ExpectedValue = null, BlockIndex = 0 } };
            ExecuteAndVerify(code, data);
        }

        [Test]
        public void TestStaticMethod()
        {
            String code =
            @"
               value = Dummy.Return100();
            ";
            Type dummy = typeof (FFITarget.Dummy);
            code = string.Format("import(\"{0}\");\r\n{1}", dummy.AssemblyQualifiedName, code);
            ValidationData[] data = { new ValidationData { ValueName = "value", ExpectedValue = (Int64)100, BlockIndex = 0 } };
            ExecuteAndVerify(code, data);
        }

        [Test]
        public void TestCtor()
        {
            String code =
            @"
               value = Dummy.Return100();
            ";
            Type dummy = typeof (FFITarget.Dummy);
            code = string.Format("import(\"{0}\");\r\n{1}", dummy.AssemblyQualifiedName, code);
            ValidationData[] data = { new ValidationData { ValueName = "value", ExpectedValue = (Int64)100, BlockIndex = 0 } };
            ExecuteAndVerify(code, data);
        }

        [Test]
        public void TestInheritanceBaseClassMethodCall()
        {
            String code =
            @"
               dummy = DerivedDummy.DerivedDummy();
               arr = 1..10.0;
               sum = dummy.SumAll(arr);
            ";
            Type dummy = typeof (FFITarget.DerivedDummy);
            code = string.Format("import(\"{0}\");\r\n{1}", dummy.AssemblyQualifiedName, code);
            ValidationData[] data = { new ValidationData { ValueName = "sum", ExpectedValue = 55.0, BlockIndex = 0 } };
            ExecuteAndVerify(code, data);
        }

        [Test]
        public void TestInheritanceVirtualMethodCallDerived()
        {
            String code =
            @"
               tempDerived = DerivedDummy.DerivedDummy();
               dummy = tempDerived.CreateDummy(true); //for now static methods are not supported.
               isBase = dummy.CallMethod();
            ";
            Type dummy = typeof (FFITarget.DerivedDummy);
            code = string.Format("import(\"{0}\");\r\n{1}", dummy.AssemblyQualifiedName, code);
            ValidationData[] data = { new ValidationData { ValueName = "isBase", ExpectedValue = false, BlockIndex = 0 } };
            ExecuteAndVerify(code, data);
        }

        [Test]
        public void TestInheritanceVirtualMethodCallBase()
        {
            String code =
            @"
               tempDerived = DerivedDummy.DerivedDummy();
               dummy = tempDerived.CreateDummy(false); //for now static methods are not supported.
               isBase = dummy.CallMethod();
            ";
            Type dummy = typeof (FFITarget.DerivedDummy);
            code = string.Format("import(\"{0}\");\r\n{1}", dummy.AssemblyQualifiedName, code);
            ValidationData[] data = { new ValidationData { ValueName = "isBase", ExpectedValue = true, BlockIndex = 0 } };
            ExecuteAndVerify(code, data);
        }

        [Test]
        public void TestInheritanceCtorsVirtualMethods()
        {
            string code = @"
                            b = Base.Create();
                            num = b.GetNumber();
                            ";
            Type dummy = typeof (FFITarget.Derived1);
            code = string.Format("import(\"{0}\");\r\n{1}", dummy.AssemblyQualifiedName, code);
            Console.WriteLine(code);
            ValidationData[] data = { new ValidationData { ValueName = "num", ExpectedValue = 10.0, BlockIndex = 0 } };
            ExecuteAndVerify(code, data);
        }

        [Test]
        public void TestInheritanceCtorsVirtualMethods2()
        {
            string code = @"
                            derived = Derived1.Create();
                            num = derived.GetNumber();
                            ";
            Type dummy = typeof (FFITarget.Derived1);
            code = string.Format("import(\"{0}\");\r\n{1}", dummy.AssemblyQualifiedName, code);
            ValidationData[] data = { new ValidationData { ValueName = "num", ExpectedValue = 20.0, BlockIndex = 0 } };
            ExecuteAndVerify(code, data);
        }

        [Test]
        public void TestInheritanceCtorsVirtualMethods3()
        {
            string code = @"
                            b = Base.CreateDerived();
                            num = b.GetNumber();
                            ";
            Type dummy = typeof (FFITarget.Derived1);
            code = string.Format("import(\"{0}\");\r\n{1}", dummy.AssemblyQualifiedName, code);
            ValidationData[] data = { new ValidationData { ValueName = "num", ExpectedValue = 20.0, BlockIndex = 0 } };
            ExecuteAndVerify(code, data);
        }

        [Test]
        [Category("ProtoGeometry")] [Ignore] [Category("PortToCodeBlocks")]
        public void TestInheritanceAcrossLangauges_CS_DS()
        {
            string code = @"
                import (Vector from ""ProtoGeometry.dll"");
                class Vector2 extends Vector
                {
                    public constructor Vector2(x : double, y : double, z : double) : base ByCoordinates(x, y, z)
                    {}
                }
                
                vec2 = Vector2.Vector2(1,1,1);
                x = vec2.GetLength();
                ";
            ValidationData[] data = { new ValidationData { ValueName = "x", ExpectedValue = Math.Sqrt(3.0), BlockIndex = 0 } };
            Assert.Throws(typeof(ProtoCore.Exceptions.CompileErrorsOccured), () => ExecuteAndVerify(code, data));
        }
        /// <summary>
        /// This is to test Dispose method on IDisposable object. Dispose method 
        /// on IDisposable is renamed to _Dispose as DS destructor. Calling 
        /// Dispose doesn't affect the state.
        /// </summary>

        [Test]
        public void TestDisposeNotAvailable()
        {
            string code = @"
                            a = TestDispose.Create();
                            neglect = a.Dispose();
                            val = a.Value;
                            ";
            Type dummy = typeof (FFITarget.TestDispose);
            code = string.Format("import(\"{0}\");\r\n{1}", dummy.AssemblyQualifiedName, code);
            ValidationData[] data = { new ValidationData { ValueName = "val", ExpectedValue = (Int64)15, BlockIndex = 0 } };
            ExecuteAndVerify(code, data);
        }
        /// <summary>
        /// This is to test Dispose method on IDisposable object. Dispose method 
        /// on IDisposable is renamed to _Dispose as DS destructor. Calling 
        /// _Dispose will make the object a null.
        /// </summary>

        [Test]
        public void TestDisposable_Dispose()
        {
            string code = @"
                            a = TestDispose.Create();
                            neglect = a._Dispose();
                            val = a.Value;
                            ";
            Type dummy = typeof (FFITarget.TestDispose);
            
            code = string.Format("import(\"{0}\");\r\n{1}", dummy.AssemblyQualifiedName, code);
            ValidationData[] data = { new ValidationData { ValueName = "val", ExpectedValue = null, BlockIndex = 0 } };
            ExecuteAndVerify(code, data);
        }
        /// <summary>
        /// This is to test _Dispose method is added to all the classes.
        /// If object is IDisposable Dispose will be renamed to _Dispose
        /// </summary>

        [Test]
        public void TestDummyBase_Dispose()
        {
            string code = @"
                            a = DummyBase.Create();
                            neglect = a._Dispose();
                            val = a.Value;
                            ";
            Type dummy = typeof (FFITarget.DummyBase);
            code = string.Format("import(\"{0}\");\r\n{1}", dummy.AssemblyQualifiedName, code);
            ValidationData[] data = { new ValidationData { ValueName = "val", ExpectedValue = null, BlockIndex = 0 } };
            ExecuteAndVerify(code, data);
        }
        /// <summary>
        /// This is to test Dispose method is not renamed to _Dispose if the
        /// object is not IDisposable. Calling Dispose doesn't invalidate the
        /// object and value is set to -2, in Dispose implementation.
        /// </summary>

        [Test]
        public void TestDummyDisposeDispose()
        {
            string code = @"
                            a = DummyDispose.DummyDispose();
                            neglect = a.Dispose();
                            val = a.Value;
                            ";
            Type dummy = typeof (FFITarget.DummyDispose);
            code = string.Format("import(\"{0}\");\r\n{1}", dummy.AssemblyQualifiedName, code);
            ValidationData[] data = { new ValidationData { ValueName = "val", ExpectedValue = (Int64)(-2), BlockIndex = 0 } };
            ExecuteAndVerify(code, data);
        }
        /// <summary>
        /// This test is to test for dispose due to update. When the same 
        /// variable is re-initialized, the previous instance will be disposed
        /// and this pointer will be re-used for next instance. Test if object
        /// reference is properly cleaned from CLRObjectMarshaler and this works
        /// without an issue.
        /// </summary>

        [Test]
        public void TestDisposeForUpdate()
        {
            string code = @"
                            a = DummyDispose.DummyDispose(); //instance1
                            a = DummyDispose.DummyDispose(); //instance2, instance1 will be freed
                            a = DummyDispose.DummyDispose(); //instance3, instance1 will be re-used.
                            val = a.Value;
                            ";

            Type dummy = typeof (FFITarget.DummyDispose);
            code = string.Format("import(\"{0}\");\r\n{1}", dummy.AssemblyQualifiedName, code);
            ValidationData[] data = { new ValidationData { ValueName = "val", ExpectedValue = (Int64)(20), BlockIndex = 0 } };
            ExecuteAndVerify(code, data);
        }
        /// <summary>
        /// This test is to test for dispose due to update. When the same 
        /// variable is re-initialized, the previous instance will be disposed
        /// and this pointer will be re-used for next instance. Test if object
        /// reference is properly cleaned from CLRObjectMarshaler and this works
        /// without an issue.
        /// </summary>

        [Test]
        public void TestDisposeForUpdate2()
        {
            string code = @"
                            import(""FFITarget.dll"");
                            a = DummyDispose.DummyDispose(); //instance1
                            a = DummyVector.ByCoordinates(1,1,1); //instance2, instance1 will be freed
                            a = DummyDispose.DummyDispose(); //instance3, instance1 will be re-used.
                            val = a.Value;
                            ";
            Type dummy = typeof (FFITarget.DummyDispose);
            code = string.Format("import(\"{0}\");\r\n{1}", dummy.AssemblyQualifiedName, code);
            ValidationData[] data = { new ValidationData { ValueName = "val", ExpectedValue = (Int64)(20), BlockIndex = 0 } };
            ExecuteAndVerify(code, data);
        }
        /// <summary>
        /// This is to test Dispose method renamed to _Dispose if the object
        /// is derived from IDisposable object. Calling _Dispose will make 
        /// the object null.
        /// </summary>

        [Test]
        public void TestDisposeDerived_Dispose()
        {
            string code = @"
                            a = TestDisposeDerived.CreateDerived();
                            neglect = AClass._Dispose();
                            val = AClass.Value;
                            ";
            Type dummy = typeof (FFITarget.TestDisposeDerived);
            code = string.Format("import(\"{0}\");\r\n{1}", dummy.AssemblyQualifiedName, code);
            ValidationData[] data = { new ValidationData { ValueName = "val", ExpectedValue = null, BlockIndex = 0 } };
            ExecuteAndVerify(code, data);
        }
        /// <summary>
        /// This is to test import of multiple dlls.
        /// </summary>

        [Test]
        public void TestMultipleImport()
        {
            String code =
            @"
               import(""DSCoreNodes.dll"");
               dummy = DerivedDummy.DerivedDummy();
               arr = 1..Math.Factorial(5);
               sum = dummy.SumAll(arr);
            ";
            Type dummy = typeof (FFITarget.DerivedDummy);
            code = string.Format("import(\"{0}\");\r\n{1}", dummy.AssemblyQualifiedName, code);
            ValidationData[] data = { new ValidationData { ValueName = "sum", ExpectedValue = 7260.0, BlockIndex = 0 } };
            ExecuteAndVerify(code, data);
        }

        /// <summary>
        /// This is to test import of multiple dlls.
        /// </summary>

        [Test]
        public void TestImportSameModuleMoreThanOnce()
        {
            String code =
            @"
               import(""DSCoreNodes.dll"");
               import(""DSCoreNodes.dll"");
               dummy = DerivedDummy.DerivedDummy();
               arr = 1..Math.Factorial(5);
               sum = dummy.SumAll(arr);
            ";
            Type dummy = typeof (FFITarget.DerivedDummy);
            code = string.Format("import(\"{0}\");\r\n{1}", dummy.AssemblyQualifiedName, code);
            Type dummy2 =  typeof (FFITarget.DerivedDummy);
            Type derived1 =  typeof (FFITarget.Derived1);
            Type testdispose =  typeof (FFITarget.TestDispose);
            Type dummydispose = typeof (FFITarget.DummyDispose);
            code = string.Format("import(\"{0}\");\r\nimport(\"{1}\");\r\nimport(\"{2}\");\r\nimport(\"{3}\");\r\n{4}",
                dummy2.AssemblyQualifiedName, derived1.AssemblyQualifiedName, testdispose.AssemblyQualifiedName, dummydispose.AssemblyQualifiedName, code);
            ValidationData[] data = { new ValidationData { ValueName = "sum", ExpectedValue = 7260.0, BlockIndex = 0 } };
            ExecuteAndVerify(code, data);
        }

        [Test]
        [Category("ProtoGeometry")] [Ignore] [Category("PortToCodeBlocks")]
        public void TestPropertyAccessor()
        {
            String code =
            @"
               import(""ProtoGeometry.dll"");
               pt = Point.ByCoordinates(1,2,3);
               a = pt.X;
            ";
            double aa = 1;
            ValidationData[] data = { new ValidationData { ValueName = "a", ExpectedValue = aa, BlockIndex = 0 } };
            ExecuteAndVerify(code, data);
        }

        [Test]
        [Category("ProtoGeometry")] [Ignore] [Category("PortToCodeBlocks")]
        public void TestAssignmentSingleton()
        {
            String code =
            @"
               import(""ProtoGeometry.dll"");
               pt = Point.ByCoordinates(1,2,3);
               a = { pt.X};
            ";
            object[] aa = new object[] { 1.0 };
            ValidationData[] data = { new ValidationData { ValueName = "a", ExpectedValue = aa, BlockIndex = 0 } };
            ExecuteAndVerify(code, data);
        }

        [Test]
        [Category("ProtoGeometry")] [Ignore] [Category("PortToCodeBlocks")]
        public void TestAssignmentAsArray()
        {
            String code =
            @"
               import(""ProtoGeometry.dll"");
               pt = Point.ByCoordinates(1,2,3);
               a = { pt.X, pt.X};
               def test (pt : Point)
               {
                  return = { pt.X, pt.X};
               }
               c = test(pt);
            ";
            object[] aa = new object[] { 1.0, 1.0 };
            ValidationData[] data = { new ValidationData { ValueName = "a", ExpectedValue = aa, BlockIndex = 0 } };
            ExecuteAndVerify(code, data);
        }

        [Test]
        [Category("ProtoGeometry")] [Ignore] [Category("PortToCodeBlocks")]
        public void TestReturnFromFunctionSingle()
        {
            String code =
            @"
               import(""ProtoGeometry.dll"");
            pt = Point.ByCoordinates(1,2,3);
            a = { pt.X, pt.X};
            def test (pt : Point)
            {
            return = {  pt.X};
            }
            b = test(pt);
            ";
            var b = new object[] { 1.0 };
            ValidationData[] data = { new ValidationData { ValueName = "b", ExpectedValue = b, BlockIndex = 0 } };
            ExecuteAndVerify(code, data);
        }

        [Test]
        [Category("ProtoGeometry")] [Ignore] [Category("PortToCodeBlocks")]
        public void Defect_1462300()
        {
            String code =
            @"
               import(""ProtoGeometry.dll"");
            pt = Point.ByCoordinates(1,2,3);
            def test (pt : Point)
            {
            return = {  pt.X,pt.Y};
            }
            b = test(pt);
            ";
            object[] b = new object[] { 1.0, 2.0 };
            ValidationData[] data = { new ValidationData { ValueName = "b", ExpectedValue = b, BlockIndex = 0 } };
            ExecuteAndVerify(code, data);
        }

        [Test]
        [Category("ProtoGeometry")] [Ignore] [Category("PortToCodeBlocks")]
        public void geometryinClass()
        {
            String code =
            @"
               import(""ProtoGeometry.dll"");
               pt1=Point.ByCoordinates(1.0,1.0,1.0);
               class baseClass
               { 
                    val1 : Point  ;
                    a:int;
                    constructor baseClass()
                    {
                        a=1;
                        val1=Point.ByCoordinates(1,1,1);
                    }           
                }
                instance1= baseClass.baseClass();
                a2=instance1.a;
                b2=instance1.val1;
                c2={b2.X,b2.Y,b2.Z};
            ";
            object[] c = new object[] { 1.0, 1.0, 1.0 };
            ValidationData[] data = { new ValidationData { ValueName = "a2", ExpectedValue = 1, BlockIndex = 0 }, new ValidationData { ValueName = "c2", ExpectedValue = c, BlockIndex = 0 } };
            ExecuteAndVerify(code, data);
        }

        [Test]
        [Category("ProtoGeometry")] [Ignore] [Category("PortToCodeBlocks")]
        public void geometryArrayAssignment()
        {
            String code =
            @"
               import(""ProtoGeometry.dll"");
              
               pt1=Point.ByCoordinates(1,1,1);
               pt2=Point.ByCoordinates(2,2,2);
               pt3=Point.ByCoordinates(3,3,3);
               pt4=Point.ByCoordinates(4,4,4);
               pt5=Point.ByCoordinates(5,5,5);
               pt6=Point.ByCoordinates(6,6,6);
a11;
a12;
b11;
b12;
               [Imperative]
               {
                    a    = { {pt1,pt2}, {pt3,pt4} };
                    a11  = {a[0][0].X,a[0][0].Y,a[0][0].Z};
                    a[1] = {pt5,pt6};
                    a12  = {a[1][1].X,a[1][1].Y,a[1][1].Z};
                    d    = a[0];
                    b    = { pt1, pt2 };
                    b11  = {b[0].X,b[0].Y,b[0].Z};
                    b[0] = {pt3,pt4,pt5};
                    b12  = {b[0][0].X,b[0][0].Y,b[0][0].Z};
                    e    = b[0];
                    e12  = {e[0].X,e[0].Y,e[0].Z};
               }
            ";
            object[] c = new object[] { 1.0, 1.0, 1.0 };
            object[] d = new object[] { 4.0, 4.0, 4.0 };
            object[] e = new object[] { 3.0, 3.0, 3.0 };
            object[] f = new object[] { 6.0, 6.0, 6.0 };
            ValidationData[] data = { new ValidationData { ValueName = "a11", ExpectedValue = c, BlockIndex = 0 },
                                      new ValidationData { ValueName = "a12", ExpectedValue = f, BlockIndex = 0 },
                                      new ValidationData { ValueName = "b11", ExpectedValue = c, BlockIndex = 0 },
                                      new ValidationData { ValueName = "b12", ExpectedValue = e, BlockIndex = 0 },
                                      new ValidationData { ValueName = "b12", ExpectedValue = e, BlockIndex = 0 }};
            ExecuteAndVerify(code, data);
        }

        [Test]
        [Category("ProtoGeometry")] [Ignore] [Category("PortToCodeBlocks")]
        public void geometryForLoop()
        {
            String code =
            @"
                import(""ProtoGeometry.dll"");
                
                pt1=Point.ByCoordinates(1,1,1);
                pt2=Point.ByCoordinates(2,2,2);
                pt3=Point.ByCoordinates(3,3,3);
a11;
a12;
                [Imperative]
                {
                    a = { pt1, pt2, pt3 };
                    a11={a[0].X,a[0].Y,a[0].Z};
                    x = 0;
 
                    for (y in a )
                    {
                    
                    a[x]=pt3;
                    a12={a[0].X,a[0].Y,a[0].Z};
                    x=x+1;
                    }
                    
                 } 
            ";
            object[] c = new object[] { 1.0, 1.0, 1.0 };
            object[] e = new object[] { 3.0, 3.0, 3.0 };
            ValidationData[] data = { new ValidationData { ValueName = "a11", ExpectedValue = c, BlockIndex = 0 },
                                      new ValidationData { ValueName = "a12", ExpectedValue = e, BlockIndex = 0 }
                                    };
            ExecuteAndVerify(code, data);
        }

        [Test]
        public void geometryFunction()
        {
            String code =
            @"
                import(""FFITarget.dll"");
              
                pt1=DummyPoint.ByCoordinates(1,1,1);
a11;
                [Associative]
                {
                    def foo : DummyPoint( a:DummyPoint)
                    {
                        return = a;
                    }
                    a = foo( pt1);
                    a11={a.X,a.Y,a.Z};
}
            ";
            object[] c = new object[] { 1.0, 1.0, 1.0 };
            ValidationData[] data = { new ValidationData { ValueName = "a11", ExpectedValue = c, BlockIndex = 0 } };
            ExecuteAndVerify(code, data);
        }

        [Test]
        public void geometryIfElse()
        {
            String code =
            @"
               import(""FFITarget.dll"");
         
a1;
ptcoords;
                [Imperative]
                {
                pt1=DummyPoint.ByCoordinates(1,1,1);
 
                 a1 = 10;
 
                 if( a1>=10 )
                 {
                pt1=DummyPoint.ByCoordinates(2,2,2);
                ptcoords={pt1.X,pt1.Y,pt1.Z};
                a1=1;
                 }
 
                 elseif( a1<2 )
                 {
                 pt1=DummyPoint.ByCoordinates(3,3,3);
                 }
                 else 
                 {
                pt1=DummyPoint.ByCoordinates(4,4,4);
                 }
                }
        
            ";
            object[] d = new object[] { 2.0, 2.0, 2.0 };
            ValidationData[] data = { new ValidationData { ValueName = "a1", ExpectedValue = 1, BlockIndex = 0 } ,
                                      new ValidationData { ValueName = "ptcoords", ExpectedValue = d, BlockIndex = 0 } };
            ExecuteAndVerify(code, data);
        }

        [Test]
        [Category("ProtoGeometry")] [Ignore] [Category("PortToCodeBlocks")]
        public void geometryInlineConditional()
        {
            String code =
            @"
               import(""ProtoGeometry.dll"");
               WCS = CoordinateSystem.Identity();
                pt1=Point.ByCoordinates(1,1,1);
                pt2=Point.ByCoordinates(2,2,2);
s11;
l11;
                [Imperative]
                {
                    def fo1 : int(a1 : int)
                    {
                        return = a1 * a1;
                    }
                    a	=	10;				
                    b	=	20;
                
                    smallest   =   a	<   b   ?   pt1	:	pt2;
                    largest	=   a	>   b   ?   pt1	:	pt2;
                    s11={smallest.X,smallest.Y,smallest.Z};
                    l11={largest.X,largest.Y,largest.Z};
                 }
        
            ";
            object[] c = new object[] { 1.0, 1.0, 1.0 };
            object[] d = new object[] { 2.0, 2.0, 2.0 };
            ValidationData[] data = { new ValidationData { ValueName = "s11", ExpectedValue = c, BlockIndex = 0 } ,
                                      new ValidationData { ValueName = "l11", ExpectedValue = d, BlockIndex = 0 } };
            ExecuteAndVerify(code, data);
        }

        [Test]
        [Category("ProtoGeometry")] [Ignore] [Category("PortToCodeBlocks")]
        public void geometryRangeExpression()
        {
            String code =
            @"
               import(""ProtoGeometry.dll"");
                 
                    a=1;
a12;
                    [Imperative]
                    {
                        a = 1/2..1/4..-1/4;
                    }
                    [Associative]
                    {
                    pt=Point.ByCoordinates(a[0],0,0);
                    a12={pt.X,pt.Y,pt.Z};
                    }
        
            ";
            object[] c = new object[] { 0.5, 0.0, 0.0 };
            ValidationData[] data = { new ValidationData { ValueName = "a12", ExpectedValue = c, BlockIndex = 0 } 
                                      };
            ExecuteAndVerify(code, data);
        }

        [Test]
        public void TestExplicitGetterAndSetters()
        {
            string code = @"
                            i = 10;
                            a = DummyBase.DummyBase(i);
                            neglect = a.set_MyValue(15);
                            val = a.get_MyValue();
                            i = 5;
                            ";

            Type dummy = typeof(FFITarget.DummyBase);
            code = string.Format("import(\"{0}\");\r\n{1}", dummy.AssemblyQualifiedName, code);
            ValidationData[] data = { new ValidationData { ValueName = "val", ExpectedValue = (Int64)15, BlockIndex = 0 } };
            ExecuteAndVerify(code, data);
        }

        [Test]
        public void TestNullableTypes()
        {
            string code = @"
                            a = DummyBase.DummyBase(10);
                            v111 = a.TestNullable(null, null);
                            v123 = a.TestNullable(5, null);
                            v321 = a.TestNullable(null, 2);
                            ";
            Type dummy = typeof(FFITarget.DummyBase);
            code = string.Format("import(\"{0}\");\r\n{1}", dummy.AssemblyQualifiedName, code);
            ValidationData[] data = { new ValidationData { ValueName = "v111", ExpectedValue = (Int64)111, BlockIndex = 0 },
                                      new ValidationData { ValueName = "v123", ExpectedValue = (Int64)123, BlockIndex = 0 },
                                      new ValidationData { ValueName = "v321", ExpectedValue = (Int64)321, BlockIndex = 0 }
                                    };
            Assert.IsTrue(ExecuteAndVerify(code, data) == 0); //runs without any error
        }
        /*  
          [Test]
          public void geometryUpdateAcrossMultipleLanguageBlocks()
          {
              String code =
              @"
                 import(""ProtoGeometry.dll"");
                 
                    pt=Point.ByCoordinates(0,0,0);
                    pt11={pt.X,pt.Y,pt.Z};
                 
                    [Associative]
                    {
                          pt=Point.ByCoordinates(1,1,1);
                          pt12={pt.X,pt.Y,pt.Z};
                       
                          [Imperative]
                          {
                              pt=Point.ByCoordinates(2,2,2);
                              pt13={pt.X,pt.Y,pt.Z};
                          }
                          pt=Point.ByCoordinates(3,3,3);
                          pt14={pt.X,pt.Y,pt.Z};
                     }
        
              ";
              object[] a = new object[] { 0.0, 0.0, 0.0 };
              object[] b = new object[] { 1.0, 1.0, 1.0 };
              object[] c = new object[] { 2.0, 2.0, 2.0 };
              object[] d = new object[] { 3.0, 3.0, 3.0 };
              ValidationData[] data = {   new ValidationData() { ValueName   = "p11", ExpectedValue = a, BlockIndex = 0 },
                                          new ValidationData() { ValueName = "p12", ExpectedValue = b, BlockIndex = 0 },
                                          new ValidationData() { ValueName = "p13", ExpectedValue = c, BlockIndex = 0 },
                                          new ValidationData() { ValueName = "p14", ExpectedValue = d, BlockIndex = 0 }
                                        };
              ExecuteAndVerify(code, data);
          }*/

        [Test]
        [Category("ProtoGeometry")] [Ignore] [Category("PortToCodeBlocks")]
        public void geometryWhileLoop()
        {
            String code =
            @"
               import(""FFITarget.dll"");
               pt={0,0,0,0,0,0};
p11;
               [Imperative]
               {
                    i=0;
                    temp=0;
                    while( i <= 5 )
                    { 
                        i = i + 1;
                        pt[i]=DummyPoint.ByCoordinates(i,1,1);
                        p11={pt[i].X,pt[i].Y,pt[i].Z};
                    }
                    
                }
            ";
            object[] a = new object[] { 6.0, 1.0, 1.0 };
            thisTest.RunScriptSource(code);
            thisTest.Verify("p11", a);
        }

        [Test]
        [Category("PortToCodeBlocks")]
        public void properties()
        {
            String code =
            @"
              import(""FFITarget.dll"");
              pt1 = DummyPoint.ByCoordinates(10, 10, 10);
              a=pt1.X;
            ";
            double a = 10.000000;
            thisTest.RunScriptSource(code);
            thisTest.Verify("a", a);
        }

        [Test]
        [Ignore]
        [Category("Replication")]
        [Category("PortToCodeBlocks")]
        public void coercion_notimplmented()
        {
            String code =
            @"
               import (""FFITarget.dll"");
           vec =  DummyVector.ByCoordinates(1,0,0);
           newVec=vec.Scale({1,null});//array
           prop = VecGuarantedProperties(vec);
           def VecGuarantedProperties(vec :DummyVector)
           {
              return = {vec.GetLengthSquare() };
            }
        
            ";
            object[] c = new object[] { new object[] { 1.0 }, null };
            thisTest.RunScriptSource(code);
            thisTest.Verify("prop", c);
        }

        [Test]
        [Category("Update")]
        public void SimplePropertyUpdate()
        {
            string code = @"
                            import (""FFITarget.dll"");
                            i = 10;
                            a = DummyBase.DummyBase(i);
                            a.Value = 15;
                            val = a.Value;
                            i = 5;
                            ";

            thisTest.RunScriptSource(code);
            thisTest.Verify("val", 15);
        }

        [Test]
        public void SimplePropertyUpdateUsingSetMethod()
        {
            string code = @"
                            import (""FFITarget.dll"");
                            i = 10;
                            a = DummyBase.DummyBase(i);
                            neglect = a.SetValue(15);
                            val = a.Value;
                            i = 5;
                            ";
            thisTest.RunScriptSource(code);
            thisTest.Verify("val", 15);
        }

        [Test]
        [Category("Update")]
        public void PropertyReadback()
        {
            string code =
                @"import(""FFITarget.dll"");
                cls = ClassFunctionality.ClassFunctionality();
                cls.IntVal = 3;
                readback = cls.IntVal;";

            thisTest.RunScriptSource(code);
            thisTest.Verify("readback", (Int64)3);
        }

        [Test]
        [Category("Update")]
        public void PropertyUpdate()
        {
            string code =
                @"import(""FFITarget.dll"");
                cls = ClassFunctionality.ClassFunctionality();
                cls.IntVal = 3;
                readback = cls.IntVal;
                cls.IntVal = 4;";
            thisTest.RunScriptSource(code);
            thisTest.Verify("readback", (Int64)4);
        }

        [Test]
        public void DisposeOnFFITest001()
        {
            string code = @"
                            import (""FFITarget.dll"");
                            def foo : int()
                            {
                                a = AClass.CreateObject(2);
                                return = 3;
                            }
                            dv = DisposeVerify.CreateObject();
                            m = dv.SetValue(1);
                            a = foo();
                            b = dv.GetValue();
                            ";
            thisTest.RunScriptSource(code);
            thisTest.Verify("m", 1); 
            thisTest.Verify("a", 3); 
            thisTest.Verify("b", 2); 
        }

        [Test]
        public void DisposeOnFFITest004()
        {
            string code = @"
                            import (""FFITarget.dll"");
                            def foo : BClass(b : BClass)
                            {
                                a1 = AClass.CreateObject(9);
                                a2 = { BClass.CreateObject(1), BClass.CreateObject(2), BClass.CreateObject(3), BClass.CreateObject(4) };    
                                a4 = b;
                                a3 = BClass.CreateObject(5);
                                
                                return = a3;
                            }
                            dv = DisposeVerify.CreateObject();
                            m = dv.SetValue(1);
                            a = BClass.CreateObject(-1);
                            b = foo(a);
                            c = dv.GetValue();
                            ";
            thisTest.RunScriptSource(code);
            thisTest.Verify("m", 1);
            thisTest.Verify("c", 19);
        }

        [Test]
        public void DisposeOnFFITest005()
        {
            string code = @"
                            import (""FFITarget.dll"");
                            class Foo
                            {
                                a : A;
                                b : B;
                                
                                constructor Foo(_a : A, _b : B)
                                {
                                    a = _a; b = _b;
                                }   
                            }
                            def foo : int()
                            {
                                fb = BClass.CreateObject(9);
                                fa = AClass.CreateObject(8);
                                ff = Foo.Foo(fa, fb);
                                return = 3;
                            }
                           
                            dv = DisposeVerify.CreateObject();
                            m = dv.SetValue(1);
                            a = foo();
                            b = dv.GetValue();
                            ";
            thisTest.RunScriptSource(code);
            thisTest.Verify("a", 3);
            thisTest.Verify("b", 17);
        }

        [Test]
        public void DisposeOnFFITest002()
        {
            string code = @"
                            import (""FFITarget.dll"");
                            def foo : AClass()
                            {
                                a = AClass.CreateObject(10);
                                return = a;
                            }
                            dv = DisposeVerify.CreateObject();
                            m = dv.SetValue(1);
                            a = foo();
                            b = dv.GetValue();
                            ";
            thisTest.RunScriptSource(code);
            thisTest.Verify("b", 1);
        }

        [Test]
        public void DisposeOnFFITest003()
        {
            string code = @"
                            import (""FFITarget.dll"");
                            def foo : int(a : AClass)
                            {
                                b = a;
                                return = 1;
                            }
                            dv = DisposeVerify.CreateObject();
                            m = dv.SetValue(2);
                            a = AClass.CreateObject(3);
                            b = foo(a);
                            c = dv.GetValue();
                            ";
            thisTest.RunScriptSource(code);
            thisTest.Verify("c", 2);
        }

        [Test]
        public void DisposeOnFFITest006()
        {
            string code = @"
                            import (""FFITarget.dll"");
                            dv = DisposeVerify.CreateObject();
                            m = dv.SetValue(2);
                            a1 = AClass.CreateObject(3);
                            a2 = AClass.CreateObject(4);
                            a2 = a1;
                            b = { BClass.CreateObject(1), BClass.CreateObject(2), BClass.CreateObject(3) };
                            b = a1;    
                            v = dv.GetValue();
                            ";
            thisTest.RunScriptSource(code);
            // For mark and sweep, the order of object dispose is not defined,
            // so we are not sure if AClass objects or BClass objects will be
            // disposed firstly, hence we can't verify the expected value.
        }

        [Test]
        public void DisposeOnFFITest007()
        {
            string code = @"
                            import (""FFITarget.dll"");
                            class Foo
                            {
                                b : BClass;
                                constructor Foo(_b : BClass)
                                {
                                    b = _b;
                                }
                                def foo : int(_b : BClass)
                                {
                                    b = _b;
                                    return = 0;
                                }
                            }
                            v1;
                            v2;
                            dv = DisposeVerify.CreateObject();
                            [Imperative]
                            {
                                m = dv.SetValue(3);
                                b1 = BClass.CreateObject(10);                            
                                f = Foo.Foo(b1);
                                m = f.foo(b1);
                                b2 = BClass.CreateObject(20);
                                b3 = BClass.CreateObject(30);
                                f2 = Foo.Foo(b2);
                                b2 = null;
                                v1 = dv.GetValue();
                                m = f2.foo(b3);
                                v2 = dv.GetValue();
                            }
                            v3 = dv.GetValue();
                            ";
            thisTest.RunScriptSource(code);
                // For mark and sweep, it is straight, we only need to focus 
                // on created objects. So the value = 3 + 10 + 20 + 30 = 63.
                thisTest.Verify("v3", 63);
        }

        [Test]
        public void DisposeOnFFITest008()
        {
            string code = @"
                            import (""FFITarget.dll"");
                            class Foo
                            {
                                a : AClass;
                                b : BClass;
                                constructor Foo(_a : AClass, _b : BClass)
                                {
                                    a = _a; b = _b;
                                }
                                def foo : int(_a : AClass, _b : BClass)
                                {
                                    a = _a; b = _b;
                                    return = 0;
                                }
                            }
                            v1;
                            v2;
                            v3;
                            dv = DisposeVerify.CreateObject();
                            [Imperative]
                            {
                                m = dv.SetValue(3);
                                a1 = AClass.CreateObject(3);
                                b1 = BClass.CreateObject(13);
                                b2 = BClass.CreateObject(14);
                                b3 = BClass.CreateObject(15);
                                a1 = a1;
                                v1 = dv.GetValue();
                                a2 = AClass.CreateObject(4);
                                f = Foo.Foo(a1, b1);
                                f2 = Foo.Foo(a1, b2);
                                //f.a = f2.a;
                                b1 = b3;
                                b2 = b3;
                                v2 = dv.GetValue();
                                f = f2;
                                v3 = dv.GetValue();
                            }
                            v4 = dv.GetValue();
                            ";

            thisTest.RunScriptSource(code);
            {
                // For mark and sweep, the last object is a2, se the expected
                // value = 4. But it is very fragile because the order of
                // disposing is not defined. 
                thisTest.Verify("v4", 4);
            }
        }

        [Test]
        public void TestReplicationAndDispose()
        {
            //Defect: DG-1464910 Sprint 22: Rev:2385-324564: Planes get disposed after querying properties on returned planes.
            string code = @"
                            import (""FFITarget.dll"");
                            def foo : int(a : AClass)
                            {
                                return = a.Value;
                            }
                            dv = DisposeVerify.CreateObject();
                            m = dv.SetValue(2);
                            a = {AClass.CreateObject(1), AClass.CreateObject(2), AClass.CreateObject(3)};
                            b = foo(a);
                            c = dv.GetValue();
                            ";
            thisTest.RunScriptSource(code);
            object[] b = new object[] { 1, 2, 3 };
            thisTest.Verify("c", 2);
            thisTest.Verify("b", b);
        }

        [Test]
        [Category("ProtoGeometry")]
        public void TestNonBrowsableClass()
        {
            string code = @"
                import(""ProtoGeometry.dll"");
                ";
            ExecutionMirror mirror = thisTest.RunScriptSource(code);
            Assert.IsTrue(thisTest.GetClassIndex("Geometry") != ProtoCore.DSASM.Constants.kInvalidIndex);
            Assert.IsTrue(thisTest.GetClassIndex("Point") != ProtoCore.DSASM.Constants.kInvalidIndex);
            Assert.IsTrue(thisTest.GetClassIndex("DesignScriptEntity") == ProtoCore.DSASM.Constants.kInvalidIndex);
            Assert.IsTrue(thisTest.GetClassIndex("GeometryFactory") == ProtoCore.DSASM.Constants.kInvalidIndex);
        }

        [Test]
        [Category("ProtoGeometry")] 
        public void TestImportNonBrowsableClass()
        {
            string code = @"
                import(DesignScriptEntity from ""ProtoGeometry.dll"");
                ";
            ExecutionMirror mirror = thisTest.RunScriptSource(code);
            Assert.IsTrue(thisTest.GetClassIndex("Geometry") == ProtoCore.DSASM.Constants.kInvalidIndex);
            Assert.IsTrue(thisTest.GetClassIndex("Point") == ProtoCore.DSASM.Constants.kInvalidIndex);
            Assert.IsTrue(thisTest.GetClassIndex("DesignScriptEntity") == ProtoCore.DSASM.Constants.kInvalidIndex);
            Assert.IsTrue(thisTest.GetClassIndex("GeometryFactory") == ProtoCore.DSASM.Constants.kInvalidIndex);
        }

        [Test]
        [Category("ProtoGeometry")] 
        public void TestImportBrowsableClass()
        {
            string code = @"
                import(NurbsCurve from ""ProtoGeometry.dll"");
                ";
            ExecutionMirror mirror = thisTest.RunScriptSource(code);
            //This import must import NurbsCurve and related classes.
            Assert.IsTrue(thisTest.GetClassIndex("Geometry") != ProtoCore.DSASM.Constants.kInvalidIndex);
            Assert.IsTrue(thisTest.GetClassIndex("Point") != ProtoCore.DSASM.Constants.kInvalidIndex);
            Assert.IsTrue(thisTest.GetClassIndex("Vector") != ProtoCore.DSASM.Constants.kInvalidIndex);
            Assert.IsTrue(thisTest.GetClassIndex("Solid") != ProtoCore.DSASM.Constants.kInvalidIndex);
            Assert.IsTrue(thisTest.GetClassIndex("Surface") != ProtoCore.DSASM.Constants.kInvalidIndex);
            Assert.IsTrue(thisTest.GetClassIndex("Plane") != ProtoCore.DSASM.Constants.kInvalidIndex);
            Assert.IsTrue(thisTest.GetClassIndex("CoordinateSystem") != ProtoCore.DSASM.Constants.kInvalidIndex);
            Assert.IsTrue(thisTest.GetClassIndex("CoordinateSystem") != ProtoCore.DSASM.Constants.kInvalidIndex);
            Assert.IsTrue(thisTest.GetClassIndex("Curve") != ProtoCore.DSASM.Constants.kInvalidIndex);
            Assert.IsTrue(thisTest.GetClassIndex("NurbsCurve") != ProtoCore.DSASM.Constants.kInvalidIndex);
            //Non-browsable as well as unrelated class should not be imported.
            Assert.IsTrue(thisTest.GetClassIndex("DesignScriptEntity") == ProtoCore.DSASM.Constants.kInvalidIndex);
            Assert.IsTrue(thisTest.GetClassIndex("Circle") == ProtoCore.DSASM.Constants.kInvalidIndex);
            Assert.IsTrue(thisTest.GetClassIndex("SubDivisionMesh") == ProtoCore.DSASM.Constants.kInvalidIndex);
            Assert.IsTrue(thisTest.GetClassIndex("GeometryFactory") == ProtoCore.DSASM.Constants.kInvalidIndex);
        }

        [Test]
        [Category("ProtoGeometry")] 
        public void TestNonBrowsableInterfaces()
        {
            string code = @"
                import(""ProtoGeometry.dll"");
                ";
            ExecutionMirror mirror = thisTest.RunScriptSource(code);
            Assert.IsTrue(thisTest.GetClassIndex("Geometry") != ProtoCore.DSASM.Constants.kInvalidIndex);
            Assert.IsTrue(thisTest.GetClassIndex("IColor") == ProtoCore.DSASM.Constants.kInvalidIndex);
            Assert.IsTrue(thisTest.GetClassIndex("IDesignScriptEntity") == ProtoCore.DSASM.Constants.kInvalidIndex);
            Assert.IsTrue(thisTest.GetClassIndex("IDisplayable") == ProtoCore.DSASM.Constants.kInvalidIndex);
            Assert.IsTrue(thisTest.GetClassIndex("IPersistentObject") == ProtoCore.DSASM.Constants.kInvalidIndex);
            Assert.IsTrue(thisTest.GetClassIndex("IPersistencyManager") == ProtoCore.DSASM.Constants.kInvalidIndex);
            Assert.IsTrue(thisTest.GetClassIndex("ICoordinateSystemEntity") == ProtoCore.DSASM.Constants.kInvalidIndex);
            Assert.IsTrue(thisTest.GetClassIndex("IGeometryEntity") == ProtoCore.DSASM.Constants.kInvalidIndex);
            Assert.IsTrue(thisTest.GetClassIndex("IPointEntity") == ProtoCore.DSASM.Constants.kInvalidIndex);
            Assert.IsTrue(thisTest.GetClassIndex("ICurveEntity") == ProtoCore.DSASM.Constants.kInvalidIndex);
            Assert.IsTrue(thisTest.GetClassIndex("ILineEntity") == ProtoCore.DSASM.Constants.kInvalidIndex);
            Assert.IsTrue(thisTest.GetClassIndex("ICircleEntity") == ProtoCore.DSASM.Constants.kInvalidIndex);
            Assert.IsTrue(thisTest.GetClassIndex("IArcEntity") == ProtoCore.DSASM.Constants.kInvalidIndex);
            Assert.IsTrue(thisTest.GetClassIndex("IBSplineCurveEntity") == ProtoCore.DSASM.Constants.kInvalidIndex);
            Assert.IsTrue(thisTest.GetClassIndex("IBRepEntity") == ProtoCore.DSASM.Constants.kInvalidIndex);
            Assert.IsTrue(thisTest.GetClassIndex("ISurfaceEntity") == ProtoCore.DSASM.Constants.kInvalidIndex);
            Assert.IsTrue(thisTest.GetClassIndex("IBSplineSurfaceEntity") == ProtoCore.DSASM.Constants.kInvalidIndex);
            Assert.IsTrue(thisTest.GetClassIndex("IPlaneEntity") == ProtoCore.DSASM.Constants.kInvalidIndex);
            Assert.IsTrue(thisTest.GetClassIndex("ISolidEntity") == ProtoCore.DSASM.Constants.kInvalidIndex);
            Assert.IsTrue(thisTest.GetClassIndex("IPrimitiveSolidEntity") == ProtoCore.DSASM.Constants.kInvalidIndex);
            Assert.IsTrue(thisTest.GetClassIndex("IConeEntity") == ProtoCore.DSASM.Constants.kInvalidIndex);
            Assert.IsTrue(thisTest.GetClassIndex("ICuboidEntity") == ProtoCore.DSASM.Constants.kInvalidIndex);
            Assert.IsTrue(thisTest.GetClassIndex("ISphereEntity") == ProtoCore.DSASM.Constants.kInvalidIndex);
            Assert.IsTrue(thisTest.GetClassIndex("IPolygonEntity") == ProtoCore.DSASM.Constants.kInvalidIndex);
            Assert.IsTrue(thisTest.GetClassIndex("ISubDMeshEntity") == ProtoCore.DSASM.Constants.kInvalidIndex);
            Assert.IsTrue(thisTest.GetClassIndex("IBlockEntity") == ProtoCore.DSASM.Constants.kInvalidIndex);
            Assert.IsTrue(thisTest.GetClassIndex("IBlockHelper") == ProtoCore.DSASM.Constants.kInvalidIndex);
            Assert.IsTrue(thisTest.GetClassIndex("ITopologyEntity") == ProtoCore.DSASM.Constants.kInvalidIndex);
            Assert.IsTrue(thisTest.GetClassIndex("IShellEntity") == ProtoCore.DSASM.Constants.kInvalidIndex);
            Assert.IsTrue(thisTest.GetClassIndex("ICellEntity") == ProtoCore.DSASM.Constants.kInvalidIndex);
            Assert.IsTrue(thisTest.GetClassIndex("IFaceEntity") == ProtoCore.DSASM.Constants.kInvalidIndex);
            Assert.IsTrue(thisTest.GetClassIndex("ICellFaceEntity") == ProtoCore.DSASM.Constants.kInvalidIndex);
            Assert.IsTrue(thisTest.GetClassIndex("IVertexEntity") == ProtoCore.DSASM.Constants.kInvalidIndex);
            Assert.IsTrue(thisTest.GetClassIndex("IEdgeEntity") == ProtoCore.DSASM.Constants.kInvalidIndex);
            Assert.IsTrue(thisTest.GetClassIndex("ITextEntity") == ProtoCore.DSASM.Constants.kInvalidIndex);
            Assert.IsTrue(thisTest.GetClassIndex("IGeometryFactory") == ProtoCore.DSASM.Constants.kInvalidIndex);
        }

        [Test]
        [Category("ProtoGeometry")] 
        public void TestDefaultConstructorNotAvailableOnAbstractClass()
        {
            string code = @"
                import(""ProtoGeometry.dll"");
                ";
            ExecutionMirror mirror = thisTest.RunScriptSource(code);
            //Verify that Geometry.Geometry constructor deson't exists
            thisTest.VerifyMethodExists("Geometry", "Geometry", false);
        }

        [Test]
        [Category("PortToCodeBlocks")]
        public void TestNestedClass()
        {
            string code =
               @"import(NestedClass from ""FFITarget.dll"");
                 
                t = NestedClass.GetType(5);
                success = NestedClass.CheckType(t, 5);
                ";
            thisTest.RunScriptSource(code);
            thisTest.Verify("success", true);
        }

        [Test]
        public void TestNestedClassImport()
        {
            string code =
               @"import(NestedClass from ""FFITarget.dll"");
                t = NestedClass.GetType(123);
                t5 = NestedClass_Type.Type(123);
                success = t5.Equals(t);
                ";
            thisTest.RunScriptSource(code);
            thisTest.Verify("success", true);
        }

 
        [Test]
        public void TestNamespaceImport()
        {
            string code =
                @"import(Point from ""FFITarget.dll"");";
            thisTest.RunScriptSource(code);
            TestFrameWork.VerifyBuildWarning(ProtoCore.BuildData.WarningID.kMultipleSymbolFound);
            string[] classes = thisTest.GetAllMatchingClasses("Point");
            Assert.True(classes.Length > 1, "More than one implementation of Point class expected");
        }

        [Test]
        public void TestNamespaceFullResolution01()
        {
            thisTest.RunScriptSource(
            @"
                import(""FFITarget.dll"");
                p = A.NamespaceResolutionTargetTest.NamespaceResolutionTargetTest();
                x = p.Prop;
            "
            );

            thisTest.Verify("x", 0);
        }

        [Test]
        public void TestNamespaceFullResolution02()
        {
            thisTest.RunScriptSource(
            @"
                import(""FFITarget.dll"");
                p = A.NamespaceResolutionTargetTest.NamespaceResolutionTargetTest(1);
                x = p.Prop;
            "
            );

            thisTest.Verify("x", 1);
        }

        [Test]
        public void TestNamespaceFullResolution03()
        {
            thisTest.RunScriptSource(
            @"
                import(""FFITarget.dll"");
                p = A.NamespaceResolutionTargetTest.Foo(1);
                x = p.Prop;
            "
            );

            thisTest.Verify("x", 1);
        }

        [Test]
        public void TestNamespacePartialResolution01()
        {
            thisTest.RunScriptSource(
            @"
                import(""FFITarget.dll"");
                p = A.NamespaceResolutionTargetTest.Foo(1);
                x = p.Prop;
            "
            );

            thisTest.Verify("x", 1);
        }

        [Test]
        public void TestNamespacePartialResolution02()
        {
            thisTest.RunScriptSource(
            @"
                import(""FFITarget.dll"");
                p = A.NamespaceResolutionTargetTest(1);
                x = p.Prop;
            "
            );

            thisTest.Verify("x", 1);
        }

        [Test]
        public void TestNamespacePartialResolution03()
        {
            thisTest.RunScriptSource(
            @"
                import(""FFITarget.dll"");
                p = B.NamespaceResolutionTargetTest();
                x = p.Prop;
            "
            );

            thisTest.Verify("x", 1);
        }

        [Test]
        [Category("Failure")]
        public void TestNamespaceClassResolution()
        {
            // Tracked by http://adsk-oss.myjetbrains.com/youtrack/issue/MAGN-1947
            string code =
                @"import(""FFITarget.dll"");
                    x = 1..2;

                    Xo = x[0];

                    aDup = A.DupTargetTest(x);
                    aReadback = aDup.Prop[0];

                    bDup = B.DupTargetTest(x);
                    bReadback = bDup.Prop[1];

                    check = Equals(aDup.Prop,bDup.Prop);";

            thisTest.RunScriptSource(code);
            thisTest.Verify("check", true);
            thisTest.Verify("Xo", 1);

            thisTest.Verify("aReadback", 1);
            thisTest.Verify("bReadback", 2);

            TestFrameWork.VerifyBuildWarning(ProtoCore.BuildData.WarningID.kMultipleSymbolFound);
            string[] classes = thisTest.GetAllMatchingClasses("DupTargetTest");
            Assert.True(classes.Length > 1, "More than one implementation of DupTargetTest class expected");
        }

        [Test]
        [Category("Failure")]
        public void TestSubNamespaceClassResolution()
        {
            // Tracked by http://adsk-oss.myjetbrains.com/youtrack/issue/MAGN-1947
            string code =
                @"import(""FFITarget.dll"");
                    aDup = A.DupTargetTest(0);
                    aReadback = aDup.Prop;

                    bDup = B.DupTargetTest(1); //This should match exactly BClass.DupTargetTest
                    bReadback = bDup.Prop;
                    
                    cDup = C.B.DupTargetTest(2);
                    cReadback = cDup.Prop;

                    check = Equals(aDup.Prop,bDup.Prop);
                    check = Equals(bDup.Prop,cDup.Prop);
";
            string err = "MAGN-1947 IntegrationTests.NamespaceConflictTest.DupImportTest";
            thisTest.RunScriptSource(code, err);
            thisTest.Verify("check", true);
            thisTest.Verify("aReadback", 0);
            thisTest.Verify("bReadback", 1);
            thisTest.Verify("cReadback", 2);

            TestFrameWork.VerifyBuildWarning(ProtoCore.BuildData.WarningID.kMultipleSymbolFound);
            string[] classes = thisTest.GetAllMatchingClasses("DupTargetTest");
            Assert.True(classes.Length > 1, "More than one implementation of DupTargetTest class expected");
        }

        [Test]
        public void FFI_Target_Inheritence()
        {
            String code =
            @"              
import(""FFITarget.dll"");
o = InheritenceDriver.Gen();
oy = o.Y;
            ";
            ExecutionMirror mirror = thisTest.RunScriptSource(code);
            thisTest.Verify("oy", 2);
        }

        [Test]
        public void InheritenceMethodInvokeOnEmptyDerivedClassInstance()
        {
            string code =
                @"
import(UnknownPoint from ""FFITarget.dll"");
p = DummyPoint.ByCoordinates(1, 2, 3);
u = p.UnknownPoint();
newPoint = u.Translate(1,2,3);
value = {u.X, u.Y, u.Z};
                 ";
            ExecutionMirror mirror = thisTest.RunScriptSource(code);
            thisTest.Verify("value", new double[] {1,2,3});
            thisTest.Verify("newPoint", FFITarget.DummyPoint.ByCoordinates(2, 4, 6));
        }

        [Test]
        public void InheritenceMethodInvokeWithoutImportDerivedClass()
        {
            string code =
                @"
import(DummyPoint from ""FFITarget.dll"");
p = DummyPoint.ByCoordinates(1, 2, 3);
u = p.UnknownPoint();
newPoint = u.Translate(1,2,3);
value = {u.X, u.Y, u.Z};
                 ";
            ExecutionMirror mirror = thisTest.RunScriptSource(code);
            thisTest.Verify("value", new double[] { 1, 2, 3 });
            thisTest.Verify("newPoint", FFITarget.DummyPoint.ByCoordinates(2, 4, 6));
        }
    }
}<|MERGE_RESOLUTION|>--- conflicted
+++ resolved
@@ -1,1153 +1,1147 @@
-using System;
-using System.Collections.Generic;
-using FFITarget;
-using NUnit.Framework;
-using ProtoCore.DSASM.Mirror;
-using ProtoFFI;
-using ProtoTest.TD;
-using ProtoTestFx.TD;
-namespace ProtoFFITests
-{
-    public abstract class FFITestSetup
-    {
-        public ProtoCore.Core Setup()
-        {
-            ProtoCore.Core core = new ProtoCore.Core(new ProtoCore.Options());
-            core.Options.ExecutionMode = ProtoCore.ExecutionMode.Serial;
-            core.Compilers.Add(ProtoCore.Language.kAssociative, new ProtoAssociative.Compiler(core));
-            core.Compilers.Add(ProtoCore.Language.kImperative, new ProtoImperative.Compiler(core));
-            DLLFFIHandler.Register(FFILanguage.CSharp, new CSModuleHelper());
-            CLRModuleType.ClearTypes();
-            return core;
-        }
-        protected struct ValidationData
-        {
-            public string ValueName;
-            public dynamic ExpectedValue;
-            public int BlockIndex;
-        }
-        protected int ExecuteAndVerify(String code, ValidationData[] data, Dictionary<string, Object> context)
-        {
-            int errors = 0;
-            return ExecuteAndVerify(code, data, context, out errors);
-        }
-        protected int ExecuteAndVerify(String code, ValidationData[] data)
-        {
-            int errors = 0;
-            return ExecuteAndVerify(code, data, out errors);
-        }
-        protected int ExecuteAndVerify(String code, ValidationData[] data, out int nErrors)
-        {
-            return ExecuteAndVerify(code, data, null, out nErrors);
-        }
-        protected int ExecuteAndVerify(String code, ValidationData[] data, Dictionary<string, Object> context, out int nErrors)
-        {
-            ProtoCore.Core core = Setup();
-            ProtoCore.RuntimeCore runtimeCore = new ProtoCore.RuntimeCore();
-            ProtoScript.Runners.ProtoScriptTestRunner fsr = new ProtoScript.Runners.ProtoScriptTestRunner();
-<<<<<<< HEAD
-            ExecutionMirror mirror = fsr.Execute(code, core, runtimeCore, context);
-            int nWarnings = core.RuntimeStatus.WarningCount;
-=======
-            ProtoCore.CompileTime.Context compileContext = new ProtoCore.CompileTime.Context(code, context);
-            ProtoCore.RuntimeCore runtimeCore = null;
-            ExecutionMirror mirror = fsr.Execute(compileContext, core, out runtimeCore);
-            int nWarnings = runtimeCore.RuntimeStatus.WarningCount;
->>>>>>> 706b7dd2
-            nErrors = core.BuildStatus.ErrorCount;
-            if (data == null)
-            {
-                runtimeCore.Cleanup();
-                return nWarnings + nErrors;
-            }
-            TestFrameWork thisTest = new TestFrameWork();
-            foreach (var item in data)
-            {
-                if (item.ExpectedValue == null)
-                {
-                    object nullOb = null;
-                    TestFrameWork.Verify(mirror, item.ValueName, nullOb, item.BlockIndex);
-                }
-                else
-                {
-                    TestFrameWork.Verify(mirror, item.ValueName, item.ExpectedValue, item.BlockIndex);
-                }
-            }
-            runtimeCore.Cleanup();
-            return nWarnings + nErrors;
-        }
-    }
-    public class CSFFITest : FFITestSetup
-    {
+using System;
+using System.Collections.Generic;
+using FFITarget;
+using NUnit.Framework;
+using ProtoCore.DSASM.Mirror;
+using ProtoFFI;
+using ProtoTest.TD;
+using ProtoTestFx.TD;
+namespace ProtoFFITests
+{
+    public abstract class FFITestSetup
+    {
+        public ProtoCore.Core Setup()
+        {
+            ProtoCore.Core core = new ProtoCore.Core(new ProtoCore.Options());
+            core.Options.ExecutionMode = ProtoCore.ExecutionMode.Serial;
+            core.Compilers.Add(ProtoCore.Language.kAssociative, new ProtoAssociative.Compiler(core));
+            core.Compilers.Add(ProtoCore.Language.kImperative, new ProtoImperative.Compiler(core));
+            DLLFFIHandler.Register(FFILanguage.CSharp, new CSModuleHelper());
+            CLRModuleType.ClearTypes();
+            return core;
+        }
+        protected struct ValidationData
+        {
+            public string ValueName;
+            public dynamic ExpectedValue;
+            public int BlockIndex;
+        }
+        protected int ExecuteAndVerify(String code, ValidationData[] data, Dictionary<string, Object> context)
+        {
+            int errors = 0;
+            return ExecuteAndVerify(code, data, context, out errors);
+        }
+        protected int ExecuteAndVerify(String code, ValidationData[] data)
+        {
+            int errors = 0;
+            return ExecuteAndVerify(code, data, out errors);
+        }
+        protected int ExecuteAndVerify(String code, ValidationData[] data, out int nErrors)
+        {
+            return ExecuteAndVerify(code, data, null, out nErrors);
+        }
+        protected int ExecuteAndVerify(String code, ValidationData[] data, Dictionary<string, Object> context, out int nErrors)
+        {
+            ProtoCore.Core core = Setup();
+            ProtoScript.Runners.ProtoScriptTestRunner fsr = new ProtoScript.Runners.ProtoScriptTestRunner();
+            ProtoCore.CompileTime.Context compileContext = new ProtoCore.CompileTime.Context(code, context);
+            ProtoCore.RuntimeCore runtimeCore = null;
+            ExecutionMirror mirror = fsr.Execute(compileContext, core, out runtimeCore);
+            int nWarnings = runtimeCore.RuntimeStatus.WarningCount;
+            nErrors = core.BuildStatus.ErrorCount;
+            if (data == null)
+            {
+                runtimeCore.Cleanup();
+                return nWarnings + nErrors;
+            }
+            TestFrameWork thisTest = new TestFrameWork();
+            foreach (var item in data)
+            {
+                if (item.ExpectedValue == null)
+                {
+                    object nullOb = null;
+                    TestFrameWork.Verify(mirror, item.ValueName, nullOb, item.BlockIndex);
+                }
+                else
+                {
+                    TestFrameWork.Verify(mirror, item.ValueName, item.ExpectedValue, item.BlockIndex);
+                }
+            }
+            runtimeCore.Cleanup();
+            return nWarnings + nErrors;
+        }
+    }
+    public class CSFFITest : FFITestSetup
+    {
         /*
-[Test]
-        public void TestMethodResolution()
-        {
-            String code =
-            @"
-               import(""ProtoGeometry.dll"");
-               line1 = Line.ByStartPointEndPoint(Point.ByCoordinates(0,0,0), Point.ByCoordinates(2,2,0));
-                line2 = Line.ByStartPointEndPoint(Point.ByCoordinates(2,0,0), Point.ByCoordinates(0,2,0));
-               geom = line1.Intersect(line2);
-            ";
-            ValidationData[] data = { new ValidationData() { ValueName = "geom", ExpectedValue = (Int64)1, BlockIndex = 0 } };
-            ExecuteAndVerify(code, data);
-        }*/
-        TestFrameWork thisTest = new TestFrameWork();
-
-        [Test]
-        public void TestImportDummyClass()
-        {
-            String code =
-            @"              
-               dummy = Dummy.Dummy();
-               success = dummy.CallMethod();
-            ";
-            Type dummy = typeof (FFITarget.Dummy);
-            code = string.Format("import(\"{0}\");\r\n{1}", dummy.AssemblyQualifiedName, code);
-            ValidationData[] data = { new ValidationData { ValueName = "success", ExpectedValue = true, BlockIndex = 0 } };
-            ExecuteAndVerify(code, data);
-        }
-
-        [Test]
-        public void TestImportAllClasses()
-        {
-            String code =
-            @"import(""FFITarget.dll"");
-success;
-x;
-             [Associative] 
-             {
-               vec = DummyVector.ByCoordinates(1,0,0);
-               point = DummyPoint.ByCoordinates(0,0,0);
-               x = point.X;
-             }
-            ";
-            ValidationData[] data = { new ValidationData { ValueName="x",         ExpectedValue = 0.0, BlockIndex = 0}
-                                    };
-            ExecuteAndVerify(code, data);
-        }
-
-        [Test]
-        [Category("ProtoGeometry")] [Ignore] [Category("PortToCodeBlocks")]
-        public void TestImportPointClass()
-        {
-            String code =
-            @"import(Point from ""ProtoGeometry.dll"");
-x;
-y;
-z;
-             [Associative] 
-             {
-               point = Point.ByCoordinates(1,2,3);
-               x = point.X;
-               y = point.Y;
-               z = point.Z;
-             }
-            ";
-            ValidationData[] data = { new ValidationData { ValueName="x", ExpectedValue = 1.0, BlockIndex = 0},
-                                      new ValidationData { ValueName="y", ExpectedValue = 2.0, BlockIndex = 0},
-                                      new ValidationData { ValueName="z", ExpectedValue = 3.0, BlockIndex = 0}
-                                    };
-            ExecuteAndVerify(code, data);
-        }
-
-        [Test]
-        public void TestImportPointClassWithoutImportingVectorClass()
-        {
-            String code =
-            @"
-               import(DummyPoint from ""FFITarget.dll"");
-               p1 = DummyPoint.ByCoordinates(1,2,3);
-               p2 = DummyPoint.ByCoordinates(3,4,5);
-               v = p1.DirectionTo(p2);
-               p3 = p1.Translate(v);
-               px = p3.X;
-               py = p3.Y;
-               pz = p3.Z;
-            ";
-            ValidationData[] data =
-                {
-                    new ValidationData { ValueName = "px", ExpectedValue = 3.0, BlockIndex = 0 },
-                    new ValidationData { ValueName = "py", ExpectedValue = 4.0, BlockIndex = 0 },
-                    new ValidationData { ValueName = "pz", ExpectedValue = 5.0, BlockIndex = 0 }
-                
-                };
-            ExecuteAndVerify(code, data);
-        }
-
-        [Test]
-        public void TestImportPointClassWithImportingVectorClass()
-        {
-            String code =
-            @"
-               import(""FFITarget.dll"");
-               p1 = DummyPoint.ByCoordinates(1,2,3);
-               p2 = DummyPoint.ByCoordinates(3,4,5);
-               v = p1.DirectionTo(p2);
-               vx = v.X;
-               vy = v.Y;
-               vz = v.Z;
-
-            ";
-            ValidationData[] data =
-                {
-                    new ValidationData { ValueName = "vx", ExpectedValue = 2.0, BlockIndex = 0 },
-                    new ValidationData { ValueName = "vy", ExpectedValue = 2.0, BlockIndex = 0 },
-                    new ValidationData { ValueName = "vz", ExpectedValue = 2.0, BlockIndex = 0 }
-                
-                };
-            ExecuteAndVerify(code, data);
-        }
-
-
-        [Test]
-        [Category("Method Resolution")]
-        public void TestInstanceMethodResolution()
-        {
-            String code =
-            @"
-            import(""FFITarget.dll"");
-            cf1 = ClassFunctionality.ClassFunctionality(1);
-            vc2 = ValueContainer.ValueContainer(2);
-            o = cf1.AddWithValueContainer(vc2);
-            o2 = vc2.Square().SomeValue;
-            ";
-            ValidationData[] data =
-                {
-                    new ValidationData { ValueName = "o", ExpectedValue = 3, BlockIndex = 0 },
-                    new ValidationData { ValueName = "o2", ExpectedValue = 4, BlockIndex = 0 }
-
-                };
-
-            ExecuteAndVerify(code, data);
-        }
-
-        [Test]
-        public void TestProperty()
-        {
-            String code =
-           @"
-              import(""FFITarget.dll"");
-              cf1 = ClassFunctionality.ClassFunctionality(1);
-              cf2 = ClassFunctionality.ClassFunctionality(2);
-              v = cf1.IntVal;
-              t = cf1.IsEqualTo(cf2);
-           ";
-           ValidationData[] data =
-               {
-                   new ValidationData { ValueName = "v", ExpectedValue = 1, BlockIndex = 0 },
-                   new ValidationData { ValueName = "t", ExpectedValue = false, BlockIndex = 0 }
-
-               };
-           ExecuteAndVerify(code, data);
-
-        }
-
-        [Test]
-        public void TestStaticProperty()
-        {
-            String code =
-           @"
-              import(""FFITarget.dll"");
-              cf1 = ClassFunctionality.ClassFunctionality(1);
-              cf2 = ClassFunctionality.ClassFunctionality(2);
-              ClassFunctionality.StaticProp = 42;
-              v = cf1.StaticProp;
-              t = cf2.StaticProp;
-              s = ClassFunctionality.StaticProp;
-           ";
-
-            ValidationData[] data =
-               {
-                   new ValidationData { ValueName = "v", ExpectedValue = 42, BlockIndex = 0 },
-                   new ValidationData { ValueName = "s", ExpectedValue = 42, BlockIndex = 0 },
-                   new ValidationData { ValueName = "t", ExpectedValue = 42, BlockIndex = 0 }
-
-               };
-            
-            ExecuteAndVerify(code, data);
-        }
-
-
-        [Test]
-        public void TestArrayMarshling_MixedTypes()
-        {
-            String code =
-            @"
-               dummy = Dummy.Dummy();
-               arr = dummy.GetMixedObjects();
-               value = arr[0].random123() - arr[1].GetNumber() + arr[2].Value + arr[3].Value;
-            ";
-            Type dummy = typeof (FFITarget.DerivedDummy);
-            Type derived1 = typeof (FFITarget.Derived1);
-            Type testdispose = typeof (FFITarget.TestDispose);
-            Type dummydispose = typeof (FFITarget.DummyDispose);
-            code = string.Format("import(\"{0}\");\r\nimport(\"{1}\");\r\nimport(\"{2}\");\r\nimport(\"{3}\");\r\n{4}",
-                dummy.AssemblyQualifiedName, derived1.AssemblyQualifiedName, testdispose.AssemblyQualifiedName, dummydispose.AssemblyQualifiedName, code);
-            ValidationData[] data = { new ValidationData { ValueName = "value", ExpectedValue = 128.0, BlockIndex = 0 } };
-            ExecuteAndVerify(code, data);
-        }
-
-
-        [Test]
-        [Category("Method Resolution")]
-        public void TestArrayElementReturnedFromFunction()
-        {
-            String code =
-            @"
-               def GetAt(index : int)
-               {
-                    dummy = Dummy.Dummy();
-                    arr = dummy.GetMixedObjects(); //GC of this array should not dispose the returned element.
-                    return = arr[index];
-               }
-               a = GetAt(0);
-               b = GetAt(1);
-               c = GetAt(2);
-               d = GetAt(3);
-               x = {a.random123(), b.GetNumber(), c.Value, d.Value};
-               value = a.random123() - b.GetNumber() + c.Value + d.Value;
-            ";
-            Type dummy = typeof (FFITarget.DerivedDummy);
-            Type derived1 = typeof (FFITarget.Derived1);
-            Type testdispose = typeof (FFITarget.TestDispose);
-            Type dummydispose = typeof (FFITarget.DummyDispose);
-            code = string.Format("import(\"{0}\");\r\nimport(\"{1}\");\r\nimport(\"{2}\");\r\nimport(\"{3}\");\r\n{4}",
-                dummy.AssemblyQualifiedName, derived1.AssemblyQualifiedName, testdispose.AssemblyQualifiedName, dummydispose.AssemblyQualifiedName, code);
-            ValidationData[] data = { new ValidationData { ValueName = "value", ExpectedValue = 128.0, BlockIndex = 0 } };
-            Assert.IsTrue(ExecuteAndVerify(code, data) == 0); //runs without any error
-        }
-
-        [Test]
-        public void TestArrayMarshalling_DStoCS()
-        {
-            String code =
-            @"
-sum;
-             [Associative] 
-             {
-                dummy = Dummy.Dummy();
-                arr = 1..10.0;
-                sum = dummy.SumAll(arr);
-             }
-            ";
-            Type dummy = typeof (FFITarget.Dummy);
-            code = string.Format("import(\"{0}\");\r\n{1}", dummy.AssemblyQualifiedName, code);
-            ValidationData[] data = { new ValidationData { ValueName = "sum", ExpectedValue = 55.0, BlockIndex = 0 } };
-            Assert.IsTrue(ExecuteAndVerify(code, data) == 0); //runs without any error
-        }
-
-        [Test]
-        public void TestArrayMarshalling_DStoCS_CStoDS()
-        {
-            String code =
-            @"
-sum;
-             [Associative] 
-             {
-                dummy = Dummy.Dummy();
-                arr = 1..10.0;
-                arr_2 = dummy.Twice(arr);
-                sum = dummy.SumAll(arr_2);
-             }
-            ";
-            Type dummy = typeof (FFITarget.Dummy);
-            code = string.Format("import(\"{0}\");\r\n{1}", dummy.AssemblyQualifiedName, code);
-            ValidationData[] data = { new ValidationData { ValueName = "sum", ExpectedValue = 110.0, BlockIndex = 0 } };
-            ExecuteAndVerify(code, data);
-        }
-
-        [Test]
-        public void TestListMarshalling_DStoCS()
-        {
-            String code =
-            @"
-sum;
-             [Associative] 
-             {
-                dummy = Dummy.Dummy();
-                arr = 1..10.0;
-                sum = dummy.AddAll(arr);
-             }
-            ";
-            Type dummy = typeof (FFITarget.Dummy);
-            code = string.Format("import(\"{0}\");\r\n{1}", dummy.AssemblyQualifiedName, code);
-            ValidationData[] data = { new ValidationData { ValueName = "sum", ExpectedValue = 55.0, BlockIndex = 0 } };
-            Assert.IsTrue(ExecuteAndVerify(code, data) == 0); //runs without any error
-        }
-
-        [Test]
-        public void TestStackMarshalling_DStoCS_CStoDS()
-        {
-            String code =
-            @"
-size;
-             [Associative] 
-             {
-                dummy = Dummy.Dummy();
-                stack = dummy.DummyStack();
-                size = dummy.StackSize(stack);
-             }
-            ";
-            Type dummy = typeof (FFITarget.DerivedDummy);
-            Type derived1 = typeof(FFITarget.Derived1);
-            Type testdispose = typeof(FFITarget.TestDispose);
-            Type dummydispose = typeof(FFITarget.DummyDispose);
-            code = string.Format("import(\"{0}\");\r\nimport(\"{1}\");\r\nimport(\"{2}\");\r\nimport(\"{3}\");\r\n{4}",
-                dummy.AssemblyQualifiedName, derived1.AssemblyQualifiedName, testdispose.AssemblyQualifiedName, dummydispose.AssemblyQualifiedName, code);
-            ValidationData[] data = { new ValidationData { ValueName = "size", ExpectedValue = 3, BlockIndex = 0 } };
-            Assert.IsTrue(ExecuteAndVerify(code, data) == 0); //runs without any error
-        }
-
-        [Test]
-        [Category("Failure")]
-        public void TestDictionaryMarshalling_DStoCS_CStoDS()
-        {
-            // Tracked by: http://adsk-oss.myjetbrains.com/youtrack/issue/MAGN-4035
-            String code =
-            @"
-             [Associative] 
-             {
-                dummy = Dummy.Dummy();
-                dictionary = 
-                { 
-                    dummy.CreateDictionary() => dict;
-                    dummy.AddData(dict, ""ABCD"", 22);
-                    dummy.AddData(dict, ""xyz"", 11);
-                    dummy.AddData(dict, ""teas"", 12);
-                }
-                sum = dummy.SumAges(dictionary);
-             }
-            ";
-            Type dummy = typeof (FFITarget.Dummy);
-            code = string.Format("import(\"{0}\");\r\n{1}", dummy.AssemblyQualifiedName, code);
-            ValidationData[] data = { new ValidationData { ValueName = "sum", ExpectedValue = 45, BlockIndex = 1 } };
-            Assert.IsTrue(ExecuteAndVerify(code, data) == 0); //runs without any error
-        }
-
-        [Test]
-        public void TestListMarshalling_DStoCS_CStoDS()
-        {
-            String code =
-            @"
-sum;
-             [Associative] 
-             {
-                dummy = Dummy.Dummy();
-                arr = dummy.Range(1,10,1);
-                sum = dummy.AddAll(arr);
-             }
-            ";
-            Type dummy = typeof (FFITarget.Dummy);
-            code = string.Format("import(\"{0}\");\r\n{1}", dummy.AssemblyQualifiedName, code);
-            ValidationData[] data = { new ValidationData { ValueName = "sum", ExpectedValue = 55.0, BlockIndex = 0 } };
-            Assert.IsTrue(ExecuteAndVerify(code, data) == 0); //runs without any error
-        }
-
-        [Test]
-        public void TestInheritanceImport()
-        {
-            String code =
-            @"
-               dummy = DerivedDummy.DerivedDummy();
-               num123 = dummy.random123();
-            ";
-            Type dummy = typeof (FFITarget.DerivedDummy);
-            code = string.Format("import(\"{0}\");\r\n{1}", dummy.AssemblyQualifiedName, code);
-            ValidationData[] data = { new ValidationData { ValueName = "num123", ExpectedValue = (Int64)123, BlockIndex = 0 } };
-            ExecuteAndVerify(code, data);
-        }
-
-        [Test]
-        public void TestMethodCallOnNullFFIObject()
-        {
-            String code =
-            @"
-               dummy = Dummy.ReturnNullDummy();
-               value = dummy.CallMethod();
-            ";
-            Type dummy = typeof (FFITarget.Dummy);
-            code = string.Format("import(\"{0}\");\r\n{1}", dummy.AssemblyQualifiedName, code);
-            ValidationData[] data = { new ValidationData { ValueName = "value", ExpectedValue = null, BlockIndex = 0 } };
-            ExecuteAndVerify(code, data);
-        }
-
-        [Test]
-        public void TestStaticMethod()
-        {
-            String code =
-            @"
-               value = Dummy.Return100();
-            ";
-            Type dummy = typeof (FFITarget.Dummy);
-            code = string.Format("import(\"{0}\");\r\n{1}", dummy.AssemblyQualifiedName, code);
-            ValidationData[] data = { new ValidationData { ValueName = "value", ExpectedValue = (Int64)100, BlockIndex = 0 } };
-            ExecuteAndVerify(code, data);
-        }
-
-        [Test]
-        public void TestCtor()
-        {
-            String code =
-            @"
-               value = Dummy.Return100();
-            ";
-            Type dummy = typeof (FFITarget.Dummy);
-            code = string.Format("import(\"{0}\");\r\n{1}", dummy.AssemblyQualifiedName, code);
-            ValidationData[] data = { new ValidationData { ValueName = "value", ExpectedValue = (Int64)100, BlockIndex = 0 } };
-            ExecuteAndVerify(code, data);
-        }
-
-        [Test]
-        public void TestInheritanceBaseClassMethodCall()
-        {
-            String code =
-            @"
-               dummy = DerivedDummy.DerivedDummy();
-               arr = 1..10.0;
-               sum = dummy.SumAll(arr);
-            ";
-            Type dummy = typeof (FFITarget.DerivedDummy);
-            code = string.Format("import(\"{0}\");\r\n{1}", dummy.AssemblyQualifiedName, code);
-            ValidationData[] data = { new ValidationData { ValueName = "sum", ExpectedValue = 55.0, BlockIndex = 0 } };
-            ExecuteAndVerify(code, data);
-        }
-
-        [Test]
-        public void TestInheritanceVirtualMethodCallDerived()
-        {
-            String code =
-            @"
-               tempDerived = DerivedDummy.DerivedDummy();
-               dummy = tempDerived.CreateDummy(true); //for now static methods are not supported.
-               isBase = dummy.CallMethod();
-            ";
-            Type dummy = typeof (FFITarget.DerivedDummy);
-            code = string.Format("import(\"{0}\");\r\n{1}", dummy.AssemblyQualifiedName, code);
-            ValidationData[] data = { new ValidationData { ValueName = "isBase", ExpectedValue = false, BlockIndex = 0 } };
-            ExecuteAndVerify(code, data);
-        }
-
-        [Test]
-        public void TestInheritanceVirtualMethodCallBase()
-        {
-            String code =
-            @"
-               tempDerived = DerivedDummy.DerivedDummy();
-               dummy = tempDerived.CreateDummy(false); //for now static methods are not supported.
-               isBase = dummy.CallMethod();
-            ";
-            Type dummy = typeof (FFITarget.DerivedDummy);
-            code = string.Format("import(\"{0}\");\r\n{1}", dummy.AssemblyQualifiedName, code);
-            ValidationData[] data = { new ValidationData { ValueName = "isBase", ExpectedValue = true, BlockIndex = 0 } };
-            ExecuteAndVerify(code, data);
-        }
-
-        [Test]
-        public void TestInheritanceCtorsVirtualMethods()
-        {
-            string code = @"
-                            b = Base.Create();
-                            num = b.GetNumber();
-                            ";
-            Type dummy = typeof (FFITarget.Derived1);
-            code = string.Format("import(\"{0}\");\r\n{1}", dummy.AssemblyQualifiedName, code);
-            Console.WriteLine(code);
-            ValidationData[] data = { new ValidationData { ValueName = "num", ExpectedValue = 10.0, BlockIndex = 0 } };
-            ExecuteAndVerify(code, data);
-        }
-
-        [Test]
-        public void TestInheritanceCtorsVirtualMethods2()
-        {
-            string code = @"
-                            derived = Derived1.Create();
-                            num = derived.GetNumber();
-                            ";
-            Type dummy = typeof (FFITarget.Derived1);
-            code = string.Format("import(\"{0}\");\r\n{1}", dummy.AssemblyQualifiedName, code);
-            ValidationData[] data = { new ValidationData { ValueName = "num", ExpectedValue = 20.0, BlockIndex = 0 } };
-            ExecuteAndVerify(code, data);
-        }
-
-        [Test]
-        public void TestInheritanceCtorsVirtualMethods3()
-        {
-            string code = @"
-                            b = Base.CreateDerived();
-                            num = b.GetNumber();
-                            ";
-            Type dummy = typeof (FFITarget.Derived1);
-            code = string.Format("import(\"{0}\");\r\n{1}", dummy.AssemblyQualifiedName, code);
-            ValidationData[] data = { new ValidationData { ValueName = "num", ExpectedValue = 20.0, BlockIndex = 0 } };
-            ExecuteAndVerify(code, data);
-        }
-
-        [Test]
-        [Category("ProtoGeometry")] [Ignore] [Category("PortToCodeBlocks")]
-        public void TestInheritanceAcrossLangauges_CS_DS()
-        {
-            string code = @"
-                import (Vector from ""ProtoGeometry.dll"");
-                class Vector2 extends Vector
-                {
-                    public constructor Vector2(x : double, y : double, z : double) : base ByCoordinates(x, y, z)
-                    {}
-                }
-                
-                vec2 = Vector2.Vector2(1,1,1);
-                x = vec2.GetLength();
-                ";
-            ValidationData[] data = { new ValidationData { ValueName = "x", ExpectedValue = Math.Sqrt(3.0), BlockIndex = 0 } };
-            Assert.Throws(typeof(ProtoCore.Exceptions.CompileErrorsOccured), () => ExecuteAndVerify(code, data));
-        }
-        /// <summary>
-        /// This is to test Dispose method on IDisposable object. Dispose method 
-        /// on IDisposable is renamed to _Dispose as DS destructor. Calling 
-        /// Dispose doesn't affect the state.
-        /// </summary>
-
-        [Test]
-        public void TestDisposeNotAvailable()
-        {
-            string code = @"
-                            a = TestDispose.Create();
-                            neglect = a.Dispose();
-                            val = a.Value;
-                            ";
-            Type dummy = typeof (FFITarget.TestDispose);
-            code = string.Format("import(\"{0}\");\r\n{1}", dummy.AssemblyQualifiedName, code);
-            ValidationData[] data = { new ValidationData { ValueName = "val", ExpectedValue = (Int64)15, BlockIndex = 0 } };
-            ExecuteAndVerify(code, data);
-        }
-        /// <summary>
-        /// This is to test Dispose method on IDisposable object. Dispose method 
-        /// on IDisposable is renamed to _Dispose as DS destructor. Calling 
-        /// _Dispose will make the object a null.
-        /// </summary>
-
-        [Test]
-        public void TestDisposable_Dispose()
-        {
-            string code = @"
-                            a = TestDispose.Create();
-                            neglect = a._Dispose();
-                            val = a.Value;
-                            ";
-            Type dummy = typeof (FFITarget.TestDispose);
-            
-            code = string.Format("import(\"{0}\");\r\n{1}", dummy.AssemblyQualifiedName, code);
-            ValidationData[] data = { new ValidationData { ValueName = "val", ExpectedValue = null, BlockIndex = 0 } };
-            ExecuteAndVerify(code, data);
-        }
-        /// <summary>
-        /// This is to test _Dispose method is added to all the classes.
-        /// If object is IDisposable Dispose will be renamed to _Dispose
-        /// </summary>
-
-        [Test]
-        public void TestDummyBase_Dispose()
-        {
-            string code = @"
-                            a = DummyBase.Create();
-                            neglect = a._Dispose();
-                            val = a.Value;
-                            ";
-            Type dummy = typeof (FFITarget.DummyBase);
-            code = string.Format("import(\"{0}\");\r\n{1}", dummy.AssemblyQualifiedName, code);
-            ValidationData[] data = { new ValidationData { ValueName = "val", ExpectedValue = null, BlockIndex = 0 } };
-            ExecuteAndVerify(code, data);
-        }
-        /// <summary>
-        /// This is to test Dispose method is not renamed to _Dispose if the
-        /// object is not IDisposable. Calling Dispose doesn't invalidate the
-        /// object and value is set to -2, in Dispose implementation.
-        /// </summary>
-
-        [Test]
-        public void TestDummyDisposeDispose()
-        {
-            string code = @"
-                            a = DummyDispose.DummyDispose();
-                            neglect = a.Dispose();
-                            val = a.Value;
-                            ";
-            Type dummy = typeof (FFITarget.DummyDispose);
-            code = string.Format("import(\"{0}\");\r\n{1}", dummy.AssemblyQualifiedName, code);
-            ValidationData[] data = { new ValidationData { ValueName = "val", ExpectedValue = (Int64)(-2), BlockIndex = 0 } };
-            ExecuteAndVerify(code, data);
-        }
-        /// <summary>
-        /// This test is to test for dispose due to update. When the same 
-        /// variable is re-initialized, the previous instance will be disposed
-        /// and this pointer will be re-used for next instance. Test if object
-        /// reference is properly cleaned from CLRObjectMarshaler and this works
-        /// without an issue.
-        /// </summary>
-
-        [Test]
-        public void TestDisposeForUpdate()
-        {
-            string code = @"
-                            a = DummyDispose.DummyDispose(); //instance1
-                            a = DummyDispose.DummyDispose(); //instance2, instance1 will be freed
-                            a = DummyDispose.DummyDispose(); //instance3, instance1 will be re-used.
-                            val = a.Value;
-                            ";
-
-            Type dummy = typeof (FFITarget.DummyDispose);
-            code = string.Format("import(\"{0}\");\r\n{1}", dummy.AssemblyQualifiedName, code);
-            ValidationData[] data = { new ValidationData { ValueName = "val", ExpectedValue = (Int64)(20), BlockIndex = 0 } };
-            ExecuteAndVerify(code, data);
-        }
-        /// <summary>
-        /// This test is to test for dispose due to update. When the same 
-        /// variable is re-initialized, the previous instance will be disposed
-        /// and this pointer will be re-used for next instance. Test if object
-        /// reference is properly cleaned from CLRObjectMarshaler and this works
-        /// without an issue.
-        /// </summary>
-
-        [Test]
-        public void TestDisposeForUpdate2()
-        {
-            string code = @"
-                            import(""FFITarget.dll"");
-                            a = DummyDispose.DummyDispose(); //instance1
-                            a = DummyVector.ByCoordinates(1,1,1); //instance2, instance1 will be freed
-                            a = DummyDispose.DummyDispose(); //instance3, instance1 will be re-used.
-                            val = a.Value;
-                            ";
-            Type dummy = typeof (FFITarget.DummyDispose);
-            code = string.Format("import(\"{0}\");\r\n{1}", dummy.AssemblyQualifiedName, code);
-            ValidationData[] data = { new ValidationData { ValueName = "val", ExpectedValue = (Int64)(20), BlockIndex = 0 } };
-            ExecuteAndVerify(code, data);
-        }
-        /// <summary>
-        /// This is to test Dispose method renamed to _Dispose if the object
-        /// is derived from IDisposable object. Calling _Dispose will make 
-        /// the object null.
-        /// </summary>
-
-        [Test]
-        public void TestDisposeDerived_Dispose()
-        {
-            string code = @"
-                            a = TestDisposeDerived.CreateDerived();
-                            neglect = AClass._Dispose();
-                            val = AClass.Value;
-                            ";
-            Type dummy = typeof (FFITarget.TestDisposeDerived);
-            code = string.Format("import(\"{0}\");\r\n{1}", dummy.AssemblyQualifiedName, code);
-            ValidationData[] data = { new ValidationData { ValueName = "val", ExpectedValue = null, BlockIndex = 0 } };
-            ExecuteAndVerify(code, data);
-        }
-        /// <summary>
-        /// This is to test import of multiple dlls.
-        /// </summary>
-
-        [Test]
-        public void TestMultipleImport()
-        {
-            String code =
-            @"
-               import(""DSCoreNodes.dll"");
-               dummy = DerivedDummy.DerivedDummy();
-               arr = 1..Math.Factorial(5);
-               sum = dummy.SumAll(arr);
-            ";
-            Type dummy = typeof (FFITarget.DerivedDummy);
-            code = string.Format("import(\"{0}\");\r\n{1}", dummy.AssemblyQualifiedName, code);
-            ValidationData[] data = { new ValidationData { ValueName = "sum", ExpectedValue = 7260.0, BlockIndex = 0 } };
-            ExecuteAndVerify(code, data);
-        }
-
-        /// <summary>
-        /// This is to test import of multiple dlls.
-        /// </summary>
-
-        [Test]
-        public void TestImportSameModuleMoreThanOnce()
-        {
-            String code =
-            @"
-               import(""DSCoreNodes.dll"");
-               import(""DSCoreNodes.dll"");
-               dummy = DerivedDummy.DerivedDummy();
-               arr = 1..Math.Factorial(5);
-               sum = dummy.SumAll(arr);
-            ";
-            Type dummy = typeof (FFITarget.DerivedDummy);
-            code = string.Format("import(\"{0}\");\r\n{1}", dummy.AssemblyQualifiedName, code);
-            Type dummy2 =  typeof (FFITarget.DerivedDummy);
-            Type derived1 =  typeof (FFITarget.Derived1);
-            Type testdispose =  typeof (FFITarget.TestDispose);
-            Type dummydispose = typeof (FFITarget.DummyDispose);
-            code = string.Format("import(\"{0}\");\r\nimport(\"{1}\");\r\nimport(\"{2}\");\r\nimport(\"{3}\");\r\n{4}",
-                dummy2.AssemblyQualifiedName, derived1.AssemblyQualifiedName, testdispose.AssemblyQualifiedName, dummydispose.AssemblyQualifiedName, code);
-            ValidationData[] data = { new ValidationData { ValueName = "sum", ExpectedValue = 7260.0, BlockIndex = 0 } };
-            ExecuteAndVerify(code, data);
-        }
-
-        [Test]
-        [Category("ProtoGeometry")] [Ignore] [Category("PortToCodeBlocks")]
-        public void TestPropertyAccessor()
-        {
-            String code =
-            @"
-               import(""ProtoGeometry.dll"");
-               pt = Point.ByCoordinates(1,2,3);
-               a = pt.X;
-            ";
-            double aa = 1;
-            ValidationData[] data = { new ValidationData { ValueName = "a", ExpectedValue = aa, BlockIndex = 0 } };
-            ExecuteAndVerify(code, data);
-        }
-
-        [Test]
-        [Category("ProtoGeometry")] [Ignore] [Category("PortToCodeBlocks")]
-        public void TestAssignmentSingleton()
-        {
-            String code =
-            @"
-               import(""ProtoGeometry.dll"");
-               pt = Point.ByCoordinates(1,2,3);
-               a = { pt.X};
-            ";
-            object[] aa = new object[] { 1.0 };
-            ValidationData[] data = { new ValidationData { ValueName = "a", ExpectedValue = aa, BlockIndex = 0 } };
-            ExecuteAndVerify(code, data);
-        }
-
-        [Test]
-        [Category("ProtoGeometry")] [Ignore] [Category("PortToCodeBlocks")]
-        public void TestAssignmentAsArray()
-        {
-            String code =
-            @"
-               import(""ProtoGeometry.dll"");
-               pt = Point.ByCoordinates(1,2,3);
-               a = { pt.X, pt.X};
-               def test (pt : Point)
-               {
-                  return = { pt.X, pt.X};
-               }
-               c = test(pt);
-            ";
-            object[] aa = new object[] { 1.0, 1.0 };
-            ValidationData[] data = { new ValidationData { ValueName = "a", ExpectedValue = aa, BlockIndex = 0 } };
-            ExecuteAndVerify(code, data);
-        }
-
-        [Test]
-        [Category("ProtoGeometry")] [Ignore] [Category("PortToCodeBlocks")]
-        public void TestReturnFromFunctionSingle()
-        {
-            String code =
-            @"
-               import(""ProtoGeometry.dll"");
-            pt = Point.ByCoordinates(1,2,3);
-            a = { pt.X, pt.X};
-            def test (pt : Point)
-            {
-            return = {  pt.X};
-            }
-            b = test(pt);
-            ";
-            var b = new object[] { 1.0 };
-            ValidationData[] data = { new ValidationData { ValueName = "b", ExpectedValue = b, BlockIndex = 0 } };
-            ExecuteAndVerify(code, data);
-        }
-
-        [Test]
-        [Category("ProtoGeometry")] [Ignore] [Category("PortToCodeBlocks")]
-        public void Defect_1462300()
-        {
-            String code =
-            @"
-               import(""ProtoGeometry.dll"");
-            pt = Point.ByCoordinates(1,2,3);
-            def test (pt : Point)
-            {
-            return = {  pt.X,pt.Y};
-            }
-            b = test(pt);
-            ";
-            object[] b = new object[] { 1.0, 2.0 };
-            ValidationData[] data = { new ValidationData { ValueName = "b", ExpectedValue = b, BlockIndex = 0 } };
-            ExecuteAndVerify(code, data);
-        }
-
-        [Test]
-        [Category("ProtoGeometry")] [Ignore] [Category("PortToCodeBlocks")]
-        public void geometryinClass()
-        {
-            String code =
-            @"
-               import(""ProtoGeometry.dll"");
-               pt1=Point.ByCoordinates(1.0,1.0,1.0);
-               class baseClass
-               { 
-                    val1 : Point  ;
-                    a:int;
-                    constructor baseClass()
-                    {
-                        a=1;
-                        val1=Point.ByCoordinates(1,1,1);
-                    }           
-                }
-                instance1= baseClass.baseClass();
-                a2=instance1.a;
-                b2=instance1.val1;
-                c2={b2.X,b2.Y,b2.Z};
-            ";
-            object[] c = new object[] { 1.0, 1.0, 1.0 };
-            ValidationData[] data = { new ValidationData { ValueName = "a2", ExpectedValue = 1, BlockIndex = 0 }, new ValidationData { ValueName = "c2", ExpectedValue = c, BlockIndex = 0 } };
-            ExecuteAndVerify(code, data);
-        }
-
-        [Test]
-        [Category("ProtoGeometry")] [Ignore] [Category("PortToCodeBlocks")]
-        public void geometryArrayAssignment()
-        {
-            String code =
-            @"
-               import(""ProtoGeometry.dll"");
-              
-               pt1=Point.ByCoordinates(1,1,1);
-               pt2=Point.ByCoordinates(2,2,2);
-               pt3=Point.ByCoordinates(3,3,3);
-               pt4=Point.ByCoordinates(4,4,4);
-               pt5=Point.ByCoordinates(5,5,5);
-               pt6=Point.ByCoordinates(6,6,6);
-a11;
-a12;
-b11;
-b12;
-               [Imperative]
-               {
-                    a    = { {pt1,pt2}, {pt3,pt4} };
-                    a11  = {a[0][0].X,a[0][0].Y,a[0][0].Z};
-                    a[1] = {pt5,pt6};
-                    a12  = {a[1][1].X,a[1][1].Y,a[1][1].Z};
-                    d    = a[0];
-                    b    = { pt1, pt2 };
-                    b11  = {b[0].X,b[0].Y,b[0].Z};
-                    b[0] = {pt3,pt4,pt5};
-                    b12  = {b[0][0].X,b[0][0].Y,b[0][0].Z};
-                    e    = b[0];
-                    e12  = {e[0].X,e[0].Y,e[0].Z};
-               }
-            ";
-            object[] c = new object[] { 1.0, 1.0, 1.0 };
-            object[] d = new object[] { 4.0, 4.0, 4.0 };
-            object[] e = new object[] { 3.0, 3.0, 3.0 };
-            object[] f = new object[] { 6.0, 6.0, 6.0 };
-            ValidationData[] data = { new ValidationData { ValueName = "a11", ExpectedValue = c, BlockIndex = 0 },
-                                      new ValidationData { ValueName = "a12", ExpectedValue = f, BlockIndex = 0 },
-                                      new ValidationData { ValueName = "b11", ExpectedValue = c, BlockIndex = 0 },
-                                      new ValidationData { ValueName = "b12", ExpectedValue = e, BlockIndex = 0 },
-                                      new ValidationData { ValueName = "b12", ExpectedValue = e, BlockIndex = 0 }};
-            ExecuteAndVerify(code, data);
-        }
-
-        [Test]
-        [Category("ProtoGeometry")] [Ignore] [Category("PortToCodeBlocks")]
-        public void geometryForLoop()
-        {
-            String code =
-            @"
-                import(""ProtoGeometry.dll"");
-                
-                pt1=Point.ByCoordinates(1,1,1);
-                pt2=Point.ByCoordinates(2,2,2);
-                pt3=Point.ByCoordinates(3,3,3);
-a11;
-a12;
-                [Imperative]
-                {
-                    a = { pt1, pt2, pt3 };
-                    a11={a[0].X,a[0].Y,a[0].Z};
-                    x = 0;
- 
-                    for (y in a )
-                    {
-                    
-                    a[x]=pt3;
-                    a12={a[0].X,a[0].Y,a[0].Z};
-                    x=x+1;
-                    }
-                    
-                 } 
-            ";
-            object[] c = new object[] { 1.0, 1.0, 1.0 };
-            object[] e = new object[] { 3.0, 3.0, 3.0 };
-            ValidationData[] data = { new ValidationData { ValueName = "a11", ExpectedValue = c, BlockIndex = 0 },
-                                      new ValidationData { ValueName = "a12", ExpectedValue = e, BlockIndex = 0 }
-                                    };
-            ExecuteAndVerify(code, data);
-        }
-
-        [Test]
-        public void geometryFunction()
-        {
-            String code =
-            @"
-                import(""FFITarget.dll"");
-              
-                pt1=DummyPoint.ByCoordinates(1,1,1);
-a11;
-                [Associative]
-                {
-                    def foo : DummyPoint( a:DummyPoint)
-                    {
-                        return = a;
-                    }
-                    a = foo( pt1);
-                    a11={a.X,a.Y,a.Z};
-}
-            ";
-            object[] c = new object[] { 1.0, 1.0, 1.0 };
-            ValidationData[] data = { new ValidationData { ValueName = "a11", ExpectedValue = c, BlockIndex = 0 } };
-            ExecuteAndVerify(code, data);
-        }
-
-        [Test]
-        public void geometryIfElse()
-        {
-            String code =
-            @"
-               import(""FFITarget.dll"");
-         
-a1;
-ptcoords;
-                [Imperative]
-                {
-                pt1=DummyPoint.ByCoordinates(1,1,1);
- 
-                 a1 = 10;
- 
-                 if( a1>=10 )
-                 {
-                pt1=DummyPoint.ByCoordinates(2,2,2);
-                ptcoords={pt1.X,pt1.Y,pt1.Z};
-                a1=1;
-                 }
- 
-                 elseif( a1<2 )
-                 {
-                 pt1=DummyPoint.ByCoordinates(3,3,3);
-                 }
-                 else 
-                 {
-                pt1=DummyPoint.ByCoordinates(4,4,4);
-                 }
-                }
-        
-            ";
-            object[] d = new object[] { 2.0, 2.0, 2.0 };
-            ValidationData[] data = { new ValidationData { ValueName = "a1", ExpectedValue = 1, BlockIndex = 0 } ,
-                                      new ValidationData { ValueName = "ptcoords", ExpectedValue = d, BlockIndex = 0 } };
-            ExecuteAndVerify(code, data);
-        }
-
-        [Test]
-        [Category("ProtoGeometry")] [Ignore] [Category("PortToCodeBlocks")]
-        public void geometryInlineConditional()
-        {
-            String code =
-            @"
-               import(""ProtoGeometry.dll"");
-               WCS = CoordinateSystem.Identity();
-                pt1=Point.ByCoordinates(1,1,1);
-                pt2=Point.ByCoordinates(2,2,2);
-s11;
-l11;
-                [Imperative]
-                {
-                    def fo1 : int(a1 : int)
-                    {
-                        return = a1 * a1;
-                    }
-                    a	=	10;				
-                    b	=	20;
-                
-                    smallest   =   a	<   b   ?   pt1	:	pt2;
-                    largest	=   a	>   b   ?   pt1	:	pt2;
-                    s11={smallest.X,smallest.Y,smallest.Z};
-                    l11={largest.X,largest.Y,largest.Z};
-                 }
-        
-            ";
-            object[] c = new object[] { 1.0, 1.0, 1.0 };
-            object[] d = new object[] { 2.0, 2.0, 2.0 };
-            ValidationData[] data = { new ValidationData { ValueName = "s11", ExpectedValue = c, BlockIndex = 0 } ,
-                                      new ValidationData { ValueName = "l11", ExpectedValue = d, BlockIndex = 0 } };
-            ExecuteAndVerify(code, data);
-        }
-
-        [Test]
-        [Category("ProtoGeometry")] [Ignore] [Category("PortToCodeBlocks")]
-        public void geometryRangeExpression()
-        {
-            String code =
-            @"
-               import(""ProtoGeometry.dll"");
-                 
-                    a=1;
-a12;
-                    [Imperative]
-                    {
-                        a = 1/2..1/4..-1/4;
-                    }
-                    [Associative]
-                    {
-                    pt=Point.ByCoordinates(a[0],0,0);
-                    a12={pt.X,pt.Y,pt.Z};
-                    }
-        
-            ";
-            object[] c = new object[] { 0.5, 0.0, 0.0 };
-            ValidationData[] data = { new ValidationData { ValueName = "a12", ExpectedValue = c, BlockIndex = 0 } 
-                                      };
-            ExecuteAndVerify(code, data);
-        }
-
-        [Test]
-        public void TestExplicitGetterAndSetters()
-        {
-            string code = @"
-                            i = 10;
-                            a = DummyBase.DummyBase(i);
-                            neglect = a.set_MyValue(15);
-                            val = a.get_MyValue();
-                            i = 5;
-                            ";
-
-            Type dummy = typeof(FFITarget.DummyBase);
-            code = string.Format("import(\"{0}\");\r\n{1}", dummy.AssemblyQualifiedName, code);
-            ValidationData[] data = { new ValidationData { ValueName = "val", ExpectedValue = (Int64)15, BlockIndex = 0 } };
-            ExecuteAndVerify(code, data);
-        }
-
-        [Test]
-        public void TestNullableTypes()
-        {
-            string code = @"
-                            a = DummyBase.DummyBase(10);
-                            v111 = a.TestNullable(null, null);
-                            v123 = a.TestNullable(5, null);
-                            v321 = a.TestNullable(null, 2);
-                            ";
-            Type dummy = typeof(FFITarget.DummyBase);
-            code = string.Format("import(\"{0}\");\r\n{1}", dummy.AssemblyQualifiedName, code);
-            ValidationData[] data = { new ValidationData { ValueName = "v111", ExpectedValue = (Int64)111, BlockIndex = 0 },
-                                      new ValidationData { ValueName = "v123", ExpectedValue = (Int64)123, BlockIndex = 0 },
-                                      new ValidationData { ValueName = "v321", ExpectedValue = (Int64)321, BlockIndex = 0 }
-                                    };
-            Assert.IsTrue(ExecuteAndVerify(code, data) == 0); //runs without any error
-        }
+[Test]+        public void TestMethodResolution()+        {+            String code =+            @"+               import(""ProtoGeometry.dll"");+               line1 = Line.ByStartPointEndPoint(Point.ByCoordinates(0,0,0), Point.ByCoordinates(2,2,0));+                line2 = Line.ByStartPointEndPoint(Point.ByCoordinates(2,0,0), Point.ByCoordinates(0,2,0));+               geom = line1.Intersect(line2);+            ";+            ValidationData[] data = { new ValidationData() { ValueName = "geom", ExpectedValue = (Int64)1, BlockIndex = 0 } };+            ExecuteAndVerify(code, data);+        }*/
+        TestFrameWork thisTest = new TestFrameWork();
+
+        [Test]
+        public void TestImportDummyClass()
+        {
+            String code =
+            @"              +               dummy = Dummy.Dummy();+               success = dummy.CallMethod();+            ";
+            Type dummy = typeof (FFITarget.Dummy);
+            code = string.Format("import(\"{0}\");\r\n{1}", dummy.AssemblyQualifiedName, code);
+            ValidationData[] data = { new ValidationData { ValueName = "success", ExpectedValue = true, BlockIndex = 0 } };
+            ExecuteAndVerify(code, data);
+        }
+
+        [Test]
+        public void TestImportAllClasses()
+        {
+            String code =
+            @"import(""FFITarget.dll"");+success;+x;+             [Associative] +             {+               vec = DummyVector.ByCoordinates(1,0,0);+               point = DummyPoint.ByCoordinates(0,0,0);+               x = point.X;+             }+            ";
+            ValidationData[] data = { new ValidationData { ValueName="x",         ExpectedValue = 0.0, BlockIndex = 0}+                                    };
+            ExecuteAndVerify(code, data);
+        }
+
+        [Test]
+        [Category("ProtoGeometry")] [Ignore] [Category("PortToCodeBlocks")]
+        public void TestImportPointClass()
+        {
+            String code =
+            @"import(Point from ""ProtoGeometry.dll"");+x;+y;+z;+             [Associative] +             {+               point = Point.ByCoordinates(1,2,3);+               x = point.X;+               y = point.Y;+               z = point.Z;+             }+            ";
+            ValidationData[] data = { new ValidationData { ValueName="x", ExpectedValue = 1.0, BlockIndex = 0},+                                      new ValidationData { ValueName="y", ExpectedValue = 2.0, BlockIndex = 0},+                                      new ValidationData { ValueName="z", ExpectedValue = 3.0, BlockIndex = 0}+                                    };
+            ExecuteAndVerify(code, data);
+        }
+
+        [Test]
+        public void TestImportPointClassWithoutImportingVectorClass()
+        {
+            String code =
+            @"+               import(DummyPoint from ""FFITarget.dll"");+               p1 = DummyPoint.ByCoordinates(1,2,3);+               p2 = DummyPoint.ByCoordinates(3,4,5);+               v = p1.DirectionTo(p2);+               p3 = p1.Translate(v);+               px = p3.X;+               py = p3.Y;+               pz = p3.Z;+            ";
+            ValidationData[] data =
+                {
+                    new ValidationData { ValueName = "px", ExpectedValue = 3.0, BlockIndex = 0 },
+                    new ValidationData { ValueName = "py", ExpectedValue = 4.0, BlockIndex = 0 },
+                    new ValidationData { ValueName = "pz", ExpectedValue = 5.0, BlockIndex = 0 }
+                
+                };
+            ExecuteAndVerify(code, data);
+        }
+
+        [Test]
+        public void TestImportPointClassWithImportingVectorClass()
+        {
+            String code =
+            @"+               import(""FFITarget.dll"");+               p1 = DummyPoint.ByCoordinates(1,2,3);+               p2 = DummyPoint.ByCoordinates(3,4,5);+               v = p1.DirectionTo(p2);+               vx = v.X;+               vy = v.Y;+               vz = v.Z;++            ";
+            ValidationData[] data =
+                {
+                    new ValidationData { ValueName = "vx", ExpectedValue = 2.0, BlockIndex = 0 },
+                    new ValidationData { ValueName = "vy", ExpectedValue = 2.0, BlockIndex = 0 },
+                    new ValidationData { ValueName = "vz", ExpectedValue = 2.0, BlockIndex = 0 }
+                
+                };
+            ExecuteAndVerify(code, data);
+        }
+
+
+        [Test]
+        [Category("Method Resolution")]
+        public void TestInstanceMethodResolution()
+        {
+            String code =
+            @"+            import(""FFITarget.dll"");+            cf1 = ClassFunctionality.ClassFunctionality(1);+            vc2 = ValueContainer.ValueContainer(2);+            o = cf1.AddWithValueContainer(vc2);+            o2 = vc2.Square().SomeValue;+            ";
+            ValidationData[] data =
+                {
+                    new ValidationData { ValueName = "o", ExpectedValue = 3, BlockIndex = 0 },
+                    new ValidationData { ValueName = "o2", ExpectedValue = 4, BlockIndex = 0 }
+
+                };
+
+            ExecuteAndVerify(code, data);
+        }
+
+        [Test]
+        public void TestProperty()
+        {
+            String code =
+           @"+              import(""FFITarget.dll"");+              cf1 = ClassFunctionality.ClassFunctionality(1);+              cf2 = ClassFunctionality.ClassFunctionality(2);+              v = cf1.IntVal;+              t = cf1.IsEqualTo(cf2);+           ";
+           ValidationData[] data =
+               {
+                   new ValidationData { ValueName = "v", ExpectedValue = 1, BlockIndex = 0 },
+                   new ValidationData { ValueName = "t", ExpectedValue = false, BlockIndex = 0 }
+
+               };
+           ExecuteAndVerify(code, data);
+
+        }
+
+        [Test]
+        public void TestStaticProperty()
+        {
+            String code =
+           @"+              import(""FFITarget.dll"");+              cf1 = ClassFunctionality.ClassFunctionality(1);+              cf2 = ClassFunctionality.ClassFunctionality(2);+              ClassFunctionality.StaticProp = 42;+              v = cf1.StaticProp;+              t = cf2.StaticProp;+              s = ClassFunctionality.StaticProp;+           ";
+
+            ValidationData[] data =
+               {
+                   new ValidationData { ValueName = "v", ExpectedValue = 42, BlockIndex = 0 },
+                   new ValidationData { ValueName = "s", ExpectedValue = 42, BlockIndex = 0 },
+                   new ValidationData { ValueName = "t", ExpectedValue = 42, BlockIndex = 0 }
+
+               };
+            
+            ExecuteAndVerify(code, data);
+        }
+
+
+        [Test]
+        public void TestArrayMarshling_MixedTypes()
+        {
+            String code =
+            @"+               dummy = Dummy.Dummy();+               arr = dummy.GetMixedObjects();+               value = arr[0].random123() - arr[1].GetNumber() + arr[2].Value + arr[3].Value;+            ";
+            Type dummy = typeof (FFITarget.DerivedDummy);
+            Type derived1 = typeof (FFITarget.Derived1);
+            Type testdispose = typeof (FFITarget.TestDispose);
+            Type dummydispose = typeof (FFITarget.DummyDispose);
+            code = string.Format("import(\"{0}\");\r\nimport(\"{1}\");\r\nimport(\"{2}\");\r\nimport(\"{3}\");\r\n{4}",
+                dummy.AssemblyQualifiedName, derived1.AssemblyQualifiedName, testdispose.AssemblyQualifiedName, dummydispose.AssemblyQualifiedName, code);
+            ValidationData[] data = { new ValidationData { ValueName = "value", ExpectedValue = 128.0, BlockIndex = 0 } };
+            ExecuteAndVerify(code, data);
+        }
+
+
+        [Test]
+        [Category("Method Resolution")]
+        public void TestArrayElementReturnedFromFunction()
+        {
+            String code =
+            @"+               def GetAt(index : int)+               {+                    dummy = Dummy.Dummy();+                    arr = dummy.GetMixedObjects(); //GC of this array should not dispose the returned element.+                    return = arr[index];+               }+               a = GetAt(0);+               b = GetAt(1);+               c = GetAt(2);+               d = GetAt(3);+               x = {a.random123(), b.GetNumber(), c.Value, d.Value};+               value = a.random123() - b.GetNumber() + c.Value + d.Value;+            ";
+            Type dummy = typeof (FFITarget.DerivedDummy);
+            Type derived1 = typeof (FFITarget.Derived1);
+            Type testdispose = typeof (FFITarget.TestDispose);
+            Type dummydispose = typeof (FFITarget.DummyDispose);
+            code = string.Format("import(\"{0}\");\r\nimport(\"{1}\");\r\nimport(\"{2}\");\r\nimport(\"{3}\");\r\n{4}",
+                dummy.AssemblyQualifiedName, derived1.AssemblyQualifiedName, testdispose.AssemblyQualifiedName, dummydispose.AssemblyQualifiedName, code);
+            ValidationData[] data = { new ValidationData { ValueName = "value", ExpectedValue = 128.0, BlockIndex = 0 } };
+            Assert.IsTrue(ExecuteAndVerify(code, data) == 0); //runs without any error
+        }
+
+        [Test]
+        public void TestArrayMarshalling_DStoCS()
+        {
+            String code =
+            @"+sum;+             [Associative] +             {+                dummy = Dummy.Dummy();+                arr = 1..10.0;+                sum = dummy.SumAll(arr);+             }+            ";
+            Type dummy = typeof (FFITarget.Dummy);
+            code = string.Format("import(\"{0}\");\r\n{1}", dummy.AssemblyQualifiedName, code);
+            ValidationData[] data = { new ValidationData { ValueName = "sum", ExpectedValue = 55.0, BlockIndex = 0 } };
+            Assert.IsTrue(ExecuteAndVerify(code, data) == 0); //runs without any error
+        }
+
+        [Test]
+        public void TestArrayMarshalling_DStoCS_CStoDS()
+        {
+            String code =
+            @"+sum;+             [Associative] +             {+                dummy = Dummy.Dummy();+                arr = 1..10.0;+                arr_2 = dummy.Twice(arr);+                sum = dummy.SumAll(arr_2);+             }+            ";
+            Type dummy = typeof (FFITarget.Dummy);
+            code = string.Format("import(\"{0}\");\r\n{1}", dummy.AssemblyQualifiedName, code);
+            ValidationData[] data = { new ValidationData { ValueName = "sum", ExpectedValue = 110.0, BlockIndex = 0 } };
+            ExecuteAndVerify(code, data);
+        }
+
+        [Test]
+        public void TestListMarshalling_DStoCS()
+        {
+            String code =
+            @"+sum;+             [Associative] +             {+                dummy = Dummy.Dummy();+                arr = 1..10.0;+                sum = dummy.AddAll(arr);+             }+            ";
+            Type dummy = typeof (FFITarget.Dummy);
+            code = string.Format("import(\"{0}\");\r\n{1}", dummy.AssemblyQualifiedName, code);
+            ValidationData[] data = { new ValidationData { ValueName = "sum", ExpectedValue = 55.0, BlockIndex = 0 } };
+            Assert.IsTrue(ExecuteAndVerify(code, data) == 0); //runs without any error
+        }
+
+        [Test]
+        public void TestStackMarshalling_DStoCS_CStoDS()
+        {
+            String code =
+            @"+size;+             [Associative] +             {+                dummy = Dummy.Dummy();+                stack = dummy.DummyStack();+                size = dummy.StackSize(stack);+             }+            ";
+            Type dummy = typeof (FFITarget.DerivedDummy);
+            Type derived1 = typeof(FFITarget.Derived1);
+            Type testdispose = typeof(FFITarget.TestDispose);
+            Type dummydispose = typeof(FFITarget.DummyDispose);
+            code = string.Format("import(\"{0}\");\r\nimport(\"{1}\");\r\nimport(\"{2}\");\r\nimport(\"{3}\");\r\n{4}",
+                dummy.AssemblyQualifiedName, derived1.AssemblyQualifiedName, testdispose.AssemblyQualifiedName, dummydispose.AssemblyQualifiedName, code);
+            ValidationData[] data = { new ValidationData { ValueName = "size", ExpectedValue = 3, BlockIndex = 0 } };
+            Assert.IsTrue(ExecuteAndVerify(code, data) == 0); //runs without any error
+        }
+
+        [Test]
+        [Category("Failure")]
+        public void TestDictionaryMarshalling_DStoCS_CStoDS()
+        {
+            // Tracked by: http://adsk-oss.myjetbrains.com/youtrack/issue/MAGN-4035
+            String code =
+            @"+             [Associative] +             {+                dummy = Dummy.Dummy();+                dictionary = +                { +                    dummy.CreateDictionary() => dict;+                    dummy.AddData(dict, ""ABCD"", 22);+                    dummy.AddData(dict, ""xyz"", 11);+                    dummy.AddData(dict, ""teas"", 12);+                }+                sum = dummy.SumAges(dictionary);+             }+            ";
+            Type dummy = typeof (FFITarget.Dummy);
+            code = string.Format("import(\"{0}\");\r\n{1}", dummy.AssemblyQualifiedName, code);
+            ValidationData[] data = { new ValidationData { ValueName = "sum", ExpectedValue = 45, BlockIndex = 1 } };
+            Assert.IsTrue(ExecuteAndVerify(code, data) == 0); //runs without any error
+        }
+
+        [Test]
+        public void TestListMarshalling_DStoCS_CStoDS()
+        {
+            String code =
+            @"+sum;+             [Associative] +             {+                dummy = Dummy.Dummy();+                arr = dummy.Range(1,10,1);+                sum = dummy.AddAll(arr);+             }+            ";
+            Type dummy = typeof (FFITarget.Dummy);
+            code = string.Format("import(\"{0}\");\r\n{1}", dummy.AssemblyQualifiedName, code);
+            ValidationData[] data = { new ValidationData { ValueName = "sum", ExpectedValue = 55.0, BlockIndex = 0 } };
+            Assert.IsTrue(ExecuteAndVerify(code, data) == 0); //runs without any error
+        }
+
+        [Test]
+        public void TestInheritanceImport()
+        {
+            String code =
+            @"+               dummy = DerivedDummy.DerivedDummy();+               num123 = dummy.random123();+            ";
+            Type dummy = typeof (FFITarget.DerivedDummy);
+            code = string.Format("import(\"{0}\");\r\n{1}", dummy.AssemblyQualifiedName, code);
+            ValidationData[] data = { new ValidationData { ValueName = "num123", ExpectedValue = (Int64)123, BlockIndex = 0 } };
+            ExecuteAndVerify(code, data);
+        }
+
+        [Test]
+        public void TestMethodCallOnNullFFIObject()
+        {
+            String code =
+            @"+               dummy = Dummy.ReturnNullDummy();+               value = dummy.CallMethod();+            ";
+            Type dummy = typeof (FFITarget.Dummy);
+            code = string.Format("import(\"{0}\");\r\n{1}", dummy.AssemblyQualifiedName, code);
+            ValidationData[] data = { new ValidationData { ValueName = "value", ExpectedValue = null, BlockIndex = 0 } };
+            ExecuteAndVerify(code, data);
+        }
+
+        [Test]
+        public void TestStaticMethod()
+        {
+            String code =
+            @"+               value = Dummy.Return100();+            ";
+            Type dummy = typeof (FFITarget.Dummy);
+            code = string.Format("import(\"{0}\");\r\n{1}", dummy.AssemblyQualifiedName, code);
+            ValidationData[] data = { new ValidationData { ValueName = "value", ExpectedValue = (Int64)100, BlockIndex = 0 } };
+            ExecuteAndVerify(code, data);
+        }
+
+        [Test]
+        public void TestCtor()
+        {
+            String code =
+            @"+               value = Dummy.Return100();+            ";
+            Type dummy = typeof (FFITarget.Dummy);
+            code = string.Format("import(\"{0}\");\r\n{1}", dummy.AssemblyQualifiedName, code);
+            ValidationData[] data = { new ValidationData { ValueName = "value", ExpectedValue = (Int64)100, BlockIndex = 0 } };
+            ExecuteAndVerify(code, data);
+        }
+
+        [Test]
+        public void TestInheritanceBaseClassMethodCall()
+        {
+            String code =
+            @"+               dummy = DerivedDummy.DerivedDummy();+               arr = 1..10.0;+               sum = dummy.SumAll(arr);+            ";
+            Type dummy = typeof (FFITarget.DerivedDummy);
+            code = string.Format("import(\"{0}\");\r\n{1}", dummy.AssemblyQualifiedName, code);
+            ValidationData[] data = { new ValidationData { ValueName = "sum", ExpectedValue = 55.0, BlockIndex = 0 } };
+            ExecuteAndVerify(code, data);
+        }
+
+        [Test]
+        public void TestInheritanceVirtualMethodCallDerived()
+        {
+            String code =
+            @"+               tempDerived = DerivedDummy.DerivedDummy();+               dummy = tempDerived.CreateDummy(true); //for now static methods are not supported.+               isBase = dummy.CallMethod();+            ";
+            Type dummy = typeof (FFITarget.DerivedDummy);
+            code = string.Format("import(\"{0}\");\r\n{1}", dummy.AssemblyQualifiedName, code);
+            ValidationData[] data = { new ValidationData { ValueName = "isBase", ExpectedValue = false, BlockIndex = 0 } };
+            ExecuteAndVerify(code, data);
+        }
+
+        [Test]
+        public void TestInheritanceVirtualMethodCallBase()
+        {
+            String code =
+            @"+               tempDerived = DerivedDummy.DerivedDummy();+               dummy = tempDerived.CreateDummy(false); //for now static methods are not supported.+               isBase = dummy.CallMethod();+            ";
+            Type dummy = typeof (FFITarget.DerivedDummy);
+            code = string.Format("import(\"{0}\");\r\n{1}", dummy.AssemblyQualifiedName, code);
+            ValidationData[] data = { new ValidationData { ValueName = "isBase", ExpectedValue = true, BlockIndex = 0 } };
+            ExecuteAndVerify(code, data);
+        }
+
+        [Test]
+        public void TestInheritanceCtorsVirtualMethods()
+        {
+            string code = @"+                            b = Base.Create();+                            num = b.GetNumber();+                            ";
+            Type dummy = typeof (FFITarget.Derived1);
+            code = string.Format("import(\"{0}\");\r\n{1}", dummy.AssemblyQualifiedName, code);
+            Console.WriteLine(code);
+            ValidationData[] data = { new ValidationData { ValueName = "num", ExpectedValue = 10.0, BlockIndex = 0 } };
+            ExecuteAndVerify(code, data);
+        }
+
+        [Test]
+        public void TestInheritanceCtorsVirtualMethods2()
+        {
+            string code = @"+                            derived = Derived1.Create();+                            num = derived.GetNumber();+                            ";
+            Type dummy = typeof (FFITarget.Derived1);
+            code = string.Format("import(\"{0}\");\r\n{1}", dummy.AssemblyQualifiedName, code);
+            ValidationData[] data = { new ValidationData { ValueName = "num", ExpectedValue = 20.0, BlockIndex = 0 } };
+            ExecuteAndVerify(code, data);
+        }
+
+        [Test]
+        public void TestInheritanceCtorsVirtualMethods3()
+        {
+            string code = @"+                            b = Base.CreateDerived();+                            num = b.GetNumber();+                            ";
+            Type dummy = typeof (FFITarget.Derived1);
+            code = string.Format("import(\"{0}\");\r\n{1}", dummy.AssemblyQualifiedName, code);
+            ValidationData[] data = { new ValidationData { ValueName = "num", ExpectedValue = 20.0, BlockIndex = 0 } };
+            ExecuteAndVerify(code, data);
+        }
+
+        [Test]
+        [Category("ProtoGeometry")] [Ignore] [Category("PortToCodeBlocks")]
+        public void TestInheritanceAcrossLangauges_CS_DS()
+        {
+            string code = @"+                import (Vector from ""ProtoGeometry.dll"");+                class Vector2 extends Vector+                {+                    public constructor Vector2(x : double, y : double, z : double) : base ByCoordinates(x, y, z)+                    {}+                }+                +                vec2 = Vector2.Vector2(1,1,1);+                x = vec2.GetLength();+                ";
+            ValidationData[] data = { new ValidationData { ValueName = "x", ExpectedValue = Math.Sqrt(3.0), BlockIndex = 0 } };
+            Assert.Throws(typeof(ProtoCore.Exceptions.CompileErrorsOccured), () => ExecuteAndVerify(code, data));
+        }
+        /// <summary>
+        /// This is to test Dispose method on IDisposable object. Dispose method 
+        /// on IDisposable is renamed to _Dispose as DS destructor. Calling 
+        /// Dispose doesn't affect the state.
+        /// </summary>
+
+        [Test]
+        public void TestDisposeNotAvailable()
+        {
+            string code = @"+                            a = TestDispose.Create();+                            neglect = a.Dispose();+                            val = a.Value;+                            ";
+            Type dummy = typeof (FFITarget.TestDispose);
+            code = string.Format("import(\"{0}\");\r\n{1}", dummy.AssemblyQualifiedName, code);
+            ValidationData[] data = { new ValidationData { ValueName = "val", ExpectedValue = (Int64)15, BlockIndex = 0 } };
+            ExecuteAndVerify(code, data);
+        }
+        /// <summary>
+        /// This is to test Dispose method on IDisposable object. Dispose method 
+        /// on IDisposable is renamed to _Dispose as DS destructor. Calling 
+        /// _Dispose will make the object a null.
+        /// </summary>
+
+        [Test]
+        public void TestDisposable_Dispose()
+        {
+            string code = @"+                            a = TestDispose.Create();+                            neglect = a._Dispose();+                            val = a.Value;+                            ";
+            Type dummy = typeof (FFITarget.TestDispose);
+            
+            code = string.Format("import(\"{0}\");\r\n{1}", dummy.AssemblyQualifiedName, code);
+            ValidationData[] data = { new ValidationData { ValueName = "val", ExpectedValue = null, BlockIndex = 0 } };
+            ExecuteAndVerify(code, data);
+        }
+        /// <summary>
+        /// This is to test _Dispose method is added to all the classes.
+        /// If object is IDisposable Dispose will be renamed to _Dispose
+        /// </summary>
+
+        [Test]
+        public void TestDummyBase_Dispose()
+        {
+            string code = @"+                            a = DummyBase.Create();+                            neglect = a._Dispose();+                            val = a.Value;+                            ";
+            Type dummy = typeof (FFITarget.DummyBase);
+            code = string.Format("import(\"{0}\");\r\n{1}", dummy.AssemblyQualifiedName, code);
+            ValidationData[] data = { new ValidationData { ValueName = "val", ExpectedValue = null, BlockIndex = 0 } };
+            ExecuteAndVerify(code, data);
+        }
+        /// <summary>
+        /// This is to test Dispose method is not renamed to _Dispose if the
+        /// object is not IDisposable. Calling Dispose doesn't invalidate the
+        /// object and value is set to -2, in Dispose implementation.
+        /// </summary>
+
+        [Test]
+        public void TestDummyDisposeDispose()
+        {
+            string code = @"+                            a = DummyDispose.DummyDispose();+                            neglect = a.Dispose();+                            val = a.Value;+                            ";
+            Type dummy = typeof (FFITarget.DummyDispose);
+            code = string.Format("import(\"{0}\");\r\n{1}", dummy.AssemblyQualifiedName, code);
+            ValidationData[] data = { new ValidationData { ValueName = "val", ExpectedValue = (Int64)(-2), BlockIndex = 0 } };
+            ExecuteAndVerify(code, data);
+        }
+        /// <summary>
+        /// This test is to test for dispose due to update. When the same 
+        /// variable is re-initialized, the previous instance will be disposed
+        /// and this pointer will be re-used for next instance. Test if object
+        /// reference is properly cleaned from CLRObjectMarshaler and this works
+        /// without an issue.
+        /// </summary>
+
+        [Test]
+        public void TestDisposeForUpdate()
+        {
+            string code = @"+                            a = DummyDispose.DummyDispose(); //instance1+                            a = DummyDispose.DummyDispose(); //instance2, instance1 will be freed+                            a = DummyDispose.DummyDispose(); //instance3, instance1 will be re-used.+                            val = a.Value;+                            ";
+
+            Type dummy = typeof (FFITarget.DummyDispose);
+            code = string.Format("import(\"{0}\");\r\n{1}", dummy.AssemblyQualifiedName, code);
+            ValidationData[] data = { new ValidationData { ValueName = "val", ExpectedValue = (Int64)(20), BlockIndex = 0 } };
+            ExecuteAndVerify(code, data);
+        }
+        /// <summary>
+        /// This test is to test for dispose due to update. When the same 
+        /// variable is re-initialized, the previous instance will be disposed
+        /// and this pointer will be re-used for next instance. Test if object
+        /// reference is properly cleaned from CLRObjectMarshaler and this works
+        /// without an issue.
+        /// </summary>
+
+        [Test]
+        public void TestDisposeForUpdate2()
+        {
+            string code = @"+                            import(""FFITarget.dll"");+                            a = DummyDispose.DummyDispose(); //instance1+                            a = DummyVector.ByCoordinates(1,1,1); //instance2, instance1 will be freed+                            a = DummyDispose.DummyDispose(); //instance3, instance1 will be re-used.+                            val = a.Value;+                            ";
+            Type dummy = typeof (FFITarget.DummyDispose);
+            code = string.Format("import(\"{0}\");\r\n{1}", dummy.AssemblyQualifiedName, code);
+            ValidationData[] data = { new ValidationData { ValueName = "val", ExpectedValue = (Int64)(20), BlockIndex = 0 } };
+            ExecuteAndVerify(code, data);
+        }
+        /// <summary>
+        /// This is to test Dispose method renamed to _Dispose if the object
+        /// is derived from IDisposable object. Calling _Dispose will make 
+        /// the object null.
+        /// </summary>
+
+        [Test]
+        public void TestDisposeDerived_Dispose()
+        {
+            string code = @"+                            a = TestDisposeDerived.CreateDerived();+                            neglect = AClass._Dispose();+                            val = AClass.Value;+                            ";
+            Type dummy = typeof (FFITarget.TestDisposeDerived);
+            code = string.Format("import(\"{0}\");\r\n{1}", dummy.AssemblyQualifiedName, code);
+            ValidationData[] data = { new ValidationData { ValueName = "val", ExpectedValue = null, BlockIndex = 0 } };
+            ExecuteAndVerify(code, data);
+        }
+        /// <summary>
+        /// This is to test import of multiple dlls.
+        /// </summary>
+
+        [Test]
+        public void TestMultipleImport()
+        {
+            String code =
+            @"+               import(""DSCoreNodes.dll"");+               dummy = DerivedDummy.DerivedDummy();+               arr = 1..Math.Factorial(5);+               sum = dummy.SumAll(arr);+            ";
+            Type dummy = typeof (FFITarget.DerivedDummy);
+            code = string.Format("import(\"{0}\");\r\n{1}", dummy.AssemblyQualifiedName, code);
+            ValidationData[] data = { new ValidationData { ValueName = "sum", ExpectedValue = 7260.0, BlockIndex = 0 } };
+            ExecuteAndVerify(code, data);
+        }
+
+        /// <summary>
+        /// This is to test import of multiple dlls.
+        /// </summary>
+
+        [Test]
+        public void TestImportSameModuleMoreThanOnce()
+        {
+            String code =
+            @"+               import(""DSCoreNodes.dll"");+               import(""DSCoreNodes.dll"");+               dummy = DerivedDummy.DerivedDummy();+               arr = 1..Math.Factorial(5);+               sum = dummy.SumAll(arr);+            ";
+            Type dummy = typeof (FFITarget.DerivedDummy);
+            code = string.Format("import(\"{0}\");\r\n{1}", dummy.AssemblyQualifiedName, code);
+            Type dummy2 =  typeof (FFITarget.DerivedDummy);
+            Type derived1 =  typeof (FFITarget.Derived1);
+            Type testdispose =  typeof (FFITarget.TestDispose);
+            Type dummydispose = typeof (FFITarget.DummyDispose);
+            code = string.Format("import(\"{0}\");\r\nimport(\"{1}\");\r\nimport(\"{2}\");\r\nimport(\"{3}\");\r\n{4}",
+                dummy2.AssemblyQualifiedName, derived1.AssemblyQualifiedName, testdispose.AssemblyQualifiedName, dummydispose.AssemblyQualifiedName, code);
+            ValidationData[] data = { new ValidationData { ValueName = "sum", ExpectedValue = 7260.0, BlockIndex = 0 } };
+            ExecuteAndVerify(code, data);
+        }
+
+        [Test]
+        [Category("ProtoGeometry")] [Ignore] [Category("PortToCodeBlocks")]
+        public void TestPropertyAccessor()
+        {
+            String code =
+            @"+               import(""ProtoGeometry.dll"");+               pt = Point.ByCoordinates(1,2,3);+               a = pt.X;+            ";
+            double aa = 1;
+            ValidationData[] data = { new ValidationData { ValueName = "a", ExpectedValue = aa, BlockIndex = 0 } };
+            ExecuteAndVerify(code, data);
+        }
+
+        [Test]
+        [Category("ProtoGeometry")] [Ignore] [Category("PortToCodeBlocks")]
+        public void TestAssignmentSingleton()
+        {
+            String code =
+            @"+               import(""ProtoGeometry.dll"");+               pt = Point.ByCoordinates(1,2,3);+               a = { pt.X};+            ";
+            object[] aa = new object[] { 1.0 };
+            ValidationData[] data = { new ValidationData { ValueName = "a", ExpectedValue = aa, BlockIndex = 0 } };
+            ExecuteAndVerify(code, data);
+        }
+
+        [Test]
+        [Category("ProtoGeometry")] [Ignore] [Category("PortToCodeBlocks")]
+        public void TestAssignmentAsArray()
+        {
+            String code =
+            @"+               import(""ProtoGeometry.dll"");+               pt = Point.ByCoordinates(1,2,3);+               a = { pt.X, pt.X};+               def test (pt : Point)+               {+                  return = { pt.X, pt.X};+               }+               c = test(pt);+            ";
+            object[] aa = new object[] { 1.0, 1.0 };
+            ValidationData[] data = { new ValidationData { ValueName = "a", ExpectedValue = aa, BlockIndex = 0 } };
+            ExecuteAndVerify(code, data);
+        }
+
+        [Test]
+        [Category("ProtoGeometry")] [Ignore] [Category("PortToCodeBlocks")]
+        public void TestReturnFromFunctionSingle()
+        {
+            String code =
+            @"+               import(""ProtoGeometry.dll"");+            pt = Point.ByCoordinates(1,2,3);+            a = { pt.X, pt.X};+            def test (pt : Point)+            {+            return = {  pt.X};+            }+            b = test(pt);+            ";
+            var b = new object[] { 1.0 };
+            ValidationData[] data = { new ValidationData { ValueName = "b", ExpectedValue = b, BlockIndex = 0 } };
+            ExecuteAndVerify(code, data);
+        }
+
+        [Test]
+        [Category("ProtoGeometry")] [Ignore] [Category("PortToCodeBlocks")]
+        public void Defect_1462300()
+        {
+            String code =
+            @"+               import(""ProtoGeometry.dll"");+            pt = Point.ByCoordinates(1,2,3);+            def test (pt : Point)+            {+            return = {  pt.X,pt.Y};+            }+            b = test(pt);+            ";
+            object[] b = new object[] { 1.0, 2.0 };
+            ValidationData[] data = { new ValidationData { ValueName = "b", ExpectedValue = b, BlockIndex = 0 } };
+            ExecuteAndVerify(code, data);
+        }
+
+        [Test]
+        [Category("ProtoGeometry")] [Ignore] [Category("PortToCodeBlocks")]
+        public void geometryinClass()
+        {
+            String code =
+            @"+               import(""ProtoGeometry.dll"");+               pt1=Point.ByCoordinates(1.0,1.0,1.0);+               class baseClass+               { +                    val1 : Point  ;+                    a:int;+                    constructor baseClass()+                    {+                        a=1;+                        val1=Point.ByCoordinates(1,1,1);+                    }           +                }+                instance1= baseClass.baseClass();+                a2=instance1.a;+                b2=instance1.val1;+                c2={b2.X,b2.Y,b2.Z};+            ";
+            object[] c = new object[] { 1.0, 1.0, 1.0 };
+            ValidationData[] data = { new ValidationData { ValueName = "a2", ExpectedValue = 1, BlockIndex = 0 }, new ValidationData { ValueName = "c2", ExpectedValue = c, BlockIndex = 0 } };
+            ExecuteAndVerify(code, data);
+        }
+
+        [Test]
+        [Category("ProtoGeometry")] [Ignore] [Category("PortToCodeBlocks")]
+        public void geometryArrayAssignment()
+        {
+            String code =
+            @"+               import(""ProtoGeometry.dll"");+              +               pt1=Point.ByCoordinates(1,1,1);+               pt2=Point.ByCoordinates(2,2,2);+               pt3=Point.ByCoordinates(3,3,3);+               pt4=Point.ByCoordinates(4,4,4);+               pt5=Point.ByCoordinates(5,5,5);+               pt6=Point.ByCoordinates(6,6,6);+a11;+a12;+b11;+b12;+               [Imperative]+               {+                    a    = { {pt1,pt2}, {pt3,pt4} };+                    a11  = {a[0][0].X,a[0][0].Y,a[0][0].Z};+                    a[1] = {pt5,pt6};+                    a12  = {a[1][1].X,a[1][1].Y,a[1][1].Z};+                    d    = a[0];+                    b    = { pt1, pt2 };+                    b11  = {b[0].X,b[0].Y,b[0].Z};+                    b[0] = {pt3,pt4,pt5};+                    b12  = {b[0][0].X,b[0][0].Y,b[0][0].Z};+                    e    = b[0];+                    e12  = {e[0].X,e[0].Y,e[0].Z};+               }+            ";
+            object[] c = new object[] { 1.0, 1.0, 1.0 };
+            object[] d = new object[] { 4.0, 4.0, 4.0 };
+            object[] e = new object[] { 3.0, 3.0, 3.0 };
+            object[] f = new object[] { 6.0, 6.0, 6.0 };
+            ValidationData[] data = { new ValidationData { ValueName = "a11", ExpectedValue = c, BlockIndex = 0 },+                                      new ValidationData { ValueName = "a12", ExpectedValue = f, BlockIndex = 0 },+                                      new ValidationData { ValueName = "b11", ExpectedValue = c, BlockIndex = 0 },+                                      new ValidationData { ValueName = "b12", ExpectedValue = e, BlockIndex = 0 },+                                      new ValidationData { ValueName = "b12", ExpectedValue = e, BlockIndex = 0 }};
+            ExecuteAndVerify(code, data);
+        }
+
+        [Test]
+        [Category("ProtoGeometry")] [Ignore] [Category("PortToCodeBlocks")]
+        public void geometryForLoop()
+        {
+            String code =
+            @"+                import(""ProtoGeometry.dll"");+                +                pt1=Point.ByCoordinates(1,1,1);+                pt2=Point.ByCoordinates(2,2,2);+                pt3=Point.ByCoordinates(3,3,3);+a11;+a12;+                [Imperative]+                {+                    a = { pt1, pt2, pt3 };+                    a11={a[0].X,a[0].Y,a[0].Z};+                    x = 0;+ +                    for (y in a )+                    {+                    +                    a[x]=pt3;+                    a12={a[0].X,a[0].Y,a[0].Z};+                    x=x+1;+                    }+                    +                 } +            ";
+            object[] c = new object[] { 1.0, 1.0, 1.0 };
+            object[] e = new object[] { 3.0, 3.0, 3.0 };
+            ValidationData[] data = { new ValidationData { ValueName = "a11", ExpectedValue = c, BlockIndex = 0 },+                                      new ValidationData { ValueName = "a12", ExpectedValue = e, BlockIndex = 0 }+                                    };
+            ExecuteAndVerify(code, data);
+        }
+
+        [Test]
+        public void geometryFunction()
+        {
+            String code =
+            @"+                import(""FFITarget.dll"");+              +                pt1=DummyPoint.ByCoordinates(1,1,1);+a11;+                [Associative]+                {+                    def foo : DummyPoint( a:DummyPoint)+                    {+                        return = a;+                    }+                    a = foo( pt1);+                    a11={a.X,a.Y,a.Z};+}+            ";
+            object[] c = new object[] { 1.0, 1.0, 1.0 };
+            ValidationData[] data = { new ValidationData { ValueName = "a11", ExpectedValue = c, BlockIndex = 0 } };
+            ExecuteAndVerify(code, data);
+        }
+
+        [Test]
+        public void geometryIfElse()
+        {
+            String code =
+            @"+               import(""FFITarget.dll"");+         +a1;+ptcoords;+                [Imperative]+                {+                pt1=DummyPoint.ByCoordinates(1,1,1);+ +                 a1 = 10;+ +                 if( a1>=10 )+                 {+                pt1=DummyPoint.ByCoordinates(2,2,2);+                ptcoords={pt1.X,pt1.Y,pt1.Z};+                a1=1;+                 }+ +                 elseif( a1<2 )+                 {+                 pt1=DummyPoint.ByCoordinates(3,3,3);+                 }+                 else +                 {+                pt1=DummyPoint.ByCoordinates(4,4,4);+                 }+                }+        +            ";
+            object[] d = new object[] { 2.0, 2.0, 2.0 };
+            ValidationData[] data = { new ValidationData { ValueName = "a1", ExpectedValue = 1, BlockIndex = 0 } ,+                                      new ValidationData { ValueName = "ptcoords", ExpectedValue = d, BlockIndex = 0 } };
+            ExecuteAndVerify(code, data);
+        }
+
+        [Test]
+        [Category("ProtoGeometry")] [Ignore] [Category("PortToCodeBlocks")]
+        public void geometryInlineConditional()
+        {
+            String code =
+            @"+               import(""ProtoGeometry.dll"");+               WCS = CoordinateSystem.Identity();+                pt1=Point.ByCoordinates(1,1,1);+                pt2=Point.ByCoordinates(2,2,2);+s11;+l11;+                [Imperative]+                {+                    def fo1 : int(a1 : int)+                    {+                        return = a1 * a1;+                    }+                    a	=	10;				+                    b	=	20;+                +                    smallest   =   a	<   b   ?   pt1	:	pt2;+                    largest	=   a	>   b   ?   pt1	:	pt2;+                    s11={smallest.X,smallest.Y,smallest.Z};+                    l11={largest.X,largest.Y,largest.Z};+                 }+        +            ";
+            object[] c = new object[] { 1.0, 1.0, 1.0 };
+            object[] d = new object[] { 2.0, 2.0, 2.0 };
+            ValidationData[] data = { new ValidationData { ValueName = "s11", ExpectedValue = c, BlockIndex = 0 } ,+                                      new ValidationData { ValueName = "l11", ExpectedValue = d, BlockIndex = 0 } };
+            ExecuteAndVerify(code, data);
+        }
+
+        [Test]
+        [Category("ProtoGeometry")] [Ignore] [Category("PortToCodeBlocks")]
+        public void geometryRangeExpression()
+        {
+            String code =
+            @"+               import(""ProtoGeometry.dll"");+                 +                    a=1;+a12;+                    [Imperative]+                    {+                        a = 1/2..1/4..-1/4;+                    }+                    [Associative]+                    {+                    pt=Point.ByCoordinates(a[0],0,0);+                    a12={pt.X,pt.Y,pt.Z};+                    }+        +            ";
+            object[] c = new object[] { 0.5, 0.0, 0.0 };
+            ValidationData[] data = { new ValidationData { ValueName = "a12", ExpectedValue = c, BlockIndex = 0 } +                                      };
+            ExecuteAndVerify(code, data);
+        }
+
+        [Test]
+        public void TestExplicitGetterAndSetters()
+        {
+            string code = @"+                            i = 10;+                            a = DummyBase.DummyBase(i);+                            neglect = a.set_MyValue(15);+                            val = a.get_MyValue();+                            i = 5;+                            ";
+
+            Type dummy = typeof(FFITarget.DummyBase);
+            code = string.Format("import(\"{0}\");\r\n{1}", dummy.AssemblyQualifiedName, code);
+            ValidationData[] data = { new ValidationData { ValueName = "val", ExpectedValue = (Int64)15, BlockIndex = 0 } };
+            ExecuteAndVerify(code, data);
+        }
+
+        [Test]
+        public void TestNullableTypes()
+        {
+            string code = @"+                            a = DummyBase.DummyBase(10);+                            v111 = a.TestNullable(null, null);+                            v123 = a.TestNullable(5, null);+                            v321 = a.TestNullable(null, 2);+                            ";
+            Type dummy = typeof(FFITarget.DummyBase);
+            code = string.Format("import(\"{0}\");\r\n{1}", dummy.AssemblyQualifiedName, code);
+            ValidationData[] data = { new ValidationData { ValueName = "v111", ExpectedValue = (Int64)111, BlockIndex = 0 },+                                      new ValidationData { ValueName = "v123", ExpectedValue = (Int64)123, BlockIndex = 0 },+                                      new ValidationData { ValueName = "v321", ExpectedValue = (Int64)321, BlockIndex = 0 }+                                    };
+            Assert.IsTrue(ExecuteAndVerify(code, data) == 0); //runs without any error
+        }
         /*  
           [Test]
           public void geometryUpdateAcrossMultipleLanguageBlocks()
