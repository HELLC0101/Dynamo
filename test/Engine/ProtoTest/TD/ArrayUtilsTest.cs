--- conflicted
+++ resolved
@@ -21,12 +21,8 @@
 }
 ";
             ProtoScript.Runners.ProtoScriptTestRunner fsr = new ProtoScript.Runners.ProtoScriptTestRunner();
-<<<<<<< HEAD
-            ExecutionMirror mirror = fsr.Execute(code, core, runtimeCore);
-=======
-            ProtoCore.RuntimeCore runtimeCore = null;
-            ExecutionMirror mirror = fsr.Execute(code, core, out runtimeCore);
->>>>>>> 706b7dd2
+            ProtoCore.RuntimeCore runtimeCore = null;
+            ExecutionMirror mirror = fsr.Execute(code, core, out runtimeCore);
             StackValue svA = mirror.GetRawFirstValue("a");
             StackValue svB = mirror.GetRawFirstValue("b");
             Assert.IsTrue(svA.metaData.type != svB.metaData.type);
@@ -52,12 +48,8 @@
 }
 ";
             ProtoScript.Runners.ProtoScriptTestRunner fsr = new ProtoScript.Runners.ProtoScriptTestRunner();
-<<<<<<< HEAD
-            ExecutionMirror mirror = fsr.Execute(code, core, runtimeCore);
-=======
-            ProtoCore.RuntimeCore runtimeCore = null;
-            ExecutionMirror mirror = fsr.Execute(code, core, out runtimeCore);
->>>>>>> 706b7dd2
+            ProtoCore.RuntimeCore runtimeCore = null;
+            ExecutionMirror mirror = fsr.Execute(code, core, out runtimeCore);
             StackValue svA = mirror.GetRawFirstValue("a");
             StackValue svB = mirror.GetRawFirstValue("b");
             Assert.IsTrue(svA.metaData.type != svB.metaData.type);
@@ -83,12 +75,8 @@
 }
 ";
             ProtoScript.Runners.ProtoScriptTestRunner fsr = new ProtoScript.Runners.ProtoScriptTestRunner();
-<<<<<<< HEAD
-            ExecutionMirror mirror = fsr.Execute(code, core, runtimeCore);
-=======
-            ProtoCore.RuntimeCore runtimeCore = null;
-            ExecutionMirror mirror = fsr.Execute(code, core, out runtimeCore);
->>>>>>> 706b7dd2
+            ProtoCore.RuntimeCore runtimeCore = null;
+            ExecutionMirror mirror = fsr.Execute(code, core, out runtimeCore);
             StackValue svA = mirror.GetRawFirstValue("a");
             StackValue svB = mirror.GetRawFirstValue("b");
             Assert.IsTrue(svA.metaData.type != svB.metaData.type);
@@ -115,12 +103,8 @@
 }
 ";
             ProtoScript.Runners.ProtoScriptTestRunner fsr = new ProtoScript.Runners.ProtoScriptTestRunner();
-<<<<<<< HEAD
-            ExecutionMirror mirror = fsr.Execute(code, core, runtimeCore);
-=======
-            ProtoCore.RuntimeCore runtimeCore = null;
-            ExecutionMirror mirror = fsr.Execute(code, core, out runtimeCore);
->>>>>>> 706b7dd2
+            ProtoCore.RuntimeCore runtimeCore = null;
+            ExecutionMirror mirror = fsr.Execute(code, core, out runtimeCore);
             StackValue svA = mirror.GetRawFirstValue("b");
             StackValue svB = mirror.GetRawFirstValue("c");
             Assert.IsTrue(svA.metaData.type != svB.metaData.type);
@@ -140,12 +124,8 @@
 }
 ";
             ProtoScript.Runners.ProtoScriptTestRunner fsr = new ProtoScript.Runners.ProtoScriptTestRunner();
-<<<<<<< HEAD
-            ExecutionMirror mirror = fsr.Execute(code, core, runtimeCore);
-=======
-            ProtoCore.RuntimeCore runtimeCore = null;
-            ExecutionMirror mirror = fsr.Execute(code, core, out runtimeCore);
->>>>>>> 706b7dd2
+            ProtoCore.RuntimeCore runtimeCore = null;
+            ExecutionMirror mirror = fsr.Execute(code, core, out runtimeCore);
             StackValue svA = mirror.GetRawFirstValue("a");
             var dict = ProtoCore.Utils.ArrayUtils.GetTypeStatisticsForLayer(svA, runtimeCore);
             Assert.IsTrue(dict[dict.Keys.First()] == 3);
@@ -175,12 +155,8 @@
 }
 ";
             ProtoScript.Runners.ProtoScriptTestRunner fsr = new ProtoScript.Runners.ProtoScriptTestRunner();
-<<<<<<< HEAD
-            ExecutionMirror mirror = fsr.Execute(code, core, runtimeCore);
-=======
-            ProtoCore.RuntimeCore runtimeCore = null;
-            ExecutionMirror mirror = fsr.Execute(code, core, out runtimeCore);
->>>>>>> 706b7dd2
+            ProtoCore.RuntimeCore runtimeCore = null;
+            ExecutionMirror mirror = fsr.Execute(code, core, out runtimeCore);
             StackValue svA = mirror.GetRawFirstValue("a");
             StackValue svB = mirror.GetRawFirstValue("b");
             StackValue svC = mirror.GetRawFirstValue("c");
@@ -215,12 +191,8 @@
 }
 ";
             ProtoScript.Runners.ProtoScriptTestRunner fsr = new ProtoScript.Runners.ProtoScriptTestRunner();
-<<<<<<< HEAD
-            ExecutionMirror mirror = fsr.Execute(code, core, runtimeCore);
-=======
-            ProtoCore.RuntimeCore runtimeCore = null;
-            ExecutionMirror mirror = fsr.Execute(code, core, out runtimeCore);
->>>>>>> 706b7dd2
+            ProtoCore.RuntimeCore runtimeCore = null;
+            ExecutionMirror mirror = fsr.Execute(code, core, out runtimeCore);
             StackValue svA = mirror.GetRawFirstValue("a");
             StackValue svB = mirror.GetRawFirstValue("b");
             StackValue svC = mirror.GetRawFirstValue("c");
@@ -278,12 +250,8 @@
 tCCC = {C.C(), C.C(), C.C()};
 ";
             ProtoScript.Runners.ProtoScriptTestRunner fsr = new ProtoScript.Runners.ProtoScriptTestRunner();
-<<<<<<< HEAD
-            ExecutionMirror mirror = fsr.Execute(code, core, runtimeCore);
-=======
-            ProtoCore.RuntimeCore runtimeCore = null;
-            ExecutionMirror mirror = fsr.Execute(code, core, out runtimeCore);
->>>>>>> 706b7dd2
+            ProtoCore.RuntimeCore runtimeCore = null;
+            ExecutionMirror mirror = fsr.Execute(code, core, out runtimeCore);
             StackValue svAAA = mirror.GetRawFirstValue("tAAA");
             ClassNode superAAA = ArrayUtils.GetGreatestCommonSubclassForArray(svAAA, runtimeCore);
             Assert.IsTrue(superAAA.name == "A");
@@ -396,12 +364,8 @@
 tCD = { c, d };
 ";
             ProtoScript.Runners.ProtoScriptTestRunner fsr = new ProtoScript.Runners.ProtoScriptTestRunner();
-<<<<<<< HEAD
-            ExecutionMirror mirror = fsr.Execute(code, core, runtimeCore);
-=======
-            ProtoCore.RuntimeCore runtimeCore = null;
-            ExecutionMirror mirror = fsr.Execute(code, core, out runtimeCore);
->>>>>>> 706b7dd2
+            ProtoCore.RuntimeCore runtimeCore = null;
+            ExecutionMirror mirror = fsr.Execute(code, core, out runtimeCore);
             StackValue svABC = mirror.GetRawFirstValue("tABC");
 
             ClassNode superABC = ArrayUtils.GetGreatestCommonSubclassForArray(svABC, runtimeCore);
@@ -454,12 +418,8 @@
 tE = {};//empty array
 ";
             ProtoScript.Runners.ProtoScriptTestRunner fsr = new ProtoScript.Runners.ProtoScriptTestRunner();
-<<<<<<< HEAD
-            ExecutionMirror mirror = fsr.Execute(code, core, runtimeCore);
-=======
-            ProtoCore.RuntimeCore runtimeCore = null;
-            ExecutionMirror mirror = fsr.Execute(code, core, out runtimeCore);
->>>>>>> 706b7dd2
+            ProtoCore.RuntimeCore runtimeCore = null;
+            ExecutionMirror mirror = fsr.Execute(code, core, out runtimeCore);
             StackValue svABC = mirror.GetRawFirstValue("tABC");
             ClassNode superABC = ArrayUtils.GetGreatestCommonSubclassForArray(svABC, runtimeCore);
             Assert.IsTrue(superABC.name == "A");
@@ -508,12 +468,8 @@
 rBH = {b,h};
 ";
             ProtoScript.Runners.ProtoScriptTestRunner fsr = new ProtoScript.Runners.ProtoScriptTestRunner();
-<<<<<<< HEAD
-            ExecutionMirror mirror = fsr.Execute(code, core, runtimeCore);
-=======
-            ProtoCore.RuntimeCore runtimeCore = null;
-            ExecutionMirror mirror = fsr.Execute(code, core, out runtimeCore);
->>>>>>> 706b7dd2
+            ProtoCore.RuntimeCore runtimeCore = null;
+            ExecutionMirror mirror = fsr.Execute(code, core, out runtimeCore);
             StackValue svABCDEF = mirror.GetRawFirstValue("rABCDEF");
             ClassNode superABCDEF = ArrayUtils.GetGreatestCommonSubclassForArray(svABCDEF, runtimeCore);
             Assert.IsTrue(superABCDEF.name == "A");
@@ -538,12 +494,8 @@
 }
 ";
             ProtoScript.Runners.ProtoScriptTestRunner fsr = new ProtoScript.Runners.ProtoScriptTestRunner();
-<<<<<<< HEAD
-            ExecutionMirror mirror = fsr.Execute(code, core, runtimeCore);
-=======
-            ProtoCore.RuntimeCore runtimeCore = null;
-            ExecutionMirror mirror = fsr.Execute(code, core, out runtimeCore);
->>>>>>> 706b7dd2
+            ProtoCore.RuntimeCore runtimeCore = null;
+            ExecutionMirror mirror = fsr.Execute(code, core, out runtimeCore);
             StackValue svA = mirror.GetRawFirstValue("a");
             StackValue svB = mirror.GetRawFirstValue("b");
             StackValue svC = mirror.GetRawFirstValue("c");
@@ -562,12 +514,8 @@
 x = {{1},{3.1415}};
 ";
             ProtoScript.Runners.ProtoScriptTestRunner fsr = new ProtoScript.Runners.ProtoScriptTestRunner();
-<<<<<<< HEAD
-            ExecutionMirror mirror = fsr.Execute(code, core, runtimeCore);
-=======
-            ProtoCore.RuntimeCore runtimeCore = null;
-            ExecutionMirror mirror = fsr.Execute(code, core, out runtimeCore);
->>>>>>> 706b7dd2
+            ProtoCore.RuntimeCore runtimeCore = null;
+            ExecutionMirror mirror = fsr.Execute(code, core, out runtimeCore);
             StackValue a = mirror.GetRawFirstValue("a");
             StackValue b = mirror.GetRawFirstValue("b");
             StackValue x = mirror.GetRawFirstValue("x");
@@ -592,12 +540,8 @@
 //t = Contains(a, null);
 ";
             ProtoScript.Runners.ProtoScriptTestRunner fsr = new ProtoScript.Runners.ProtoScriptTestRunner();
-<<<<<<< HEAD
-            ExecutionMirror mirror = fsr.Execute(code, core, runtimeCore);
-=======
-            ProtoCore.RuntimeCore runtimeCore = null;
-            ExecutionMirror mirror = fsr.Execute(code, core, out runtimeCore);
->>>>>>> 706b7dd2
+            ProtoCore.RuntimeCore runtimeCore = null;
+            ExecutionMirror mirror = fsr.Execute(code, core, out runtimeCore);
             StackValue a = mirror.GetRawFirstValue("a");
             int rankA = ArrayUtils.GetMaxRankForArray(a, runtimeCore);
             Assert.IsTrue(rankA == 2);
