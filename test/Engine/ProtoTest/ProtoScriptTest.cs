--- conflicted
+++ resolved
@@ -1,120 +1,79 @@
-using NUnit.Framework;
-namespace ProtoTest
-{
-    [TestFixture]
-    class ProtoScriptTest : ProtoTestBase
-    {
-        [Test]
-        public void BasicInfrastructureTest()
-        {
-            ProtoScript.Runners.ProtoScriptTestRunner fsr = new ProtoScript.Runners.ProtoScriptTestRunner();
-            fsr.Execute(
-<<<<<<< HEAD
-@"
-[Imperative]
-{
-	x = 987654321;
-	[Associative]
-	{
-		 px = 1234321;
-	}
-}
-", core, runtimeCore);
-=======
-@"
-[Imperative]
-{
-	x = 987654321;
-	[Associative]
-	{
-		 px = 1234321;
-	}
-}
-", core, out runtimeCore);
->>>>>>> 706b7dd2
-        }
-    }
-
-    [TestFixture]
-    class MultiLangNegitiveTests : ProtoTestBase
-    {
-        //Negitive Tests with distortions of the Language def block
-        [Test]
-        public void ParserFailTest1()
-        {
-            ProtoScript.Runners.ProtoScriptTestRunner fsr = new ProtoScript.Runners.ProtoScriptTestRunner();
-            //@TODO: What exception should this throw
-            Assert.Throws(typeof(ProtoCore.Exceptions.CompileErrorsOccured), () =>
-            {
-                fsr.Execute(
-<<<<<<< HEAD
-    @"
-[imperative
-{
-    a = 3
-}
-", core, runtimeCore);
-=======
-    @"
-[imperative
-{
-    a = 3
-}
-", core, out runtimeCore);
->>>>>>> 706b7dd2
-            });
-        }
-        [Test]
-        public void ParserFailTest2()
-        {
-            ProtoScript.Runners.ProtoScriptTestRunner fsr = new ProtoScript.Runners.ProtoScriptTestRunner();
-            //@TODO: What exception should this throw
-            Assert.Throws(typeof(ProtoCore.Exceptions.CompileErrorsOccured), () =>
-            {
-                fsr.Execute(
-<<<<<<< HEAD
-    @"
-[
-{
-    a = 3
-}
-", core, runtimeCore);
-=======
-    @"
-[
-{
-    a = 3
-}
-", core, out runtimeCore);
->>>>>>> 706b7dd2
-            });
-        }
-        [Test]
-        public void ParserFailTest3()
-        {
-            ProtoScript.Runners.ProtoScriptTestRunner fsr = new ProtoScript.Runners.ProtoScriptTestRunner();
-            //@TODO: What exception should this throw
-            Assert.Throws(typeof(ProtoCore.Exceptions.CompileErrorsOccured), () =>
-            {
-                fsr.Execute(
-<<<<<<< HEAD
-    @"
-[associative]
-{
-	a = 1;
-	
-}
-", core, runtimeCore);
-=======
-    @"
-[associative]
-{
-	a = 1;
-	
-}
-", core, out runtimeCore);
->>>>>>> 706b7dd2
-            });
-        }
-    }
-}
+using NUnit.Framework;
+namespace ProtoTest
+{
+    [TestFixture]
+    class ProtoScriptTest : ProtoTestBase
+    {
+        [Test]
+        public void BasicInfrastructureTest()
+        {
+            ProtoScript.Runners.ProtoScriptTestRunner fsr = new ProtoScript.Runners.ProtoScriptTestRunner();
+            fsr.Execute(
+@"+[Imperative]+{+	x = 987654321;+	[Associative]+	{+		 px = 1234321;+	}+}+", core, out runtimeCore);
+        }
+    }
+
+    [TestFixture]
+    class MultiLangNegitiveTests : ProtoTestBase
+    {
+        //Negitive Tests with distortions of the Language def block
+        [Test]
+        public void ParserFailTest1()
+        {
+            ProtoScript.Runners.ProtoScriptTestRunner fsr = new ProtoScript.Runners.ProtoScriptTestRunner();
+            //@TODO: What exception should this throw
+            Assert.Throws(typeof(ProtoCore.Exceptions.CompileErrorsOccured), () =>
+            {
+                fsr.Execute(
+    @"+[imperative+{+    a = 3+}+", core, out runtimeCore);
+            });
+        }
+        [Test]
+        public void ParserFailTest2()
+        {
+            ProtoScript.Runners.ProtoScriptTestRunner fsr = new ProtoScript.Runners.ProtoScriptTestRunner();
+            //@TODO: What exception should this throw
+            Assert.Throws(typeof(ProtoCore.Exceptions.CompileErrorsOccured), () =>
+            {
+                fsr.Execute(
+    @"+[+{+    a = 3+}+", core, out runtimeCore);
+            });
+        }
+        [Test]
+        public void ParserFailTest3()
+        {
+            ProtoScript.Runners.ProtoScriptTestRunner fsr = new ProtoScript.Runners.ProtoScriptTestRunner();
+            //@TODO: What exception should this throw
+            Assert.Throws(typeof(ProtoCore.Exceptions.CompileErrorsOccured), () =>
+            {
+                fsr.Execute(
+    @"+[associative]+{+	a = 1;+	+}+", core, out runtimeCore);
+            });
+        }
+    }
+}