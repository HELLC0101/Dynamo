--- conflicted
+++ resolved
@@ -52,14 +52,8 @@
                 "Autodesk.DesignScript.Geometry.Geometry",
                 "Translate",
                 parms,
-<<<<<<< HEAD
                 TypeSystem.BuildPrimitiveTypeObject(PrimitiveType.kTypeVar),
-                FunctionType.InstanceMethod,
-                false);
-=======
-                "Autodesk.DesignScript.Geometry.Geometry",
                 FunctionType.InstanceMethod);
->>>>>>> 04a31e8d
 
             parms.ForEach(x => x.Function = funcDesc);
 
