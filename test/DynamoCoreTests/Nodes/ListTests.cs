--- conflicted
+++ resolved
@@ -2191,13 +2191,8 @@
             RunModel(openPath);
 
             // check all the nodes and connectors are loaded
-<<<<<<< HEAD
-            Assert.AreEqual(13 + 1, model.CurrentWorkspace.Nodes.Count);
-            Assert.AreEqual(12 + 1, model.CurrentWorkspace.Connectors.Count);
-=======
             Assert.AreEqual(14, model.CurrentWorkspace.Nodes.Count);
             Assert.AreEqual(13, model.CurrentWorkspace.Connectors.Count);
->>>>>>> 5874e0a2
 
             Dictionary<int, object> validationData = new Dictionary<int, object>()
             {
