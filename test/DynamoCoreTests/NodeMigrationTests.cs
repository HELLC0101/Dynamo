﻿using System;
using System.Collections;
using System.Collections.Generic;
using System.IO;
using System.Linq;
using System.Text;
using Dynamo.Nodes;
using NUnit.Framework;

namespace Dynamo.Tests
{
    public class NodeMigrationTests : Dynamo.Tests.DSEvaluationUnitTest
    {
        #region Dynamo Core Node Migration Tests

        [Test]
        public void TestStringInput()
        {
            OpenModel(GetDynPath("TestStringInput.dyn"));

            var workspace = Controller.DynamoModel.CurrentWorkspace;
            var cbn = workspace.NodeFromWorkspace<CodeBlockNodeModel>(
                "dc27fc31-fdad-40b5-906e-bbba9caf43a6");

            Assert.AreEqual(2, workspace.Nodes.Count);
            Assert.AreEqual(1, workspace.Connectors.Count);

            Assert.NotNull(cbn); // Ensure the StringInput node is migrated.
            Assert.AreEqual("\"First line\\nSecond line with\\ttab\\nThird line with \\\"quotes\\\"\";", cbn.Code);

            RunCurrentModel(); // Execute the opened file.
            AssertPreviewValue("f6d7a6c3-5df4-45c0-911b-04d39b4c1959", 56);
        }

        [Test]
<<<<<<< HEAD
        public void Dynamo_Nodes_LessThan()
        {
            OpenModel(GetDynPath("Dynamo_Nodes_LessThan.dyn"));

            var workspace = Controller.DynamoModel.CurrentWorkspace;
            var dsfn1 = workspace.NodeFromWorkspace<DSFunction>(
                "dfcf9eed-6552-496d-a410-c358aec19bad");
            var dsfn2 = workspace.NodeFromWorkspace<DSFunction>(
                "09f99160-c7d4-4a8b-b8d5-8610c39a1507");
            var dsfn3 = workspace.NodeFromWorkspace<DSFunction>(
                 "3f361451-01e7-4608-bb07-fb80b3a09063");

            Assert.AreEqual(5, workspace.Nodes.Count);
            Assert.AreEqual(6, workspace.Connectors.Count);

            Assert.NotNull(dsfn1);
            Assert.NotNull(dsfn2);
            Assert.NotNull(dsfn3); 

            RunCurrentModel();
            AssertPreviewValue("dfcf9eed-6552-496d-a410-c358aec19bad", true);
            AssertPreviewValue("09f99160-c7d4-4a8b-b8d5-8610c39a1507", false);
            AssertPreviewValue("3f361451-01e7-4608-bb07-fb80b3a09063", false);
        }

        [Test]
        public void Dynamo_Nodes_LessThanOrEqual()
        {
            OpenModel(GetDynPath("Dynamo_Nodes_LessThanOrEqual.dyn"));

            var workspace = Controller.DynamoModel.CurrentWorkspace;
            var dsfn1 = workspace.NodeFromWorkspace<DSFunction>(
                "0675d6cf-7674-46cd-af68-b1b4b0579dad");
            var dsfn2 = workspace.NodeFromWorkspace<DSFunction>(
                "f9110b2d-f4bb-48a5-89d2-174c9813bcb1");
            var dsfn3 = workspace.NodeFromWorkspace<DSFunction>(
                 "36ca91dc-537d-46bc-80b6-6e5e65bff303");

            Assert.AreEqual(5, workspace.Nodes.Count);
            Assert.AreEqual(6, workspace.Connectors.Count);

            Assert.NotNull(dsfn1);
            Assert.NotNull(dsfn2);
            Assert.NotNull(dsfn3);

            RunCurrentModel();
            AssertPreviewValue("0675d6cf-7674-46cd-af68-b1b4b0579dad", true);
            AssertPreviewValue("f9110b2d-f4bb-48a5-89d2-174c9813bcb1", false);
            AssertPreviewValue("36ca91dc-537d-46bc-80b6-6e5e65bff303", true);
        }

        [Test]
        public void Dynamo_Nodes_GreaterThan()
        {
            OpenModel(GetDynPath("Dynamo_Nodes_GreaterThan.dyn"));

            var workspace = Controller.DynamoModel.CurrentWorkspace;
            var dsfn1 = workspace.NodeFromWorkspace<DSFunction>(
                "8ed4f1a0-b74b-4ca0-b4bd-69db32918da9");
            var dsfn2 = workspace.NodeFromWorkspace<DSFunction>(
                "57d38d6e-1b66-4e23-93dc-e2399de14417");
            var dsfn3 = workspace.NodeFromWorkspace<DSFunction>(
                 "30fa3b8d-878f-458b-a8da-7867f9144eb9");

            Assert.AreEqual(5, workspace.Nodes.Count);
            Assert.AreEqual(6, workspace.Connectors.Count);

            Assert.NotNull(dsfn1);
            Assert.NotNull(dsfn2);
            Assert.NotNull(dsfn3);

            RunCurrentModel();
            AssertPreviewValue("8ed4f1a0-b74b-4ca0-b4bd-69db32918da9", false);
            AssertPreviewValue("57d38d6e-1b66-4e23-93dc-e2399de14417", true);
            AssertPreviewValue("30fa3b8d-878f-458b-a8da-7867f9144eb9", false);
        }

        [Test]
        public void Dynamo_Nodes_GreaterThanOrEqual()
        {
            OpenModel(GetDynPath("Dynamo_Nodes_GreaterThanOrEqual.dyn"));

            var workspace = Controller.DynamoModel.CurrentWorkspace;
            var dsfn1 = workspace.NodeFromWorkspace<DSFunction>(
                "7e1c8fcc-3725-4338-aab8-6a55a4dbe705");
            var dsfn2 = workspace.NodeFromWorkspace<DSFunction>(
                "f3d151a6-9c94-43dd-bc5b-e2f585456c63");
            var dsfn3 = workspace.NodeFromWorkspace<DSFunction>(
                 "ecd771cc-5025-4511-8871-cdc1e7318097");

            Assert.AreEqual(5, workspace.Nodes.Count);
            Assert.AreEqual(6, workspace.Connectors.Count);

            Assert.NotNull(dsfn1);
            Assert.NotNull(dsfn2);
            Assert.NotNull(dsfn3);

            RunCurrentModel();
            AssertPreviewValue("7e1c8fcc-3725-4338-aab8-6a55a4dbe705", false);
            AssertPreviewValue("f3d151a6-9c94-43dd-bc5b-e2f585456c63", true);
            AssertPreviewValue("ecd771cc-5025-4511-8871-cdc1e7318097", true);
        }

        [Test]
        public void Dynamo_Nodes_Equal()
        {
            OpenModel(GetDynPath("Dynamo_Nodes_Equal.dyn"));

            var workspace = Controller.DynamoModel.CurrentWorkspace;
            var dsfn1 = workspace.NodeFromWorkspace<DSFunction>(
                "e617dce2-a65e-45c3-8c43-2cb1d13a47be");
            var dsfn2 = workspace.NodeFromWorkspace<DSFunction>(
                "66787824-b9b6-4f14-abce-08dd4662ce89");
            var dsfn3 = workspace.NodeFromWorkspace<DSFunction>(
                 "07464c17-ca41-42e7-ac93-220e4c50cc0b");

            Assert.AreEqual(6, workspace.Nodes.Count);
            Assert.AreEqual(6, workspace.Connectors.Count);

            Assert.NotNull(dsfn1);
            Assert.NotNull(dsfn2);
            Assert.NotNull(dsfn3);

            RunCurrentModel();
            AssertPreviewValue("e617dce2-a65e-45c3-8c43-2cb1d13a47be", false);
            AssertPreviewValue("66787824-b9b6-4f14-abce-08dd4662ce89", true);
            AssertPreviewValue("07464c17-ca41-42e7-ac93-220e4c50cc0b", true);
        }

        [Test]
        public void Dynamo_Nodes_And()
        {
            OpenModel(GetDynPath("Dynamo_Nodes_And.dyn"));

            var workspace = Controller.DynamoModel.CurrentWorkspace;
            var logicn1 = workspace.NodeFromWorkspace<DSCore.Logic.And>(
                "0ac391e1-d11a-40ed-96b2-d3aabbdad5c7");
            var logicn2 = workspace.NodeFromWorkspace<DSCore.Logic.And>(
                "0dff8bbb-6a02-444c-8c96-c44c6a248357");
            var logicn3 = workspace.NodeFromWorkspace<DSCore.Logic.And>(
                 "4a61ddb0-999d-412d-9330-52f0a982b214");

            Assert.AreEqual(5, workspace.Nodes.Count);
            Assert.AreEqual(6, workspace.Connectors.Count);

            Assert.NotNull(logicn1);
            Assert.NotNull(logicn2);
            Assert.NotNull(logicn3);

            RunCurrentModel();
            AssertPreviewValue("0ac391e1-d11a-40ed-96b2-d3aabbdad5c7", false);
            AssertPreviewValue("0dff8bbb-6a02-444c-8c96-c44c6a248357", false);
            AssertPreviewValue("4a61ddb0-999d-412d-9330-52f0a982b214", true);
        }

        [Test]
        public void Dynamo_Nodes_And_NumberInput()
        {
            OpenModel(GetDynPath("Dynamo_Nodes_And_NumberInput.dyn"));

            var workspace = Controller.DynamoModel.CurrentWorkspace;
            var logicn1 = workspace.NodeFromWorkspace<DSCore.Logic.And>(
                "0ac391e1-d11a-40ed-96b2-d3aabbdad5c7");
            var logicn2 = workspace.NodeFromWorkspace<DSCore.Logic.And>(
                "0dff8bbb-6a02-444c-8c96-c44c6a248357");
            var logicn3 = workspace.NodeFromWorkspace<DSCore.Logic.And>(
                 "4a61ddb0-999d-412d-9330-52f0a982b214");

            Assert.AreEqual(5, workspace.Nodes.Count);
            Assert.AreEqual(6, workspace.Connectors.Count);

            Assert.NotNull(logicn1);
            Assert.NotNull(logicn2);
            Assert.NotNull(logicn3);

            RunCurrentModel();
            AssertPreviewValue("0ac391e1-d11a-40ed-96b2-d3aabbdad5c7", false);
            AssertPreviewValue("0dff8bbb-6a02-444c-8c96-c44c6a248357", false);
            AssertPreviewValue("4a61ddb0-999d-412d-9330-52f0a982b214", true);
        }

        [Test]
        public void Dynamo_Nodes_Or()
        {
            OpenModel(GetDynPath("Dynamo_Nodes_Or.dyn"));

            var workspace = Controller.DynamoModel.CurrentWorkspace;
            var logicn1 = workspace.NodeFromWorkspace<DSCore.Logic.Or>(
                "64cfe13f-370c-446e-9f51-58d60278cdff");
            var logicn2 = workspace.NodeFromWorkspace<DSCore.Logic.Or>(
                "a0b23231-737f-44f6-aa12-640ee5390fa5");
            var logicn3 = workspace.NodeFromWorkspace<DSCore.Logic.Or>(
                 "60a2b505-f173-4f65-a42e-cdd3708900f8");

            Assert.AreEqual(5, workspace.Nodes.Count);
            Assert.AreEqual(6, workspace.Connectors.Count);

            Assert.NotNull(logicn1);
            Assert.NotNull(logicn2);
            Assert.NotNull(logicn3);

            RunCurrentModel();
            AssertPreviewValue("64cfe13f-370c-446e-9f51-58d60278cdff", true);
            AssertPreviewValue("a0b23231-737f-44f6-aa12-640ee5390fa5", false);
            AssertPreviewValue("60a2b505-f173-4f65-a42e-cdd3708900f8", true);
        }

        [Test]
        public void Dynamo_Nodes_Or_NumberInput()
        {
            OpenModel(GetDynPath("Dynamo_Nodes_Or_NumberInput.dyn"));

            var workspace = Controller.DynamoModel.CurrentWorkspace;
            var logicn1 = workspace.NodeFromWorkspace<DSCore.Logic.Or>(
                "64cfe13f-370c-446e-9f51-58d60278cdff");
            var logicn2 = workspace.NodeFromWorkspace<DSCore.Logic.Or>(
                "a0b23231-737f-44f6-aa12-640ee5390fa5");
            var logicn3 = workspace.NodeFromWorkspace<DSCore.Logic.Or>(
                 "60a2b505-f173-4f65-a42e-cdd3708900f8");

            Assert.AreEqual(5, workspace.Nodes.Count);
            Assert.AreEqual(6, workspace.Connectors.Count);

            Assert.NotNull(logicn1);
            Assert.NotNull(logicn2);
            Assert.NotNull(logicn3);

            RunCurrentModel();
            AssertPreviewValue("64cfe13f-370c-446e-9f51-58d60278cdff", true);
            AssertPreviewValue("a0b23231-737f-44f6-aa12-640ee5390fa5", false);
            AssertPreviewValue("60a2b505-f173-4f65-a42e-cdd3708900f8", true);
        }

        [Test]
        public void Dynamo_Nodes_Xor()
        {
            OpenModel(GetDynPath("Dynamo_Nodes_Xor.dyn"));

            var workspace = Controller.DynamoModel.CurrentWorkspace;
            var logicn1 = workspace.NodeFromWorkspace<DSFunction>(
                "950a1260-417d-484f-95e9-5a3d164fc537");
            var logicn2 = workspace.NodeFromWorkspace<DSFunction>(
                "0e1e3c27-436d-48c5-b25f-cd319d836ac1");
            var logicn3 = workspace.NodeFromWorkspace<DSFunction>(
                 "17aa70a5-8038-425a-b049-9627a73a071c");

            Assert.AreEqual(5, workspace.Nodes.Count);
            Assert.AreEqual(6, workspace.Connectors.Count);

            Assert.NotNull(logicn1);
            Assert.NotNull(logicn2);
            Assert.NotNull(logicn3);

            RunCurrentModel();
            AssertPreviewValue("950a1260-417d-484f-95e9-5a3d164fc537", true);
            AssertPreviewValue("0e1e3c27-436d-48c5-b25f-cd319d836ac1", false);
            AssertPreviewValue("17aa70a5-8038-425a-b049-9627a73a071c", false);
        }

        [Test]
        public void Dynamo_Nodes_Xor_NumberInput()
        {
            OpenModel(GetDynPath("Dynamo_Nodes_Xor_NumberInput.dyn"));

            var workspace = Controller.DynamoModel.CurrentWorkspace;
            var logicn1 = workspace.NodeFromWorkspace<DSFunction>(
                "950a1260-417d-484f-95e9-5a3d164fc537");
            var logicn2 = workspace.NodeFromWorkspace<DSFunction>(
                "0e1e3c27-436d-48c5-b25f-cd319d836ac1");
            var logicn3 = workspace.NodeFromWorkspace<DSFunction>(
                 "17aa70a5-8038-425a-b049-9627a73a071c");

            Assert.AreEqual(5, workspace.Nodes.Count);
            Assert.AreEqual(6, workspace.Connectors.Count);

            Assert.NotNull(logicn1);
            Assert.NotNull(logicn2);
            Assert.NotNull(logicn3);

            RunCurrentModel();
            AssertPreviewValue("950a1260-417d-484f-95e9-5a3d164fc537", true);
            AssertPreviewValue("0e1e3c27-436d-48c5-b25f-cd319d836ac1", false);
            AssertPreviewValue("17aa70a5-8038-425a-b049-9627a73a071c", false);
        }

        [Test]
        public void Dynamo_Nodes_Not()
        {
            OpenModel(GetDynPath("Dynamo_Nodes_Not.dyn"));

            var workspace = Controller.DynamoModel.CurrentWorkspace;
            var logicn1 = workspace.NodeFromWorkspace<DSFunction>(
                "4efaa4dd-00d7-4478-8619-364dd5528637");
            var logicn2 = workspace.NodeFromWorkspace<DSFunction>(
                "6ceae932-650f-409e-a836-009c5e0b9707");

            Assert.AreEqual(4, workspace.Nodes.Count);
            Assert.AreEqual(2, workspace.Connectors.Count);

            Assert.NotNull(logicn1);
            Assert.NotNull(logicn2);

            RunCurrentModel();
            AssertPreviewValue("4efaa4dd-00d7-4478-8619-364dd5528637", true);
            AssertPreviewValue("6ceae932-650f-409e-a836-009c5e0b9707", false);
        }

        [Test]
        public void Dynamo_Nodes_Not_NumberInput()
        {
            OpenModel(GetDynPath("Dynamo_Nodes_Not_NumberInput.dyn"));

            var workspace = Controller.DynamoModel.CurrentWorkspace;
            var logicn1 = workspace.NodeFromWorkspace<DSFunction>(
                "4efaa4dd-00d7-4478-8619-364dd5528637");
            var logicn2 = workspace.NodeFromWorkspace<DSFunction>(
                "6ceae932-650f-409e-a836-009c5e0b9707");

            Assert.AreEqual(4, workspace.Nodes.Count);
            Assert.AreEqual(2, workspace.Connectors.Count);

            Assert.NotNull(logicn1);
            Assert.NotNull(logicn2);

            RunCurrentModel();
            AssertPreviewValue("4efaa4dd-00d7-4478-8619-364dd5528637", true);
            AssertPreviewValue("6ceae932-650f-409e-a836-009c5e0b9707", false);
        }

        [Test]
        public void Dynamo_Nodes_Add()
        {
            OpenModel(GetDynPath("Dynamo_Nodes_Add.dyn"));

            var workspace = Controller.DynamoModel.CurrentWorkspace;
            var operationn1 = workspace.NodeFromWorkspace<DSFunction>(
                "2b5a7c02-7c21-4c1e-83f6-c8073f8e2473");
            var operationn2 = workspace.NodeFromWorkspace<DSFunction>(
                "aa4872a0-741b-43fc-8e73-3c1e8655ac3b");
            var operationn3 = workspace.NodeFromWorkspace<DSFunction>(
                "91fffb4d-f6cc-4770-b9c7-b64accaeca8c");

            Assert.AreEqual(7, workspace.Nodes.Count);
            Assert.AreEqual(6, workspace.Connectors.Count);

            Assert.NotNull(operationn1);
            Assert.NotNull(operationn2);
            Assert.NotNull(operationn3);

            RunCurrentModel();
            AssertPreviewValue("2b5a7c02-7c21-4c1e-83f6-c8073f8e2473", 7);
            AssertPreviewValue("aa4872a0-741b-43fc-8e73-3c1e8655ac3b", 1);
            AssertPreviewValue("91fffb4d-f6cc-4770-b9c7-b64accaeca8c", 4.5);
        }

        [Test]
        public void Dynamo_Nodes_Subtract()
        {
            OpenModel(GetDynPath("Dynamo_Nodes_Subtract.dyn"));

            var workspace = Controller.DynamoModel.CurrentWorkspace;
            var operationn1 = workspace.NodeFromWorkspace<DSFunction>(
                "c716fe96-15c2-4fc1-a683-ffcdbd864d9d");
            var operationn2 = workspace.NodeFromWorkspace<DSFunction>(
                "dc8aaac2-6709-4f84-bdfc-432a1cc04f33");
            var operationn3 = workspace.NodeFromWorkspace<DSFunction>(
                "945b64a3-6504-43f1-87fa-f46c4bc23f1a");

            Assert.AreEqual(7, workspace.Nodes.Count);
            Assert.AreEqual(6, workspace.Connectors.Count);

            Assert.NotNull(operationn1);
            Assert.NotNull(operationn2);
            Assert.NotNull(operationn3);

            RunCurrentModel();
            AssertPreviewValue("c716fe96-15c2-4fc1-a683-ffcdbd864d9d", -3);
            AssertPreviewValue("dc8aaac2-6709-4f84-bdfc-432a1cc04f33", 3);
            AssertPreviewValue("945b64a3-6504-43f1-87fa-f46c4bc23f1a", -0.5);
        }

        [Test]
        public void Dynamo_Nodes_Multiply()
        {
            OpenModel(GetDynPath("Dynamo_Nodes_Multiply.dyn"));

            var workspace = Controller.DynamoModel.CurrentWorkspace;
            var operationn1 = workspace.NodeFromWorkspace<DSFunction>(
                "a1582b3f-388a-47a5-8785-3ee3700878e1");
            var operationn2 = workspace.NodeFromWorkspace<DSFunction>(
                "a02fdbea-c30c-439b-a967-b0a46d981344");
            var operationn3 = workspace.NodeFromWorkspace<DSFunction>(
                "0cd1e263-1c38-4f1e-893d-874b593f939b");

            Assert.AreEqual(7, workspace.Nodes.Count);
            Assert.AreEqual(6, workspace.Connectors.Count);

            Assert.NotNull(operationn1);
            Assert.NotNull(operationn2);
            Assert.NotNull(operationn3);

            RunCurrentModel();
            AssertPreviewValue("a1582b3f-388a-47a5-8785-3ee3700878e1", 10);
            AssertPreviewValue("a02fdbea-c30c-439b-a967-b0a46d981344", -2);
            AssertPreviewValue("0cd1e263-1c38-4f1e-893d-874b593f939b", 5);
        }

        [Test]
        public void Dynamo_Nodes_Divide()
        {
            OpenModel(GetDynPath("Dynamo_Nodes_Divide.dyn"));

            var workspace = Controller.DynamoModel.CurrentWorkspace;
            var operationn1 = workspace.NodeFromWorkspace<DSFunction>(
                "d2311f8d-2bf8-4aed-bf4b-708b993171ac");
            var operationn2 = workspace.NodeFromWorkspace<DSFunction>(
                "802d27f8-9259-4050-bd7c-214ff83fa98a");
            var operationn3 = workspace.NodeFromWorkspace<DSFunction>(
                "5c498c26-1536-4b51-8d0f-f613fc025896");
            var operationn4 = workspace.NodeFromWorkspace<DSFunction>(
                "1737dfb3-f470-4a32-bac9-34aa4c18606b");
            var operationn5 = workspace.NodeFromWorkspace<DSFunction>(
                "9b902150-dc32-4e00-8ba6-1819887528ae");

            Assert.AreEqual(10, workspace.Nodes.Count);
            Assert.AreEqual(10, workspace.Connectors.Count);

            Assert.NotNull(operationn1);
            Assert.NotNull(operationn2);
            Assert.NotNull(operationn3);
            Assert.NotNull(operationn2);
            Assert.NotNull(operationn3);

            RunCurrentModel();
            AssertPreviewValue("d2311f8d-2bf8-4aed-bf4b-708b993171ac", 0.4);
            AssertPreviewValue("802d27f8-9259-4050-bd7c-214ff83fa98a", -2);
            AssertPreviewValue("5c498c26-1536-4b51-8d0f-f613fc025896", 0.8);
            AssertPreviewValue("1737dfb3-f470-4a32-bac9-34aa4c18606b", 0);
            //AssertPreviewValue("9b902150-dc32-4e00-8ba6-1819887528ae", Infinity);
        }

        [Test]
        public void Dynamo_Nodes_Modulo()
        {
            OpenModel(GetDynPath("Dynamo_Nodes_Modulo.dyn"));

            var workspace = Controller.DynamoModel.CurrentWorkspace;
            var operationn1 = workspace.NodeFromWorkspace<DSFunction>(
                "3f4c4485-5149-479a-aa11-e66e72c76b37");
            var operationn2 = workspace.NodeFromWorkspace<DSFunction>(
                "99c18e93-bb19-458b-97f3-b3467aa10364");
            var operationn3 = workspace.NodeFromWorkspace<DSFunction>(
                "85f6a5e8-3e3c-4944-a7cb-ba856d755f87");
            var operationn4 = workspace.NodeFromWorkspace<DSFunction>(
                "2be464f1-81d0-4427-b588-a22d94e8118c");

            Assert.AreEqual(9, workspace.Nodes.Count);
            Assert.AreEqual(8, workspace.Connectors.Count);

            Assert.NotNull(operationn1);
            Assert.NotNull(operationn2);
            Assert.NotNull(operationn3);
            Assert.NotNull(operationn4);

            RunCurrentModel();
            AssertPreviewValue("3f4c4485-5149-479a-aa11-e66e72c76b37", 3);
            AssertPreviewValue("99c18e93-bb19-458b-97f3-b3467aa10364", 1);

            //the new one does not support double
            AssertPreviewValue("85f6a5e8-3e3c-4944-a7cb-ba856d755f87", 0.5);  

            AssertPreviewValue("2be464f1-81d0-4427-b588-a22d94e8118c", 1);
        }

        [Test]
        public void Dynamo_Nodes_Power()
        {
            OpenModel(GetDynPath("Dynamo_Nodes_Power.dyn"));

            var workspace = Controller.DynamoModel.CurrentWorkspace;
            var operationn1 = workspace.NodeFromWorkspace<DSFunction>(
                "f5a5aa45-dadf-4d4e-901e-3fe40ade85b9");
            var operationn2 = workspace.NodeFromWorkspace<DSFunction>(
                "78d7cf92-0fbb-44ac-82bd-dc1b629c921a");
            var operationn3 = workspace.NodeFromWorkspace<DSFunction>(
                "e84563cd-9bc5-402f-9808-2a685efa3e9b");
            var operationn4 = workspace.NodeFromWorkspace<DSFunction>(
                "d7709ae9-ab6c-4923-8624-d1348fa66fde");

            Assert.AreEqual(8, workspace.Nodes.Count);
            Assert.AreEqual(8, workspace.Connectors.Count);

            Assert.NotNull(operationn1);
            Assert.NotNull(operationn2);
            Assert.NotNull(operationn3);
            Assert.NotNull(operationn4);

            RunCurrentModel();
            AssertPreviewValue("f5a5aa45-dadf-4d4e-901e-3fe40ade85b9", 243);
            AssertPreviewValue("78d7cf92-0fbb-44ac-82bd-dc1b629c921a", 10 / 11);
            AssertPreviewValue("e84563cd-9bc5-402f-9808-2a685efa3e9b", -32);
            AssertPreviewValue("d7709ae9-ab6c-4923-8624-d1348fa66fde", 15.58846);
        }

        [Test]
        public void Dynamo_Nodes_Round()
        {
            OpenModel(GetDynPath("Dynamo_Nodes_Round.dyn"));

            var workspace = Controller.DynamoModel.CurrentWorkspace;
            var operationn1 = workspace.NodeFromWorkspace<DSFunction>(
                "dafc3f8e-3a6a-413a-996a-6014c40c0df0");
            var operationn2 = workspace.NodeFromWorkspace<DSFunction>(
                "02d52330-4bb3-4127-abd2-3a16d6bbb701");
            var operationn3 = workspace.NodeFromWorkspace<DSFunction>(
                "05ff29d6-48d8-4923-90ab-6bc8acaaa9fb");
            var operationn4 = workspace.NodeFromWorkspace<DSFunction>(
                "8ce8a844-70d2-4861-962b-3caccb9398d9");
            var operationn5 = workspace.NodeFromWorkspace<DSFunction>(
                "dbd083ba-91ec-4e70-a1b9-10efd09daf33");

            Assert.AreEqual(10, workspace.Nodes.Count);
            Assert.AreEqual(5, workspace.Connectors.Count);

            Assert.NotNull(operationn1);
            Assert.NotNull(operationn2);
            Assert.NotNull(operationn3);
            Assert.NotNull(operationn4);
            Assert.NotNull(operationn5);

            RunCurrentModel();
            AssertPreviewValue("dafc3f8e-3a6a-413a-996a-6014c40c0df0", 3);
            AssertPreviewValue("02d52330-4bb3-4127-abd2-3a16d6bbb701", -2);
            AssertPreviewValue("05ff29d6-48d8-4923-90ab-6bc8acaaa9fb", 2);
            AssertPreviewValue("8ce8a844-70d2-4861-962b-3caccb9398d9", 2);
            AssertPreviewValue("dbd083ba-91ec-4e70-a1b9-10efd09daf33", 3);
        }

        [Test]
        public void Dynamo_Nodes_Floor()
        {
            OpenModel(GetDynPath("Dynamo_Nodes_Floor.dyn"));

            var workspace = Controller.DynamoModel.CurrentWorkspace;
            var operationn1 = workspace.NodeFromWorkspace<DSFunction>(
                "802f2203-5164-4940-a5e7-6e2760c3c8c9");
            var operationn2 = workspace.NodeFromWorkspace<DSFunction>(
                "89a095a4-28c8-4178-9936-3c47a05f412b");
            var operationn3 = workspace.NodeFromWorkspace<DSFunction>(
                "7aeb508e-fc46-47bd-bdb9-7873a83f3bcb");
            var operationn4 = workspace.NodeFromWorkspace<DSFunction>(
                "a40332b1-ebf2-4d6a-8f82-60cdb990678f");
            var operationn5 = workspace.NodeFromWorkspace<DSFunction>(
                "16ecedce-1dff-4e71-aa7c-a09e1c7e2041");
            var operationn6 = workspace.NodeFromWorkspace<DSFunction>(
                "3120bce8-45de-49b1-9a7e-743b94608ff4");

            Assert.AreEqual(12, workspace.Nodes.Count);
            Assert.AreEqual(6, workspace.Connectors.Count);

            Assert.NotNull(operationn1);
            Assert.NotNull(operationn2);
            Assert.NotNull(operationn3);
            Assert.NotNull(operationn4);
            Assert.NotNull(operationn5);
            Assert.NotNull(operationn6);

            RunCurrentModel();
            AssertPreviewValue("802f2203-5164-4940-a5e7-6e2760c3c8c9", 3);
            AssertPreviewValue("89a095a4-28c8-4178-9936-3c47a05f412b", -2);
            AssertPreviewValue("7aeb508e-fc46-47bd-bdb9-7873a83f3bcb", 2);
            AssertPreviewValue("a40332b1-ebf2-4d6a-8f82-60cdb990678f", 2);
            AssertPreviewValue("16ecedce-1dff-4e71-aa7c-a09e1c7e2041", 2);
            AssertPreviewValue("3120bce8-45de-49b1-9a7e-743b94608ff4", -3);
        }

        [Test]
        public void Dynamo_Nodes_Ceiling()
        {
            OpenModel(GetDynPath("Dynamo_Nodes_Ceiling.dyn"));

            var workspace = Controller.DynamoModel.CurrentWorkspace;
            var operationn1 = workspace.NodeFromWorkspace<DSFunction>(
                "3e185854-ff13-403e-9667-8abe48f5125e");
            var operationn2 = workspace.NodeFromWorkspace<DSFunction>(
                "d18afe2d-cac8-4042-8edf-68554eb69814");
            var operationn3 = workspace.NodeFromWorkspace<DSFunction>(
                "ebeed92b-68cc-4850-b13b-e6d230bc9a8d");
            var operationn4 = workspace.NodeFromWorkspace<DSFunction>(
                "5bfae2bc-3c0f-4adf-931a-20709bd9e6ad");
            var operationn5 = workspace.NodeFromWorkspace<DSFunction>(
                "7f999e43-cc26-4dab-923e-e7fc1d1fb902");
            var operationn6 = workspace.NodeFromWorkspace<DSFunction>(
                "1ef510c8-5f3b-4654-8fb7-bcd7827ccb07");

            Assert.AreEqual(12, workspace.Nodes.Count);
            Assert.AreEqual(6, workspace.Connectors.Count);

            Assert.NotNull(operationn1);
            Assert.NotNull(operationn2);
            Assert.NotNull(operationn3);
            Assert.NotNull(operationn4);
            Assert.NotNull(operationn5);
            Assert.NotNull(operationn6);

            RunCurrentModel();
            AssertPreviewValue("3e185854-ff13-403e-9667-8abe48f5125e", 3);
            AssertPreviewValue("d18afe2d-cac8-4042-8edf-68554eb69814", -2);
            AssertPreviewValue("ebeed92b-68cc-4850-b13b-e6d230bc9a8d", 3);
            AssertPreviewValue("5bfae2bc-3c0f-4adf-931a-20709bd9e6ad", 3);
            AssertPreviewValue("7f999e43-cc26-4dab-923e-e7fc1d1fb902", 3);
            AssertPreviewValue("1ef510c8-5f3b-4654-8fb7-bcd7827ccb07", -2);
        }

        [Test]
        public void Dynamo_Nodes_e()
        {
            OpenModel(GetDynPath("Dynamo_Nodes_e.dyn"));

            var workspace = Controller.DynamoModel.CurrentWorkspace;
            var operationn1 = workspace.NodeFromWorkspace<DSFunction>(
                "74416af6-c22c-4822-8b65-c5deea710a38");

            Assert.AreEqual(1, workspace.Nodes.Count);
            Assert.AreEqual(0, workspace.Connectors.Count);

            Assert.NotNull(operationn1);

            RunCurrentModel();
            AssertPreviewValue("74416af6-c22c-4822-8b65-c5deea710a38", 2.718282);
        }

        [Test]
        public void Dynamo_Nodes_Pi()
        {
            OpenModel(GetDynPath("Dynamo_Nodes_Pi.dyn"));

            var workspace = Controller.DynamoModel.CurrentWorkspace;
            var operationn1 = workspace.NodeFromWorkspace<DSFunction>(
                "3e82b16c-b928-4d20-a9cb-1dc27498255f");

            Assert.AreEqual(1, workspace.Nodes.Count);
            Assert.AreEqual(0, workspace.Connectors.Count);

            Assert.NotNull(operationn1);

            RunCurrentModel();
            AssertPreviewValue("3e82b16c-b928-4d20-a9cb-1dc27498255f", 3.141593);
        }

        [Test]
        public void Dynamo_Nodes_2Pi()
        {
            OpenModel(GetDynPath("Dynamo_Nodes_2Pi.dyn"));

            var workspace = Controller.DynamoModel.CurrentWorkspace;
            var operationn1 = workspace.NodeFromWorkspace<DSFunction>(
                "3017f3cb-7097-4180-b72e-9dcc19d7d690");

            Assert.AreEqual(1, workspace.Nodes.Count);
            Assert.AreEqual(0, workspace.Connectors.Count);

            Assert.NotNull(operationn1);

            RunCurrentModel();
            AssertPreviewValue("3017f3cb-7097-4180-b72e-9dcc19d7d690", 6.283185);
        }

        [Test]
        public void Dynamo_Nodes_Sine()
        {
            OpenModel(GetDynPath("Dynamo_Nodes_Sine.dyn"));

            var workspace = Controller.DynamoModel.CurrentWorkspace;
            var operationn1 = workspace.NodeFromWorkspace<DSFunction>(
                "0b6eeb02-bcd1-4a35-8b7b-97e2064edc64");
            var operationn2 = workspace.NodeFromWorkspace<DSFunction>(
                "5e5129e0-96e6-4734-92d4-93cfeabf1361");
            var operationn3 = workspace.NodeFromWorkspace<DSFunction>(
                "ccd4a119-a4b0-46ad-9947-082af9671554");
            var operationn4 = workspace.NodeFromWorkspace<DSFunction>(
                "5742cca7-b528-478e-93ec-47dbf41a4159");

            //During migraton, the manager will add a toDegree node. 
            //So the number of node and connector will be increased.
            Assert.AreEqual(8 + 4, workspace.Nodes.Count);
            Assert.AreEqual(4 + 4, workspace.Connectors.Count);

            Assert.NotNull(operationn1);
            Assert.NotNull(operationn2);
            Assert.NotNull(operationn3);
            Assert.NotNull(operationn4);

            RunCurrentModel();
            AssertPreviewValue("0b6eeb02-bcd1-4a35-8b7b-97e2064edc64", 0);
            AssertPreviewValue("5e5129e0-96e6-4734-92d4-93cfeabf1361", 0.14112);
            AssertPreviewValue("ccd4a119-a4b0-46ad-9947-082af9671554", 0.9589234);
            AssertPreviewValue("5742cca7-b528-478e-93ec-47dbf41a4159", -0.6665387);
        }

        [Test]
        public void Dynamo_Nodes_Cosine()
        {
            OpenModel(GetDynPath("Dynamo_Nodes_Cosine.dyn"));

            var workspace = Controller.DynamoModel.CurrentWorkspace;
            var operationn1 = workspace.NodeFromWorkspace<DSFunction>(
                "af6f8751-fa5e-4727-b6c6-713cf2c75d15");
            var operationn2 = workspace.NodeFromWorkspace<DSFunction>(
                "c0f5111c-3a3b-427e-8188-ba76648261d3");
            var operationn3 = workspace.NodeFromWorkspace<DSFunction>(
                "19f7e93f-a2d4-4e7d-b4e2-154770b45598");
            var operationn4 = workspace.NodeFromWorkspace<DSFunction>(
                "84ba68a3-d409-4267-a677-c22daf3136e4");

            //During migraton, the manager will add a toDegree node. 
            //So the number of node and connector will be increased.
            Assert.AreEqual(8 + 4, workspace.Nodes.Count);
            Assert.AreEqual(4 + 4, workspace.Connectors.Count);

            Assert.NotNull(operationn1);
            Assert.NotNull(operationn2);
            Assert.NotNull(operationn3);
            Assert.NotNull(operationn4);

            RunCurrentModel();
            AssertPreviewValue("af6f8751-fa5e-4727-b6c6-713cf2c75d15", 1);
            AssertPreviewValue("c0f5111c-3a3b-427e-8188-ba76648261d3", -0.9899925);
            AssertPreviewValue("19f7e93f-a2d4-4e7d-b4e2-154770b45598", 0.2836622);
            AssertPreviewValue("84ba68a3-d409-4267-a677-c22daf3136e4", 0.7454705);
        }

        [Test]
        public void Dynamo_Nodes_Tangent()
        {
            OpenModel(GetDynPath("Dynamo_Nodes_Tangent.dyn"));

            var workspace = Controller.DynamoModel.CurrentWorkspace;
            var operationn1 = workspace.NodeFromWorkspace<DSFunction>(
                "990cacd7-a552-484a-bc46-564416dca5e5");
            var operationn2 = workspace.NodeFromWorkspace<DSFunction>(
                "7e4399cc-4236-425d-ab5d-96ca98fe7cc3");
            var operationn3 = workspace.NodeFromWorkspace<DSFunction>(
                "b3bc9d5e-9fd2-4072-900c-16b71f7b76f4");
            var operationn4 = workspace.NodeFromWorkspace<DSFunction>(
                "5c04bbde-85c2-4c63-bacf-c802a9aca7d7");

            //During migraton, the manager will add a toDegree node. 
            //So the number of node and connector will be increased.
            Assert.AreEqual(8 + 4, workspace.Nodes.Count);
            Assert.AreEqual(4 + 4, workspace.Connectors.Count);

            Assert.NotNull(operationn1);
            Assert.NotNull(operationn2);
            Assert.NotNull(operationn3);
            Assert.NotNull(operationn4);

            RunCurrentModel();
            AssertPreviewValue("990cacd7-a552-484a-bc46-564416dca5e5", 0);
            AssertPreviewValue("7e4399cc-4236-425d-ab5d-96ca98fe7cc3", -0.1425465);
            AssertPreviewValue("b3bc9d5e-9fd2-4072-900c-16b71f7b76f4", 3.380515);
            AssertPreviewValue("5c04bbde-85c2-4c63-bacf-c802a9aca7d7", -0.8941181);
        }

        [Test]
        public void Dynamo_Nodes_InverseSine()
        {
            OpenModel(GetDynPath("Dynamo_Nodes_InverseSine.dyn"));

            var workspace = Controller.DynamoModel.CurrentWorkspace;
            var operationn1 = workspace.NodeFromWorkspace<DSFunction>(
                "041a0818-393a-4d47-a534-3471774adfe5");
            var operationn2 = workspace.NodeFromWorkspace<DSFunction>(
                "9e267757-8a43-45e6-93c1-84f37fc52e82");
            var operationn3 = workspace.NodeFromWorkspace<DSFunction>(
                "1bf23e76-f4b4-4b31-a7bf-cd84f87c56ed");
            var operationn4 = workspace.NodeFromWorkspace<DSFunction>(
                "6b28ac3e-509f-459f-bd8b-99b550efeb56");
            var operationn5 = workspace.NodeFromWorkspace<DSFunction>(
                "ecb6438c-ed36-4f16-b6e5-ea9c6481d234");

            //During migraton, the manager will add a toRadius node. 
            //So the number of node and connector will be increased.
            Assert.AreEqual(10 + 5, workspace.Nodes.Count);
            Assert.AreEqual(5 + 5, workspace.Connectors.Count);

            Assert.NotNull(operationn1);
            Assert.NotNull(operationn2);
            Assert.NotNull(operationn3);
            Assert.NotNull(operationn4);
            Assert.NotNull(operationn5);

            RunCurrentModel();
            AssertPreviewValue("041a0818-393a-4d47-a534-3471774adfe5", 0);
            AssertPreviewValue("9e267757-8a43-45e6-93c1-84f37fc52e82", 0.5235988);
            AssertPreviewValue("1bf23e76-f4b4-4b31-a7bf-cd84f87c56ed", 1.570796);
            AssertPreviewValue("6b28ac3e-509f-459f-bd8b-99b550efeb56", -0.4115168);
            //AssertPreviewValue("ecb6438c-ed36-4f16-b6e5-ea9c6481d234", null);
        }

        [Test]
        public void Dynamo_Nodes_InverseCosine()
        {
            OpenModel(GetDynPath("Dynamo_Nodes_InverseCosine.dyn"));

            var workspace = Controller.DynamoModel.CurrentWorkspace;
            var operationn1 = workspace.NodeFromWorkspace<DSFunction>(
                "0d6cdacb-3a11-47dc-b26a-ce4cbc621a7a");
            var operationn2 = workspace.NodeFromWorkspace<DSFunction>(
                "5527c25b-0131-406d-a543-62b07d39a847");
            var operationn3 = workspace.NodeFromWorkspace<DSFunction>(
                "40812d36-596a-4d8e-85aa-fdeb36995942");
            var operationn4 = workspace.NodeFromWorkspace<DSFunction>(
                "a8d4c4d4-d0b4-4dc2-9334-80a29835924e");
            var operationn5 = workspace.NodeFromWorkspace<DSFunction>(
                "e644aebb-8bc6-449e-9250-8c5a6cc486ec");

            //During migraton, the manager will add a toRadius node. 
            //So the number of node and connector will be increased.
            Assert.AreEqual(10 + 5, workspace.Nodes.Count);
            Assert.AreEqual(5 + 5, workspace.Connectors.Count);

            Assert.NotNull(operationn1);
            Assert.NotNull(operationn2);
            Assert.NotNull(operationn3);
            Assert.NotNull(operationn4);
            Assert.NotNull(operationn5);

            RunCurrentModel();
            AssertPreviewValue("0d6cdacb-3a11-47dc-b26a-ce4cbc621a7a", 1.570796);
            AssertPreviewValue("5527c25b-0131-406d-a543-62b07d39a847", 1.047198);
            AssertPreviewValue("40812d36-596a-4d8e-85aa-fdeb36995942", 0);
            AssertPreviewValue("a8d4c4d4-d0b4-4dc2-9334-80a29835924e", 1.982313);
            //AssertPreviewValue("e644aebb-8bc6-449e-9250-8c5a6cc486ec", null);
        }

        [Test]
        public void Dynamo_Nodes_InverseTangent()
        {
            OpenModel(GetDynPath("Dynamo_Nodes_InverseTangent.dyn"));

            var workspace = Controller.DynamoModel.CurrentWorkspace;
            var operationn1 = workspace.NodeFromWorkspace<DSFunction>(
                "bdaeb25f-654b-4db9-9c2a-9377d9ebe3f3");
            var operationn2 = workspace.NodeFromWorkspace<DSFunction>(
                "15b42154-c3ed-4216-93fe-a3a0b7146074");
            var operationn3 = workspace.NodeFromWorkspace<DSFunction>(
                "2a8fbba7-e455-406a-88e2-6caa4f3983eb");
            var operationn4 = workspace.NodeFromWorkspace<DSFunction>(
                "22787711-c6a0-4fd6-beb6-4e2eefa7f1d7");
            var operationn5 = workspace.NodeFromWorkspace<DSFunction>(
                "969df084-1636-4654-8d13-a52502861123");

            //During migraton, the manager will add a toRadius node. 
            //So the number of node and connector will be increased.
            Assert.AreEqual(10 + 5, workspace.Nodes.Count);
            Assert.AreEqual(5 + 5, workspace.Connectors.Count);

            Assert.NotNull(operationn1);
            Assert.NotNull(operationn2);
            Assert.NotNull(operationn3);
            Assert.NotNull(operationn4);
            Assert.NotNull(operationn5);

            RunCurrentModel();
            AssertPreviewValue("bdaeb25f-654b-4db9-9c2a-9377d9ebe3f3", 0);
            AssertPreviewValue("15b42154-c3ed-4216-93fe-a3a0b7146074", 0.4636476);
            AssertPreviewValue("2a8fbba7-e455-406a-88e2-6caa4f3983eb", 0.7853982);
            AssertPreviewValue("22787711-c6a0-4fd6-beb6-4e2eefa7f1d7", -0.3805064);
            AssertPreviewValue("969df084-1636-4654-8d13-a52502861123", 1.107149);
        }

        [Test]
        public void Dynamo_Nodes_Average()
        {
            OpenModel(GetDynPath("Dynamo_Nodes_Average.dyn"));

            var workspace = Controller.DynamoModel.CurrentWorkspace;
            var operationn1 = workspace.NodeFromWorkspace<DSFunction>(
                "d4f242c5-9c20-4633-b661-157ab45a416c");
            var operationn2 = workspace.NodeFromWorkspace<DSFunction>(
                "3d59ccad-57ed-44bc-9d55-27574fc725de");
            var operationn3 = workspace.NodeFromWorkspace<DSFunction>(
                "d65de7e9-f7f7-4f2b-9be7-daad3b3c837a");
            var operationn4 = workspace.NodeFromWorkspace<DSFunction>(
                "af486a6c-a558-4a0b-860f-8c3800f5b8b5");

            Assert.AreEqual(8, workspace.Nodes.Count);
            Assert.AreEqual(4, workspace.Connectors.Count);

            Assert.NotNull(operationn1);
            Assert.NotNull(operationn2);
            Assert.NotNull(operationn3);
            Assert.NotNull(operationn4);

            RunCurrentModel();
            AssertPreviewValue("d4f242c5-9c20-4633-b661-157ab45a416c", 5.5);
            AssertPreviewValue("3d59ccad-57ed-44bc-9d55-27574fc725de", 5.5);
            AssertPreviewValue("d65de7e9-f7f7-4f2b-9be7-daad3b3c837a", -5.5);
            AssertPreviewValue("af486a6c-a558-4a0b-860f-8c3800f5b8b5", null);
        }

        [Test]
        public void Dynamo_Nodes_If()
        {
            OpenModel(GetDynPath("Dynamo_Nodes_If.dyn"));

            var workspace = Controller.DynamoModel.CurrentWorkspace;
            var logicn1 = workspace.NodeFromWorkspace<DSCoreNodesUI.Logic.If>(
                "c3685d47-d29e-4015-83d1-4b7e20274c0e");
            var logicn2 = workspace.NodeFromWorkspace<DSCoreNodesUI.Logic.If>(
                "274166dc-4c76-4e42-8856-817978a0dd7c");

            Assert.AreEqual(6, workspace.Nodes.Count);
            Assert.AreEqual(6, workspace.Connectors.Count);

            Assert.NotNull(logicn1);
            Assert.NotNull(logicn2);

            RunCurrentModel();
            AssertPreviewValue("c3685d47-d29e-4015-83d1-4b7e20274c0e", 3);
            AssertPreviewValue("274166dc-4c76-4e42-8856-817978a0dd7c", 2);
        }

        [Test]
        public void Dynamo_Nodes_ListCreate()
        {
            OpenModel(GetDynPath("Dynamo_Nodes_ListCreate.dyn"));

            var workspace = Controller.DynamoModel.CurrentWorkspace;
            var logicn1 = workspace.NodeFromWorkspace<DSCoreNodesUI.CreateList>(
                "db161881-4239-408c-9ab2-d507fcb4d25f");
            var logicn2 = workspace.NodeFromWorkspace<DSCoreNodesUI.CreateList>(
                "f336c24a-3617-4da4-ace2-d0bd5fe02ebc");
            var logicn3 = workspace.NodeFromWorkspace<DSCoreNodesUI.CreateList>(
                "ec723754-21fe-48bc-98ca-d8231e6879af");
            var logicn4 = workspace.NodeFromWorkspace<DSCoreNodesUI.CreateList>(
                "82a91a49-0c3b-4ed3-851d-ffe9d64593ea");
            var logicn5 = workspace.NodeFromWorkspace<DSCoreNodesUI.CreateList>(
                "9bb7f4ae-3ace-43c4-ab91-2cc6126975c1");
            var logicn6 = workspace.NodeFromWorkspace<DSCoreNodesUI.CreateList>(
                "e8f77740-93b5-4129-9cf2-9ae7b4a0aa06");

            Assert.AreEqual(12, workspace.Nodes.Count);
            Assert.AreEqual(11, workspace.Connectors.Count);

            Assert.NotNull(logicn1);
            Assert.NotNull(logicn2);
            Assert.NotNull(logicn3);
            Assert.NotNull(logicn4);
            Assert.NotNull(logicn5);
            Assert.NotNull(logicn6);

            RunCurrentModel();
            AssertPreviewValue("db161881-4239-408c-9ab2-d507fcb4d25f", null);
            AssertPreviewValue("f336c24a-3617-4da4-ace2-d0bd5fe02ebc", 
                new object[] {1, -1.5, -1.5});
            AssertPreviewValue("ec723754-21fe-48bc-98ca-d8231e6879af", 
                new object[] {"Hi,", "I am", "a test"});
            AssertPreviewValue("82a91a49-0c3b-4ed3-851d-ffe9d64593ea",
                new object[] {new int[] {1, 2, 3, 4, 5, 6, 7, 8, 9, 10}});
            AssertPreviewValue("9bb7f4ae-3ace-43c4-ab91-2cc6126975c1", new object[] {1, "Hi,"});
            AssertPreviewValue("e8f77740-93b5-4129-9cf2-9ae7b4a0aa06",
                new object[] {new int[] {1, 2, 3, 4, 5, 6, 7, 8, 9, 10}, 1});
        }

        [Test]
        public void Dynamo_Nodes_AddToList()
        {
            OpenModel(GetDynPath("Dynamo_Nodes_AddToList.dyn"));

            var workspace = Controller.DynamoModel.CurrentWorkspace;
            var logicn1 = workspace.NodeFromWorkspace<DSFunction>(
                "d3e45f5d-9200-450f-84a3-1de1f26a1a72");
            var logicn2 = workspace.NodeFromWorkspace<DSFunction>(
                "7f4729ca-d023-4d76-a45a-5641223eaa15");
            var logicn3 = workspace.NodeFromWorkspace<DSFunction>(
                "0f086699-08f6-4c58-8ac6-c9d7a79c6163");
            var logicn4 = workspace.NodeFromWorkspace<DSFunction>(
                "a6c40764-1009-4d43-9728-17fc1e03caa8");

            Assert.AreEqual(8, workspace.Nodes.Count);
            Assert.AreEqual(8, workspace.Connectors.Count);

            Assert.NotNull(logicn1);
            Assert.NotNull(logicn2);
            Assert.NotNull(logicn3);
            Assert.NotNull(logicn4);

            RunCurrentModel();
            AssertPreviewValue("d3e45f5d-9200-450f-84a3-1de1f26a1a72", 
                new object[] {0, 1, 2, 3, 4, 5});
            AssertPreviewValue("7f4729ca-d023-4d76-a45a-5641223eaa15",
                new object[] {0.1, 1, 2, 3, 4, 5});
            AssertPreviewValue("0f086699-08f6-4c58-8ac6-c9d7a79c6163",
                new object[] {"oh", 1, 2, 3, 4, 5});
            AssertPreviewValue("a6c40764-1009-4d43-9728-17fc1e03caa8",
                new object[] {new object[] {1, 2, 3, 4, 5}, 1, 2, 3, 4, 5});
        }

        [Test]
        public void Dynamo_Nodes_EmptyList()
        {
            OpenModel(GetDynPath("Dynamo_Nodes_EmptyList.dyn"));

            var workspace = Controller.DynamoModel.CurrentWorkspace;
            var logicn1 = workspace.NodeFromWorkspace<DSFunction>(
                "1201c055-31a3-46ff-997c-e634c7d061fa");

            Assert.AreEqual(1, workspace.Nodes.Count);
            Assert.AreEqual(0, workspace.Connectors.Count);

            Assert.NotNull(logicn1);

            RunCurrentModel();
            AssertPreviewValue("1201c055-31a3-46ff-997c-e634c7d061fa", new object[] { });
        }

        [Test]
        public void Dynamo_Nodes_IsEmptyList()
        {
            OpenModel(GetDynPath("Dynamo_Nodes_IsEmptyList.dyn"));

            var workspace = Controller.DynamoModel.CurrentWorkspace;
            var logicn1 = workspace.NodeFromWorkspace<DSFunction>(
                "f03dd785-bdc3-478f-b281-ea9db063b356");
            var logicn2 = workspace.NodeFromWorkspace<DSFunction>(
                "79d4216d-695d-425e-b1e7-51535e46ae98");
            var logicn3 = workspace.NodeFromWorkspace<DSFunction>(
                "1ec03940-2cad-431f-807e-c6ec0f7ae3bb");
            var logicn4 = workspace.NodeFromWorkspace<DSFunction>(
                "ecd5e943-e6b5-44ca-bb52-3b5c39971ea7");

            Assert.AreEqual(8, workspace.Nodes.Count);
            Assert.AreEqual(4, workspace.Connectors.Count);

            Assert.NotNull(logicn1);
            Assert.NotNull(logicn2);
            Assert.NotNull(logicn3);
            Assert.NotNull(logicn4);

            RunCurrentModel();
            AssertPreviewValue("f03dd785-bdc3-478f-b281-ea9db063b356", null);
            AssertPreviewValue("79d4216d-695d-425e-b1e7-51535e46ae98", false);
            AssertPreviewValue("1ec03940-2cad-431f-807e-c6ec0f7ae3bb", null);
            AssertPreviewValue("ecd5e943-e6b5-44ca-bb52-3b5c39971ea7", true);
        }

        [Test]
        public void Dynamo_Nodes_ListLength()
        {
            OpenModel(GetDynPath("Dynamo_Nodes_ListLength.dyn"));

            var workspace = Controller.DynamoModel.CurrentWorkspace;
            var logicn1 = workspace.NodeFromWorkspace<DSFunction>(
                "b3c61406-d429-43d4-8db0-7da92fce1eb5");
            var logicn2 = workspace.NodeFromWorkspace<DSFunction>(
                "badd9669-7cb7-4ea4-a271-1fe81fe437b4");
            var logicn3 = workspace.NodeFromWorkspace<DSFunction>(
                "4477b43e-0f51-486d-98a5-27ee0b312819");

            Assert.AreEqual(6, workspace.Nodes.Count);
            Assert.AreEqual(3, workspace.Connectors.Count);

            Assert.NotNull(logicn1);
            Assert.NotNull(logicn2);
            Assert.NotNull(logicn3);

            RunCurrentModel();
            AssertPreviewValue("b3c61406-d429-43d4-8db0-7da92fce1eb5", null);
            AssertPreviewValue("badd9669-7cb7-4ea4-a271-1fe81fe437b4", 10);
            AssertPreviewValue("4477b43e-0f51-486d-98a5-27ee0b312819", 0);
        }

        [Test]
        public void Dynamo_Nodes_ListLength_NestedList()
        {
            OpenModel(GetDynPath("Dynamo_Nodes_ListLength_NestedList.dyn"));

            var workspace = Controller.DynamoModel.CurrentWorkspace;
            var logicn1 = workspace.NodeFromWorkspace<DSFunction>(
                "23b91324-69db-46b7-aa0b-b57fcd723264");

            Assert.AreEqual(3, workspace.Nodes.Count);
            Assert.AreEqual(3, workspace.Connectors.Count);

            Assert.NotNull(logicn1);

            RunCurrentModel();
            AssertPreviewValue("23b91324-69db-46b7-aa0b-b57fcd723264", 2);
        }

        [Test]
        public void Dynamo_Nodes_FirstOfList()
        {
            OpenModel(GetDynPath("Dynamo_Nodes_FirstOfList.dyn"));

            var workspace = Controller.DynamoModel.CurrentWorkspace;
            var logicn1 = workspace.NodeFromWorkspace<DSFunction>(
                "28383b05-d53a-47e0-ab4c-5c5d83208f25");
            var logicn2 = workspace.NodeFromWorkspace<DSFunction>(
                "5b093fdd-c63a-4efa-a0b7-4bd7c2330752");
            var logicn3 = workspace.NodeFromWorkspace<DSFunction>(
                "218c3a8e-9c4a-4a8c-8b13-6f2fb758df3f");

            Assert.AreEqual(6, workspace.Nodes.Count);
            Assert.AreEqual(3, workspace.Connectors.Count);

            Assert.NotNull(logicn1);
            Assert.NotNull(logicn2);
            Assert.NotNull(logicn3);

            RunCurrentModel();
            AssertPreviewValue("28383b05-d53a-47e0-ab4c-5c5d83208f25", 1);
            AssertPreviewValue("5b093fdd-c63a-4efa-a0b7-4bd7c2330752", null);
            AssertPreviewValue("218c3a8e-9c4a-4a8c-8b13-6f2fb758df3f", null);
        }

        [Test]
        public void Dynamo_Nodes_FirstOfList_NestedList()
        {
            OpenModel(GetDynPath("Dynamo_Nodes_FirstOfList_NestedList.dyn"));

            var workspace = Controller.DynamoModel.CurrentWorkspace;
            var logicn1 = workspace.NodeFromWorkspace<DSFunction>(
                "6a575df0-0540-46ff-8b9d-15787835f064");

            Assert.AreEqual(3, workspace.Nodes.Count);
            Assert.AreEqual(3, workspace.Connectors.Count);

            Assert.NotNull(logicn1);

            RunCurrentModel();
            AssertPreviewValue("6a575df0-0540-46ff-8b9d-15787835f064", 
                new object[] {1, 2, 3, 4, 5});
        }

        [Test]
        public void Dynamo_Nodes_RandomSeed()
        {
            OpenModel(GetDynPath("Dynamo_Nodes_RandomSeed.dyn"));

            var workspace = Controller.DynamoModel.CurrentWorkspace;
            var logicn1 = workspace.NodeFromWorkspace<DSFunction>(
                "e069c343-46be-4e01-a3b3-9321e89d0775");
            var logicn2 = workspace.NodeFromWorkspace<DSFunction>(
                "71149321-db95-4064-a311-aadfe0cec404");

            Assert.AreEqual(4, workspace.Nodes.Count);
            Assert.AreEqual(2, workspace.Connectors.Count);

            Assert.NotNull(logicn1);
            Assert.NotNull(logicn2);
        }

        [Test]
        public void Dynamo_Nodes_Random()
        {
            OpenModel(GetDynPath("Dynamo_Nodes_Random.dyn"));

            var workspace = Controller.DynamoModel.CurrentWorkspace;
            var logicn1 = workspace.NodeFromWorkspace<DSFunction>(
                "8a4329e2-d0d5-4fe2-9bba-f4291502eb1c");

            Assert.AreEqual(1, workspace.Nodes.Count);
            Assert.AreEqual(0, workspace.Connectors.Count);

            Assert.NotNull(logicn1);
        }

        [Test]
        public void Dynamo_Nodes_RandomList()
        {
            OpenModel(GetDynPath("Dynamo_Nodes_RandomList.dyn"));

            var workspace = Controller.DynamoModel.CurrentWorkspace;
            var logicn1 = workspace.NodeFromWorkspace<DSFunction>(
                "399e524f-15b6-4100-b7bd-9331c329a717");
            var logicn2 = workspace.NodeFromWorkspace<DSFunction>(
                "010adb65-ae28-408f-a91e-c5b0fae2c387");

            Assert.AreEqual(4, workspace.Nodes.Count);
            Assert.AreEqual(2, workspace.Connectors.Count);

            Assert.NotNull(logicn1);
            Assert.NotNull(logicn2);
        }

        [Test]
        public void Dynamo_Nodes_TakeFromList()
        {
            OpenModel(GetDynPath("Dynamo_Nodes_TakeFromList.dyn"));

            var workspace = Controller.DynamoModel.CurrentWorkspace;
            var logicn1 = workspace.NodeFromWorkspace<DSFunction>(
                "f08875de-8aa4-4bae-aedd-8bb26ae73a35");

            Assert.AreEqual(3, workspace.Nodes.Count);
            Assert.AreEqual(2, workspace.Connectors.Count);

            Assert.NotNull(logicn1);

            RunCurrentModel();
            AssertPreviewValue("f08875de-8aa4-4bae-aedd-8bb26ae73a35",
                new object[] {1, 2});
        }

        [Test]
        public void Dynamo_Nodes_TakeFromList_ListOfListAsInput()
        {
            OpenModel(GetDynPath("Dynamo_Nodes_TakeFromList_ListOfListAsInput.dyn"));

            var workspace = Controller.DynamoModel.CurrentWorkspace;
            var logicn1 = workspace.NodeFromWorkspace<DSFunction>(
                "f08875de-8aa4-4bae-aedd-8bb26ae73a35");

            Assert.AreEqual(4, workspace.Nodes.Count);
            Assert.AreEqual(6, workspace.Connectors.Count);

            Assert.NotNull(logicn1);

            RunCurrentModel();
            AssertPreviewValue("f08875de-8aa4-4bae-aedd-8bb26ae73a35",
                new object[] {new object[] {1, 2, 3, 4, 5}, new object[] {1, 2, 3, 4, 5}});
        }

        [Test]
        public void Dynamo_Nodes_TakeEveryNth()
        {
            OpenModel(GetDynPath("Dynamo_Nodes_TakeEveryNth.dyn"));

            var workspace = Controller.DynamoModel.CurrentWorkspace;
            var logicn1 = workspace.NodeFromWorkspace<DSFunction>(
                "adffbefb-4f91-4b6e-bcef-59f8f7adf9f4");

            Assert.AreEqual(4, workspace.Nodes.Count);
            Assert.AreEqual(3, workspace.Connectors.Count);

            Assert.NotNull(logicn1);

            RunCurrentModel();
            AssertPreviewValue("adffbefb-4f91-4b6e-bcef-59f8f7adf9f4",
                new object[] {4, 7, 10});
        }

        [Test]
        public void Dynamo_Nodes_TakeEveryNth_ListOfListAsInput()
        {
            OpenModel(GetDynPath("Dynamo_Nodes_TakeEveryNth_ListOfListAsInput.dyn"));

            var workspace = Controller.DynamoModel.CurrentWorkspace;
            var logicn1 = workspace.NodeFromWorkspace<DSFunction>(
                "adffbefb-4f91-4b6e-bcef-59f8f7adf9f4");

            Assert.AreEqual(5, workspace.Nodes.Count);
            Assert.AreEqual(9, workspace.Connectors.Count);

            Assert.NotNull(logicn1);

            RunCurrentModel();
            AssertPreviewValue("adffbefb-4f91-4b6e-bcef-59f8f7adf9f4",
                new object[] { new object[] { 1, 2}, new object[] { 1, 2} });
        }

        [Test]
        public void Dynamo_Nodes_RemoveFromList()
        {
            OpenModel(GetDynPath("Dynamo_Nodes_RemoveFromList.dyn"));

            var workspace = Controller.DynamoModel.CurrentWorkspace;
            var logicn1 = workspace.NodeFromWorkspace<DSFunction>(
                "5295f03d-531c-4f0e-b852-47eef1f8c38c");
            var logicn2 = workspace.NodeFromWorkspace<DSFunction>(
                "b6769722-96ae-437d-9c64-cc82f2f6fb01");

            Assert.AreEqual(5, workspace.Nodes.Count);
            Assert.AreEqual(4, workspace.Connectors.Count);

            Assert.NotNull(logicn1);
            Assert.NotNull(logicn2);

            RunCurrentModel();
            AssertPreviewValue("5295f03d-531c-4f0e-b852-47eef1f8c38c",
                new object[] {1, 2, 3, 4, 5, 7, 8, 9, 10});
            AssertPreviewValue("b6769722-96ae-437d-9c64-cc82f2f6fb01",
                new object[] {1, 2, 7, 8, 9, 10});
        }

        [Test]
        public void Dynamo_Nodes_RemoveFromList_ListOfListAsInput()
        {
            OpenModel(GetDynPath("Dynamo_Nodes_RemoveFromList_ListOfListAsInput.dyn"));

            var workspace = Controller.DynamoModel.CurrentWorkspace;
            var logicn1 = workspace.NodeFromWorkspace<DSFunction>(
                "5295f03d-531c-4f0e-b852-47eef1f8c38c");

            Assert.AreEqual(4, workspace.Nodes.Count);
            Assert.AreEqual(6, workspace.Connectors.Count);

            Assert.NotNull(logicn1);

            RunCurrentModel();
            AssertPreviewValue("5295f03d-531c-4f0e-b852-47eef1f8c38c",
                new object[] {new object[] {1, 2}, new object[] {1, 2}, new object[] {1, 2}});
        }

        [Test]
        public void Dynamo_Nodes_DropFromList()
        {
            OpenModel(GetDynPath("Dynamo_Nodes_DropFromList.dyn"));

            var workspace = Controller.DynamoModel.CurrentWorkspace;
            var logicn1 = workspace.NodeFromWorkspace<DSFunction>(
                "c250a8d2-4e16-4e87-a8a8-f738329e61b1");

            Assert.AreEqual(3, workspace.Nodes.Count);
            Assert.AreEqual(2, workspace.Connectors.Count);

            Assert.NotNull(logicn1);

            RunCurrentModel();
            AssertPreviewValue("c250a8d2-4e16-4e87-a8a8-f738329e61b1",
                new object[] {9, 10});
        }

        [Test]
        public void Dynamo_Nodes_DropFromList_ListOfListAsInput()
        {
            OpenModel(GetDynPath("Dynamo_Nodes_DropFromList_ListOfListAsInput.dyn"));

            var workspace = Controller.DynamoModel.CurrentWorkspace;
            var logicn1 = workspace.NodeFromWorkspace<DSFunction>(
                "c250a8d2-4e16-4e87-a8a8-f738329e61b1");

            Assert.AreEqual(4, workspace.Nodes.Count);
            Assert.AreEqual(6, workspace.Connectors.Count);

            Assert.NotNull(logicn1);

            RunCurrentModel();
            AssertPreviewValue("c250a8d2-4e16-4e87-a8a8-f738329e61b1",
                new object[] { new object[] { 1, 2, 3, 4, 5 }, new object[] { 1, 2, 3, 4, 5 } });
        }

        [Test]
        public void Dynamo_Nodes_DropEveryNth()
        {
            OpenModel(GetDynPath("Dynamo_Nodes_DropEveryNth.dyn"));

            var workspace = Controller.DynamoModel.CurrentWorkspace;
            var logicn1 = workspace.NodeFromWorkspace<DSFunction>(
                "9e3e4a46-9874-4322-a126-2ada785f3f80");

            Assert.AreEqual(4, workspace.Nodes.Count);
            Assert.AreEqual(3, workspace.Connectors.Count);

            Assert.NotNull(logicn1);

            RunCurrentModel();
            AssertPreviewValue("9e3e4a46-9874-4322-a126-2ada785f3f80",
                new object[] {2, 3, 5, 6, 8, 9});
        }

        [Test]
        public void Dynamo_Nodes_DropEveryNth_ListOfListAsInput()
        {
            OpenModel(GetDynPath("Dynamo_Nodes_DropEveryNth_ListOfListAsInput.dyn"));

            var workspace = Controller.DynamoModel.CurrentWorkspace;
            var logicn1 = workspace.NodeFromWorkspace<DSFunction>(
                "9e3e4a46-9874-4322-a126-2ada785f3f80");

            Assert.AreEqual(5, workspace.Nodes.Count);
            Assert.AreEqual(9, workspace.Connectors.Count);

            Assert.NotNull(logicn1);

            RunCurrentModel();
            AssertPreviewValue("9e3e4a46-9874-4322-a126-2ada785f3f80",
                new object[] {new object[] {1, 2}, new object[] {1, 2}, 
                    new object[] {1, 2}, new object[] {1, 2}});
        }

        [Test]
        public void Dynamo_Nodes_Sort()
        {
            OpenModel(GetDynPath("Dynamo_Nodes_Sort.dyn"));

            var workspace = Controller.DynamoModel.CurrentWorkspace;
            var logicn1 = workspace.NodeFromWorkspace<DSFunction>(
                "77a79c75-15a4-4b0a-b326-00df04c689b6");

            Assert.AreEqual(8, workspace.Nodes.Count);
            Assert.AreEqual(7, workspace.Connectors.Count);

            Assert.NotNull(logicn1);

            RunCurrentModel();
            AssertPreviewValue("77a79c75-15a4-4b0a-b326-00df04c689b6",
                new object[] {-7, 0, 2, 2, 2.5, 9});
        }

        [Test]
        public void Dynamo_Nodes_SortByKey()
        {
            OpenModel(GetDynPath("Dynamo_Nodes_SortByKey.dyn"));

            var workspace = Controller.DynamoModel.CurrentWorkspace;
            var logicn1 = workspace.NodeFromWorkspace<DSFunction>(
                "3c619222-858f-4f7c-b001-3a4a248f8f77");

            Assert.AreEqual(10, workspace.Nodes.Count);
            Assert.AreEqual(9, workspace.Connectors.Count);

            Assert.NotNull(logicn1);

            RunCurrentModel();
            AssertPreviewValue("3c619222-858f-4f7c-b001-3a4a248f8f77",
                new object[] {2, 2.5, 2, 9, 0, -7});
        }

        [Test]
        public void Dynamo_Nodes_NewList()
        {
            OpenModel(GetDynPath("Dynamo_Nodes_NewList.dyn"));

            var workspace = Controller.DynamoModel.CurrentWorkspace;
            var logicn1 = workspace.NodeFromWorkspace<DSCoreNodesUI.CreateList>(
                "ff8f5f64-c9f3-4814-896a-6ef679a35275");
            var logicn2 = workspace.NodeFromWorkspace<DSCoreNodesUI.CreateList>(
                "2d58dbc4-62ad-4a12-974b-52d5986053b5");
            var logicn3 = workspace.NodeFromWorkspace<DSCoreNodesUI.CreateList>(
                "0c98e395-e2f4-49c1-abda-d1bcb3c24cbd");

            Assert.AreEqual(10, workspace.Nodes.Count);
            Assert.AreEqual(12, workspace.Connectors.Count);

            Assert.NotNull(logicn1);
            Assert.NotNull(logicn2);
            Assert.NotNull(logicn3);

            RunCurrentModel();
            AssertPreviewValue("ff8f5f64-c9f3-4814-896a-6ef679a35275", 
                new object[] { 1,1,-1,2.5 });
            AssertPreviewValue("2d58dbc4-62ad-4a12-974b-52d5986053b5",
                new object[] {"hi,", "I am", 1, "test"});
            AssertPreviewValue("0c98e395-e2f4-49c1-abda-d1bcb3c24cbd",
                new object[] {new object[] {1, 2, 3}, 1, 1, 1});
        }

        [Test]
        public void Dynamo_Nodes_ShiftListIndices()
        {
            OpenModel(GetDynPath("Dynamo_Nodes_ShiftListIndices.dyn"));

            var workspace = Controller.DynamoModel.CurrentWorkspace;
            var logicn1 = workspace.NodeFromWorkspace<DSFunction>(
                "1dd7ff84-90db-4e1c-a0ca-9fe9119dbea6");

            Assert.AreEqual(3, workspace.Nodes.Count);
            Assert.AreEqual(2, workspace.Connectors.Count);

            Assert.NotNull(logicn1);

            RunCurrentModel();
            AssertPreviewValue("1dd7ff84-90db-4e1c-a0ca-9fe9119dbea6",
                new object[] {6, 7, 8, 9, 10, 1, 2, 3, 4, 5});
        }

        [Test]
        public void Dynamo_Nodes_ShiftListIndices_ListOfListAsInput()
        {
            OpenModel(GetDynPath("Dynamo_Nodes_ShiftListIndices_ListOfListAsInput.dyn"));

            var workspace = Controller.DynamoModel.CurrentWorkspace;
            var logicn1 = workspace.NodeFromWorkspace<DSFunction>(
                "1dd7ff84-90db-4e1c-a0ca-9fe9119dbea6");

            Assert.AreEqual(4, workspace.Nodes.Count);
            Assert.AreEqual(6, workspace.Connectors.Count);

            Assert.NotNull(logicn1);

            RunCurrentModel();
            AssertPreviewValue("1dd7ff84-90db-4e1c-a0ca-9fe9119dbea6",
                new object[] {new object[] {1, 2}, new object[] {1, 2}, 
                    new object[] {1, 2}, new object[] {1, 2}});
        }

        [Test]
        public void Dynamo_Nodes_GetFromList()
        {
            OpenModel(GetDynPath("Dynamo_Nodes_GetFromList.dyn"));

            var workspace = Controller.DynamoModel.CurrentWorkspace;
            var logicn1 = workspace.NodeFromWorkspace<DSFunction>(
                "ce22d1d1-c5e4-4684-8414-9a115848a06f");

            Assert.AreEqual(3, workspace.Nodes.Count);
            Assert.AreEqual(2, workspace.Connectors.Count);

            Assert.NotNull(logicn1);

            RunCurrentModel();
            AssertPreviewValue("ce22d1d1-c5e4-4684-8414-9a115848a06f", 5);
        }

        [Test]
        public void Dynamo_Nodes_GetFromList_ListOfListAsInput()
        {
            OpenModel(GetDynPath("Dynamo_Nodes_GetFromList_ListOfListAsInput.dyn"));

            var workspace = Controller.DynamoModel.CurrentWorkspace;
            var logicn1 = workspace.NodeFromWorkspace<DSFunction>(
                "ce22d1d1-c5e4-4684-8414-9a115848a06f");

            Assert.AreEqual(4, workspace.Nodes.Count);
            Assert.AreEqual(6, workspace.Connectors.Count);

            Assert.NotNull(logicn1);

            RunCurrentModel();
            AssertPreviewValue("ce22d1d1-c5e4-4684-8414-9a115848a06f",
                new object[] {1, 2});

        }

        [Test]
        public void Dynamo_Nodes_SliceList()
        {
            OpenModel(GetDynPath("Dynamo_Nodes_SliceList.dyn"));

            var workspace = Controller.DynamoModel.CurrentWorkspace;
            var logicn1 = workspace.NodeFromWorkspace<DSFunction>(
                "fbe895a7-e97a-47f3-b5bf-536d652aa603");
            var logicn2 = workspace.NodeFromWorkspace<DSFunction>(
                "797b1b02-c815-4808-9889-296bc6d176fd");

            //During migraton, the manager will add a toRadius node. 
            //So the number of node and connector will be increased.
            Assert.AreEqual(6 + 2, workspace.Nodes.Count);
            Assert.AreEqual(6 + 2, workspace.Connectors.Count);

            Assert.NotNull(logicn1);
            Assert.NotNull(logicn2);

            RunCurrentModel();
            AssertPreviewValue("fbe895a7-e97a-47f3-b5bf-536d652aa603", 
                new object[] {6});
            AssertPreviewValue("797b1b02-c815-4808-9889-296bc6d176fd", 
                new object[] {6, 7, 8});
        }

        [Test]
        public void Dynamo_Nodes_SliceList_ListOfListAsInput()
        {
            OpenModel(GetDynPath("Dynamo_Nodes_SliceList_ListOfListAsInput.dyn"));

            var workspace = Controller.DynamoModel.CurrentWorkspace;
            var logicn1 = workspace.NodeFromWorkspace<DSFunction>(
                "fbe895a7-e97a-47f3-b5bf-536d652aa603");

            //During migraton, the manager will add a toRadius node. 
            //So the number of node and connector will be increased.
            Assert.AreEqual(5 + 1, workspace.Nodes.Count);
            Assert.AreEqual(7 + 1, workspace.Connectors.Count);

            Assert.NotNull(logicn1);

            RunCurrentModel();
            AssertPreviewValue("fbe895a7-e97a-47f3-b5bf-536d652aa603",
                new object[] {new object[] {1, 2}, new object[] {1, 2}});
        }



































        [Test]
        public void Dynamo_Nodes_NumberInput_0_6_3_25334()
=======
        public void TestLessThan()
>>>>>>> d3328180
        {
            OpenModel(GetDynPath("TestLessThan.dyn"));

            var workspace = Controller.DynamoModel.CurrentWorkspace;
            var dsfn1 = workspace.NodeFromWorkspace<DSFunction>(
                "dfcf9eed-6552-496d-a410-c358aec19bad");
            var dsfn2 = workspace.NodeFromWorkspace<DSFunction>(
                "09f99160-c7d4-4a8b-b8d5-8610c39a1507");
            var dsfn3 = workspace.NodeFromWorkspace<DSFunction>(
                 "3f361451-01e7-4608-bb07-fb80b3a09063");

            Assert.AreEqual(5, workspace.Nodes.Count);
            Assert.AreEqual(6, workspace.Connectors.Count);

            Assert.NotNull(dsfn1);
            Assert.NotNull(dsfn2);
            Assert.NotNull(dsfn3); 

            RunCurrentModel();
            AssertPreviewValue("dfcf9eed-6552-496d-a410-c358aec19bad", true);
            AssertPreviewValue("09f99160-c7d4-4a8b-b8d5-8610c39a1507", false);
            AssertPreviewValue("3f361451-01e7-4608-bb07-fb80b3a09063", false);
        }

        [Test]
        public void TestLessThanOrEqual()
        {
            OpenModel(GetDynPath("TestLessThanOrEqual.dyn"));

            var workspace = Controller.DynamoModel.CurrentWorkspace;
            var dsfn1 = workspace.NodeFromWorkspace<DSFunction>(
                "0675d6cf-7674-46cd-af68-b1b4b0579dad");
            var dsfn2 = workspace.NodeFromWorkspace<DSFunction>(
                "f9110b2d-f4bb-48a5-89d2-174c9813bcb1");
            var dsfn3 = workspace.NodeFromWorkspace<DSFunction>(
                 "36ca91dc-537d-46bc-80b6-6e5e65bff303");

            Assert.AreEqual(5, workspace.Nodes.Count);
            Assert.AreEqual(6, workspace.Connectors.Count);

            Assert.NotNull(dsfn1);
            Assert.NotNull(dsfn2);
            Assert.NotNull(dsfn3);

            RunCurrentModel();
            AssertPreviewValue("0675d6cf-7674-46cd-af68-b1b4b0579dad", true);
            AssertPreviewValue("f9110b2d-f4bb-48a5-89d2-174c9813bcb1", false);
            AssertPreviewValue("36ca91dc-537d-46bc-80b6-6e5e65bff303", true);
        }

        [Test]
        public void TestGreaterThan()
        {
            OpenModel(GetDynPath("TestGreaterThan.dyn"));

            var workspace = Controller.DynamoModel.CurrentWorkspace;
            var dsfn1 = workspace.NodeFromWorkspace<DSFunction>(
                "8ed4f1a0-b74b-4ca0-b4bd-69db32918da9");
            var dsfn2 = workspace.NodeFromWorkspace<DSFunction>(
                "57d38d6e-1b66-4e23-93dc-e2399de14417");
            var dsfn3 = workspace.NodeFromWorkspace<DSFunction>(
                 "30fa3b8d-878f-458b-a8da-7867f9144eb9");

            Assert.AreEqual(5, workspace.Nodes.Count);
            Assert.AreEqual(6, workspace.Connectors.Count);

            Assert.NotNull(dsfn1);
            Assert.NotNull(dsfn2);
            Assert.NotNull(dsfn3);

            RunCurrentModel();
            AssertPreviewValue("8ed4f1a0-b74b-4ca0-b4bd-69db32918da9", false);
            AssertPreviewValue("57d38d6e-1b66-4e23-93dc-e2399de14417", true);
            AssertPreviewValue("30fa3b8d-878f-458b-a8da-7867f9144eb9", false);
        }

        [Test]
        public void TestGreaterThanOrEqual()
        {
            OpenModel(GetDynPath("TestGreaterThanOrEqual.dyn"));

            var workspace = Controller.DynamoModel.CurrentWorkspace;
            var dsfn1 = workspace.NodeFromWorkspace<DSFunction>(
                "7e1c8fcc-3725-4338-aab8-6a55a4dbe705");
            var dsfn2 = workspace.NodeFromWorkspace<DSFunction>(
                "f3d151a6-9c94-43dd-bc5b-e2f585456c63");
            var dsfn3 = workspace.NodeFromWorkspace<DSFunction>(
                 "ecd771cc-5025-4511-8871-cdc1e7318097");

            Assert.AreEqual(5, workspace.Nodes.Count);
            Assert.AreEqual(6, workspace.Connectors.Count);

            Assert.NotNull(dsfn1);
            Assert.NotNull(dsfn2);
            Assert.NotNull(dsfn3);

            RunCurrentModel();
            AssertPreviewValue("7e1c8fcc-3725-4338-aab8-6a55a4dbe705", false);
            AssertPreviewValue("f3d151a6-9c94-43dd-bc5b-e2f585456c63", true);
            AssertPreviewValue("ecd771cc-5025-4511-8871-cdc1e7318097", true);
        }

        [Test]
        public void TestEqual()
        {
            OpenModel(GetDynPath("TestEqual.dyn"));

            var workspace = Controller.DynamoModel.CurrentWorkspace;
            var dsfn1 = workspace.NodeFromWorkspace<DSFunction>(
                "e617dce2-a65e-45c3-8c43-2cb1d13a47be");
            var dsfn2 = workspace.NodeFromWorkspace<DSFunction>(
                "66787824-b9b6-4f14-abce-08dd4662ce89");
            var dsfn3 = workspace.NodeFromWorkspace<DSFunction>(
                 "07464c17-ca41-42e7-ac93-220e4c50cc0b");

            Assert.AreEqual(6, workspace.Nodes.Count);
            Assert.AreEqual(6, workspace.Connectors.Count);

            Assert.NotNull(dsfn1);
            Assert.NotNull(dsfn2);
            Assert.NotNull(dsfn3);

            RunCurrentModel();
            AssertPreviewValue("e617dce2-a65e-45c3-8c43-2cb1d13a47be", false);
            AssertPreviewValue("66787824-b9b6-4f14-abce-08dd4662ce89", true);
            AssertPreviewValue("07464c17-ca41-42e7-ac93-220e4c50cc0b", true);
        }

        [Test]
        public void TestAnd()
        {
            OpenModel(GetDynPath("TestAnd.dyn"));

            var workspace = Controller.DynamoModel.CurrentWorkspace;
            var logicn1 = workspace.NodeFromWorkspace<DSCore.Logic.And>(
                "0ac391e1-d11a-40ed-96b2-d3aabbdad5c7");
            var logicn2 = workspace.NodeFromWorkspace<DSCore.Logic.And>(
                "0dff8bbb-6a02-444c-8c96-c44c6a248357");
            var logicn3 = workspace.NodeFromWorkspace<DSCore.Logic.And>(
                 "4a61ddb0-999d-412d-9330-52f0a982b214");

            Assert.AreEqual(5, workspace.Nodes.Count);
            Assert.AreEqual(6, workspace.Connectors.Count);

            Assert.NotNull(logicn1);
            Assert.NotNull(logicn2);
            Assert.NotNull(logicn3);

            RunCurrentModel();
            AssertPreviewValue("0ac391e1-d11a-40ed-96b2-d3aabbdad5c7", false);
            AssertPreviewValue("0dff8bbb-6a02-444c-8c96-c44c6a248357", false);
            AssertPreviewValue("4a61ddb0-999d-412d-9330-52f0a982b214", true);
        }

        [Test]
        public void TestAnd_NumberInput()
        {
            OpenModel(GetDynPath("TestAnd_NumberInput.dyn"));

            var workspace = Controller.DynamoModel.CurrentWorkspace;
            var logicn1 = workspace.NodeFromWorkspace<DSCore.Logic.And>(
                "0ac391e1-d11a-40ed-96b2-d3aabbdad5c7");
            var logicn2 = workspace.NodeFromWorkspace<DSCore.Logic.And>(
                "0dff8bbb-6a02-444c-8c96-c44c6a248357");
            var logicn3 = workspace.NodeFromWorkspace<DSCore.Logic.And>(
                 "4a61ddb0-999d-412d-9330-52f0a982b214");

            Assert.AreEqual(5, workspace.Nodes.Count);
            Assert.AreEqual(6, workspace.Connectors.Count);

            Assert.NotNull(logicn1);
            Assert.NotNull(logicn2);
            Assert.NotNull(logicn3);

            RunCurrentModel();
            AssertPreviewValue("0ac391e1-d11a-40ed-96b2-d3aabbdad5c7", false);
            AssertPreviewValue("0dff8bbb-6a02-444c-8c96-c44c6a248357", false);
            AssertPreviewValue("4a61ddb0-999d-412d-9330-52f0a982b214", true);
        }

        [Test]
        public void TestOr()
        {
            OpenModel(GetDynPath("TestOr.dyn"));

            var workspace = Controller.DynamoModel.CurrentWorkspace;
            var logicn1 = workspace.NodeFromWorkspace<DSCore.Logic.Or>(
                "64cfe13f-370c-446e-9f51-58d60278cdff");
            var logicn2 = workspace.NodeFromWorkspace<DSCore.Logic.Or>(
                "a0b23231-737f-44f6-aa12-640ee5390fa5");
            var logicn3 = workspace.NodeFromWorkspace<DSCore.Logic.Or>(
                 "60a2b505-f173-4f65-a42e-cdd3708900f8");

            Assert.AreEqual(5, workspace.Nodes.Count);
            Assert.AreEqual(6, workspace.Connectors.Count);

            Assert.NotNull(logicn1);
            Assert.NotNull(logicn2);
            Assert.NotNull(logicn3);

            RunCurrentModel();
            AssertPreviewValue("64cfe13f-370c-446e-9f51-58d60278cdff", true);
            AssertPreviewValue("a0b23231-737f-44f6-aa12-640ee5390fa5", false);
            AssertPreviewValue("60a2b505-f173-4f65-a42e-cdd3708900f8", true);
        }

        [Test]
        public void TestOr_NumberInput()
        {
            OpenModel(GetDynPath("TestOr_NumberInput.dyn"));

            var workspace = Controller.DynamoModel.CurrentWorkspace;
            var logicn1 = workspace.NodeFromWorkspace<DSCore.Logic.Or>(
                "64cfe13f-370c-446e-9f51-58d60278cdff");
            var logicn2 = workspace.NodeFromWorkspace<DSCore.Logic.Or>(
                "a0b23231-737f-44f6-aa12-640ee5390fa5");
            var logicn3 = workspace.NodeFromWorkspace<DSCore.Logic.Or>(
                 "60a2b505-f173-4f65-a42e-cdd3708900f8");

            Assert.AreEqual(5, workspace.Nodes.Count);
            Assert.AreEqual(6, workspace.Connectors.Count);

            Assert.NotNull(logicn1);
            Assert.NotNull(logicn2);
            Assert.NotNull(logicn3);

            RunCurrentModel();
            AssertPreviewValue("64cfe13f-370c-446e-9f51-58d60278cdff", true);
            AssertPreviewValue("a0b23231-737f-44f6-aa12-640ee5390fa5", false);
            AssertPreviewValue("60a2b505-f173-4f65-a42e-cdd3708900f8", true);
        }

        [Test]
        public void TestXor()
        {
            OpenModel(GetDynPath("TestXor.dyn"));

            var workspace = Controller.DynamoModel.CurrentWorkspace;
            var logicn1 = workspace.NodeFromWorkspace<DSFunction>(
                "950a1260-417d-484f-95e9-5a3d164fc537");
            var logicn2 = workspace.NodeFromWorkspace<DSFunction>(
                "0e1e3c27-436d-48c5-b25f-cd319d836ac1");
            var logicn3 = workspace.NodeFromWorkspace<DSFunction>(
                 "17aa70a5-8038-425a-b049-9627a73a071c");

            Assert.AreEqual(5, workspace.Nodes.Count);
            Assert.AreEqual(6, workspace.Connectors.Count);

            Assert.NotNull(logicn1);
            Assert.NotNull(logicn2);
            Assert.NotNull(logicn3);

            RunCurrentModel();
            AssertPreviewValue("950a1260-417d-484f-95e9-5a3d164fc537", true);
            AssertPreviewValue("0e1e3c27-436d-48c5-b25f-cd319d836ac1", false);
            AssertPreviewValue("17aa70a5-8038-425a-b049-9627a73a071c", false);
        }

        [Test]
        public void TestXor_NumberInput()
        {
            OpenModel(GetDynPath("TestXor_NumberInput.dyn"));

            var workspace = Controller.DynamoModel.CurrentWorkspace;
            var logicn1 = workspace.NodeFromWorkspace<DSFunction>(
                "950a1260-417d-484f-95e9-5a3d164fc537");
            var logicn2 = workspace.NodeFromWorkspace<DSFunction>(
                "0e1e3c27-436d-48c5-b25f-cd319d836ac1");
            var logicn3 = workspace.NodeFromWorkspace<DSFunction>(
                 "17aa70a5-8038-425a-b049-9627a73a071c");

            Assert.AreEqual(5, workspace.Nodes.Count);
            Assert.AreEqual(6, workspace.Connectors.Count);

            Assert.NotNull(logicn1);
            Assert.NotNull(logicn2);
            Assert.NotNull(logicn3);

            RunCurrentModel();
            AssertPreviewValue("950a1260-417d-484f-95e9-5a3d164fc537", true);
            AssertPreviewValue("0e1e3c27-436d-48c5-b25f-cd319d836ac1", false);
            AssertPreviewValue("17aa70a5-8038-425a-b049-9627a73a071c", false);
        }

        [Test]
        public void TestNot()
        {
            OpenModel(GetDynPath("TestNot.dyn"));

            var workspace = Controller.DynamoModel.CurrentWorkspace;
            var logicn1 = workspace.NodeFromWorkspace<DSFunction>(
                "4efaa4dd-00d7-4478-8619-364dd5528637");
            var logicn2 = workspace.NodeFromWorkspace<DSFunction>(
                "6ceae932-650f-409e-a836-009c5e0b9707");

            Assert.AreEqual(4, workspace.Nodes.Count);
            Assert.AreEqual(2, workspace.Connectors.Count);

            Assert.NotNull(logicn1);
            Assert.NotNull(logicn2);

            RunCurrentModel();
            AssertPreviewValue("4efaa4dd-00d7-4478-8619-364dd5528637", true);
            AssertPreviewValue("6ceae932-650f-409e-a836-009c5e0b9707", false);
        }

        [Test]
        public void TestNot_NumberInput()
        {
            OpenModel(GetDynPath("TestNot_NumberInput.dyn"));

            var workspace = Controller.DynamoModel.CurrentWorkspace;
            var logicn1 = workspace.NodeFromWorkspace<DSFunction>(
                "4efaa4dd-00d7-4478-8619-364dd5528637");
            var logicn2 = workspace.NodeFromWorkspace<DSFunction>(
                "6ceae932-650f-409e-a836-009c5e0b9707");

            Assert.AreEqual(4, workspace.Nodes.Count);
            Assert.AreEqual(2, workspace.Connectors.Count);

            Assert.NotNull(logicn1);
            Assert.NotNull(logicn2);

            RunCurrentModel();
            AssertPreviewValue("4efaa4dd-00d7-4478-8619-364dd5528637", true);
            AssertPreviewValue("6ceae932-650f-409e-a836-009c5e0b9707", false);
        }

        [Test]
        public void TestAdd()
        {
            OpenModel(GetDynPath("TestAdd.dyn"));

            var workspace = Controller.DynamoModel.CurrentWorkspace;
            var operationn1 = workspace.NodeFromWorkspace<DSFunction>(
                "2b5a7c02-7c21-4c1e-83f6-c8073f8e2473");
            var operationn2 = workspace.NodeFromWorkspace<DSFunction>(
                "aa4872a0-741b-43fc-8e73-3c1e8655ac3b");
            var operationn3 = workspace.NodeFromWorkspace<DSFunction>(
                "91fffb4d-f6cc-4770-b9c7-b64accaeca8c");

            Assert.AreEqual(7, workspace.Nodes.Count);
            Assert.AreEqual(6, workspace.Connectors.Count);

            Assert.NotNull(operationn1);
            Assert.NotNull(operationn2);
            Assert.NotNull(operationn3);

            RunCurrentModel();
            AssertPreviewValue("2b5a7c02-7c21-4c1e-83f6-c8073f8e2473", 7);
            AssertPreviewValue("aa4872a0-741b-43fc-8e73-3c1e8655ac3b", 1);
            AssertPreviewValue("91fffb4d-f6cc-4770-b9c7-b64accaeca8c", 4.5);
        }

        [Test]
        public void TestSubtract()
        {
            OpenModel(GetDynPath("TestSubtract.dyn"));

            var workspace = Controller.DynamoModel.CurrentWorkspace;
            var operationn1 = workspace.NodeFromWorkspace<DSFunction>(
                "c716fe96-15c2-4fc1-a683-ffcdbd864d9d");
            var operationn2 = workspace.NodeFromWorkspace<DSFunction>(
                "dc8aaac2-6709-4f84-bdfc-432a1cc04f33");
            var operationn3 = workspace.NodeFromWorkspace<DSFunction>(
                "945b64a3-6504-43f1-87fa-f46c4bc23f1a");

            Assert.AreEqual(7, workspace.Nodes.Count);
            Assert.AreEqual(6, workspace.Connectors.Count);

            Assert.NotNull(operationn1);
            Assert.NotNull(operationn2);
            Assert.NotNull(operationn3);

            RunCurrentModel();
            AssertPreviewValue("c716fe96-15c2-4fc1-a683-ffcdbd864d9d", -3);
            AssertPreviewValue("dc8aaac2-6709-4f84-bdfc-432a1cc04f33", 3);
            AssertPreviewValue("945b64a3-6504-43f1-87fa-f46c4bc23f1a", -0.5);
        }

        [Test]
        public void TestMultiply()
        {
            OpenModel(GetDynPath("TestMultiply.dyn"));

            var workspace = Controller.DynamoModel.CurrentWorkspace;
            var operationn1 = workspace.NodeFromWorkspace<DSFunction>(
                "a1582b3f-388a-47a5-8785-3ee3700878e1");
            var operationn2 = workspace.NodeFromWorkspace<DSFunction>(
                "a02fdbea-c30c-439b-a967-b0a46d981344");
            var operationn3 = workspace.NodeFromWorkspace<DSFunction>(
                "0cd1e263-1c38-4f1e-893d-874b593f939b");

            Assert.AreEqual(7, workspace.Nodes.Count);
            Assert.AreEqual(6, workspace.Connectors.Count);

            Assert.NotNull(operationn1);
            Assert.NotNull(operationn2);
            Assert.NotNull(operationn3);

            RunCurrentModel();
            AssertPreviewValue("a1582b3f-388a-47a5-8785-3ee3700878e1", 10);
            AssertPreviewValue("a02fdbea-c30c-439b-a967-b0a46d981344", -2);
            AssertPreviewValue("0cd1e263-1c38-4f1e-893d-874b593f939b", 5);
        }

        [Test]
        public void TestDivide()
        {
            OpenModel(GetDynPath("TestDivide.dyn"));

            var workspace = Controller.DynamoModel.CurrentWorkspace;
            var operationn1 = workspace.NodeFromWorkspace<DSFunction>(
                "d2311f8d-2bf8-4aed-bf4b-708b993171ac");
            var operationn2 = workspace.NodeFromWorkspace<DSFunction>(
                "802d27f8-9259-4050-bd7c-214ff83fa98a");
            var operationn3 = workspace.NodeFromWorkspace<DSFunction>(
                "5c498c26-1536-4b51-8d0f-f613fc025896");
            var operationn4 = workspace.NodeFromWorkspace<DSFunction>(
                "1737dfb3-f470-4a32-bac9-34aa4c18606b");
            var operationn5 = workspace.NodeFromWorkspace<DSFunction>(
                "9b902150-dc32-4e00-8ba6-1819887528ae");

            Assert.AreEqual(10, workspace.Nodes.Count);
            Assert.AreEqual(10, workspace.Connectors.Count);

            Assert.NotNull(operationn1);
            Assert.NotNull(operationn2);
            Assert.NotNull(operationn3);
            Assert.NotNull(operationn2);
            Assert.NotNull(operationn3);

            RunCurrentModel();
            AssertPreviewValue("d2311f8d-2bf8-4aed-bf4b-708b993171ac", 0.4);
            AssertPreviewValue("802d27f8-9259-4050-bd7c-214ff83fa98a", -2);
            AssertPreviewValue("5c498c26-1536-4b51-8d0f-f613fc025896", 0.8);
            AssertPreviewValue("1737dfb3-f470-4a32-bac9-34aa4c18606b", 0);
            //AssertPreviewValue("9b902150-dc32-4e00-8ba6-1819887528ae", Infinity);
        }

        [Test]
        public void TestModulo()
        {
            Assert.Inconclusive("Modulo node does not accept double value");
            OpenModel(GetDynPath("TestModulo.dyn"));

            var workspace = Controller.DynamoModel.CurrentWorkspace;
            var operationn1 = workspace.NodeFromWorkspace<DSFunction>(
                "3f4c4485-5149-479a-aa11-e66e72c76b37");
            var operationn2 = workspace.NodeFromWorkspace<DSFunction>(
                "99c18e93-bb19-458b-97f3-b3467aa10364");
            var operationn3 = workspace.NodeFromWorkspace<DSFunction>(
                "85f6a5e8-3e3c-4944-a7cb-ba856d755f87");
            var operationn4 = workspace.NodeFromWorkspace<DSFunction>(
                "2be464f1-81d0-4427-b588-a22d94e8118c");

            Assert.AreEqual(9, workspace.Nodes.Count);
            Assert.AreEqual(8, workspace.Connectors.Count);

            Assert.NotNull(operationn1);
            Assert.NotNull(operationn2);
            Assert.NotNull(operationn3);
            Assert.NotNull(operationn4);

            RunCurrentModel();
            AssertPreviewValue("3f4c4485-5149-479a-aa11-e66e72c76b37", 3);
            AssertPreviewValue("99c18e93-bb19-458b-97f3-b3467aa10364", 1);

            //the new one does not support double
            AssertPreviewValue("85f6a5e8-3e3c-4944-a7cb-ba856d755f87", null);  

            AssertPreviewValue("2be464f1-81d0-4427-b588-a22d94e8118c", 1);
        }

        [Test]
        public void TestPower()
        {
            OpenModel(GetDynPath("TestPower.dyn"));

            var workspace = Controller.DynamoModel.CurrentWorkspace;
            var operationn1 = workspace.NodeFromWorkspace<DSFunction>(
                "f5a5aa45-dadf-4d4e-901e-3fe40ade85b9");
            var operationn2 = workspace.NodeFromWorkspace<DSFunction>(
                "78d7cf92-0fbb-44ac-82bd-dc1b629c921a");
            var operationn3 = workspace.NodeFromWorkspace<DSFunction>(
                "e84563cd-9bc5-402f-9808-2a685efa3e9b");
            var operationn4 = workspace.NodeFromWorkspace<DSFunction>(
                "d7709ae9-ab6c-4923-8624-d1348fa66fde");

            Assert.AreEqual(8, workspace.Nodes.Count);
            Assert.AreEqual(8, workspace.Connectors.Count);

            Assert.NotNull(operationn1);
            Assert.NotNull(operationn2);
            Assert.NotNull(operationn3);
            Assert.NotNull(operationn4);

            RunCurrentModel();
            AssertPreviewValue("f5a5aa45-dadf-4d4e-901e-3fe40ade85b9", 243);
            AssertPreviewValue("78d7cf92-0fbb-44ac-82bd-dc1b629c921a", 10 / 11);
            AssertPreviewValue("e84563cd-9bc5-402f-9808-2a685efa3e9b", -32);
            AssertPreviewValue("d7709ae9-ab6c-4923-8624-d1348fa66fde", 15.58846);
        }

        [Test]
        public void TestRound()
        {
            OpenModel(GetDynPath("TestRound.dyn"));

            var workspace = Controller.DynamoModel.CurrentWorkspace;
            var operationn1 = workspace.NodeFromWorkspace<DSFunction>(
                "dafc3f8e-3a6a-413a-996a-6014c40c0df0");
            var operationn2 = workspace.NodeFromWorkspace<DSFunction>(
                "02d52330-4bb3-4127-abd2-3a16d6bbb701");
            var operationn3 = workspace.NodeFromWorkspace<DSFunction>(
                "05ff29d6-48d8-4923-90ab-6bc8acaaa9fb");
            var operationn4 = workspace.NodeFromWorkspace<DSFunction>(
                "8ce8a844-70d2-4861-962b-3caccb9398d9");
            var operationn5 = workspace.NodeFromWorkspace<DSFunction>(
                "dbd083ba-91ec-4e70-a1b9-10efd09daf33");

            Assert.AreEqual(10, workspace.Nodes.Count);
            Assert.AreEqual(5, workspace.Connectors.Count);

            Assert.NotNull(operationn1);
            Assert.NotNull(operationn2);
            Assert.NotNull(operationn3);
            Assert.NotNull(operationn4);
            Assert.NotNull(operationn5);

            RunCurrentModel();
            AssertPreviewValue("dafc3f8e-3a6a-413a-996a-6014c40c0df0", 3);
            AssertPreviewValue("02d52330-4bb3-4127-abd2-3a16d6bbb701", -2);
            AssertPreviewValue("05ff29d6-48d8-4923-90ab-6bc8acaaa9fb", 2);
            AssertPreviewValue("8ce8a844-70d2-4861-962b-3caccb9398d9", 2);
            AssertPreviewValue("dbd083ba-91ec-4e70-a1b9-10efd09daf33", 3);
        }

        [Test]
        public void TestFloor()
        {
            OpenModel(GetDynPath("TestFloor.dyn"));

            var workspace = Controller.DynamoModel.CurrentWorkspace;
            var operationn1 = workspace.NodeFromWorkspace<DSFunction>(
                "802f2203-5164-4940-a5e7-6e2760c3c8c9");
            var operationn2 = workspace.NodeFromWorkspace<DSFunction>(
                "89a095a4-28c8-4178-9936-3c47a05f412b");
            var operationn3 = workspace.NodeFromWorkspace<DSFunction>(
                "7aeb508e-fc46-47bd-bdb9-7873a83f3bcb");
            var operationn4 = workspace.NodeFromWorkspace<DSFunction>(
                "a40332b1-ebf2-4d6a-8f82-60cdb990678f");
            var operationn5 = workspace.NodeFromWorkspace<DSFunction>(
                "16ecedce-1dff-4e71-aa7c-a09e1c7e2041");
            var operationn6 = workspace.NodeFromWorkspace<DSFunction>(
                "3120bce8-45de-49b1-9a7e-743b94608ff4");

            Assert.AreEqual(12, workspace.Nodes.Count);
            Assert.AreEqual(6, workspace.Connectors.Count);

            Assert.NotNull(operationn1);
            Assert.NotNull(operationn2);
            Assert.NotNull(operationn3);
            Assert.NotNull(operationn4);
            Assert.NotNull(operationn5);
            Assert.NotNull(operationn6);

            RunCurrentModel();
            AssertPreviewValue("802f2203-5164-4940-a5e7-6e2760c3c8c9", 3);
            AssertPreviewValue("89a095a4-28c8-4178-9936-3c47a05f412b", -2);
            AssertPreviewValue("7aeb508e-fc46-47bd-bdb9-7873a83f3bcb", 2);
            AssertPreviewValue("a40332b1-ebf2-4d6a-8f82-60cdb990678f", 2);
            AssertPreviewValue("16ecedce-1dff-4e71-aa7c-a09e1c7e2041", 2);
            AssertPreviewValue("3120bce8-45de-49b1-9a7e-743b94608ff4", -3);
        }

        [Test]
        public void TestCeiling()
        {
            OpenModel(GetDynPath("TestCeiling.dyn"));

            var workspace = Controller.DynamoModel.CurrentWorkspace;
            var operationn1 = workspace.NodeFromWorkspace<DSFunction>(
                "3e185854-ff13-403e-9667-8abe48f5125e");
            var operationn2 = workspace.NodeFromWorkspace<DSFunction>(
                "d18afe2d-cac8-4042-8edf-68554eb69814");
            var operationn3 = workspace.NodeFromWorkspace<DSFunction>(
                "ebeed92b-68cc-4850-b13b-e6d230bc9a8d");
            var operationn4 = workspace.NodeFromWorkspace<DSFunction>(
                "5bfae2bc-3c0f-4adf-931a-20709bd9e6ad");
            var operationn5 = workspace.NodeFromWorkspace<DSFunction>(
                "7f999e43-cc26-4dab-923e-e7fc1d1fb902");
            var operationn6 = workspace.NodeFromWorkspace<DSFunction>(
                "1ef510c8-5f3b-4654-8fb7-bcd7827ccb07");

            Assert.AreEqual(12, workspace.Nodes.Count);
            Assert.AreEqual(6, workspace.Connectors.Count);

            Assert.NotNull(operationn1);
            Assert.NotNull(operationn2);
            Assert.NotNull(operationn3);
            Assert.NotNull(operationn4);
            Assert.NotNull(operationn5);
            Assert.NotNull(operationn6);

            RunCurrentModel();
            AssertPreviewValue("3e185854-ff13-403e-9667-8abe48f5125e", 3);
            AssertPreviewValue("d18afe2d-cac8-4042-8edf-68554eb69814", -2);
            AssertPreviewValue("ebeed92b-68cc-4850-b13b-e6d230bc9a8d", 3);
            AssertPreviewValue("5bfae2bc-3c0f-4adf-931a-20709bd9e6ad", 3);
            AssertPreviewValue("7f999e43-cc26-4dab-923e-e7fc1d1fb902", 3);
            AssertPreviewValue("1ef510c8-5f3b-4654-8fb7-bcd7827ccb07", -2);
        }

        [Test]
        public void TestEulersNumber()
        {
            OpenModel(GetDynPath("TestEulersNumber.dyn"));

            var workspace = Controller.DynamoModel.CurrentWorkspace;
            var constantn1 = workspace.NodeFromWorkspace<DSFunction>(
                "74416af6-c22c-4822-8b65-c5deea710a38");

            Assert.AreEqual(1, workspace.Nodes.Count);
            Assert.AreEqual(0, workspace.Connectors.Count);

            Assert.NotNull(constantn1);

            RunCurrentModel();
            AssertPreviewValue("74416af6-c22c-4822-8b65-c5deea710a38", 2.718282);
        }

        [Test]
        public void TestPi()
        {
            OpenModel(GetDynPath("TestPi.dyn"));

            var workspace = Controller.DynamoModel.CurrentWorkspace;
            var constantn1 = workspace.NodeFromWorkspace<DSFunction>(
                "3e82b16c-b928-4d20-a9cb-1dc27498255f");

            Assert.AreEqual(1, workspace.Nodes.Count);
            Assert.AreEqual(0, workspace.Connectors.Count);

            Assert.NotNull(constantn1);

            RunCurrentModel();
            AssertPreviewValue("3e82b16c-b928-4d20-a9cb-1dc27498255f", 3.141593);
        }

        [Test]
        public void Test2Pi()
        {
            OpenModel(GetDynPath("Test2Pi.dyn"));

            var workspace = Controller.DynamoModel.CurrentWorkspace;
            var constantn1 = workspace.NodeFromWorkspace<DSFunction>(
                "3017f3cb-7097-4180-b72e-9dcc19d7d690");

            Assert.AreEqual(1, workspace.Nodes.Count);
            Assert.AreEqual(0, workspace.Connectors.Count);

            Assert.NotNull(constantn1);

            RunCurrentModel();
            AssertPreviewValue("3017f3cb-7097-4180-b72e-9dcc19d7d690", 6.283185);
        }

        [Test]
        public void TestSine()
        {
            OpenModel(GetDynPath("TestSine.dyn"));

            var workspace = Controller.DynamoModel.CurrentWorkspace;
            var operationn1 = workspace.NodeFromWorkspace<DSFunction>(
                "0b6eeb02-bcd1-4a35-8b7b-97e2064edc64");
            var operationn2 = workspace.NodeFromWorkspace<DSFunction>(
                "5e5129e0-96e6-4734-92d4-93cfeabf1361");
            var operationn3 = workspace.NodeFromWorkspace<DSFunction>(
                "ccd4a119-a4b0-46ad-9947-082af9671554");
            var operationn4 = workspace.NodeFromWorkspace<DSFunction>(
                "5742cca7-b528-478e-93ec-47dbf41a4159");

            //During migraton, the manager will add a toDegree node. 
            //So the number of node and connector will be increased.
            Assert.AreEqual(8 + 4, workspace.Nodes.Count);
            Assert.AreEqual(4 + 4, workspace.Connectors.Count);

            Assert.NotNull(operationn1);
            Assert.NotNull(operationn2);
            Assert.NotNull(operationn3);
            Assert.NotNull(operationn4);

            RunCurrentModel();
            AssertPreviewValue("0b6eeb02-bcd1-4a35-8b7b-97e2064edc64", 0);
            AssertPreviewValue("5e5129e0-96e6-4734-92d4-93cfeabf1361", 0.14112);
            AssertPreviewValue("ccd4a119-a4b0-46ad-9947-082af9671554", 0.9589234);
            AssertPreviewValue("5742cca7-b528-478e-93ec-47dbf41a4159", -0.6665387);
        }

        [Test]
        public void TestCosine()
        {
            OpenModel(GetDynPath("TestCosine.dyn"));

            var workspace = Controller.DynamoModel.CurrentWorkspace;
            var operationn1 = workspace.NodeFromWorkspace<DSFunction>(
                "af6f8751-fa5e-4727-b6c6-713cf2c75d15");
            var operationn2 = workspace.NodeFromWorkspace<DSFunction>(
                "c0f5111c-3a3b-427e-8188-ba76648261d3");
            var operationn3 = workspace.NodeFromWorkspace<DSFunction>(
                "19f7e93f-a2d4-4e7d-b4e2-154770b45598");
            var operationn4 = workspace.NodeFromWorkspace<DSFunction>(
                "84ba68a3-d409-4267-a677-c22daf3136e4");

            //During migraton, the manager will add a toDegree node. 
            //So the number of node and connector will be increased.
            Assert.AreEqual(8 + 4, workspace.Nodes.Count);
            Assert.AreEqual(4 + 4, workspace.Connectors.Count);

            Assert.NotNull(operationn1);
            Assert.NotNull(operationn2);
            Assert.NotNull(operationn3);
            Assert.NotNull(operationn4);

            RunCurrentModel();
            AssertPreviewValue("af6f8751-fa5e-4727-b6c6-713cf2c75d15", 1);
            AssertPreviewValue("c0f5111c-3a3b-427e-8188-ba76648261d3", -0.9899925);
            AssertPreviewValue("19f7e93f-a2d4-4e7d-b4e2-154770b45598", 0.2836622);
            AssertPreviewValue("84ba68a3-d409-4267-a677-c22daf3136e4", 0.7454705);
        }

        [Test]
        public void TestTangent()
        {
            OpenModel(GetDynPath("TestTangent.dyn"));

            var workspace = Controller.DynamoModel.CurrentWorkspace;
            var operationn1 = workspace.NodeFromWorkspace<DSFunction>(
                "990cacd7-a552-484a-bc46-564416dca5e5");
            var operationn2 = workspace.NodeFromWorkspace<DSFunction>(
                "7e4399cc-4236-425d-ab5d-96ca98fe7cc3");
            var operationn3 = workspace.NodeFromWorkspace<DSFunction>(
                "b3bc9d5e-9fd2-4072-900c-16b71f7b76f4");
            var operationn4 = workspace.NodeFromWorkspace<DSFunction>(
                "5c04bbde-85c2-4c63-bacf-c802a9aca7d7");

            //During migraton, the manager will add a toDegree node. 
            //So the number of node and connector will be increased.
            Assert.AreEqual(8 + 4, workspace.Nodes.Count);
            Assert.AreEqual(4 + 4, workspace.Connectors.Count);

            Assert.NotNull(operationn1);
            Assert.NotNull(operationn2);
            Assert.NotNull(operationn3);
            Assert.NotNull(operationn4);

            RunCurrentModel();
            AssertPreviewValue("990cacd7-a552-484a-bc46-564416dca5e5", 0);
            AssertPreviewValue("7e4399cc-4236-425d-ab5d-96ca98fe7cc3", -0.1425465);
            AssertPreviewValue("b3bc9d5e-9fd2-4072-900c-16b71f7b76f4", 3.380515);
            AssertPreviewValue("5c04bbde-85c2-4c63-bacf-c802a9aca7d7", -0.8941181);
        }

        [Test]
        public void TestInverseSine()
        {
            OpenModel(GetDynPath("TestInverseSine.dyn"));

            var workspace = Controller.DynamoModel.CurrentWorkspace;
            var operationn1 = workspace.NodeFromWorkspace<DSFunction>(
                "041a0818-393a-4d47-a534-3471774adfe5");
            var operationn2 = workspace.NodeFromWorkspace<DSFunction>(
                "9e267757-8a43-45e6-93c1-84f37fc52e82");
            var operationn3 = workspace.NodeFromWorkspace<DSFunction>(
                "1bf23e76-f4b4-4b31-a7bf-cd84f87c56ed");
            var operationn4 = workspace.NodeFromWorkspace<DSFunction>(
                "6b28ac3e-509f-459f-bd8b-99b550efeb56");
            var operationn5 = workspace.NodeFromWorkspace<DSFunction>(
                "ecb6438c-ed36-4f16-b6e5-ea9c6481d234");

            //During migraton, the manager will add a toRadius node. 
            //So the number of node and connector will be increased.
            Assert.AreEqual(10 + 5, workspace.Nodes.Count);
            Assert.AreEqual(5 + 5, workspace.Connectors.Count);

            Assert.NotNull(operationn1);
            Assert.NotNull(operationn2);
            Assert.NotNull(operationn3);
            Assert.NotNull(operationn4);
            Assert.NotNull(operationn5);

            RunCurrentModel();
            AssertPreviewValue("041a0818-393a-4d47-a534-3471774adfe5", 0);
            AssertPreviewValue("9e267757-8a43-45e6-93c1-84f37fc52e82", 0.5235988);
            AssertPreviewValue("1bf23e76-f4b4-4b31-a7bf-cd84f87c56ed", 1.570796);
            AssertPreviewValue("6b28ac3e-509f-459f-bd8b-99b550efeb56", -0.4115168);
            //AssertPreviewValue("ecb6438c-ed36-4f16-b6e5-ea9c6481d234", null);
        }

        [Test]
        public void TestInverseCosine()
        {
            OpenModel(GetDynPath("TestInverseCosine.dyn"));

            var workspace = Controller.DynamoModel.CurrentWorkspace;
            var operationn1 = workspace.NodeFromWorkspace<DSFunction>(
                "0d6cdacb-3a11-47dc-b26a-ce4cbc621a7a");
            var operationn2 = workspace.NodeFromWorkspace<DSFunction>(
                "5527c25b-0131-406d-a543-62b07d39a847");
            var operationn3 = workspace.NodeFromWorkspace<DSFunction>(
                "40812d36-596a-4d8e-85aa-fdeb36995942");
            var operationn4 = workspace.NodeFromWorkspace<DSFunction>(
                "a8d4c4d4-d0b4-4dc2-9334-80a29835924e");
            var operationn5 = workspace.NodeFromWorkspace<DSFunction>(
                "e644aebb-8bc6-449e-9250-8c5a6cc486ec");

            //During migraton, the manager will add a toRadius node. 
            //So the number of node and connector will be increased.
            Assert.AreEqual(10 + 5, workspace.Nodes.Count);
            Assert.AreEqual(5 + 5, workspace.Connectors.Count);

            Assert.NotNull(operationn1);
            Assert.NotNull(operationn2);
            Assert.NotNull(operationn3);
            Assert.NotNull(operationn4);
            Assert.NotNull(operationn5);

            RunCurrentModel();
            AssertPreviewValue("0d6cdacb-3a11-47dc-b26a-ce4cbc621a7a", 1.570796);
            AssertPreviewValue("5527c25b-0131-406d-a543-62b07d39a847", 1.047198);
            AssertPreviewValue("40812d36-596a-4d8e-85aa-fdeb36995942", 0);
            AssertPreviewValue("a8d4c4d4-d0b4-4dc2-9334-80a29835924e", 1.982313);
            //AssertPreviewValue("e644aebb-8bc6-449e-9250-8c5a6cc486ec", null);
        }

        [Test]
        public void TestInverseTangent()
        {
            OpenModel(GetDynPath("TestInverseTangent.dyn"));

            var workspace = Controller.DynamoModel.CurrentWorkspace;
            var operationn1 = workspace.NodeFromWorkspace<DSFunction>(
                "bdaeb25f-654b-4db9-9c2a-9377d9ebe3f3");
            var operationn2 = workspace.NodeFromWorkspace<DSFunction>(
                "15b42154-c3ed-4216-93fe-a3a0b7146074");
            var operationn3 = workspace.NodeFromWorkspace<DSFunction>(
                "2a8fbba7-e455-406a-88e2-6caa4f3983eb");
            var operationn4 = workspace.NodeFromWorkspace<DSFunction>(
                "22787711-c6a0-4fd6-beb6-4e2eefa7f1d7");
            var operationn5 = workspace.NodeFromWorkspace<DSFunction>(
                "969df084-1636-4654-8d13-a52502861123");

            //During migraton, the manager will add a toRadius node. 
            //So the number of node and connector will be increased.
            Assert.AreEqual(10 + 5, workspace.Nodes.Count);
            Assert.AreEqual(5 + 5, workspace.Connectors.Count);

            Assert.NotNull(operationn1);
            Assert.NotNull(operationn2);
            Assert.NotNull(operationn3);
            Assert.NotNull(operationn4);
            Assert.NotNull(operationn5);

            RunCurrentModel();
            AssertPreviewValue("bdaeb25f-654b-4db9-9c2a-9377d9ebe3f3", 0);
            AssertPreviewValue("15b42154-c3ed-4216-93fe-a3a0b7146074", 0.4636476);
            AssertPreviewValue("2a8fbba7-e455-406a-88e2-6caa4f3983eb", 0.7853982);
            AssertPreviewValue("22787711-c6a0-4fd6-beb6-4e2eefa7f1d7", -0.3805064);
            AssertPreviewValue("969df084-1636-4654-8d13-a52502861123", 1.107149);
        }

        [Test]
        public void TestAverage()
        {
            OpenModel(GetDynPath("TestAverage.dyn"));

            var workspace = Controller.DynamoModel.CurrentWorkspace;
            var operationn1 = workspace.NodeFromWorkspace<DSFunction>(
                "d4f242c5-9c20-4633-b661-157ab45a416c");
            var operationn2 = workspace.NodeFromWorkspace<DSFunction>(
                "3d59ccad-57ed-44bc-9d55-27574fc725de");
            var operationn3 = workspace.NodeFromWorkspace<DSFunction>(
                "d65de7e9-f7f7-4f2b-9be7-daad3b3c837a");
            var operationn4 = workspace.NodeFromWorkspace<DSFunction>(
                "af486a6c-a558-4a0b-860f-8c3800f5b8b5");

            Assert.AreEqual(8, workspace.Nodes.Count);
            Assert.AreEqual(4, workspace.Connectors.Count);

            Assert.NotNull(operationn1);
            Assert.NotNull(operationn2);
            Assert.NotNull(operationn3);
            Assert.NotNull(operationn4);

            RunCurrentModel();
            AssertPreviewValue("d4f242c5-9c20-4633-b661-157ab45a416c", 5.5);
            AssertPreviewValue("3d59ccad-57ed-44bc-9d55-27574fc725de", 5.5);
            AssertPreviewValue("d65de7e9-f7f7-4f2b-9be7-daad3b3c837a", -5.5);
            AssertPreviewValue("af486a6c-a558-4a0b-860f-8c3800f5b8b5", 5);
        }

        [Test]
        public void TestIf()
        {
            OpenModel(GetDynPath("TestIf.dyn"));

            var workspace = Controller.DynamoModel.CurrentWorkspace;
            var logicn1 = workspace.NodeFromWorkspace<DSCoreNodesUI.Logic.If>(
                "c3685d47-d29e-4015-83d1-4b7e20274c0e");
            var logicn2 = workspace.NodeFromWorkspace<DSCoreNodesUI.Logic.If>(
                "274166dc-4c76-4e42-8856-817978a0dd7c");

            Assert.AreEqual(6, workspace.Nodes.Count);
            Assert.AreEqual(6, workspace.Connectors.Count);

            Assert.NotNull(logicn1);
            Assert.NotNull(logicn2);

            RunCurrentModel();
            AssertPreviewValue("c3685d47-d29e-4015-83d1-4b7e20274c0e", 3);
            AssertPreviewValue("274166dc-4c76-4e42-8856-817978a0dd7c", 2);
        }

        [Test]
        public void TestListCreate()
        {
            OpenModel(GetDynPath("TestListCreate.dyn"));

            var workspace = Controller.DynamoModel.CurrentWorkspace;
            var listn1 = workspace.NodeFromWorkspace<DSCoreNodesUI.CreateList>(
                "db161881-4239-408c-9ab2-d507fcb4d25f");
            var listn2 = workspace.NodeFromWorkspace<DSCoreNodesUI.CreateList>(
                "f336c24a-3617-4da4-ace2-d0bd5fe02ebc");
            var listn3 = workspace.NodeFromWorkspace<DSCoreNodesUI.CreateList>(
                "ec723754-21fe-48bc-98ca-d8231e6879af");
            var listn4 = workspace.NodeFromWorkspace<DSCoreNodesUI.CreateList>(
                "82a91a49-0c3b-4ed3-851d-ffe9d64593ea");
            var listn5 = workspace.NodeFromWorkspace<DSCoreNodesUI.CreateList>(
                "9bb7f4ae-3ace-43c4-ab91-2cc6126975c1");
            var listn6 = workspace.NodeFromWorkspace<DSCoreNodesUI.CreateList>(
                "e8f77740-93b5-4129-9cf2-9ae7b4a0aa06");

            Assert.AreEqual(12, workspace.Nodes.Count);
            Assert.AreEqual(11, workspace.Connectors.Count);

            Assert.NotNull(listn1);
            Assert.NotNull(listn2);
            Assert.NotNull(listn3);
            Assert.NotNull(listn4);
            Assert.NotNull(listn5);
            Assert.NotNull(listn6);

            RunCurrentModel();
            AssertPreviewValue("db161881-4239-408c-9ab2-d507fcb4d25f", null);
            AssertPreviewValue("f336c24a-3617-4da4-ace2-d0bd5fe02ebc", 
                new object[] {1, -1.5, -1.5});
            AssertPreviewValue("ec723754-21fe-48bc-98ca-d8231e6879af", 
                new object[] {"Hi,", "I am", "a test"});
            AssertPreviewValue("82a91a49-0c3b-4ed3-851d-ffe9d64593ea",
                new object[] {new int[] {1, 2, 3, 4, 5, 6, 7, 8, 9, 10}});
            AssertPreviewValue("9bb7f4ae-3ace-43c4-ab91-2cc6126975c1", new object[] {1, "Hi,"});
            AssertPreviewValue("e8f77740-93b5-4129-9cf2-9ae7b4a0aa06",
                new object[] {new int[] {1, 2, 3, 4, 5, 6, 7, 8, 9, 10}, 1});
        }

        [Test]
        public void TestAddToList()
        {
            OpenModel(GetDynPath("TestAddToList.dyn"));

            var workspace = Controller.DynamoModel.CurrentWorkspace;
            var listn1 = workspace.NodeFromWorkspace<DSFunction>(
                "d3e45f5d-9200-450f-84a3-1de1f26a1a72");
            var listn2 = workspace.NodeFromWorkspace<DSFunction>(
                "7f4729ca-d023-4d76-a45a-5641223eaa15");
            var listn3 = workspace.NodeFromWorkspace<DSFunction>(
                "0f086699-08f6-4c58-8ac6-c9d7a79c6163");
            var listn4 = workspace.NodeFromWorkspace<DSFunction>(
                "a6c40764-1009-4d43-9728-17fc1e03caa8");

            Assert.AreEqual(8, workspace.Nodes.Count);
            Assert.AreEqual(8, workspace.Connectors.Count);

            Assert.NotNull(listn1);
            Assert.NotNull(listn2);
            Assert.NotNull(listn3);
            Assert.NotNull(listn4);

            RunCurrentModel();
            AssertPreviewValue("d3e45f5d-9200-450f-84a3-1de1f26a1a72", 
                new object[] {0, 1, 2, 3, 4, 5});
            AssertPreviewValue("7f4729ca-d023-4d76-a45a-5641223eaa15",
                new object[] {0.1, 1, 2, 3, 4, 5});
            AssertPreviewValue("0f086699-08f6-4c58-8ac6-c9d7a79c6163",
                new object[] {"oh", 1, 2, 3, 4, 5});
            AssertPreviewValue("a6c40764-1009-4d43-9728-17fc1e03caa8",
                new object[] {new object[] {1, 2, 3, 4, 5}, 1, 2, 3, 4, 5});
        }

        [Test]
        public void TestEmptyList()
        {
            OpenModel(GetDynPath("TestEmptyList.dyn"));

            var workspace = Controller.DynamoModel.CurrentWorkspace;
            var listn1 = workspace.NodeFromWorkspace<DSFunction>(
                "1201c055-31a3-46ff-997c-e634c7d061fa");

            Assert.AreEqual(1, workspace.Nodes.Count);
            Assert.AreEqual(0, workspace.Connectors.Count);

            Assert.NotNull(listn1);

            RunCurrentModel();
            AssertPreviewValue("1201c055-31a3-46ff-997c-e634c7d061fa", new object[] { });
        }

        [Test]
        public void TestIsEmptyList()
        {
            OpenModel(GetDynPath("TestIsEmptyList.dyn"));

            var workspace = Controller.DynamoModel.CurrentWorkspace;
            var listn1 = workspace.NodeFromWorkspace<DSFunction>(
                "f03dd785-bdc3-478f-b281-ea9db063b356");
            var listn2 = workspace.NodeFromWorkspace<DSFunction>(
                "79d4216d-695d-425e-b1e7-51535e46ae98");
            var listn3 = workspace.NodeFromWorkspace<DSFunction>(
                "1ec03940-2cad-431f-807e-c6ec0f7ae3bb");
            var listn4 = workspace.NodeFromWorkspace<DSFunction>(
                "ecd5e943-e6b5-44ca-bb52-3b5c39971ea7");

            Assert.AreEqual(8, workspace.Nodes.Count);
            Assert.AreEqual(4, workspace.Connectors.Count);

            Assert.NotNull(listn1);
            Assert.NotNull(listn2);
            Assert.NotNull(listn3);
            Assert.NotNull(listn4);

            RunCurrentModel();
            AssertPreviewValue("f03dd785-bdc3-478f-b281-ea9db063b356", false);
            AssertPreviewValue("79d4216d-695d-425e-b1e7-51535e46ae98", false);
            AssertPreviewValue("1ec03940-2cad-431f-807e-c6ec0f7ae3bb", false);
            AssertPreviewValue("ecd5e943-e6b5-44ca-bb52-3b5c39971ea7", true);
        }

        [Test]
        public void TestListLength()
        {
            OpenModel(GetDynPath("TestListLength.dyn"));

            var workspace = Controller.DynamoModel.CurrentWorkspace;
            var listn1 = workspace.NodeFromWorkspace<DSFunction>(
                "b3c61406-d429-43d4-8db0-7da92fce1eb5");
            var listn2 = workspace.NodeFromWorkspace<DSFunction>(
                "badd9669-7cb7-4ea4-a271-1fe81fe437b4");
            var listn3 = workspace.NodeFromWorkspace<DSFunction>(
                "4477b43e-0f51-486d-98a5-27ee0b312819");

            Assert.AreEqual(6, workspace.Nodes.Count);
            Assert.AreEqual(3, workspace.Connectors.Count);

            Assert.NotNull(listn1);
            Assert.NotNull(listn2);
            Assert.NotNull(listn3);

            RunCurrentModel();
            AssertPreviewValue("b3c61406-d429-43d4-8db0-7da92fce1eb5", 1);
            AssertPreviewValue("badd9669-7cb7-4ea4-a271-1fe81fe437b4", 10);
            AssertPreviewValue("4477b43e-0f51-486d-98a5-27ee0b312819", 0);
        }

        [Test]
        public void TestListLength_NestedList()
        {
            OpenModel(GetDynPath("TestListLength_NestedList.dyn"));

            var workspace = Controller.DynamoModel.CurrentWorkspace;
            var listn1 = workspace.NodeFromWorkspace<DSFunction>(
                "23b91324-69db-46b7-aa0b-b57fcd723264");

            Assert.AreEqual(3, workspace.Nodes.Count);
            Assert.AreEqual(3, workspace.Connectors.Count);

            Assert.NotNull(listn1);

            RunCurrentModel();
            AssertPreviewValue("23b91324-69db-46b7-aa0b-b57fcd723264", 2);
        }

        [Test]
        public void TestFirstOfList()
        {
            OpenModel(GetDynPath("TestFirstOfList.dyn"));

            var workspace = Controller.DynamoModel.CurrentWorkspace;
            var listn1 = workspace.NodeFromWorkspace<DSFunction>(
                "28383b05-d53a-47e0-ab4c-5c5d83208f25");
            var listn2 = workspace.NodeFromWorkspace<DSFunction>(
                "5b093fdd-c63a-4efa-a0b7-4bd7c2330752");
            var listn3 = workspace.NodeFromWorkspace<DSFunction>(
                "218c3a8e-9c4a-4a8c-8b13-6f2fb758df3f");

            Assert.AreEqual(6, workspace.Nodes.Count);
            Assert.AreEqual(3, workspace.Connectors.Count);

            Assert.NotNull(listn1);
            Assert.NotNull(listn2);
            Assert.NotNull(listn3);

            RunCurrentModel();
            AssertPreviewValue("28383b05-d53a-47e0-ab4c-5c5d83208f25", 1);
            AssertPreviewValue("5b093fdd-c63a-4efa-a0b7-4bd7c2330752", null);
            AssertPreviewValue("218c3a8e-9c4a-4a8c-8b13-6f2fb758df3f", 1);
        }

        [Test]
        public void TestFirstOfList_NestedList()
        {
            OpenModel(GetDynPath("TestFirstOfList_NestedList.dyn"));

            var workspace = Controller.DynamoModel.CurrentWorkspace;
            var listn1 = workspace.NodeFromWorkspace<DSFunction>(
                "6a575df0-0540-46ff-8b9d-15787835f064");

            Assert.AreEqual(3, workspace.Nodes.Count);
            Assert.AreEqual(3, workspace.Connectors.Count);

            Assert.NotNull(listn1);

            RunCurrentModel();
            AssertPreviewValue("6a575df0-0540-46ff-8b9d-15787835f064", 
                new object[] {1, 2, 3, 4, 5});
        }

        [Test]
        public void TestRandomSeed()
        {
            OpenModel(GetDynPath("TestRandomSeed.dyn"));

            var workspace = Controller.DynamoModel.CurrentWorkspace;
            var operationn1 = workspace.NodeFromWorkspace<DSFunction>(
                "e069c343-46be-4e01-a3b3-9321e89d0775");
            var operationn2 = workspace.NodeFromWorkspace<DSFunction>(
                "71149321-db95-4064-a311-aadfe0cec404");

            Assert.AreEqual(4, workspace.Nodes.Count);
            Assert.AreEqual(2, workspace.Connectors.Count);

            Assert.NotNull(operationn1);
            Assert.NotNull(operationn2);
        }

        [Test]
        public void TestRandom()
        {
            OpenModel(GetDynPath("TestRandom.dyn"));

            var workspace = Controller.DynamoModel.CurrentWorkspace;
            var operationn1 = workspace.NodeFromWorkspace<DSFunction>(
                "8a4329e2-d0d5-4fe2-9bba-f4291502eb1c");

            Assert.AreEqual(1, workspace.Nodes.Count);
            Assert.AreEqual(0, workspace.Connectors.Count);

            Assert.NotNull(operationn1);
        }

        [Test]
        public void TestRandomList()
        {
            OpenModel(GetDynPath("TestRandomList.dyn"));

            var workspace = Controller.DynamoModel.CurrentWorkspace;
            var operationn1 = workspace.NodeFromWorkspace<DSFunction>(
                "399e524f-15b6-4100-b7bd-9331c329a717");
            var operationn2 = workspace.NodeFromWorkspace<DSFunction>(
                "010adb65-ae28-408f-a91e-c5b0fae2c387");

            Assert.AreEqual(4, workspace.Nodes.Count);
            Assert.AreEqual(2, workspace.Connectors.Count);

            Assert.NotNull(operationn1);
            Assert.NotNull(operationn2);
        }

        [Test]
        public void TestTakeFromList()
        {
            OpenModel(GetDynPath("TestTakeFromList.dyn"));

            var workspace = Controller.DynamoModel.CurrentWorkspace;
            var listn1 = workspace.NodeFromWorkspace<DSFunction>(
                "f08875de-8aa4-4bae-aedd-8bb26ae73a35");

            Assert.AreEqual(3, workspace.Nodes.Count);
            Assert.AreEqual(2, workspace.Connectors.Count);

            Assert.NotNull(listn1);

            RunCurrentModel();
            AssertPreviewValue("f08875de-8aa4-4bae-aedd-8bb26ae73a35",
                new object[] {1, 2});
        }

        [Test]
        public void TestTakeFromList_ListOfListAsInput()
        {
            OpenModel(GetDynPath("TestTakeFromList_ListOfListAsInput.dyn"));

            var workspace = Controller.DynamoModel.CurrentWorkspace;
            var listn1 = workspace.NodeFromWorkspace<DSFunction>(
                "f08875de-8aa4-4bae-aedd-8bb26ae73a35");

            Assert.AreEqual(4, workspace.Nodes.Count);
            Assert.AreEqual(6, workspace.Connectors.Count);

            Assert.NotNull(listn1);

            RunCurrentModel();
            AssertPreviewValue("f08875de-8aa4-4bae-aedd-8bb26ae73a35",
                new object[] {new object[] {1, 2, 3, 4, 5}, new object[] {1, 2, 3, 4, 5}});
        }

        [Test]
        public void TestTakeEveryNth()
        {
            OpenModel(GetDynPath("TestTakeEveryNth.dyn"));

            var workspace = Controller.DynamoModel.CurrentWorkspace;
            var listn1 = workspace.NodeFromWorkspace<DSFunction>(
                "adffbefb-4f91-4b6e-bcef-59f8f7adf9f4");

            Assert.AreEqual(4, workspace.Nodes.Count);
            Assert.AreEqual(3, workspace.Connectors.Count);

            Assert.NotNull(listn1);

            RunCurrentModel();
            AssertPreviewValue("adffbefb-4f91-4b6e-bcef-59f8f7adf9f4",
                new object[] {4, 7, 10});
        }

        [Test]
        public void TestTakeEveryNth_ListOfListAsInput()
        {
            OpenModel(GetDynPath("TestTakeEveryNth_ListOfListAsInput.dyn"));

            var workspace = Controller.DynamoModel.CurrentWorkspace;
            var listn1 = workspace.NodeFromWorkspace<DSFunction>(
                "adffbefb-4f91-4b6e-bcef-59f8f7adf9f4");

            Assert.AreEqual(5, workspace.Nodes.Count);
            Assert.AreEqual(9, workspace.Connectors.Count);

            Assert.NotNull(listn1);

            RunCurrentModel();
            AssertPreviewValue("adffbefb-4f91-4b6e-bcef-59f8f7adf9f4",
                new object[] { new object[] { 1, 2}, new object[] { 1, 2} });
        }

        [Test]
        public void TestRemoveFromList()
        {
            OpenModel(GetDynPath("TestRemoveFromList.dyn"));

            var workspace = Controller.DynamoModel.CurrentWorkspace;
            var listn1 = workspace.NodeFromWorkspace<DSFunction>(
                "5295f03d-531c-4f0e-b852-47eef1f8c38c");
            var listn2 = workspace.NodeFromWorkspace<DSFunction>(
                "b6769722-96ae-437d-9c64-cc82f2f6fb01");

            Assert.AreEqual(5, workspace.Nodes.Count);
            Assert.AreEqual(4, workspace.Connectors.Count);

            Assert.NotNull(listn1);
            Assert.NotNull(listn2);

            RunCurrentModel();
            AssertPreviewValue("5295f03d-531c-4f0e-b852-47eef1f8c38c",
                new object[] {1, 2, 3, 4, 5, 7, 8, 9, 10});
            AssertPreviewValue("b6769722-96ae-437d-9c64-cc82f2f6fb01",
                new object[] {1, 2, 7, 8, 9, 10});
        }

        [Test]
        public void TestRemoveFromList_ListOfListAsInput()
        {
            OpenModel(GetDynPath("TestRemoveFromList_ListOfListAsInput.dyn"));

            var workspace = Controller.DynamoModel.CurrentWorkspace;
            var listn1 = workspace.NodeFromWorkspace<DSFunction>(
                "5295f03d-531c-4f0e-b852-47eef1f8c38c");

            Assert.AreEqual(4, workspace.Nodes.Count);
            Assert.AreEqual(6, workspace.Connectors.Count);

            Assert.NotNull(listn1);

            RunCurrentModel();
            AssertPreviewValue("5295f03d-531c-4f0e-b852-47eef1f8c38c",
                new object[] {new object[] {1, 2}, new object[] {1, 2}, new object[] {1, 2}});
        }

        [Test]
        public void TestDropFromList()
        {
            OpenModel(GetDynPath("TestDropFromList.dyn"));

            var workspace = Controller.DynamoModel.CurrentWorkspace;
            var listn1 = workspace.NodeFromWorkspace<DSFunction>(
                "c250a8d2-4e16-4e87-a8a8-f738329e61b1");

            Assert.AreEqual(3, workspace.Nodes.Count);
            Assert.AreEqual(2, workspace.Connectors.Count);

            Assert.NotNull(listn1);

            RunCurrentModel();
            AssertPreviewValue("c250a8d2-4e16-4e87-a8a8-f738329e61b1",
                new object[] {9, 10});
        }

        [Test]
        public void TestDropFromList_ListOfListAsInput()
        {
            OpenModel(GetDynPath("TestDropFromList_ListOfListAsInput.dyn"));

            var workspace = Controller.DynamoModel.CurrentWorkspace;
            var listn1 = workspace.NodeFromWorkspace<DSFunction>(
                "c250a8d2-4e16-4e87-a8a8-f738329e61b1");

            Assert.AreEqual(4, workspace.Nodes.Count);
            Assert.AreEqual(6, workspace.Connectors.Count);

            Assert.NotNull(listn1);

            RunCurrentModel();
            AssertPreviewValue("c250a8d2-4e16-4e87-a8a8-f738329e61b1",
                new object[] { new object[] { 1, 2, 3, 4, 5 }, new object[] { 1, 2, 3, 4, 5 } });
        }

        [Test]
        public void TestDropEveryNth()
        {
            OpenModel(GetDynPath("TestDropEveryNth.dyn"));

            var workspace = Controller.DynamoModel.CurrentWorkspace;
            var listn1 = workspace.NodeFromWorkspace<DSFunction>(
                "9e3e4a46-9874-4322-a126-2ada785f3f80");

            Assert.AreEqual(4, workspace.Nodes.Count);
            Assert.AreEqual(3, workspace.Connectors.Count);

            Assert.NotNull(listn1);

            RunCurrentModel();
            AssertPreviewValue("9e3e4a46-9874-4322-a126-2ada785f3f80",
                new object[] {2, 3, 5, 6, 8, 9});
        }

        [Test]
        public void TestDropEveryNth_ListOfListAsInput()
        {
            OpenModel(GetDynPath("TestDropEveryNth_ListOfListAsInput.dyn"));

            var workspace = Controller.DynamoModel.CurrentWorkspace;
            var listn1 = workspace.NodeFromWorkspace<DSFunction>(
                "9e3e4a46-9874-4322-a126-2ada785f3f80");

            Assert.AreEqual(5, workspace.Nodes.Count);
            Assert.AreEqual(9, workspace.Connectors.Count);

            Assert.NotNull(listn1);

            RunCurrentModel();
            AssertPreviewValue("9e3e4a46-9874-4322-a126-2ada785f3f80",
                new object[] {new object[] {1, 2}, new object[] {1, 2}, 
                    new object[] {1, 2}, new object[] {1, 2}});
        }

        [Test]
        public void TestSort()
        {
            OpenModel(GetDynPath("TestSort.dyn"));

            var workspace = Controller.DynamoModel.CurrentWorkspace;
            var listn1 = workspace.NodeFromWorkspace<DSFunction>(
                "77a79c75-15a4-4b0a-b326-00df04c689b6");

            Assert.AreEqual(8, workspace.Nodes.Count);
            Assert.AreEqual(7, workspace.Connectors.Count);

            Assert.NotNull(listn1);

            RunCurrentModel();
            AssertPreviewValue("77a79c75-15a4-4b0a-b326-00df04c689b6",
                new object[] {-7, 0, 2, 2, 2.5, 9});
        }

        [Test]
        public void TestSortByKey()
        {
            OpenModel(GetDynPath("TestSortByKey.dyn"));

            var workspace = Controller.DynamoModel.CurrentWorkspace;
            var listn1 = workspace.NodeFromWorkspace<DSFunction>(
                "3c619222-858f-4f7c-b001-3a4a248f8f77");

            Assert.AreEqual(10, workspace.Nodes.Count);
            Assert.AreEqual(9, workspace.Connectors.Count);

            Assert.NotNull(listn1);

            RunCurrentModel();
            AssertPreviewValue("3c619222-858f-4f7c-b001-3a4a248f8f77",
                new object[] {2, 2.5, 2, 9, 0, -7});
        }

        [Test]
        public void TestNewList()
        {
            OpenModel(GetDynPath("TestNewList.dyn"));

            var workspace = Controller.DynamoModel.CurrentWorkspace;
            var listn1 = workspace.NodeFromWorkspace<DSCoreNodesUI.CreateList>(
                "ff8f5f64-c9f3-4814-896a-6ef679a35275");
            var listn2 = workspace.NodeFromWorkspace<DSCoreNodesUI.CreateList>(
                "2d58dbc4-62ad-4a12-974b-52d5986053b5");
            var listn3 = workspace.NodeFromWorkspace<DSCoreNodesUI.CreateList>(
                "0c98e395-e2f4-49c1-abda-d1bcb3c24cbd");

            Assert.AreEqual(10, workspace.Nodes.Count);
            Assert.AreEqual(12, workspace.Connectors.Count);

            Assert.NotNull(listn1);
            Assert.NotNull(listn2);
            Assert.NotNull(listn3);

            RunCurrentModel();
            AssertPreviewValue("ff8f5f64-c9f3-4814-896a-6ef679a35275", 
                new object[] { 1,1,-1,2.5 });
            AssertPreviewValue("2d58dbc4-62ad-4a12-974b-52d5986053b5",
                new object[] {"hi,", "I am", 1, "test"});
            AssertPreviewValue("0c98e395-e2f4-49c1-abda-d1bcb3c24cbd",
                new object[] {new object[] {1, 2, 3}, 1, 1, 1});
        }

        [Test]
        public void TestShiftListIndices()
        {
            OpenModel(GetDynPath("TestShiftListIndices.dyn"));

            var workspace = Controller.DynamoModel.CurrentWorkspace;
            var listn1 = workspace.NodeFromWorkspace<DSFunction>(
                "1dd7ff84-90db-4e1c-a0ca-9fe9119dbea6");

            Assert.AreEqual(3, workspace.Nodes.Count);
            Assert.AreEqual(2, workspace.Connectors.Count);

            Assert.NotNull(listn1);

            RunCurrentModel();
            AssertPreviewValue("1dd7ff84-90db-4e1c-a0ca-9fe9119dbea6",
                new object[] {6, 7, 8, 9, 10, 1, 2, 3, 4, 5});
        }

        [Test]
        public void TestShiftListIndices_ListOfListAsInput()
        {
            OpenModel(GetDynPath("TestShiftListIndices_ListOfListAsInput.dyn"));

            var workspace = Controller.DynamoModel.CurrentWorkspace;
            var listn1 = workspace.NodeFromWorkspace<DSFunction>(
                "1dd7ff84-90db-4e1c-a0ca-9fe9119dbea6");

            Assert.AreEqual(4, workspace.Nodes.Count);
            Assert.AreEqual(6, workspace.Connectors.Count);

            Assert.NotNull(listn1);

            RunCurrentModel();
            AssertPreviewValue("1dd7ff84-90db-4e1c-a0ca-9fe9119dbea6",
                new object[] {new object[] {1, 2}, new object[] {1, 2}, 
                    new object[] {1, 2}, new object[] {1, 2}});
        }

        [Test]
        public void TestGetFromList()
        {
            OpenModel(GetDynPath("TestGetFromList.dyn"));

            var workspace = Controller.DynamoModel.CurrentWorkspace;
            var listn1 = workspace.NodeFromWorkspace<DSFunction>(
                "ce22d1d1-c5e4-4684-8414-9a115848a06f");

            Assert.AreEqual(3, workspace.Nodes.Count);
            Assert.AreEqual(2, workspace.Connectors.Count);

            Assert.NotNull(listn1);

            RunCurrentModel();
            AssertPreviewValue("ce22d1d1-c5e4-4684-8414-9a115848a06f", 5);
        }

        [Test]
        public void TestGetFromList_ListOfListAsInput()
        {
            OpenModel(GetDynPath("TestGetFromList_ListOfListAsInput.dyn"));

            var workspace = Controller.DynamoModel.CurrentWorkspace;
            var listn1 = workspace.NodeFromWorkspace<DSFunction>(
                "ce22d1d1-c5e4-4684-8414-9a115848a06f");

            Assert.AreEqual(4, workspace.Nodes.Count);
            Assert.AreEqual(6, workspace.Connectors.Count);

            Assert.NotNull(listn1);

            RunCurrentModel();
            AssertPreviewValue("ce22d1d1-c5e4-4684-8414-9a115848a06f",
                new object[] {1, 2});

        }

        [Test]
        public void TestSliceList()
        {
            OpenModel(GetDynPath("TestSliceList.dyn"));

            var workspace = Controller.DynamoModel.CurrentWorkspace;
            var listn1 = workspace.NodeFromWorkspace<DSFunction>(
                "fbe895a7-e97a-47f3-b5bf-536d652aa603");
            var listn2 = workspace.NodeFromWorkspace<DSFunction>(
                "797b1b02-c815-4808-9889-296bc6d176fd");

            //During migraton, the manager will add a toRadius node. 
            //So the number of node and connector will be increased.
            Assert.AreEqual(6 + 2, workspace.Nodes.Count);
            Assert.AreEqual(6 + 2, workspace.Connectors.Count);

            Assert.NotNull(listn1);
            Assert.NotNull(listn2);

            RunCurrentModel();
            AssertPreviewValue("fbe895a7-e97a-47f3-b5bf-536d652aa603", 
                new object[] {6});
            AssertPreviewValue("797b1b02-c815-4808-9889-296bc6d176fd", 
                new object[] {6, 7, 8});
        }

        [Test]
        public void TestSliceList_ListOfListAsInput()
        {
            OpenModel(GetDynPath("TestSliceList_ListOfListAsInput.dyn"));

            var workspace = Controller.DynamoModel.CurrentWorkspace;
            var listn1 = workspace.NodeFromWorkspace<DSFunction>(
                "fbe895a7-e97a-47f3-b5bf-536d652aa603");

            //During migraton, the manager will add a toRadius node. 
            //So the number of node and connector will be increased.
            Assert.AreEqual(5 + 1, workspace.Nodes.Count);
            Assert.AreEqual(7 + 1, workspace.Connectors.Count);

            Assert.NotNull(listn1);

            RunCurrentModel();
            AssertPreviewValue("fbe895a7-e97a-47f3-b5bf-536d652aa603",
                new object[] {new object[] {1, 2}, new object[] {1, 2}});
        }

        [Test]
        public void TestNumberInput()
        {
            OpenModel(GetDynPath("TestNumberInput.dyn"));

            var workspace = Controller.DynamoModel.CurrentWorkspace;
            Assert.AreEqual(12, workspace.Nodes.Count);
            Assert.AreEqual(16, workspace.Connectors.Count);

            // All 8 NumberInput nodes should have been migrated into code blocks.
            var cbn5 = GetCodeBlockNode("ddf4b266-29b6-4609-b1fe-dba814d4babd");
            var cbn10 = GetCodeBlockNode("27d6c83d-602c-4d44-a9b6-ab229cb2143d");
            var cbn50 = GetCodeBlockNode("ffd50d99-b51d-4104-9e19-041219ca5740");
            var cbnRange = GetCodeBlockNode("eb6aa95d-8be4-4ca7-95a6-e696904a71fa");
            var cbnStep = GetCodeBlockNode("5fde015f-8a95-4b46-ba64-29de06850938");
            var cbnCount = GetCodeBlockNode("ace69b4e-5092-42cf-9fba-9aee6729509d");
            var cbnApprox = GetCodeBlockNode("30e9b7fd-fc09-4243-a34a-146ad841868a");
            var cbnIncr = GetCodeBlockNode("bede0d80-6382-4430-9403-a14c3916e041");

            Assert.NotNull(cbn5);
            Assert.NotNull(cbn10);
            Assert.NotNull(cbn50);
            Assert.NotNull(cbnRange);
            Assert.NotNull(cbnStep);
            Assert.NotNull(cbnCount);
            Assert.NotNull(cbnApprox);
            Assert.NotNull(cbnIncr);

            RunCurrentModel(); // Execute the migrated graph.

            AssertPreviewValue("ddf4b266-29b6-4609-b1fe-dba814d4babd", 5);
            AssertPreviewValue("27d6c83d-602c-4d44-a9b6-ab229cb2143d", 10);
            AssertPreviewValue("ffd50d99-b51d-4104-9e19-041219ca5740", 50);

            AssertPreviewValue("eb6aa95d-8be4-4ca7-95a6-e696904a71fa",
                new int[] {
                    10, 11, 12, 13, 14, 15, 16, 17, 18, 19,
                    20, 21, 22, 23, 24, 25, 26, 27, 28, 29,
                    30, 31, 32, 33, 34, 35, 36, 37, 38, 39,
                    40, 41, 42, 43, 44, 45, 46, 47, 48, 49,
                    50 });

            AssertPreviewValue("5fde015f-8a95-4b46-ba64-29de06850938",
                new int[] { 10, 15, 20, 25, 30, 35, 40, 45, 50 });

            AssertPreviewValue("ace69b4e-5092-42cf-9fba-9aee6729509d",
                new int[] { 10, 20, 30, 40, 50 });

            AssertPreviewValue("30e9b7fd-fc09-4243-a34a-146ad841868a",
                new int[] { 10, 15, 20, 25, 30, 35, 40, 45, 50 });

            AssertPreviewValue("bede0d80-6382-4430-9403-a14c3916e041", 5);
        }

        #endregion


        #region Not for Migration Test
        #endregion

        #region Revit Node Migration Tests

        #endregion

        #region Private Helper Methods

        private string GetDynPath(string sourceDynFile)
        {
            string sourceDynPath = this.GetTestDirectory();
            sourceDynPath = Path.Combine(sourceDynPath, @"core\migration\");
            return Path.Combine(sourceDynPath, sourceDynFile);
        }

        private CodeBlockNodeModel GetCodeBlockNode(string nodeGuid)
        {
            var workspace = Controller.DynamoModel.CurrentWorkspace;
            return workspace.NodeFromWorkspace<CodeBlockNodeModel>(
                System.Guid.Parse(nodeGuid));
        }

        #endregion
    }
}<|MERGE_RESOLUTION|>--- conflicted
+++ resolved
@@ -33,1621 +33,7 @@
         }
 
         [Test]
-<<<<<<< HEAD
-        public void Dynamo_Nodes_LessThan()
-        {
-            OpenModel(GetDynPath("Dynamo_Nodes_LessThan.dyn"));
-
-            var workspace = Controller.DynamoModel.CurrentWorkspace;
-            var dsfn1 = workspace.NodeFromWorkspace<DSFunction>(
-                "dfcf9eed-6552-496d-a410-c358aec19bad");
-            var dsfn2 = workspace.NodeFromWorkspace<DSFunction>(
-                "09f99160-c7d4-4a8b-b8d5-8610c39a1507");
-            var dsfn3 = workspace.NodeFromWorkspace<DSFunction>(
-                 "3f361451-01e7-4608-bb07-fb80b3a09063");
-
-            Assert.AreEqual(5, workspace.Nodes.Count);
-            Assert.AreEqual(6, workspace.Connectors.Count);
-
-            Assert.NotNull(dsfn1);
-            Assert.NotNull(dsfn2);
-            Assert.NotNull(dsfn3); 
-
-            RunCurrentModel();
-            AssertPreviewValue("dfcf9eed-6552-496d-a410-c358aec19bad", true);
-            AssertPreviewValue("09f99160-c7d4-4a8b-b8d5-8610c39a1507", false);
-            AssertPreviewValue("3f361451-01e7-4608-bb07-fb80b3a09063", false);
-        }
-
-        [Test]
-        public void Dynamo_Nodes_LessThanOrEqual()
-        {
-            OpenModel(GetDynPath("Dynamo_Nodes_LessThanOrEqual.dyn"));
-
-            var workspace = Controller.DynamoModel.CurrentWorkspace;
-            var dsfn1 = workspace.NodeFromWorkspace<DSFunction>(
-                "0675d6cf-7674-46cd-af68-b1b4b0579dad");
-            var dsfn2 = workspace.NodeFromWorkspace<DSFunction>(
-                "f9110b2d-f4bb-48a5-89d2-174c9813bcb1");
-            var dsfn3 = workspace.NodeFromWorkspace<DSFunction>(
-                 "36ca91dc-537d-46bc-80b6-6e5e65bff303");
-
-            Assert.AreEqual(5, workspace.Nodes.Count);
-            Assert.AreEqual(6, workspace.Connectors.Count);
-
-            Assert.NotNull(dsfn1);
-            Assert.NotNull(dsfn2);
-            Assert.NotNull(dsfn3);
-
-            RunCurrentModel();
-            AssertPreviewValue("0675d6cf-7674-46cd-af68-b1b4b0579dad", true);
-            AssertPreviewValue("f9110b2d-f4bb-48a5-89d2-174c9813bcb1", false);
-            AssertPreviewValue("36ca91dc-537d-46bc-80b6-6e5e65bff303", true);
-        }
-
-        [Test]
-        public void Dynamo_Nodes_GreaterThan()
-        {
-            OpenModel(GetDynPath("Dynamo_Nodes_GreaterThan.dyn"));
-
-            var workspace = Controller.DynamoModel.CurrentWorkspace;
-            var dsfn1 = workspace.NodeFromWorkspace<DSFunction>(
-                "8ed4f1a0-b74b-4ca0-b4bd-69db32918da9");
-            var dsfn2 = workspace.NodeFromWorkspace<DSFunction>(
-                "57d38d6e-1b66-4e23-93dc-e2399de14417");
-            var dsfn3 = workspace.NodeFromWorkspace<DSFunction>(
-                 "30fa3b8d-878f-458b-a8da-7867f9144eb9");
-
-            Assert.AreEqual(5, workspace.Nodes.Count);
-            Assert.AreEqual(6, workspace.Connectors.Count);
-
-            Assert.NotNull(dsfn1);
-            Assert.NotNull(dsfn2);
-            Assert.NotNull(dsfn3);
-
-            RunCurrentModel();
-            AssertPreviewValue("8ed4f1a0-b74b-4ca0-b4bd-69db32918da9", false);
-            AssertPreviewValue("57d38d6e-1b66-4e23-93dc-e2399de14417", true);
-            AssertPreviewValue("30fa3b8d-878f-458b-a8da-7867f9144eb9", false);
-        }
-
-        [Test]
-        public void Dynamo_Nodes_GreaterThanOrEqual()
-        {
-            OpenModel(GetDynPath("Dynamo_Nodes_GreaterThanOrEqual.dyn"));
-
-            var workspace = Controller.DynamoModel.CurrentWorkspace;
-            var dsfn1 = workspace.NodeFromWorkspace<DSFunction>(
-                "7e1c8fcc-3725-4338-aab8-6a55a4dbe705");
-            var dsfn2 = workspace.NodeFromWorkspace<DSFunction>(
-                "f3d151a6-9c94-43dd-bc5b-e2f585456c63");
-            var dsfn3 = workspace.NodeFromWorkspace<DSFunction>(
-                 "ecd771cc-5025-4511-8871-cdc1e7318097");
-
-            Assert.AreEqual(5, workspace.Nodes.Count);
-            Assert.AreEqual(6, workspace.Connectors.Count);
-
-            Assert.NotNull(dsfn1);
-            Assert.NotNull(dsfn2);
-            Assert.NotNull(dsfn3);
-
-            RunCurrentModel();
-            AssertPreviewValue("7e1c8fcc-3725-4338-aab8-6a55a4dbe705", false);
-            AssertPreviewValue("f3d151a6-9c94-43dd-bc5b-e2f585456c63", true);
-            AssertPreviewValue("ecd771cc-5025-4511-8871-cdc1e7318097", true);
-        }
-
-        [Test]
-        public void Dynamo_Nodes_Equal()
-        {
-            OpenModel(GetDynPath("Dynamo_Nodes_Equal.dyn"));
-
-            var workspace = Controller.DynamoModel.CurrentWorkspace;
-            var dsfn1 = workspace.NodeFromWorkspace<DSFunction>(
-                "e617dce2-a65e-45c3-8c43-2cb1d13a47be");
-            var dsfn2 = workspace.NodeFromWorkspace<DSFunction>(
-                "66787824-b9b6-4f14-abce-08dd4662ce89");
-            var dsfn3 = workspace.NodeFromWorkspace<DSFunction>(
-                 "07464c17-ca41-42e7-ac93-220e4c50cc0b");
-
-            Assert.AreEqual(6, workspace.Nodes.Count);
-            Assert.AreEqual(6, workspace.Connectors.Count);
-
-            Assert.NotNull(dsfn1);
-            Assert.NotNull(dsfn2);
-            Assert.NotNull(dsfn3);
-
-            RunCurrentModel();
-            AssertPreviewValue("e617dce2-a65e-45c3-8c43-2cb1d13a47be", false);
-            AssertPreviewValue("66787824-b9b6-4f14-abce-08dd4662ce89", true);
-            AssertPreviewValue("07464c17-ca41-42e7-ac93-220e4c50cc0b", true);
-        }
-
-        [Test]
-        public void Dynamo_Nodes_And()
-        {
-            OpenModel(GetDynPath("Dynamo_Nodes_And.dyn"));
-
-            var workspace = Controller.DynamoModel.CurrentWorkspace;
-            var logicn1 = workspace.NodeFromWorkspace<DSCore.Logic.And>(
-                "0ac391e1-d11a-40ed-96b2-d3aabbdad5c7");
-            var logicn2 = workspace.NodeFromWorkspace<DSCore.Logic.And>(
-                "0dff8bbb-6a02-444c-8c96-c44c6a248357");
-            var logicn3 = workspace.NodeFromWorkspace<DSCore.Logic.And>(
-                 "4a61ddb0-999d-412d-9330-52f0a982b214");
-
-            Assert.AreEqual(5, workspace.Nodes.Count);
-            Assert.AreEqual(6, workspace.Connectors.Count);
-
-            Assert.NotNull(logicn1);
-            Assert.NotNull(logicn2);
-            Assert.NotNull(logicn3);
-
-            RunCurrentModel();
-            AssertPreviewValue("0ac391e1-d11a-40ed-96b2-d3aabbdad5c7", false);
-            AssertPreviewValue("0dff8bbb-6a02-444c-8c96-c44c6a248357", false);
-            AssertPreviewValue("4a61ddb0-999d-412d-9330-52f0a982b214", true);
-        }
-
-        [Test]
-        public void Dynamo_Nodes_And_NumberInput()
-        {
-            OpenModel(GetDynPath("Dynamo_Nodes_And_NumberInput.dyn"));
-
-            var workspace = Controller.DynamoModel.CurrentWorkspace;
-            var logicn1 = workspace.NodeFromWorkspace<DSCore.Logic.And>(
-                "0ac391e1-d11a-40ed-96b2-d3aabbdad5c7");
-            var logicn2 = workspace.NodeFromWorkspace<DSCore.Logic.And>(
-                "0dff8bbb-6a02-444c-8c96-c44c6a248357");
-            var logicn3 = workspace.NodeFromWorkspace<DSCore.Logic.And>(
-                 "4a61ddb0-999d-412d-9330-52f0a982b214");
-
-            Assert.AreEqual(5, workspace.Nodes.Count);
-            Assert.AreEqual(6, workspace.Connectors.Count);
-
-            Assert.NotNull(logicn1);
-            Assert.NotNull(logicn2);
-            Assert.NotNull(logicn3);
-
-            RunCurrentModel();
-            AssertPreviewValue("0ac391e1-d11a-40ed-96b2-d3aabbdad5c7", false);
-            AssertPreviewValue("0dff8bbb-6a02-444c-8c96-c44c6a248357", false);
-            AssertPreviewValue("4a61ddb0-999d-412d-9330-52f0a982b214", true);
-        }
-
-        [Test]
-        public void Dynamo_Nodes_Or()
-        {
-            OpenModel(GetDynPath("Dynamo_Nodes_Or.dyn"));
-
-            var workspace = Controller.DynamoModel.CurrentWorkspace;
-            var logicn1 = workspace.NodeFromWorkspace<DSCore.Logic.Or>(
-                "64cfe13f-370c-446e-9f51-58d60278cdff");
-            var logicn2 = workspace.NodeFromWorkspace<DSCore.Logic.Or>(
-                "a0b23231-737f-44f6-aa12-640ee5390fa5");
-            var logicn3 = workspace.NodeFromWorkspace<DSCore.Logic.Or>(
-                 "60a2b505-f173-4f65-a42e-cdd3708900f8");
-
-            Assert.AreEqual(5, workspace.Nodes.Count);
-            Assert.AreEqual(6, workspace.Connectors.Count);
-
-            Assert.NotNull(logicn1);
-            Assert.NotNull(logicn2);
-            Assert.NotNull(logicn3);
-
-            RunCurrentModel();
-            AssertPreviewValue("64cfe13f-370c-446e-9f51-58d60278cdff", true);
-            AssertPreviewValue("a0b23231-737f-44f6-aa12-640ee5390fa5", false);
-            AssertPreviewValue("60a2b505-f173-4f65-a42e-cdd3708900f8", true);
-        }
-
-        [Test]
-        public void Dynamo_Nodes_Or_NumberInput()
-        {
-            OpenModel(GetDynPath("Dynamo_Nodes_Or_NumberInput.dyn"));
-
-            var workspace = Controller.DynamoModel.CurrentWorkspace;
-            var logicn1 = workspace.NodeFromWorkspace<DSCore.Logic.Or>(
-                "64cfe13f-370c-446e-9f51-58d60278cdff");
-            var logicn2 = workspace.NodeFromWorkspace<DSCore.Logic.Or>(
-                "a0b23231-737f-44f6-aa12-640ee5390fa5");
-            var logicn3 = workspace.NodeFromWorkspace<DSCore.Logic.Or>(
-                 "60a2b505-f173-4f65-a42e-cdd3708900f8");
-
-            Assert.AreEqual(5, workspace.Nodes.Count);
-            Assert.AreEqual(6, workspace.Connectors.Count);
-
-            Assert.NotNull(logicn1);
-            Assert.NotNull(logicn2);
-            Assert.NotNull(logicn3);
-
-            RunCurrentModel();
-            AssertPreviewValue("64cfe13f-370c-446e-9f51-58d60278cdff", true);
-            AssertPreviewValue("a0b23231-737f-44f6-aa12-640ee5390fa5", false);
-            AssertPreviewValue("60a2b505-f173-4f65-a42e-cdd3708900f8", true);
-        }
-
-        [Test]
-        public void Dynamo_Nodes_Xor()
-        {
-            OpenModel(GetDynPath("Dynamo_Nodes_Xor.dyn"));
-
-            var workspace = Controller.DynamoModel.CurrentWorkspace;
-            var logicn1 = workspace.NodeFromWorkspace<DSFunction>(
-                "950a1260-417d-484f-95e9-5a3d164fc537");
-            var logicn2 = workspace.NodeFromWorkspace<DSFunction>(
-                "0e1e3c27-436d-48c5-b25f-cd319d836ac1");
-            var logicn3 = workspace.NodeFromWorkspace<DSFunction>(
-                 "17aa70a5-8038-425a-b049-9627a73a071c");
-
-            Assert.AreEqual(5, workspace.Nodes.Count);
-            Assert.AreEqual(6, workspace.Connectors.Count);
-
-            Assert.NotNull(logicn1);
-            Assert.NotNull(logicn2);
-            Assert.NotNull(logicn3);
-
-            RunCurrentModel();
-            AssertPreviewValue("950a1260-417d-484f-95e9-5a3d164fc537", true);
-            AssertPreviewValue("0e1e3c27-436d-48c5-b25f-cd319d836ac1", false);
-            AssertPreviewValue("17aa70a5-8038-425a-b049-9627a73a071c", false);
-        }
-
-        [Test]
-        public void Dynamo_Nodes_Xor_NumberInput()
-        {
-            OpenModel(GetDynPath("Dynamo_Nodes_Xor_NumberInput.dyn"));
-
-            var workspace = Controller.DynamoModel.CurrentWorkspace;
-            var logicn1 = workspace.NodeFromWorkspace<DSFunction>(
-                "950a1260-417d-484f-95e9-5a3d164fc537");
-            var logicn2 = workspace.NodeFromWorkspace<DSFunction>(
-                "0e1e3c27-436d-48c5-b25f-cd319d836ac1");
-            var logicn3 = workspace.NodeFromWorkspace<DSFunction>(
-                 "17aa70a5-8038-425a-b049-9627a73a071c");
-
-            Assert.AreEqual(5, workspace.Nodes.Count);
-            Assert.AreEqual(6, workspace.Connectors.Count);
-
-            Assert.NotNull(logicn1);
-            Assert.NotNull(logicn2);
-            Assert.NotNull(logicn3);
-
-            RunCurrentModel();
-            AssertPreviewValue("950a1260-417d-484f-95e9-5a3d164fc537", true);
-            AssertPreviewValue("0e1e3c27-436d-48c5-b25f-cd319d836ac1", false);
-            AssertPreviewValue("17aa70a5-8038-425a-b049-9627a73a071c", false);
-        }
-
-        [Test]
-        public void Dynamo_Nodes_Not()
-        {
-            OpenModel(GetDynPath("Dynamo_Nodes_Not.dyn"));
-
-            var workspace = Controller.DynamoModel.CurrentWorkspace;
-            var logicn1 = workspace.NodeFromWorkspace<DSFunction>(
-                "4efaa4dd-00d7-4478-8619-364dd5528637");
-            var logicn2 = workspace.NodeFromWorkspace<DSFunction>(
-                "6ceae932-650f-409e-a836-009c5e0b9707");
-
-            Assert.AreEqual(4, workspace.Nodes.Count);
-            Assert.AreEqual(2, workspace.Connectors.Count);
-
-            Assert.NotNull(logicn1);
-            Assert.NotNull(logicn2);
-
-            RunCurrentModel();
-            AssertPreviewValue("4efaa4dd-00d7-4478-8619-364dd5528637", true);
-            AssertPreviewValue("6ceae932-650f-409e-a836-009c5e0b9707", false);
-        }
-
-        [Test]
-        public void Dynamo_Nodes_Not_NumberInput()
-        {
-            OpenModel(GetDynPath("Dynamo_Nodes_Not_NumberInput.dyn"));
-
-            var workspace = Controller.DynamoModel.CurrentWorkspace;
-            var logicn1 = workspace.NodeFromWorkspace<DSFunction>(
-                "4efaa4dd-00d7-4478-8619-364dd5528637");
-            var logicn2 = workspace.NodeFromWorkspace<DSFunction>(
-                "6ceae932-650f-409e-a836-009c5e0b9707");
-
-            Assert.AreEqual(4, workspace.Nodes.Count);
-            Assert.AreEqual(2, workspace.Connectors.Count);
-
-            Assert.NotNull(logicn1);
-            Assert.NotNull(logicn2);
-
-            RunCurrentModel();
-            AssertPreviewValue("4efaa4dd-00d7-4478-8619-364dd5528637", true);
-            AssertPreviewValue("6ceae932-650f-409e-a836-009c5e0b9707", false);
-        }
-
-        [Test]
-        public void Dynamo_Nodes_Add()
-        {
-            OpenModel(GetDynPath("Dynamo_Nodes_Add.dyn"));
-
-            var workspace = Controller.DynamoModel.CurrentWorkspace;
-            var operationn1 = workspace.NodeFromWorkspace<DSFunction>(
-                "2b5a7c02-7c21-4c1e-83f6-c8073f8e2473");
-            var operationn2 = workspace.NodeFromWorkspace<DSFunction>(
-                "aa4872a0-741b-43fc-8e73-3c1e8655ac3b");
-            var operationn3 = workspace.NodeFromWorkspace<DSFunction>(
-                "91fffb4d-f6cc-4770-b9c7-b64accaeca8c");
-
-            Assert.AreEqual(7, workspace.Nodes.Count);
-            Assert.AreEqual(6, workspace.Connectors.Count);
-
-            Assert.NotNull(operationn1);
-            Assert.NotNull(operationn2);
-            Assert.NotNull(operationn3);
-
-            RunCurrentModel();
-            AssertPreviewValue("2b5a7c02-7c21-4c1e-83f6-c8073f8e2473", 7);
-            AssertPreviewValue("aa4872a0-741b-43fc-8e73-3c1e8655ac3b", 1);
-            AssertPreviewValue("91fffb4d-f6cc-4770-b9c7-b64accaeca8c", 4.5);
-        }
-
-        [Test]
-        public void Dynamo_Nodes_Subtract()
-        {
-            OpenModel(GetDynPath("Dynamo_Nodes_Subtract.dyn"));
-
-            var workspace = Controller.DynamoModel.CurrentWorkspace;
-            var operationn1 = workspace.NodeFromWorkspace<DSFunction>(
-                "c716fe96-15c2-4fc1-a683-ffcdbd864d9d");
-            var operationn2 = workspace.NodeFromWorkspace<DSFunction>(
-                "dc8aaac2-6709-4f84-bdfc-432a1cc04f33");
-            var operationn3 = workspace.NodeFromWorkspace<DSFunction>(
-                "945b64a3-6504-43f1-87fa-f46c4bc23f1a");
-
-            Assert.AreEqual(7, workspace.Nodes.Count);
-            Assert.AreEqual(6, workspace.Connectors.Count);
-
-            Assert.NotNull(operationn1);
-            Assert.NotNull(operationn2);
-            Assert.NotNull(operationn3);
-
-            RunCurrentModel();
-            AssertPreviewValue("c716fe96-15c2-4fc1-a683-ffcdbd864d9d", -3);
-            AssertPreviewValue("dc8aaac2-6709-4f84-bdfc-432a1cc04f33", 3);
-            AssertPreviewValue("945b64a3-6504-43f1-87fa-f46c4bc23f1a", -0.5);
-        }
-
-        [Test]
-        public void Dynamo_Nodes_Multiply()
-        {
-            OpenModel(GetDynPath("Dynamo_Nodes_Multiply.dyn"));
-
-            var workspace = Controller.DynamoModel.CurrentWorkspace;
-            var operationn1 = workspace.NodeFromWorkspace<DSFunction>(
-                "a1582b3f-388a-47a5-8785-3ee3700878e1");
-            var operationn2 = workspace.NodeFromWorkspace<DSFunction>(
-                "a02fdbea-c30c-439b-a967-b0a46d981344");
-            var operationn3 = workspace.NodeFromWorkspace<DSFunction>(
-                "0cd1e263-1c38-4f1e-893d-874b593f939b");
-
-            Assert.AreEqual(7, workspace.Nodes.Count);
-            Assert.AreEqual(6, workspace.Connectors.Count);
-
-            Assert.NotNull(operationn1);
-            Assert.NotNull(operationn2);
-            Assert.NotNull(operationn3);
-
-            RunCurrentModel();
-            AssertPreviewValue("a1582b3f-388a-47a5-8785-3ee3700878e1", 10);
-            AssertPreviewValue("a02fdbea-c30c-439b-a967-b0a46d981344", -2);
-            AssertPreviewValue("0cd1e263-1c38-4f1e-893d-874b593f939b", 5);
-        }
-
-        [Test]
-        public void Dynamo_Nodes_Divide()
-        {
-            OpenModel(GetDynPath("Dynamo_Nodes_Divide.dyn"));
-
-            var workspace = Controller.DynamoModel.CurrentWorkspace;
-            var operationn1 = workspace.NodeFromWorkspace<DSFunction>(
-                "d2311f8d-2bf8-4aed-bf4b-708b993171ac");
-            var operationn2 = workspace.NodeFromWorkspace<DSFunction>(
-                "802d27f8-9259-4050-bd7c-214ff83fa98a");
-            var operationn3 = workspace.NodeFromWorkspace<DSFunction>(
-                "5c498c26-1536-4b51-8d0f-f613fc025896");
-            var operationn4 = workspace.NodeFromWorkspace<DSFunction>(
-                "1737dfb3-f470-4a32-bac9-34aa4c18606b");
-            var operationn5 = workspace.NodeFromWorkspace<DSFunction>(
-                "9b902150-dc32-4e00-8ba6-1819887528ae");
-
-            Assert.AreEqual(10, workspace.Nodes.Count);
-            Assert.AreEqual(10, workspace.Connectors.Count);
-
-            Assert.NotNull(operationn1);
-            Assert.NotNull(operationn2);
-            Assert.NotNull(operationn3);
-            Assert.NotNull(operationn2);
-            Assert.NotNull(operationn3);
-
-            RunCurrentModel();
-            AssertPreviewValue("d2311f8d-2bf8-4aed-bf4b-708b993171ac", 0.4);
-            AssertPreviewValue("802d27f8-9259-4050-bd7c-214ff83fa98a", -2);
-            AssertPreviewValue("5c498c26-1536-4b51-8d0f-f613fc025896", 0.8);
-            AssertPreviewValue("1737dfb3-f470-4a32-bac9-34aa4c18606b", 0);
-            //AssertPreviewValue("9b902150-dc32-4e00-8ba6-1819887528ae", Infinity);
-        }
-
-        [Test]
-        public void Dynamo_Nodes_Modulo()
-        {
-            OpenModel(GetDynPath("Dynamo_Nodes_Modulo.dyn"));
-
-            var workspace = Controller.DynamoModel.CurrentWorkspace;
-            var operationn1 = workspace.NodeFromWorkspace<DSFunction>(
-                "3f4c4485-5149-479a-aa11-e66e72c76b37");
-            var operationn2 = workspace.NodeFromWorkspace<DSFunction>(
-                "99c18e93-bb19-458b-97f3-b3467aa10364");
-            var operationn3 = workspace.NodeFromWorkspace<DSFunction>(
-                "85f6a5e8-3e3c-4944-a7cb-ba856d755f87");
-            var operationn4 = workspace.NodeFromWorkspace<DSFunction>(
-                "2be464f1-81d0-4427-b588-a22d94e8118c");
-
-            Assert.AreEqual(9, workspace.Nodes.Count);
-            Assert.AreEqual(8, workspace.Connectors.Count);
-
-            Assert.NotNull(operationn1);
-            Assert.NotNull(operationn2);
-            Assert.NotNull(operationn3);
-            Assert.NotNull(operationn4);
-
-            RunCurrentModel();
-            AssertPreviewValue("3f4c4485-5149-479a-aa11-e66e72c76b37", 3);
-            AssertPreviewValue("99c18e93-bb19-458b-97f3-b3467aa10364", 1);
-
-            //the new one does not support double
-            AssertPreviewValue("85f6a5e8-3e3c-4944-a7cb-ba856d755f87", 0.5);  
-
-            AssertPreviewValue("2be464f1-81d0-4427-b588-a22d94e8118c", 1);
-        }
-
-        [Test]
-        public void Dynamo_Nodes_Power()
-        {
-            OpenModel(GetDynPath("Dynamo_Nodes_Power.dyn"));
-
-            var workspace = Controller.DynamoModel.CurrentWorkspace;
-            var operationn1 = workspace.NodeFromWorkspace<DSFunction>(
-                "f5a5aa45-dadf-4d4e-901e-3fe40ade85b9");
-            var operationn2 = workspace.NodeFromWorkspace<DSFunction>(
-                "78d7cf92-0fbb-44ac-82bd-dc1b629c921a");
-            var operationn3 = workspace.NodeFromWorkspace<DSFunction>(
-                "e84563cd-9bc5-402f-9808-2a685efa3e9b");
-            var operationn4 = workspace.NodeFromWorkspace<DSFunction>(
-                "d7709ae9-ab6c-4923-8624-d1348fa66fde");
-
-            Assert.AreEqual(8, workspace.Nodes.Count);
-            Assert.AreEqual(8, workspace.Connectors.Count);
-
-            Assert.NotNull(operationn1);
-            Assert.NotNull(operationn2);
-            Assert.NotNull(operationn3);
-            Assert.NotNull(operationn4);
-
-            RunCurrentModel();
-            AssertPreviewValue("f5a5aa45-dadf-4d4e-901e-3fe40ade85b9", 243);
-            AssertPreviewValue("78d7cf92-0fbb-44ac-82bd-dc1b629c921a", 10 / 11);
-            AssertPreviewValue("e84563cd-9bc5-402f-9808-2a685efa3e9b", -32);
-            AssertPreviewValue("d7709ae9-ab6c-4923-8624-d1348fa66fde", 15.58846);
-        }
-
-        [Test]
-        public void Dynamo_Nodes_Round()
-        {
-            OpenModel(GetDynPath("Dynamo_Nodes_Round.dyn"));
-
-            var workspace = Controller.DynamoModel.CurrentWorkspace;
-            var operationn1 = workspace.NodeFromWorkspace<DSFunction>(
-                "dafc3f8e-3a6a-413a-996a-6014c40c0df0");
-            var operationn2 = workspace.NodeFromWorkspace<DSFunction>(
-                "02d52330-4bb3-4127-abd2-3a16d6bbb701");
-            var operationn3 = workspace.NodeFromWorkspace<DSFunction>(
-                "05ff29d6-48d8-4923-90ab-6bc8acaaa9fb");
-            var operationn4 = workspace.NodeFromWorkspace<DSFunction>(
-                "8ce8a844-70d2-4861-962b-3caccb9398d9");
-            var operationn5 = workspace.NodeFromWorkspace<DSFunction>(
-                "dbd083ba-91ec-4e70-a1b9-10efd09daf33");
-
-            Assert.AreEqual(10, workspace.Nodes.Count);
-            Assert.AreEqual(5, workspace.Connectors.Count);
-
-            Assert.NotNull(operationn1);
-            Assert.NotNull(operationn2);
-            Assert.NotNull(operationn3);
-            Assert.NotNull(operationn4);
-            Assert.NotNull(operationn5);
-
-            RunCurrentModel();
-            AssertPreviewValue("dafc3f8e-3a6a-413a-996a-6014c40c0df0", 3);
-            AssertPreviewValue("02d52330-4bb3-4127-abd2-3a16d6bbb701", -2);
-            AssertPreviewValue("05ff29d6-48d8-4923-90ab-6bc8acaaa9fb", 2);
-            AssertPreviewValue("8ce8a844-70d2-4861-962b-3caccb9398d9", 2);
-            AssertPreviewValue("dbd083ba-91ec-4e70-a1b9-10efd09daf33", 3);
-        }
-
-        [Test]
-        public void Dynamo_Nodes_Floor()
-        {
-            OpenModel(GetDynPath("Dynamo_Nodes_Floor.dyn"));
-
-            var workspace = Controller.DynamoModel.CurrentWorkspace;
-            var operationn1 = workspace.NodeFromWorkspace<DSFunction>(
-                "802f2203-5164-4940-a5e7-6e2760c3c8c9");
-            var operationn2 = workspace.NodeFromWorkspace<DSFunction>(
-                "89a095a4-28c8-4178-9936-3c47a05f412b");
-            var operationn3 = workspace.NodeFromWorkspace<DSFunction>(
-                "7aeb508e-fc46-47bd-bdb9-7873a83f3bcb");
-            var operationn4 = workspace.NodeFromWorkspace<DSFunction>(
-                "a40332b1-ebf2-4d6a-8f82-60cdb990678f");
-            var operationn5 = workspace.NodeFromWorkspace<DSFunction>(
-                "16ecedce-1dff-4e71-aa7c-a09e1c7e2041");
-            var operationn6 = workspace.NodeFromWorkspace<DSFunction>(
-                "3120bce8-45de-49b1-9a7e-743b94608ff4");
-
-            Assert.AreEqual(12, workspace.Nodes.Count);
-            Assert.AreEqual(6, workspace.Connectors.Count);
-
-            Assert.NotNull(operationn1);
-            Assert.NotNull(operationn2);
-            Assert.NotNull(operationn3);
-            Assert.NotNull(operationn4);
-            Assert.NotNull(operationn5);
-            Assert.NotNull(operationn6);
-
-            RunCurrentModel();
-            AssertPreviewValue("802f2203-5164-4940-a5e7-6e2760c3c8c9", 3);
-            AssertPreviewValue("89a095a4-28c8-4178-9936-3c47a05f412b", -2);
-            AssertPreviewValue("7aeb508e-fc46-47bd-bdb9-7873a83f3bcb", 2);
-            AssertPreviewValue("a40332b1-ebf2-4d6a-8f82-60cdb990678f", 2);
-            AssertPreviewValue("16ecedce-1dff-4e71-aa7c-a09e1c7e2041", 2);
-            AssertPreviewValue("3120bce8-45de-49b1-9a7e-743b94608ff4", -3);
-        }
-
-        [Test]
-        public void Dynamo_Nodes_Ceiling()
-        {
-            OpenModel(GetDynPath("Dynamo_Nodes_Ceiling.dyn"));
-
-            var workspace = Controller.DynamoModel.CurrentWorkspace;
-            var operationn1 = workspace.NodeFromWorkspace<DSFunction>(
-                "3e185854-ff13-403e-9667-8abe48f5125e");
-            var operationn2 = workspace.NodeFromWorkspace<DSFunction>(
-                "d18afe2d-cac8-4042-8edf-68554eb69814");
-            var operationn3 = workspace.NodeFromWorkspace<DSFunction>(
-                "ebeed92b-68cc-4850-b13b-e6d230bc9a8d");
-            var operationn4 = workspace.NodeFromWorkspace<DSFunction>(
-                "5bfae2bc-3c0f-4adf-931a-20709bd9e6ad");
-            var operationn5 = workspace.NodeFromWorkspace<DSFunction>(
-                "7f999e43-cc26-4dab-923e-e7fc1d1fb902");
-            var operationn6 = workspace.NodeFromWorkspace<DSFunction>(
-                "1ef510c8-5f3b-4654-8fb7-bcd7827ccb07");
-
-            Assert.AreEqual(12, workspace.Nodes.Count);
-            Assert.AreEqual(6, workspace.Connectors.Count);
-
-            Assert.NotNull(operationn1);
-            Assert.NotNull(operationn2);
-            Assert.NotNull(operationn3);
-            Assert.NotNull(operationn4);
-            Assert.NotNull(operationn5);
-            Assert.NotNull(operationn6);
-
-            RunCurrentModel();
-            AssertPreviewValue("3e185854-ff13-403e-9667-8abe48f5125e", 3);
-            AssertPreviewValue("d18afe2d-cac8-4042-8edf-68554eb69814", -2);
-            AssertPreviewValue("ebeed92b-68cc-4850-b13b-e6d230bc9a8d", 3);
-            AssertPreviewValue("5bfae2bc-3c0f-4adf-931a-20709bd9e6ad", 3);
-            AssertPreviewValue("7f999e43-cc26-4dab-923e-e7fc1d1fb902", 3);
-            AssertPreviewValue("1ef510c8-5f3b-4654-8fb7-bcd7827ccb07", -2);
-        }
-
-        [Test]
-        public void Dynamo_Nodes_e()
-        {
-            OpenModel(GetDynPath("Dynamo_Nodes_e.dyn"));
-
-            var workspace = Controller.DynamoModel.CurrentWorkspace;
-            var operationn1 = workspace.NodeFromWorkspace<DSFunction>(
-                "74416af6-c22c-4822-8b65-c5deea710a38");
-
-            Assert.AreEqual(1, workspace.Nodes.Count);
-            Assert.AreEqual(0, workspace.Connectors.Count);
-
-            Assert.NotNull(operationn1);
-
-            RunCurrentModel();
-            AssertPreviewValue("74416af6-c22c-4822-8b65-c5deea710a38", 2.718282);
-        }
-
-        [Test]
-        public void Dynamo_Nodes_Pi()
-        {
-            OpenModel(GetDynPath("Dynamo_Nodes_Pi.dyn"));
-
-            var workspace = Controller.DynamoModel.CurrentWorkspace;
-            var operationn1 = workspace.NodeFromWorkspace<DSFunction>(
-                "3e82b16c-b928-4d20-a9cb-1dc27498255f");
-
-            Assert.AreEqual(1, workspace.Nodes.Count);
-            Assert.AreEqual(0, workspace.Connectors.Count);
-
-            Assert.NotNull(operationn1);
-
-            RunCurrentModel();
-            AssertPreviewValue("3e82b16c-b928-4d20-a9cb-1dc27498255f", 3.141593);
-        }
-
-        [Test]
-        public void Dynamo_Nodes_2Pi()
-        {
-            OpenModel(GetDynPath("Dynamo_Nodes_2Pi.dyn"));
-
-            var workspace = Controller.DynamoModel.CurrentWorkspace;
-            var operationn1 = workspace.NodeFromWorkspace<DSFunction>(
-                "3017f3cb-7097-4180-b72e-9dcc19d7d690");
-
-            Assert.AreEqual(1, workspace.Nodes.Count);
-            Assert.AreEqual(0, workspace.Connectors.Count);
-
-            Assert.NotNull(operationn1);
-
-            RunCurrentModel();
-            AssertPreviewValue("3017f3cb-7097-4180-b72e-9dcc19d7d690", 6.283185);
-        }
-
-        [Test]
-        public void Dynamo_Nodes_Sine()
-        {
-            OpenModel(GetDynPath("Dynamo_Nodes_Sine.dyn"));
-
-            var workspace = Controller.DynamoModel.CurrentWorkspace;
-            var operationn1 = workspace.NodeFromWorkspace<DSFunction>(
-                "0b6eeb02-bcd1-4a35-8b7b-97e2064edc64");
-            var operationn2 = workspace.NodeFromWorkspace<DSFunction>(
-                "5e5129e0-96e6-4734-92d4-93cfeabf1361");
-            var operationn3 = workspace.NodeFromWorkspace<DSFunction>(
-                "ccd4a119-a4b0-46ad-9947-082af9671554");
-            var operationn4 = workspace.NodeFromWorkspace<DSFunction>(
-                "5742cca7-b528-478e-93ec-47dbf41a4159");
-
-            //During migraton, the manager will add a toDegree node. 
-            //So the number of node and connector will be increased.
-            Assert.AreEqual(8 + 4, workspace.Nodes.Count);
-            Assert.AreEqual(4 + 4, workspace.Connectors.Count);
-
-            Assert.NotNull(operationn1);
-            Assert.NotNull(operationn2);
-            Assert.NotNull(operationn3);
-            Assert.NotNull(operationn4);
-
-            RunCurrentModel();
-            AssertPreviewValue("0b6eeb02-bcd1-4a35-8b7b-97e2064edc64", 0);
-            AssertPreviewValue("5e5129e0-96e6-4734-92d4-93cfeabf1361", 0.14112);
-            AssertPreviewValue("ccd4a119-a4b0-46ad-9947-082af9671554", 0.9589234);
-            AssertPreviewValue("5742cca7-b528-478e-93ec-47dbf41a4159", -0.6665387);
-        }
-
-        [Test]
-        public void Dynamo_Nodes_Cosine()
-        {
-            OpenModel(GetDynPath("Dynamo_Nodes_Cosine.dyn"));
-
-            var workspace = Controller.DynamoModel.CurrentWorkspace;
-            var operationn1 = workspace.NodeFromWorkspace<DSFunction>(
-                "af6f8751-fa5e-4727-b6c6-713cf2c75d15");
-            var operationn2 = workspace.NodeFromWorkspace<DSFunction>(
-                "c0f5111c-3a3b-427e-8188-ba76648261d3");
-            var operationn3 = workspace.NodeFromWorkspace<DSFunction>(
-                "19f7e93f-a2d4-4e7d-b4e2-154770b45598");
-            var operationn4 = workspace.NodeFromWorkspace<DSFunction>(
-                "84ba68a3-d409-4267-a677-c22daf3136e4");
-
-            //During migraton, the manager will add a toDegree node. 
-            //So the number of node and connector will be increased.
-            Assert.AreEqual(8 + 4, workspace.Nodes.Count);
-            Assert.AreEqual(4 + 4, workspace.Connectors.Count);
-
-            Assert.NotNull(operationn1);
-            Assert.NotNull(operationn2);
-            Assert.NotNull(operationn3);
-            Assert.NotNull(operationn4);
-
-            RunCurrentModel();
-            AssertPreviewValue("af6f8751-fa5e-4727-b6c6-713cf2c75d15", 1);
-            AssertPreviewValue("c0f5111c-3a3b-427e-8188-ba76648261d3", -0.9899925);
-            AssertPreviewValue("19f7e93f-a2d4-4e7d-b4e2-154770b45598", 0.2836622);
-            AssertPreviewValue("84ba68a3-d409-4267-a677-c22daf3136e4", 0.7454705);
-        }
-
-        [Test]
-        public void Dynamo_Nodes_Tangent()
-        {
-            OpenModel(GetDynPath("Dynamo_Nodes_Tangent.dyn"));
-
-            var workspace = Controller.DynamoModel.CurrentWorkspace;
-            var operationn1 = workspace.NodeFromWorkspace<DSFunction>(
-                "990cacd7-a552-484a-bc46-564416dca5e5");
-            var operationn2 = workspace.NodeFromWorkspace<DSFunction>(
-                "7e4399cc-4236-425d-ab5d-96ca98fe7cc3");
-            var operationn3 = workspace.NodeFromWorkspace<DSFunction>(
-                "b3bc9d5e-9fd2-4072-900c-16b71f7b76f4");
-            var operationn4 = workspace.NodeFromWorkspace<DSFunction>(
-                "5c04bbde-85c2-4c63-bacf-c802a9aca7d7");
-
-            //During migraton, the manager will add a toDegree node. 
-            //So the number of node and connector will be increased.
-            Assert.AreEqual(8 + 4, workspace.Nodes.Count);
-            Assert.AreEqual(4 + 4, workspace.Connectors.Count);
-
-            Assert.NotNull(operationn1);
-            Assert.NotNull(operationn2);
-            Assert.NotNull(operationn3);
-            Assert.NotNull(operationn4);
-
-            RunCurrentModel();
-            AssertPreviewValue("990cacd7-a552-484a-bc46-564416dca5e5", 0);
-            AssertPreviewValue("7e4399cc-4236-425d-ab5d-96ca98fe7cc3", -0.1425465);
-            AssertPreviewValue("b3bc9d5e-9fd2-4072-900c-16b71f7b76f4", 3.380515);
-            AssertPreviewValue("5c04bbde-85c2-4c63-bacf-c802a9aca7d7", -0.8941181);
-        }
-
-        [Test]
-        public void Dynamo_Nodes_InverseSine()
-        {
-            OpenModel(GetDynPath("Dynamo_Nodes_InverseSine.dyn"));
-
-            var workspace = Controller.DynamoModel.CurrentWorkspace;
-            var operationn1 = workspace.NodeFromWorkspace<DSFunction>(
-                "041a0818-393a-4d47-a534-3471774adfe5");
-            var operationn2 = workspace.NodeFromWorkspace<DSFunction>(
-                "9e267757-8a43-45e6-93c1-84f37fc52e82");
-            var operationn3 = workspace.NodeFromWorkspace<DSFunction>(
-                "1bf23e76-f4b4-4b31-a7bf-cd84f87c56ed");
-            var operationn4 = workspace.NodeFromWorkspace<DSFunction>(
-                "6b28ac3e-509f-459f-bd8b-99b550efeb56");
-            var operationn5 = workspace.NodeFromWorkspace<DSFunction>(
-                "ecb6438c-ed36-4f16-b6e5-ea9c6481d234");
-
-            //During migraton, the manager will add a toRadius node. 
-            //So the number of node and connector will be increased.
-            Assert.AreEqual(10 + 5, workspace.Nodes.Count);
-            Assert.AreEqual(5 + 5, workspace.Connectors.Count);
-
-            Assert.NotNull(operationn1);
-            Assert.NotNull(operationn2);
-            Assert.NotNull(operationn3);
-            Assert.NotNull(operationn4);
-            Assert.NotNull(operationn5);
-
-            RunCurrentModel();
-            AssertPreviewValue("041a0818-393a-4d47-a534-3471774adfe5", 0);
-            AssertPreviewValue("9e267757-8a43-45e6-93c1-84f37fc52e82", 0.5235988);
-            AssertPreviewValue("1bf23e76-f4b4-4b31-a7bf-cd84f87c56ed", 1.570796);
-            AssertPreviewValue("6b28ac3e-509f-459f-bd8b-99b550efeb56", -0.4115168);
-            //AssertPreviewValue("ecb6438c-ed36-4f16-b6e5-ea9c6481d234", null);
-        }
-
-        [Test]
-        public void Dynamo_Nodes_InverseCosine()
-        {
-            OpenModel(GetDynPath("Dynamo_Nodes_InverseCosine.dyn"));
-
-            var workspace = Controller.DynamoModel.CurrentWorkspace;
-            var operationn1 = workspace.NodeFromWorkspace<DSFunction>(
-                "0d6cdacb-3a11-47dc-b26a-ce4cbc621a7a");
-            var operationn2 = workspace.NodeFromWorkspace<DSFunction>(
-                "5527c25b-0131-406d-a543-62b07d39a847");
-            var operationn3 = workspace.NodeFromWorkspace<DSFunction>(
-                "40812d36-596a-4d8e-85aa-fdeb36995942");
-            var operationn4 = workspace.NodeFromWorkspace<DSFunction>(
-                "a8d4c4d4-d0b4-4dc2-9334-80a29835924e");
-            var operationn5 = workspace.NodeFromWorkspace<DSFunction>(
-                "e644aebb-8bc6-449e-9250-8c5a6cc486ec");
-
-            //During migraton, the manager will add a toRadius node. 
-            //So the number of node and connector will be increased.
-            Assert.AreEqual(10 + 5, workspace.Nodes.Count);
-            Assert.AreEqual(5 + 5, workspace.Connectors.Count);
-
-            Assert.NotNull(operationn1);
-            Assert.NotNull(operationn2);
-            Assert.NotNull(operationn3);
-            Assert.NotNull(operationn4);
-            Assert.NotNull(operationn5);
-
-            RunCurrentModel();
-            AssertPreviewValue("0d6cdacb-3a11-47dc-b26a-ce4cbc621a7a", 1.570796);
-            AssertPreviewValue("5527c25b-0131-406d-a543-62b07d39a847", 1.047198);
-            AssertPreviewValue("40812d36-596a-4d8e-85aa-fdeb36995942", 0);
-            AssertPreviewValue("a8d4c4d4-d0b4-4dc2-9334-80a29835924e", 1.982313);
-            //AssertPreviewValue("e644aebb-8bc6-449e-9250-8c5a6cc486ec", null);
-        }
-
-        [Test]
-        public void Dynamo_Nodes_InverseTangent()
-        {
-            OpenModel(GetDynPath("Dynamo_Nodes_InverseTangent.dyn"));
-
-            var workspace = Controller.DynamoModel.CurrentWorkspace;
-            var operationn1 = workspace.NodeFromWorkspace<DSFunction>(
-                "bdaeb25f-654b-4db9-9c2a-9377d9ebe3f3");
-            var operationn2 = workspace.NodeFromWorkspace<DSFunction>(
-                "15b42154-c3ed-4216-93fe-a3a0b7146074");
-            var operationn3 = workspace.NodeFromWorkspace<DSFunction>(
-                "2a8fbba7-e455-406a-88e2-6caa4f3983eb");
-            var operationn4 = workspace.NodeFromWorkspace<DSFunction>(
-                "22787711-c6a0-4fd6-beb6-4e2eefa7f1d7");
-            var operationn5 = workspace.NodeFromWorkspace<DSFunction>(
-                "969df084-1636-4654-8d13-a52502861123");
-
-            //During migraton, the manager will add a toRadius node. 
-            //So the number of node and connector will be increased.
-            Assert.AreEqual(10 + 5, workspace.Nodes.Count);
-            Assert.AreEqual(5 + 5, workspace.Connectors.Count);
-
-            Assert.NotNull(operationn1);
-            Assert.NotNull(operationn2);
-            Assert.NotNull(operationn3);
-            Assert.NotNull(operationn4);
-            Assert.NotNull(operationn5);
-
-            RunCurrentModel();
-            AssertPreviewValue("bdaeb25f-654b-4db9-9c2a-9377d9ebe3f3", 0);
-            AssertPreviewValue("15b42154-c3ed-4216-93fe-a3a0b7146074", 0.4636476);
-            AssertPreviewValue("2a8fbba7-e455-406a-88e2-6caa4f3983eb", 0.7853982);
-            AssertPreviewValue("22787711-c6a0-4fd6-beb6-4e2eefa7f1d7", -0.3805064);
-            AssertPreviewValue("969df084-1636-4654-8d13-a52502861123", 1.107149);
-        }
-
-        [Test]
-        public void Dynamo_Nodes_Average()
-        {
-            OpenModel(GetDynPath("Dynamo_Nodes_Average.dyn"));
-
-            var workspace = Controller.DynamoModel.CurrentWorkspace;
-            var operationn1 = workspace.NodeFromWorkspace<DSFunction>(
-                "d4f242c5-9c20-4633-b661-157ab45a416c");
-            var operationn2 = workspace.NodeFromWorkspace<DSFunction>(
-                "3d59ccad-57ed-44bc-9d55-27574fc725de");
-            var operationn3 = workspace.NodeFromWorkspace<DSFunction>(
-                "d65de7e9-f7f7-4f2b-9be7-daad3b3c837a");
-            var operationn4 = workspace.NodeFromWorkspace<DSFunction>(
-                "af486a6c-a558-4a0b-860f-8c3800f5b8b5");
-
-            Assert.AreEqual(8, workspace.Nodes.Count);
-            Assert.AreEqual(4, workspace.Connectors.Count);
-
-            Assert.NotNull(operationn1);
-            Assert.NotNull(operationn2);
-            Assert.NotNull(operationn3);
-            Assert.NotNull(operationn4);
-
-            RunCurrentModel();
-            AssertPreviewValue("d4f242c5-9c20-4633-b661-157ab45a416c", 5.5);
-            AssertPreviewValue("3d59ccad-57ed-44bc-9d55-27574fc725de", 5.5);
-            AssertPreviewValue("d65de7e9-f7f7-4f2b-9be7-daad3b3c837a", -5.5);
-            AssertPreviewValue("af486a6c-a558-4a0b-860f-8c3800f5b8b5", null);
-        }
-
-        [Test]
-        public void Dynamo_Nodes_If()
-        {
-            OpenModel(GetDynPath("Dynamo_Nodes_If.dyn"));
-
-            var workspace = Controller.DynamoModel.CurrentWorkspace;
-            var logicn1 = workspace.NodeFromWorkspace<DSCoreNodesUI.Logic.If>(
-                "c3685d47-d29e-4015-83d1-4b7e20274c0e");
-            var logicn2 = workspace.NodeFromWorkspace<DSCoreNodesUI.Logic.If>(
-                "274166dc-4c76-4e42-8856-817978a0dd7c");
-
-            Assert.AreEqual(6, workspace.Nodes.Count);
-            Assert.AreEqual(6, workspace.Connectors.Count);
-
-            Assert.NotNull(logicn1);
-            Assert.NotNull(logicn2);
-
-            RunCurrentModel();
-            AssertPreviewValue("c3685d47-d29e-4015-83d1-4b7e20274c0e", 3);
-            AssertPreviewValue("274166dc-4c76-4e42-8856-817978a0dd7c", 2);
-        }
-
-        [Test]
-        public void Dynamo_Nodes_ListCreate()
-        {
-            OpenModel(GetDynPath("Dynamo_Nodes_ListCreate.dyn"));
-
-            var workspace = Controller.DynamoModel.CurrentWorkspace;
-            var logicn1 = workspace.NodeFromWorkspace<DSCoreNodesUI.CreateList>(
-                "db161881-4239-408c-9ab2-d507fcb4d25f");
-            var logicn2 = workspace.NodeFromWorkspace<DSCoreNodesUI.CreateList>(
-                "f336c24a-3617-4da4-ace2-d0bd5fe02ebc");
-            var logicn3 = workspace.NodeFromWorkspace<DSCoreNodesUI.CreateList>(
-                "ec723754-21fe-48bc-98ca-d8231e6879af");
-            var logicn4 = workspace.NodeFromWorkspace<DSCoreNodesUI.CreateList>(
-                "82a91a49-0c3b-4ed3-851d-ffe9d64593ea");
-            var logicn5 = workspace.NodeFromWorkspace<DSCoreNodesUI.CreateList>(
-                "9bb7f4ae-3ace-43c4-ab91-2cc6126975c1");
-            var logicn6 = workspace.NodeFromWorkspace<DSCoreNodesUI.CreateList>(
-                "e8f77740-93b5-4129-9cf2-9ae7b4a0aa06");
-
-            Assert.AreEqual(12, workspace.Nodes.Count);
-            Assert.AreEqual(11, workspace.Connectors.Count);
-
-            Assert.NotNull(logicn1);
-            Assert.NotNull(logicn2);
-            Assert.NotNull(logicn3);
-            Assert.NotNull(logicn4);
-            Assert.NotNull(logicn5);
-            Assert.NotNull(logicn6);
-
-            RunCurrentModel();
-            AssertPreviewValue("db161881-4239-408c-9ab2-d507fcb4d25f", null);
-            AssertPreviewValue("f336c24a-3617-4da4-ace2-d0bd5fe02ebc", 
-                new object[] {1, -1.5, -1.5});
-            AssertPreviewValue("ec723754-21fe-48bc-98ca-d8231e6879af", 
-                new object[] {"Hi,", "I am", "a test"});
-            AssertPreviewValue("82a91a49-0c3b-4ed3-851d-ffe9d64593ea",
-                new object[] {new int[] {1, 2, 3, 4, 5, 6, 7, 8, 9, 10}});
-            AssertPreviewValue("9bb7f4ae-3ace-43c4-ab91-2cc6126975c1", new object[] {1, "Hi,"});
-            AssertPreviewValue("e8f77740-93b5-4129-9cf2-9ae7b4a0aa06",
-                new object[] {new int[] {1, 2, 3, 4, 5, 6, 7, 8, 9, 10}, 1});
-        }
-
-        [Test]
-        public void Dynamo_Nodes_AddToList()
-        {
-            OpenModel(GetDynPath("Dynamo_Nodes_AddToList.dyn"));
-
-            var workspace = Controller.DynamoModel.CurrentWorkspace;
-            var logicn1 = workspace.NodeFromWorkspace<DSFunction>(
-                "d3e45f5d-9200-450f-84a3-1de1f26a1a72");
-            var logicn2 = workspace.NodeFromWorkspace<DSFunction>(
-                "7f4729ca-d023-4d76-a45a-5641223eaa15");
-            var logicn3 = workspace.NodeFromWorkspace<DSFunction>(
-                "0f086699-08f6-4c58-8ac6-c9d7a79c6163");
-            var logicn4 = workspace.NodeFromWorkspace<DSFunction>(
-                "a6c40764-1009-4d43-9728-17fc1e03caa8");
-
-            Assert.AreEqual(8, workspace.Nodes.Count);
-            Assert.AreEqual(8, workspace.Connectors.Count);
-
-            Assert.NotNull(logicn1);
-            Assert.NotNull(logicn2);
-            Assert.NotNull(logicn3);
-            Assert.NotNull(logicn4);
-
-            RunCurrentModel();
-            AssertPreviewValue("d3e45f5d-9200-450f-84a3-1de1f26a1a72", 
-                new object[] {0, 1, 2, 3, 4, 5});
-            AssertPreviewValue("7f4729ca-d023-4d76-a45a-5641223eaa15",
-                new object[] {0.1, 1, 2, 3, 4, 5});
-            AssertPreviewValue("0f086699-08f6-4c58-8ac6-c9d7a79c6163",
-                new object[] {"oh", 1, 2, 3, 4, 5});
-            AssertPreviewValue("a6c40764-1009-4d43-9728-17fc1e03caa8",
-                new object[] {new object[] {1, 2, 3, 4, 5}, 1, 2, 3, 4, 5});
-        }
-
-        [Test]
-        public void Dynamo_Nodes_EmptyList()
-        {
-            OpenModel(GetDynPath("Dynamo_Nodes_EmptyList.dyn"));
-
-            var workspace = Controller.DynamoModel.CurrentWorkspace;
-            var logicn1 = workspace.NodeFromWorkspace<DSFunction>(
-                "1201c055-31a3-46ff-997c-e634c7d061fa");
-
-            Assert.AreEqual(1, workspace.Nodes.Count);
-            Assert.AreEqual(0, workspace.Connectors.Count);
-
-            Assert.NotNull(logicn1);
-
-            RunCurrentModel();
-            AssertPreviewValue("1201c055-31a3-46ff-997c-e634c7d061fa", new object[] { });
-        }
-
-        [Test]
-        public void Dynamo_Nodes_IsEmptyList()
-        {
-            OpenModel(GetDynPath("Dynamo_Nodes_IsEmptyList.dyn"));
-
-            var workspace = Controller.DynamoModel.CurrentWorkspace;
-            var logicn1 = workspace.NodeFromWorkspace<DSFunction>(
-                "f03dd785-bdc3-478f-b281-ea9db063b356");
-            var logicn2 = workspace.NodeFromWorkspace<DSFunction>(
-                "79d4216d-695d-425e-b1e7-51535e46ae98");
-            var logicn3 = workspace.NodeFromWorkspace<DSFunction>(
-                "1ec03940-2cad-431f-807e-c6ec0f7ae3bb");
-            var logicn4 = workspace.NodeFromWorkspace<DSFunction>(
-                "ecd5e943-e6b5-44ca-bb52-3b5c39971ea7");
-
-            Assert.AreEqual(8, workspace.Nodes.Count);
-            Assert.AreEqual(4, workspace.Connectors.Count);
-
-            Assert.NotNull(logicn1);
-            Assert.NotNull(logicn2);
-            Assert.NotNull(logicn3);
-            Assert.NotNull(logicn4);
-
-            RunCurrentModel();
-            AssertPreviewValue("f03dd785-bdc3-478f-b281-ea9db063b356", null);
-            AssertPreviewValue("79d4216d-695d-425e-b1e7-51535e46ae98", false);
-            AssertPreviewValue("1ec03940-2cad-431f-807e-c6ec0f7ae3bb", null);
-            AssertPreviewValue("ecd5e943-e6b5-44ca-bb52-3b5c39971ea7", true);
-        }
-
-        [Test]
-        public void Dynamo_Nodes_ListLength()
-        {
-            OpenModel(GetDynPath("Dynamo_Nodes_ListLength.dyn"));
-
-            var workspace = Controller.DynamoModel.CurrentWorkspace;
-            var logicn1 = workspace.NodeFromWorkspace<DSFunction>(
-                "b3c61406-d429-43d4-8db0-7da92fce1eb5");
-            var logicn2 = workspace.NodeFromWorkspace<DSFunction>(
-                "badd9669-7cb7-4ea4-a271-1fe81fe437b4");
-            var logicn3 = workspace.NodeFromWorkspace<DSFunction>(
-                "4477b43e-0f51-486d-98a5-27ee0b312819");
-
-            Assert.AreEqual(6, workspace.Nodes.Count);
-            Assert.AreEqual(3, workspace.Connectors.Count);
-
-            Assert.NotNull(logicn1);
-            Assert.NotNull(logicn2);
-            Assert.NotNull(logicn3);
-
-            RunCurrentModel();
-            AssertPreviewValue("b3c61406-d429-43d4-8db0-7da92fce1eb5", null);
-            AssertPreviewValue("badd9669-7cb7-4ea4-a271-1fe81fe437b4", 10);
-            AssertPreviewValue("4477b43e-0f51-486d-98a5-27ee0b312819", 0);
-        }
-
-        [Test]
-        public void Dynamo_Nodes_ListLength_NestedList()
-        {
-            OpenModel(GetDynPath("Dynamo_Nodes_ListLength_NestedList.dyn"));
-
-            var workspace = Controller.DynamoModel.CurrentWorkspace;
-            var logicn1 = workspace.NodeFromWorkspace<DSFunction>(
-                "23b91324-69db-46b7-aa0b-b57fcd723264");
-
-            Assert.AreEqual(3, workspace.Nodes.Count);
-            Assert.AreEqual(3, workspace.Connectors.Count);
-
-            Assert.NotNull(logicn1);
-
-            RunCurrentModel();
-            AssertPreviewValue("23b91324-69db-46b7-aa0b-b57fcd723264", 2);
-        }
-
-        [Test]
-        public void Dynamo_Nodes_FirstOfList()
-        {
-            OpenModel(GetDynPath("Dynamo_Nodes_FirstOfList.dyn"));
-
-            var workspace = Controller.DynamoModel.CurrentWorkspace;
-            var logicn1 = workspace.NodeFromWorkspace<DSFunction>(
-                "28383b05-d53a-47e0-ab4c-5c5d83208f25");
-            var logicn2 = workspace.NodeFromWorkspace<DSFunction>(
-                "5b093fdd-c63a-4efa-a0b7-4bd7c2330752");
-            var logicn3 = workspace.NodeFromWorkspace<DSFunction>(
-                "218c3a8e-9c4a-4a8c-8b13-6f2fb758df3f");
-
-            Assert.AreEqual(6, workspace.Nodes.Count);
-            Assert.AreEqual(3, workspace.Connectors.Count);
-
-            Assert.NotNull(logicn1);
-            Assert.NotNull(logicn2);
-            Assert.NotNull(logicn3);
-
-            RunCurrentModel();
-            AssertPreviewValue("28383b05-d53a-47e0-ab4c-5c5d83208f25", 1);
-            AssertPreviewValue("5b093fdd-c63a-4efa-a0b7-4bd7c2330752", null);
-            AssertPreviewValue("218c3a8e-9c4a-4a8c-8b13-6f2fb758df3f", null);
-        }
-
-        [Test]
-        public void Dynamo_Nodes_FirstOfList_NestedList()
-        {
-            OpenModel(GetDynPath("Dynamo_Nodes_FirstOfList_NestedList.dyn"));
-
-            var workspace = Controller.DynamoModel.CurrentWorkspace;
-            var logicn1 = workspace.NodeFromWorkspace<DSFunction>(
-                "6a575df0-0540-46ff-8b9d-15787835f064");
-
-            Assert.AreEqual(3, workspace.Nodes.Count);
-            Assert.AreEqual(3, workspace.Connectors.Count);
-
-            Assert.NotNull(logicn1);
-
-            RunCurrentModel();
-            AssertPreviewValue("6a575df0-0540-46ff-8b9d-15787835f064", 
-                new object[] {1, 2, 3, 4, 5});
-        }
-
-        [Test]
-        public void Dynamo_Nodes_RandomSeed()
-        {
-            OpenModel(GetDynPath("Dynamo_Nodes_RandomSeed.dyn"));
-
-            var workspace = Controller.DynamoModel.CurrentWorkspace;
-            var logicn1 = workspace.NodeFromWorkspace<DSFunction>(
-                "e069c343-46be-4e01-a3b3-9321e89d0775");
-            var logicn2 = workspace.NodeFromWorkspace<DSFunction>(
-                "71149321-db95-4064-a311-aadfe0cec404");
-
-            Assert.AreEqual(4, workspace.Nodes.Count);
-            Assert.AreEqual(2, workspace.Connectors.Count);
-
-            Assert.NotNull(logicn1);
-            Assert.NotNull(logicn2);
-        }
-
-        [Test]
-        public void Dynamo_Nodes_Random()
-        {
-            OpenModel(GetDynPath("Dynamo_Nodes_Random.dyn"));
-
-            var workspace = Controller.DynamoModel.CurrentWorkspace;
-            var logicn1 = workspace.NodeFromWorkspace<DSFunction>(
-                "8a4329e2-d0d5-4fe2-9bba-f4291502eb1c");
-
-            Assert.AreEqual(1, workspace.Nodes.Count);
-            Assert.AreEqual(0, workspace.Connectors.Count);
-
-            Assert.NotNull(logicn1);
-        }
-
-        [Test]
-        public void Dynamo_Nodes_RandomList()
-        {
-            OpenModel(GetDynPath("Dynamo_Nodes_RandomList.dyn"));
-
-            var workspace = Controller.DynamoModel.CurrentWorkspace;
-            var logicn1 = workspace.NodeFromWorkspace<DSFunction>(
-                "399e524f-15b6-4100-b7bd-9331c329a717");
-            var logicn2 = workspace.NodeFromWorkspace<DSFunction>(
-                "010adb65-ae28-408f-a91e-c5b0fae2c387");
-
-            Assert.AreEqual(4, workspace.Nodes.Count);
-            Assert.AreEqual(2, workspace.Connectors.Count);
-
-            Assert.NotNull(logicn1);
-            Assert.NotNull(logicn2);
-        }
-
-        [Test]
-        public void Dynamo_Nodes_TakeFromList()
-        {
-            OpenModel(GetDynPath("Dynamo_Nodes_TakeFromList.dyn"));
-
-            var workspace = Controller.DynamoModel.CurrentWorkspace;
-            var logicn1 = workspace.NodeFromWorkspace<DSFunction>(
-                "f08875de-8aa4-4bae-aedd-8bb26ae73a35");
-
-            Assert.AreEqual(3, workspace.Nodes.Count);
-            Assert.AreEqual(2, workspace.Connectors.Count);
-
-            Assert.NotNull(logicn1);
-
-            RunCurrentModel();
-            AssertPreviewValue("f08875de-8aa4-4bae-aedd-8bb26ae73a35",
-                new object[] {1, 2});
-        }
-
-        [Test]
-        public void Dynamo_Nodes_TakeFromList_ListOfListAsInput()
-        {
-            OpenModel(GetDynPath("Dynamo_Nodes_TakeFromList_ListOfListAsInput.dyn"));
-
-            var workspace = Controller.DynamoModel.CurrentWorkspace;
-            var logicn1 = workspace.NodeFromWorkspace<DSFunction>(
-                "f08875de-8aa4-4bae-aedd-8bb26ae73a35");
-
-            Assert.AreEqual(4, workspace.Nodes.Count);
-            Assert.AreEqual(6, workspace.Connectors.Count);
-
-            Assert.NotNull(logicn1);
-
-            RunCurrentModel();
-            AssertPreviewValue("f08875de-8aa4-4bae-aedd-8bb26ae73a35",
-                new object[] {new object[] {1, 2, 3, 4, 5}, new object[] {1, 2, 3, 4, 5}});
-        }
-
-        [Test]
-        public void Dynamo_Nodes_TakeEveryNth()
-        {
-            OpenModel(GetDynPath("Dynamo_Nodes_TakeEveryNth.dyn"));
-
-            var workspace = Controller.DynamoModel.CurrentWorkspace;
-            var logicn1 = workspace.NodeFromWorkspace<DSFunction>(
-                "adffbefb-4f91-4b6e-bcef-59f8f7adf9f4");
-
-            Assert.AreEqual(4, workspace.Nodes.Count);
-            Assert.AreEqual(3, workspace.Connectors.Count);
-
-            Assert.NotNull(logicn1);
-
-            RunCurrentModel();
-            AssertPreviewValue("adffbefb-4f91-4b6e-bcef-59f8f7adf9f4",
-                new object[] {4, 7, 10});
-        }
-
-        [Test]
-        public void Dynamo_Nodes_TakeEveryNth_ListOfListAsInput()
-        {
-            OpenModel(GetDynPath("Dynamo_Nodes_TakeEveryNth_ListOfListAsInput.dyn"));
-
-            var workspace = Controller.DynamoModel.CurrentWorkspace;
-            var logicn1 = workspace.NodeFromWorkspace<DSFunction>(
-                "adffbefb-4f91-4b6e-bcef-59f8f7adf9f4");
-
-            Assert.AreEqual(5, workspace.Nodes.Count);
-            Assert.AreEqual(9, workspace.Connectors.Count);
-
-            Assert.NotNull(logicn1);
-
-            RunCurrentModel();
-            AssertPreviewValue("adffbefb-4f91-4b6e-bcef-59f8f7adf9f4",
-                new object[] { new object[] { 1, 2}, new object[] { 1, 2} });
-        }
-
-        [Test]
-        public void Dynamo_Nodes_RemoveFromList()
-        {
-            OpenModel(GetDynPath("Dynamo_Nodes_RemoveFromList.dyn"));
-
-            var workspace = Controller.DynamoModel.CurrentWorkspace;
-            var logicn1 = workspace.NodeFromWorkspace<DSFunction>(
-                "5295f03d-531c-4f0e-b852-47eef1f8c38c");
-            var logicn2 = workspace.NodeFromWorkspace<DSFunction>(
-                "b6769722-96ae-437d-9c64-cc82f2f6fb01");
-
-            Assert.AreEqual(5, workspace.Nodes.Count);
-            Assert.AreEqual(4, workspace.Connectors.Count);
-
-            Assert.NotNull(logicn1);
-            Assert.NotNull(logicn2);
-
-            RunCurrentModel();
-            AssertPreviewValue("5295f03d-531c-4f0e-b852-47eef1f8c38c",
-                new object[] {1, 2, 3, 4, 5, 7, 8, 9, 10});
-            AssertPreviewValue("b6769722-96ae-437d-9c64-cc82f2f6fb01",
-                new object[] {1, 2, 7, 8, 9, 10});
-        }
-
-        [Test]
-        public void Dynamo_Nodes_RemoveFromList_ListOfListAsInput()
-        {
-            OpenModel(GetDynPath("Dynamo_Nodes_RemoveFromList_ListOfListAsInput.dyn"));
-
-            var workspace = Controller.DynamoModel.CurrentWorkspace;
-            var logicn1 = workspace.NodeFromWorkspace<DSFunction>(
-                "5295f03d-531c-4f0e-b852-47eef1f8c38c");
-
-            Assert.AreEqual(4, workspace.Nodes.Count);
-            Assert.AreEqual(6, workspace.Connectors.Count);
-
-            Assert.NotNull(logicn1);
-
-            RunCurrentModel();
-            AssertPreviewValue("5295f03d-531c-4f0e-b852-47eef1f8c38c",
-                new object[] {new object[] {1, 2}, new object[] {1, 2}, new object[] {1, 2}});
-        }
-
-        [Test]
-        public void Dynamo_Nodes_DropFromList()
-        {
-            OpenModel(GetDynPath("Dynamo_Nodes_DropFromList.dyn"));
-
-            var workspace = Controller.DynamoModel.CurrentWorkspace;
-            var logicn1 = workspace.NodeFromWorkspace<DSFunction>(
-                "c250a8d2-4e16-4e87-a8a8-f738329e61b1");
-
-            Assert.AreEqual(3, workspace.Nodes.Count);
-            Assert.AreEqual(2, workspace.Connectors.Count);
-
-            Assert.NotNull(logicn1);
-
-            RunCurrentModel();
-            AssertPreviewValue("c250a8d2-4e16-4e87-a8a8-f738329e61b1",
-                new object[] {9, 10});
-        }
-
-        [Test]
-        public void Dynamo_Nodes_DropFromList_ListOfListAsInput()
-        {
-            OpenModel(GetDynPath("Dynamo_Nodes_DropFromList_ListOfListAsInput.dyn"));
-
-            var workspace = Controller.DynamoModel.CurrentWorkspace;
-            var logicn1 = workspace.NodeFromWorkspace<DSFunction>(
-                "c250a8d2-4e16-4e87-a8a8-f738329e61b1");
-
-            Assert.AreEqual(4, workspace.Nodes.Count);
-            Assert.AreEqual(6, workspace.Connectors.Count);
-
-            Assert.NotNull(logicn1);
-
-            RunCurrentModel();
-            AssertPreviewValue("c250a8d2-4e16-4e87-a8a8-f738329e61b1",
-                new object[] { new object[] { 1, 2, 3, 4, 5 }, new object[] { 1, 2, 3, 4, 5 } });
-        }
-
-        [Test]
-        public void Dynamo_Nodes_DropEveryNth()
-        {
-            OpenModel(GetDynPath("Dynamo_Nodes_DropEveryNth.dyn"));
-
-            var workspace = Controller.DynamoModel.CurrentWorkspace;
-            var logicn1 = workspace.NodeFromWorkspace<DSFunction>(
-                "9e3e4a46-9874-4322-a126-2ada785f3f80");
-
-            Assert.AreEqual(4, workspace.Nodes.Count);
-            Assert.AreEqual(3, workspace.Connectors.Count);
-
-            Assert.NotNull(logicn1);
-
-            RunCurrentModel();
-            AssertPreviewValue("9e3e4a46-9874-4322-a126-2ada785f3f80",
-                new object[] {2, 3, 5, 6, 8, 9});
-        }
-
-        [Test]
-        public void Dynamo_Nodes_DropEveryNth_ListOfListAsInput()
-        {
-            OpenModel(GetDynPath("Dynamo_Nodes_DropEveryNth_ListOfListAsInput.dyn"));
-
-            var workspace = Controller.DynamoModel.CurrentWorkspace;
-            var logicn1 = workspace.NodeFromWorkspace<DSFunction>(
-                "9e3e4a46-9874-4322-a126-2ada785f3f80");
-
-            Assert.AreEqual(5, workspace.Nodes.Count);
-            Assert.AreEqual(9, workspace.Connectors.Count);
-
-            Assert.NotNull(logicn1);
-
-            RunCurrentModel();
-            AssertPreviewValue("9e3e4a46-9874-4322-a126-2ada785f3f80",
-                new object[] {new object[] {1, 2}, new object[] {1, 2}, 
-                    new object[] {1, 2}, new object[] {1, 2}});
-        }
-
-        [Test]
-        public void Dynamo_Nodes_Sort()
-        {
-            OpenModel(GetDynPath("Dynamo_Nodes_Sort.dyn"));
-
-            var workspace = Controller.DynamoModel.CurrentWorkspace;
-            var logicn1 = workspace.NodeFromWorkspace<DSFunction>(
-                "77a79c75-15a4-4b0a-b326-00df04c689b6");
-
-            Assert.AreEqual(8, workspace.Nodes.Count);
-            Assert.AreEqual(7, workspace.Connectors.Count);
-
-            Assert.NotNull(logicn1);
-
-            RunCurrentModel();
-            AssertPreviewValue("77a79c75-15a4-4b0a-b326-00df04c689b6",
-                new object[] {-7, 0, 2, 2, 2.5, 9});
-        }
-
-        [Test]
-        public void Dynamo_Nodes_SortByKey()
-        {
-            OpenModel(GetDynPath("Dynamo_Nodes_SortByKey.dyn"));
-
-            var workspace = Controller.DynamoModel.CurrentWorkspace;
-            var logicn1 = workspace.NodeFromWorkspace<DSFunction>(
-                "3c619222-858f-4f7c-b001-3a4a248f8f77");
-
-            Assert.AreEqual(10, workspace.Nodes.Count);
-            Assert.AreEqual(9, workspace.Connectors.Count);
-
-            Assert.NotNull(logicn1);
-
-            RunCurrentModel();
-            AssertPreviewValue("3c619222-858f-4f7c-b001-3a4a248f8f77",
-                new object[] {2, 2.5, 2, 9, 0, -7});
-        }
-
-        [Test]
-        public void Dynamo_Nodes_NewList()
-        {
-            OpenModel(GetDynPath("Dynamo_Nodes_NewList.dyn"));
-
-            var workspace = Controller.DynamoModel.CurrentWorkspace;
-            var logicn1 = workspace.NodeFromWorkspace<DSCoreNodesUI.CreateList>(
-                "ff8f5f64-c9f3-4814-896a-6ef679a35275");
-            var logicn2 = workspace.NodeFromWorkspace<DSCoreNodesUI.CreateList>(
-                "2d58dbc4-62ad-4a12-974b-52d5986053b5");
-            var logicn3 = workspace.NodeFromWorkspace<DSCoreNodesUI.CreateList>(
-                "0c98e395-e2f4-49c1-abda-d1bcb3c24cbd");
-
-            Assert.AreEqual(10, workspace.Nodes.Count);
-            Assert.AreEqual(12, workspace.Connectors.Count);
-
-            Assert.NotNull(logicn1);
-            Assert.NotNull(logicn2);
-            Assert.NotNull(logicn3);
-
-            RunCurrentModel();
-            AssertPreviewValue("ff8f5f64-c9f3-4814-896a-6ef679a35275", 
-                new object[] { 1,1,-1,2.5 });
-            AssertPreviewValue("2d58dbc4-62ad-4a12-974b-52d5986053b5",
-                new object[] {"hi,", "I am", 1, "test"});
-            AssertPreviewValue("0c98e395-e2f4-49c1-abda-d1bcb3c24cbd",
-                new object[] {new object[] {1, 2, 3}, 1, 1, 1});
-        }
-
-        [Test]
-        public void Dynamo_Nodes_ShiftListIndices()
-        {
-            OpenModel(GetDynPath("Dynamo_Nodes_ShiftListIndices.dyn"));
-
-            var workspace = Controller.DynamoModel.CurrentWorkspace;
-            var logicn1 = workspace.NodeFromWorkspace<DSFunction>(
-                "1dd7ff84-90db-4e1c-a0ca-9fe9119dbea6");
-
-            Assert.AreEqual(3, workspace.Nodes.Count);
-            Assert.AreEqual(2, workspace.Connectors.Count);
-
-            Assert.NotNull(logicn1);
-
-            RunCurrentModel();
-            AssertPreviewValue("1dd7ff84-90db-4e1c-a0ca-9fe9119dbea6",
-                new object[] {6, 7, 8, 9, 10, 1, 2, 3, 4, 5});
-        }
-
-        [Test]
-        public void Dynamo_Nodes_ShiftListIndices_ListOfListAsInput()
-        {
-            OpenModel(GetDynPath("Dynamo_Nodes_ShiftListIndices_ListOfListAsInput.dyn"));
-
-            var workspace = Controller.DynamoModel.CurrentWorkspace;
-            var logicn1 = workspace.NodeFromWorkspace<DSFunction>(
-                "1dd7ff84-90db-4e1c-a0ca-9fe9119dbea6");
-
-            Assert.AreEqual(4, workspace.Nodes.Count);
-            Assert.AreEqual(6, workspace.Connectors.Count);
-
-            Assert.NotNull(logicn1);
-
-            RunCurrentModel();
-            AssertPreviewValue("1dd7ff84-90db-4e1c-a0ca-9fe9119dbea6",
-                new object[] {new object[] {1, 2}, new object[] {1, 2}, 
-                    new object[] {1, 2}, new object[] {1, 2}});
-        }
-
-        [Test]
-        public void Dynamo_Nodes_GetFromList()
-        {
-            OpenModel(GetDynPath("Dynamo_Nodes_GetFromList.dyn"));
-
-            var workspace = Controller.DynamoModel.CurrentWorkspace;
-            var logicn1 = workspace.NodeFromWorkspace<DSFunction>(
-                "ce22d1d1-c5e4-4684-8414-9a115848a06f");
-
-            Assert.AreEqual(3, workspace.Nodes.Count);
-            Assert.AreEqual(2, workspace.Connectors.Count);
-
-            Assert.NotNull(logicn1);
-
-            RunCurrentModel();
-            AssertPreviewValue("ce22d1d1-c5e4-4684-8414-9a115848a06f", 5);
-        }
-
-        [Test]
-        public void Dynamo_Nodes_GetFromList_ListOfListAsInput()
-        {
-            OpenModel(GetDynPath("Dynamo_Nodes_GetFromList_ListOfListAsInput.dyn"));
-
-            var workspace = Controller.DynamoModel.CurrentWorkspace;
-            var logicn1 = workspace.NodeFromWorkspace<DSFunction>(
-                "ce22d1d1-c5e4-4684-8414-9a115848a06f");
-
-            Assert.AreEqual(4, workspace.Nodes.Count);
-            Assert.AreEqual(6, workspace.Connectors.Count);
-
-            Assert.NotNull(logicn1);
-
-            RunCurrentModel();
-            AssertPreviewValue("ce22d1d1-c5e4-4684-8414-9a115848a06f",
-                new object[] {1, 2});
-
-        }
-
-        [Test]
-        public void Dynamo_Nodes_SliceList()
-        {
-            OpenModel(GetDynPath("Dynamo_Nodes_SliceList.dyn"));
-
-            var workspace = Controller.DynamoModel.CurrentWorkspace;
-            var logicn1 = workspace.NodeFromWorkspace<DSFunction>(
-                "fbe895a7-e97a-47f3-b5bf-536d652aa603");
-            var logicn2 = workspace.NodeFromWorkspace<DSFunction>(
-                "797b1b02-c815-4808-9889-296bc6d176fd");
-
-            //During migraton, the manager will add a toRadius node. 
-            //So the number of node and connector will be increased.
-            Assert.AreEqual(6 + 2, workspace.Nodes.Count);
-            Assert.AreEqual(6 + 2, workspace.Connectors.Count);
-
-            Assert.NotNull(logicn1);
-            Assert.NotNull(logicn2);
-
-            RunCurrentModel();
-            AssertPreviewValue("fbe895a7-e97a-47f3-b5bf-536d652aa603", 
-                new object[] {6});
-            AssertPreviewValue("797b1b02-c815-4808-9889-296bc6d176fd", 
-                new object[] {6, 7, 8});
-        }
-
-        [Test]
-        public void Dynamo_Nodes_SliceList_ListOfListAsInput()
-        {
-            OpenModel(GetDynPath("Dynamo_Nodes_SliceList_ListOfListAsInput.dyn"));
-
-            var workspace = Controller.DynamoModel.CurrentWorkspace;
-            var logicn1 = workspace.NodeFromWorkspace<DSFunction>(
-                "fbe895a7-e97a-47f3-b5bf-536d652aa603");
-
-            //During migraton, the manager will add a toRadius node. 
-            //So the number of node and connector will be increased.
-            Assert.AreEqual(5 + 1, workspace.Nodes.Count);
-            Assert.AreEqual(7 + 1, workspace.Connectors.Count);
-
-            Assert.NotNull(logicn1);
-
-            RunCurrentModel();
-            AssertPreviewValue("fbe895a7-e97a-47f3-b5bf-536d652aa603",
-                new object[] {new object[] {1, 2}, new object[] {1, 2}});
-        }
-
-
-
-
-
-
-
-
-
-
-
-
-
-
-
-
-
-
-
-
-
-
-
-
-
-
-
-
-
-
-
-
-
-
-
-        [Test]
-        public void Dynamo_Nodes_NumberInput_0_6_3_25334()
-=======
         public void TestLessThan()
->>>>>>> d3328180
         {
             OpenModel(GetDynPath("TestLessThan.dyn"));
 
@@ -3279,10 +1665,6 @@
 
         #endregion
 
-
-        #region Not for Migration Test
-        #endregion
-
         #region Revit Node Migration Tests
 
         #endregion
