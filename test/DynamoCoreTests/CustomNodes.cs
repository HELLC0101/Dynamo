--- conflicted
+++ resolved
@@ -78,11 +78,7 @@
         [Test]
         public void CanCollapseNodesWithDefaultValues()
         {
-<<<<<<< HEAD
-            Assert.Inconclusive("Default Value");
-=======
             /*
->>>>>>> a8955a9e
             var model = Controller.DynamoModel;
             var examplePath = Path.Combine(GetTestDirectory(), @"core\collapse\");
 
