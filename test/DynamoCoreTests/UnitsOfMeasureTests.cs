--- conflicted
+++ resolved
@@ -6,699 +6,689 @@
 
 namespace Dynamo.Tests
 {
-<<<<<<< HEAD
-    //internal class UnitsOfMeasureTests : UnitTestBase
-    //{
-    //    [SetUp]
-    //    public void Setup()
-    //    {
-    //        BaseUnit.NumberFormat = "f4";
-    //    }
-=======
     internal class UnitsOfMeasureTests : UnitTestBase
     {
         [SetUp]
-        public override void Setup()
+        public void Setup()
         {
             BaseUnit.NumberFormat = "f4";
         }
->>>>>>> afbcc6fe
-
-    //    [Test]
-    //    [Category("UnitTests")]
-    //    public void SetLengthsFromString()
-    //    {
-    //        //feet tests
-    //        var length = Length.FromDouble(1.0);
-
-    //        length.SetValueFromString("1' 3\"");
-    //        Assert.AreEqual(0.381, length.Value, 0.001);
-
-    //        length.SetValueFromString("1' 2\"");
-    //        Assert.AreEqual(0.3556, length.Value, 0.001);
-
-    //        length.SetValueFromString("30.48 cm");
-    //        Assert.AreEqual(0.3048, length.Value, 0.001);
-
-    //        length.SetValueFromString("1 ft");
-    //        Assert.AreEqual(0.3048, length.Value, 0.001);
-
-    //        length.SetValueFromString("12 in");
-    //        Assert.AreEqual(0.3048, length.Value, 0.001);
-
-    //        length.SetValueFromString("1' 0\"");
-    //        Assert.AreEqual(0.3048, length.Value, 0.001);
-
-    //        length.SetValueFromString("0.3 m");
-    //        Assert.AreEqual(0.3, length.Value, 0.001);
-
-    //        length.SetValueFromString("304.8 mm");
-    //        Assert.AreEqual(0.3048, length.Value, 0.001);
-
-    //        length.SetValueFromString("1' 2 1/2\"");
-    //        Assert.AreEqual(0.3683, length.Value, 0.001);
-            
-    //        length.SetValueFromString("14 1/2\"");
-    //        Assert.AreEqual(0.3683, length.Value, 0.001);
-    //    }
-
-    //    [Test]
-    //    [Category("UnitTests")]
-    //    public void SetAreaFromString()
-    //    {
-    //        var area = Area.FromDouble(1.0);
-
-    //        area.SetValueFromString("1 mm²");
-    //        Assert.AreEqual(1.0e-6 , area.Value, 0.001);
-
-    //        area.SetValueFromString("1mm²");
-    //        Assert.AreEqual(1.0e-6, area.Value, 0.001);
-
-    //        area.SetValueFromString("1 mm2");
-    //        Assert.AreEqual(1.0e-6, area.Value, 0.001);
-
-    //        area.SetValueFromString("1 sqmm");
-    //        Assert.AreEqual(1.0e-6, area.Value, 0.001);
-
-
-    //        area.SetValueFromString("1 cm²");
-    //        Assert.AreEqual(0.0001, area.Value, 0.001);
-
-    //        area.SetValueFromString("1cm²");
-    //        Assert.AreEqual(0.0001, area.Value, 0.001);
-
-    //        area.SetValueFromString("1 cm2");
-    //        Assert.AreEqual(0.0001, area.Value, 0.001);
-
-    //        area.SetValueFromString("1 sqcm");
-    //        Assert.AreEqual(0.0001, area.Value, 0.001);
-
-
-    //        area.SetValueFromString("1 m²");
-    //        Assert.AreEqual(1, area.Value, 0.001);
-
-    //        area.SetValueFromString("1m²");
-    //        Assert.AreEqual(1, area.Value, 0.001);
-
-    //        area.SetValueFromString("1 m2");
-    //        Assert.AreEqual(1, area.Value, 0.001);
-
-    //        area.SetValueFromString("1 sqm");
-    //        Assert.AreEqual(1, area.Value, 0.001);
-
-
-    //        area.SetValueFromString("1 in²");
-    //        Assert.AreEqual(0.00064516, area.Value, 0.001);
-
-    //        area.SetValueFromString("1in²");
-    //        Assert.AreEqual(0.00064516, area.Value, 0.001);
-
-    //        area.SetValueFromString("1 in2");
-    //        Assert.AreEqual(0.00064516, area.Value, 0.001);
-
-    //        area.SetValueFromString("1 sqin");
-    //        Assert.AreEqual(0.00064516, area.Value, 0.001);
-
-
-    //        area.SetValueFromString("1 ft²");
-    //        Assert.AreEqual(0.092903, area.Value, 0.001);
-
-    //        area.SetValueFromString("1ft²");
-    //        Assert.AreEqual(0.092903, area.Value, 0.001);
-
-    //        area.SetValueFromString("1 ft2");
-    //        Assert.AreEqual(0.092903, area.Value, 0.001);
-
-    //        area.SetValueFromString("1 sqft");
-    //        Assert.AreEqual(0.092903, area.Value, 0.001);
-
-    //    }
-
-    //    [Test]
-    //    [Category("UnitTests")]
-    //    public void SetVolumeFromString()
-    //    {
-    //        var volume = Volume.FromDouble(1.0);
-
-    //        volume.SetValueFromString("1 mm³");
-    //        Assert.AreEqual(1.0e-9, volume.Value, 0.001);
-
-    //        volume.SetValueFromString("1mm³");
-    //        Assert.AreEqual(1.0e-9, volume.Value, 0.001);
-
-    //        volume.SetValueFromString("1 mm3");
-    //        Assert.AreEqual(1.0e-9, volume.Value, 0.001);
-
-    //        volume.SetValueFromString("1 cumm");
-    //        Assert.AreEqual(1.0e-9, volume.Value, 0.001);
-
-
-    //        volume.SetValueFromString("1 cm³");
-    //        Assert.AreEqual(1.0e-6, volume.Value, 0.001);
-
-    //        volume.SetValueFromString("1cm³");
-    //        Assert.AreEqual(1.0e-6, volume.Value, 0.001);
-
-    //        volume.SetValueFromString("1 cm3");
-    //        Assert.AreEqual(1.0e-6, volume.Value, 0.001);
-
-    //        volume.SetValueFromString("1 cucm");
-    //        Assert.AreEqual(1.0e-6, volume.Value, 0.001);
-
-
-    //        volume.SetValueFromString("1 m³");
-    //        Assert.AreEqual(1, volume.Value, 0.001);
-
-    //        volume.SetValueFromString("1m³");
-    //        Assert.AreEqual(1, volume.Value, 0.001);
-
-    //        volume.SetValueFromString("1 m3");
-    //        Assert.AreEqual(1, volume.Value, 0.001);
-
-    //        volume.SetValueFromString("1 cum");
-    //        Assert.AreEqual(1, volume.Value, 0.001);
-
-
-    //        volume.SetValueFromString("1 in³");
-    //        Assert.AreEqual(1.6387e-5, volume.Value, 0.001);
-
-    //        volume.SetValueFromString("1in³");
-    //        Assert.AreEqual(1.6387e-5, volume.Value, 0.001);
-
-    //        volume.SetValueFromString("1 in3");
-    //        Assert.AreEqual(1.6387e-5, volume.Value, 0.001);
-
-    //        volume.SetValueFromString("1 cuin");
-    //        Assert.AreEqual(1.6387e-5, volume.Value, 0.001);
-
-
-    //        volume.SetValueFromString("1 ft³");
-    //        Assert.AreEqual(0.0283168, volume.Value, 0.001);
-
-    //        volume.SetValueFromString("1ft³");
-    //        Assert.AreEqual(0.0283168, volume.Value, 0.001);
-
-    //        volume.SetValueFromString("1 ft3");
-    //        Assert.AreEqual(0.0283168, volume.Value, 0.001);
-
-    //        volume.SetValueFromString("1 cuft");
-    //        Assert.AreEqual(0.0283168, volume.Value, 0.001);
-    //    }
-
-    //    [Test]
-    //    [Category("UnitTests")]
-    //    public void ToFractonialInchRepresentation()
-    //    {
-    //        var length = Length.FromDouble(0.03175); //1.25"
-
-    //        SIUnit.LengthUnit = LengthUnit.FractionalInch;
-    //        Assert.AreEqual("1 1/4\"", length.ToString());
-
-    //        length.Value = -0.03175;
-    //        Assert.AreEqual("-1 1/4\"", length.ToString());
-
-    //        //test just the fractional case
-    //        length.Value = 0.00635; //1/4"
-    //        Assert.AreEqual("1/4\"", length.ToString());
-
-    //        length.Value = -0.00635; //-1/4"
-    //        Assert.AreEqual("-1/4\"", length.ToString());
-
-    //        //test just the whole case
-    //        length.Value = 0.0254; //1"
-    //        Assert.AreEqual("1\"", length.ToString());
-
-    //        length.Value = -0.0254;
-    //        Assert.AreEqual("-1\"", length.ToString());
-
-    //        //test some edge cases
-    //        length.Value = 0.0;
-    //        Assert.AreEqual("0\"", length.ToString());
-
-    //        length.Value = 0.000396875; //1/64"
-    //        Assert.AreEqual("1/64\"", length.ToString());
-
-    //        length.Value = 0.025146; //.99"
-    //        Assert.AreEqual("1\"", length.ToString());
-    //    }
-
-    //    [Test]
-    //    [Category("UnitTests")]
-    //    public void ToFractionalFootRepresentations()
-    //    {
-    //        //test just the fractional case
-    //        var length = Length.FromDouble(0.0762); //.25"
-    //        SIUnit.LengthUnit = LengthUnit.FractionalFoot;
-
-    //        Assert.AreEqual("3\"", length.ToString());
-
-    //        length.Value = -0.0762;
-    //        Assert.AreEqual("-3\"", length.ToString());
-
-    //        length.Value = 0.3048; //1ft.
-    //        Assert.AreEqual("1' 0\"", length.ToString());
-
-    //        length.Value = -0.3048;
-    //        Assert.AreEqual("-1' 0\"", length.ToString());
-
-    //        //test some edge cases
-    //        length.Value = 0.0;
-    //        Assert.AreEqual("0' 0\"", length.ToString());
-
-    //        length.Value = 0.003175; //1/8"
-    //        Assert.AreEqual("1/8\"", length.ToString());
-
-    //        length.Value = 0.301752; //.99ft
-    //        Assert.AreEqual("11 29/32\"", length.ToString());
-
-    //        length.Value = 0.3044952; //.999ft
-    //        Assert.AreEqual("1'", length.ToString());
-
-    //        length.Value = 0.35560000000142239; //1'2"
-    //        Assert.AreEqual("1' 2\"", length.ToString());
-
-    //        length.Value = -0.35560000000142239; //-1'2"
-    //        Assert.AreEqual("-1' 2\"", length.ToString());
-    //    }
-
-    //    [Test]
-    //    [Category("UnitTests")]
-    //    public void FromFeetAndFractionalInches()
-    //    {
-    //        Assert.AreEqual(1.0, Utils.FromFeetAndFractionalInches("1'"));
-    //        Assert.AreEqual(1.0, Utils.FromFeetAndFractionalInches("1' 0\""));
-    //        Assert.AreEqual(1.25, Utils.FromFeetAndFractionalInches("1' 3\""));
-    //        Assert.AreEqual(-1.25, Utils.FromFeetAndFractionalInches("-1' 3\""));
-    //        Assert.AreEqual(1.0, Utils.FromFeetAndFractionalInches("12\""));
-    //        Assert.AreEqual(1.3177, Utils.FromFeetAndFractionalInches("1' 3 13/16\""), 0.001);
-    //    }
-
-    //    [Test]
-    //    [Category("UnitTests")]
-    //    public void ParseLengthFromString()
-    //    {
-    //        double feet = 0;
-    //        double inch = 0;
-    //        double m = 0;
-    //        double cm = 0;
-    //        double mm = 0;
-    //        double numerator = 0;
-    //        double denominator = 0;
-
-    //        string length = "-8' 3/32\"";
-    //        Utils.ParseLengthFromString(length, out feet, out inch, out m, out cm, out mm, out numerator,
-    //                                    out denominator);
-    //        Assert.AreEqual(-8, feet);
-    //        Assert.AreEqual(0, inch);
-    //        Assert.AreEqual(3, numerator);
-    //        Assert.AreEqual(32, denominator);
-
-    //        length = "8'";
-    //        Utils.ParseLengthFromString(length, out feet, out inch, out m, out cm, out mm, out numerator,
-    //                                    out denominator);
-    //        Assert.AreEqual(8, feet);
-    //        Assert.AreEqual(0, inch);
-    //        Assert.AreEqual(0, numerator);
-    //        Assert.AreEqual(0, denominator);
-
-    //        length = "-8.25' -3.25\"";
-    //        Utils.ParseLengthFromString(length, out feet, out inch, out m, out cm, out mm, out numerator,
-    //                                    out denominator);
-    //        Assert.AreEqual(-8.25, feet);
-    //        Assert.AreEqual(-3.25, inch);
-    //        Assert.AreEqual(0, numerator);
-    //        Assert.AreEqual(0, denominator);
-
-    //        length = "hello";
-    //        Utils.ParseLengthFromString(length, out feet, out inch, out m, out cm, out mm, out numerator,
-    //                                    out denominator);
-    //        Assert.AreEqual(0, feet);
-    //        Assert.AreEqual(0, inch);
-    //        Assert.AreEqual(0, numerator);
-    //        Assert.AreEqual(0, denominator);
-
-    //        length = "-12.2' 3-3/32\"";
-    //        Utils.ParseLengthFromString(length, out feet, out inch, out m, out cm, out mm, out numerator,
-    //                                    out denominator);
-    //        Assert.AreEqual(-12.2, feet);
-    //        Assert.AreEqual(3, inch);
-    //        Assert.AreEqual(3, numerator);
-    //        Assert.AreEqual(32, denominator);
-
-    //        length = "2 3/32\"";
-    //        Utils.ParseLengthFromString(length, out feet, out inch, out m, out cm, out mm, out numerator,
-    //                                    out denominator);
-    //        Assert.AreEqual(0, feet);
-    //        Assert.AreEqual(2, inch);
-    //        Assert.AreEqual(3, numerator);
-    //        Assert.AreEqual(32, denominator);
-
-    //        length = "8ft 12in";
-    //        Utils.ParseLengthFromString(length, out feet, out inch, out m, out cm, out mm, out numerator,
-    //                                    out denominator);
-    //        Assert.AreEqual(8, feet);
-    //        Assert.AreEqual(12, inch);
-    //        Assert.AreEqual(0, numerator);
-    //        Assert.AreEqual(0, denominator);
-
-    //        length = "1m 100cm 5mm";
-    //        Utils.ParseLengthFromString(length, out feet, out inch, out m, out cm, out mm, out numerator,
-    //                                    out denominator);
-    //        Assert.AreEqual(1, m);
-    //        Assert.AreEqual(100, cm);
-    //        Assert.AreEqual(5, mm);
-
-    //        length = "-1m -100cm -5mm";
-    //        Utils.ParseLengthFromString(length, out feet, out inch, out m, out cm, out mm, out numerator,
-    //                                    out denominator);
-    //        Assert.AreEqual(-1, m);
-    //        Assert.AreEqual(-100, cm);
-    //        Assert.AreEqual(-5, mm);
-
-    //        //test for some spaces between values and units
-    //        length = "1 m";
-    //        Utils.ParseLengthFromString(length, out feet, out inch, out m, out cm, out mm, out numerator,
-    //                                    out denominator);
-    //        Assert.AreEqual(1, m);
-
-    //        length = "1 cm";
-    //        Utils.ParseLengthFromString(length, out feet, out inch, out m, out cm, out mm, out numerator,
-    //                                    out denominator);
-    //        Assert.AreEqual(1, cm);
-
-    //        length = "1 mm";
-    //        Utils.ParseLengthFromString(length, out feet, out inch, out m, out cm, out mm, out numerator,
-    //                                    out denominator);
-    //        Assert.AreEqual(1, mm);
-
-    //        length = "1 ft";
-    //        Utils.ParseLengthFromString(length, out feet, out inch, out m, out cm, out mm, out numerator,
-    //                                    out denominator);
-    //        Assert.AreEqual(1, feet);
-
-    //        length = "1 in";
-    //        Utils.ParseLengthFromString(length, out feet, out inch, out m, out cm, out mm, out numerator,
-    //                                    out denominator);
-    //        Assert.AreEqual(1, inch);
-    //    }
-
-    //    [Test]
-    //    [Category("UnitTests")]
-    //    public void CreateFraction()
-    //    {
-    //        Assert.AreEqual("", Utils.ParsePartialInchesToString(0.0, 0.015625));
-    //        Assert.AreEqual("1/2", Utils.ParsePartialInchesToString(0.5, 0.015625));
-    //        Assert.AreEqual("3/8", Utils.ParsePartialInchesToString(0.375, 0.015625));
-    //        Assert.AreEqual("3/4", Utils.ParsePartialInchesToString(0.75, 0.015625));
-    //        Assert.AreEqual("7/64", Utils.ParsePartialInchesToString(0.109375, 0.015625));
-    //        Assert.AreEqual("3/32", Utils.ParsePartialInchesToString(0.09375, 0.015625));
-    //        Assert.AreEqual("17/32", Utils.ParsePartialInchesToString(0.53125, 0.015625));
-    //        Assert.AreEqual("1/64", Utils.ParsePartialInchesToString(.015625, 0.015625)); //1/64"
-    //        Assert.AreEqual("63/64", Utils.ParsePartialInchesToString(.984375, 0.015625)); //63/64"
-    //        Assert.AreEqual("1", Utils.ParsePartialInchesToString(.99, 0.015625));
-    //    }
-
-    //    [Test]
-    //    [Category("UnitTests")]
-    //    public void FeetAndFractionalInchesInvalidInput()
-    //    {
-    //        Assert.AreEqual(0.0, Utils.FromFeetAndFractionalInches("--1'"));
-    //        Assert.AreEqual(0.0, Utils.FromFeetAndFractionalInches("turtles"));
-    //        Assert.AreEqual(0.0, Utils.FromFeetAndFractionalInches("isn't this nice!"));
-    //        Assert.AreEqual(0.0, Utils.FromFeetAndFractionalInches("ft"));
-    //        Assert.AreEqual(0.0, Utils.FromFeetAndFractionalInches("\""));
-    //        Assert.AreEqual(0.0, Utils.FromFeetAndFractionalInches("6.5"));
-    //    }
-
-    //    [Test]
-    //    [Category("UnitTests")]
-    //    public void UnitsMath()
-    //    {
-    //        var length = Length.FromDouble(2.0);
-    //        var area = Area.FromDouble(2.0);
-    //        var volume = Volume.FromDouble(2.0);
-
-    //        //addition
-    //        var length_add = length + length;
-    //        Assert.AreEqual(4, length_add.Value);
-    //        var area_add = area + area;
-    //        Assert.AreEqual(4, area_add.Value);
-    //        var volume_add = volume + volume;
-    //        Assert.AreEqual(4, volume_add.Value);
-
-    //        Assert.Throws<UnitsException>(() => { var test = length + area; });
-    //        Assert.Throws<UnitsException>(() => { var test = area + volume; });
-    //        Assert.Throws<UnitsException>(() => { var test = length + volume; });
-
-    //        //subtraction
-    //        var length_sub = length - length;
-    //        Assert.AreEqual(0, length_sub.Value);
-    //        var area_sub = area - area;
-    //        Assert.AreEqual(0, area_sub.Value);
-    //        var volume_sub = volume - volume;
-    //        Assert.AreEqual(0, volume_sub.Value);
-
-    //        Assert.Throws<UnitsException>(() => { var test = length - area; });
-    //        Assert.Throws<UnitsException>(() => { var test = area - volume; });
-    //        Assert.Throws<UnitsException>(() => { var test = length - volume; });
-    //        Assert.Throws<UnitsException>(() => { var test = area - length; });
-    //        Assert.Throws<UnitsException>(() => { var test = volume - area; });
-    //        Assert.Throws<UnitsException>(() => { var test = volume - length; });
-
-    //        //multiplication
-    //        Assert.AreEqual(4, (length * length).Value);
-    //        Assert.IsInstanceOf<Area>(length * length);
-    //        Assert.AreEqual(4, (length * area).Value);
-    //        Assert.IsInstanceOf<Volume>(length * area);
-    //        Assert.Throws<UnitsException>(() => { var test = area * area; });
-    //        Assert.Throws<UnitsException>(() => { var test = volume * area; });
-    //        Assert.Throws<UnitsException>(() => { var test = length * volume; });
-    //        Assert.Throws<UnitsException>(() => { var test = volume * volume; });
-
-    //        //division
-    //        Assert.AreEqual(1, length / length);
-    //        Assert.AreEqual(1, area / area);
-    //        Assert.AreEqual(1, volume / volume);
-    //        Assert.Throws<UnitsException>(() => { var test = length / area; });
-    //        Assert.Throws<UnitsException>(() => { var test = area / volume; });
-    //        Assert.Throws<UnitsException>(() => { var test = length / volume; });
-
-    //        //modulo
-    //        var length_mod = length % length;
-    //        Assert.AreEqual(0, length_mod.Value);
-    //        var area_mode = area % area;
-    //        Assert.AreEqual(0, area_mode.Value);
-    //        var volume_mod = volume % volume;
-    //        Assert.AreEqual(0, volume_mod.Value);
-    //        Assert.Throws<UnitsException>(() => { var test = length % area; });
-    //        Assert.Throws<UnitsException>(() => { var test = area % volume; });
-    //        Assert.Throws<UnitsException>(() => { var test = length % volume; });
-    //        Assert.Throws<UnitsException>(() => { var test = area % length; });
-    //        Assert.Throws<UnitsException>(() => { var test = volume % area; });
-    //        Assert.Throws<UnitsException>(() => { var test = volume % length; });
-
-    //        //ensure that when a formula is unit + double it returns a unit
-    //        //and when it is double + unit, it returns a double
-
-    //        Assert.AreEqual(Length.FromDouble(length.Value + 2.0), length + 2.0);
-    //        Assert.AreEqual(4.0, 2.0 + length);
-
-    //        Assert.AreEqual(Area.FromDouble(area.Value + 2.0), area + 2.0);
-    //        Assert.AreEqual(4.0, 2.0 + area);
-
-    //        Assert.AreEqual(Volume.FromDouble(volume.Value + 2.0), volume + 2.0);
-    //        Assert.AreEqual(4.0, 2.0 + volume);
-    //    }
-
-    //    [Test]
-    //    [Category("UnitTests")]
-    //    public void UnitsNegatives()
-    //    {
-    //        var length = Length.FromDouble(-2.0);
-    //        var area = Area.FromDouble(-2.0);
-    //        var volume = Volume.FromDouble(-2.0);
-
-    //        Assert.AreEqual(-2.0, length.Value);
-    //        Assert.AreEqual(-2.0, area.Value);
-    //        Assert.AreEqual(-2.0, volume.Value);
-
-    //        Assert.AreEqual(Length.FromDouble(-2.0), Length.FromDouble(10.0) - Length.FromDouble(12.0));
-    //        Assert.AreEqual(Area.FromDouble(-2.0), Area.FromDouble(10.0) - Area.FromDouble(12.0));
-    //        Assert.AreEqual(Volume.FromDouble(-2.0), Volume.FromDouble(10.0) - Volume.FromDouble(12.0));
-    //    }
-
-    //    [Test]
-    //    [Category("UnitTests")]
-    //    public void Extensions()
-    //    {
-    //        const double x = 5.0;
-
-    //        var length = x.ToLength();
-    //        SIUnit.LengthUnit = LengthUnit.Meter;
-    //        Assert.AreEqual("5.0000m", length.ToString());
-
-    //        var area = x.ToArea();
-    //        SIUnit.AreaUnit = AreaUnit.SquareMeter;
-    //        Assert.AreEqual("5.0000m²", area.ToString());
-
-    //        var volume = x.ToVolume();
-    //        SIUnit.VolumeUnit = VolumeUnit.CubicMeter;
-    //        Assert.AreEqual("5.0000m³", volume.ToString());
-
-    //    }
-
-    //    [Test]
-    //    [Category("UnitTests")]
-    //    public void UiRounding()
-    //    {
-    //        SIUnit.LengthUnit = LengthUnit.FractionalFoot;
-
-    //        var length = Length.FromFeet(1.5);
-    //        SIUnit.LengthUnit = LengthUnit.FractionalFoot;
-    //        Assert.AreEqual("2' 0\"", ((Length)length.Round()).ToString());
-    //        Assert.AreEqual("2' 0\"", ((Length)length.Ceiling()).ToString());
-    //        Assert.AreEqual("1' 0\"", ((Length)length.Floor()).ToString());
-
-    //        length = Length.FromFeet(1.2);
-    //        Assert.AreEqual("1' 0\"", ((Length)length.Round()).ToString());
-    //        Assert.AreEqual("2' 0\"", ((Length)length.Ceiling()).ToString());
-    //        Assert.AreEqual("1' 0\"", ((Length)length.Floor()).ToString());
-
-    //        length = Length.FromFeet(-1.5);
-    //        Assert.AreEqual("-2' 0\"", ((Length)length.Round()).ToString());
-    //        Assert.AreEqual("-1' 0\"", ((Length)length.Ceiling()).ToString());
-    //        Assert.AreEqual("-2' 0\"", ((Length)length.Floor()).ToString());
-
-    //        length = Length.FromFeet(-1.2);
-    //        Assert.AreEqual("-1' 0\"", ((Length)length.Round()).ToString());
-    //        Assert.AreEqual("-1' 0\"", ((Length)length.Ceiling()).ToString());
-    //        Assert.AreEqual("-2' 0\"", ((Length)length.Floor()).ToString());
-
-    //        //this fails as explained here:
-    //        //http://msdn.microsoft.com/en-us/library/wyk4d9cy(v=vs.110).aspx
-    //        //length = Units.Length.FromFeet(.5);
-    //        //Assert.AreEqual("1' 0\"", ((Units.Length)length.Round()).ToString(LengthUnit.FractionalFoot));
-    //    }
-
-    //    [Test]
-    //    [Category("UnitTests")]
-    //    public void Sorting()
-    //    {
-    //        //tests of units IComparability
-    //        var l1 = Length.FromDouble(-13.0);
-    //        var l2 = Length.FromDouble(27.0);
-    //        var l3 = Length.FromDouble(0.0);
-    //        var l4 = Length.FromDouble(.0000001);
-
-    //        var lengths = new List<Length> {l4, l3, l1, l2};
-    //        lengths.Sort();
-
-    //        Assert.AreEqual(l1.Value, lengths[0].Value);
-    //        Assert.AreEqual(l2.Value, lengths[3].Value);
-    //        Assert.AreEqual(l3.Value, lengths[1].Value);
-    //        Assert.AreEqual(l4.Value, lengths[2].Value);
-
-    //        var a2 = Area.FromDouble(27.0);
-    //        var a3 = Area.FromDouble(0.0);
-    //        var a4 = Area.FromDouble(.0000001);
-
-    //        var areas = new List<Area> {a4, a3, a2};
-    //        areas.Sort();
-
-    //        Assert.AreEqual(a2.Value, areas[2].Value);
-    //        Assert.AreEqual(a3.Value, areas[0].Value);
-    //        Assert.AreEqual(a4.Value, areas[1].Value);
-
-    //        var v2 = Volume.FromDouble(27.0);
-    //        var v3 = Volume.FromDouble(0.0);
-    //        var v4 = Volume.FromDouble(.0000001);
-
-    //        var volumes = new List<Volume> {v4, v3, v2};
-    //        volumes.Sort();
-
-    //        Assert.AreEqual(v2.Value, volumes[2].Value);
-    //        Assert.AreEqual(v3.Value, volumes[0].Value);
-    //        Assert.AreEqual(v4.Value, volumes[1].Value);
-
-    //        //test that we're not comparing units 
-    //        //that can't be compared
-    //        var mixedList = new List<SIUnit> {l2, a4, v4};
-    //        Assert.Throws<InvalidOperationException>(mixedList.Sort);
-
-    //    }
-
-    //    [Test, Category("UnitTests")]
-    //    public void LengthConversions()
-    //    {
-    //        Assert.AreEqual(1.0, Length.Conversions[Length.METERS]);
-    //        Assert.AreEqual(Length.ToMillimeter, Length.Conversions[Length.MILLIMETERS]);
-    //        Assert.AreEqual(Length.ToCentimeter, Length.Conversions[Length.CENTIMETERS]);
-    //        Assert.AreEqual(Length.ToInch, Length.Conversions[Length.INCHES]);
-    //        Assert.AreEqual(Length.ToFoot, Length.Conversions[Length.FEET]);
-    //    }
-
-    //    [Test, Category("UnitTests")]
-    //    public void AreaConversions()
-    //    {
-    //        Assert.AreEqual(1.0, Area.Conversions[Area.SQUARE_METERS]);
-    //        Assert.AreEqual(Area.ToSquareMillimeters, Area.Conversions[Area.SQUARE_MILLIMETERS]);
-    //        Assert.AreEqual(Area.ToSquareCentimeters, Area.Conversions[Area.SQUARE_CENTIMETERS]);
-    //        Assert.AreEqual(Area.ToSquareInch, Area.Conversions[Area.SQUARE_INCHES]);
-    //        Assert.AreEqual(Area.ToSquareFoot, Area.Conversions[Area.SQUARE_FEET]);
-    //    }
-
-    //    [Test, Category("UnitTests")]
-    //    public void VolumeConversions()
-    //    {
-    //        Assert.AreEqual(1.0, Volume.Conversions[Volume.CUBIC_METERS]);
-    //        Assert.AreEqual(Volume.ToCubicMillimeter, Volume.Conversions[Volume.CUBIC_MILLIMETERS]);
-    //        Assert.AreEqual(Volume.ToCubicCentimeter, Volume.Conversions[Volume.CUBIC_CENTIMETERS]);
-    //        Assert.AreEqual(Volume.ToCubicInch, Volume.Conversions[Volume.CUBIC_INCHES]);
-    //        Assert.AreEqual(Volume.ToCubicFoot, Volume.Conversions[Volume.CUBIC_FEET]);
-    //    }
-
-    //    [Test, Category("UnitTests")]
-    //    public void InsolationConversions()
-    //    {
-    //        Assert.AreEqual(1.0, Insolation.Conversions[Insolation.WATT_HOURS_PER_SQUARE_METER]);
-    //        Assert.AreEqual(Insolation.ToKwhMeter2, Insolation.Conversions[Insolation.KILLOWATT_HOURS_PER_SQUARE_METER]);
-    //        Assert.AreEqual(Insolation.ToBTUFoot2, Insolation.Conversions[Insolation.BTU_PER_SQUARE_FOOT]);
-    //    }
-
-    //    [Test, Category("UnitTests")]
-    //    public void Location_ValidArgs()
-    //    {
-    //        var loc = Location.ByLatitudeAndLongitude(20.0, -20.0);
-    //        Assert.NotNull(loc);
-    //        Assert.AreEqual(loc.Latitude, 20.0);
-    //        Assert.AreEqual(loc.Longitude, -20.0);
-    //    }
-
-    //    [Test, Category("UnitTests")]
-    //    public void Location_InvalidArgs()
-    //    {
-    //        Assert.Throws<Exception>(()=>Location.ByLatitudeAndLongitude(500.0, 10.0));
-    //        Assert.Throws<Exception>(() => Location.ByLatitudeAndLongitude(10.0, 500.0));
-    //    }
-    //}
-
-    //internal class ViewModelUnitsOfMeasureDynTests : DSEvaluationViewModelUnitTest
-    //{
-    //    [Test]
-    //    public void CanMapOverUnits()
-    //    {
-    //        var length = Enumerable.Range(1, 5).Select(x => Length.FromDouble(x)).ToList();
-    //        var area = Enumerable.Range(1, 5).Select(x => Area.FromDouble(x)).ToList();
-    //        var volume = Enumerable.Range(1, 5).Select(x => Volume.FromDouble(x)).ToList();
-
-    //        RunModel(@"core\units\map-numbers-to-units.dyn");
-
-    //        AssertPreviewValue("97fdd4df-e9dd-4f7f-9494-b2adabfdbdeb", length);
-    //        AssertPreviewValue("4e830faa-d358-4086-ba4c-9b7e70f96681", area);
-    //        AssertPreviewValue("e6ae471f-9cd8-4cbb-bb83-ecdf1785c35f", volume);
-    //        AssertPreviewValue("178b5d28-fbbd-459c-9340-0739fa4946b6", length);
-    //        AssertPreviewValue("6c321ba2-754d-4165-bc9d-59fc27d34014", area);
-    //        AssertPreviewValue("4aa8240b-29cd-420d-8e3f-9d699e6bedd0", volume);
-    //    }
-    //}
+
+        [Test]
+        [Category("UnitTests")]
+        public void SetLengthsFromString()
+        {
+            //feet tests
+            var length = Length.FromDouble(1.0);
+
+            length.SetValueFromString("1' 3\"");
+            Assert.AreEqual(0.381, length.Value, 0.001);
+
+            length.SetValueFromString("1' 2\"");
+            Assert.AreEqual(0.3556, length.Value, 0.001);
+
+            length.SetValueFromString("30.48 cm");
+            Assert.AreEqual(0.3048, length.Value, 0.001);
+
+            length.SetValueFromString("1 ft");
+            Assert.AreEqual(0.3048, length.Value, 0.001);
+
+            length.SetValueFromString("12 in");
+            Assert.AreEqual(0.3048, length.Value, 0.001);
+
+            length.SetValueFromString("1' 0\"");
+            Assert.AreEqual(0.3048, length.Value, 0.001);
+
+            length.SetValueFromString("0.3 m");
+            Assert.AreEqual(0.3, length.Value, 0.001);
+
+            length.SetValueFromString("304.8 mm");
+            Assert.AreEqual(0.3048, length.Value, 0.001);
+
+            length.SetValueFromString("1' 2 1/2\"");
+            Assert.AreEqual(0.3683, length.Value, 0.001);
+
+            length.SetValueFromString("14 1/2\"");
+            Assert.AreEqual(0.3683, length.Value, 0.001);
+        }
+
+        [Test]
+        [Category("UnitTests")]
+        public void SetAreaFromString()
+        {
+            var area = Area.FromDouble(1.0);
+
+            area.SetValueFromString("1 mm²");
+            Assert.AreEqual(1.0e-6, area.Value, 0.001);
+
+            area.SetValueFromString("1mm²");
+            Assert.AreEqual(1.0e-6, area.Value, 0.001);
+
+            area.SetValueFromString("1 mm2");
+            Assert.AreEqual(1.0e-6, area.Value, 0.001);
+
+            area.SetValueFromString("1 sqmm");
+            Assert.AreEqual(1.0e-6, area.Value, 0.001);
+
+
+            area.SetValueFromString("1 cm²");
+            Assert.AreEqual(0.0001, area.Value, 0.001);
+
+            area.SetValueFromString("1cm²");
+            Assert.AreEqual(0.0001, area.Value, 0.001);
+
+            area.SetValueFromString("1 cm2");
+            Assert.AreEqual(0.0001, area.Value, 0.001);
+
+            area.SetValueFromString("1 sqcm");
+            Assert.AreEqual(0.0001, area.Value, 0.001);
+
+
+            area.SetValueFromString("1 m²");
+            Assert.AreEqual(1, area.Value, 0.001);
+
+            area.SetValueFromString("1m²");
+            Assert.AreEqual(1, area.Value, 0.001);
+
+            area.SetValueFromString("1 m2");
+            Assert.AreEqual(1, area.Value, 0.001);
+
+            area.SetValueFromString("1 sqm");
+            Assert.AreEqual(1, area.Value, 0.001);
+
+
+            area.SetValueFromString("1 in²");
+            Assert.AreEqual(0.00064516, area.Value, 0.001);
+
+            area.SetValueFromString("1in²");
+            Assert.AreEqual(0.00064516, area.Value, 0.001);
+
+            area.SetValueFromString("1 in2");
+            Assert.AreEqual(0.00064516, area.Value, 0.001);
+
+            area.SetValueFromString("1 sqin");
+            Assert.AreEqual(0.00064516, area.Value, 0.001);
+
+
+            area.SetValueFromString("1 ft²");
+            Assert.AreEqual(0.092903, area.Value, 0.001);
+
+            area.SetValueFromString("1ft²");
+            Assert.AreEqual(0.092903, area.Value, 0.001);
+
+            area.SetValueFromString("1 ft2");
+            Assert.AreEqual(0.092903, area.Value, 0.001);
+
+            area.SetValueFromString("1 sqft");
+            Assert.AreEqual(0.092903, area.Value, 0.001);
+
+        }
+
+        [Test]
+        [Category("UnitTests")]
+        public void SetVolumeFromString()
+        {
+            var volume = Volume.FromDouble(1.0);
+
+            volume.SetValueFromString("1 mm³");
+            Assert.AreEqual(1.0e-9, volume.Value, 0.001);
+
+            volume.SetValueFromString("1mm³");
+            Assert.AreEqual(1.0e-9, volume.Value, 0.001);
+
+            volume.SetValueFromString("1 mm3");
+            Assert.AreEqual(1.0e-9, volume.Value, 0.001);
+
+            volume.SetValueFromString("1 cumm");
+            Assert.AreEqual(1.0e-9, volume.Value, 0.001);
+
+
+            volume.SetValueFromString("1 cm³");
+            Assert.AreEqual(1.0e-6, volume.Value, 0.001);
+
+            volume.SetValueFromString("1cm³");
+            Assert.AreEqual(1.0e-6, volume.Value, 0.001);
+
+            volume.SetValueFromString("1 cm3");
+            Assert.AreEqual(1.0e-6, volume.Value, 0.001);
+
+            volume.SetValueFromString("1 cucm");
+            Assert.AreEqual(1.0e-6, volume.Value, 0.001);
+
+
+            volume.SetValueFromString("1 m³");
+            Assert.AreEqual(1, volume.Value, 0.001);
+
+            volume.SetValueFromString("1m³");
+            Assert.AreEqual(1, volume.Value, 0.001);
+
+            volume.SetValueFromString("1 m3");
+            Assert.AreEqual(1, volume.Value, 0.001);
+
+            volume.SetValueFromString("1 cum");
+            Assert.AreEqual(1, volume.Value, 0.001);
+
+
+            volume.SetValueFromString("1 in³");
+            Assert.AreEqual(1.6387e-5, volume.Value, 0.001);
+
+            volume.SetValueFromString("1in³");
+            Assert.AreEqual(1.6387e-5, volume.Value, 0.001);
+
+            volume.SetValueFromString("1 in3");
+            Assert.AreEqual(1.6387e-5, volume.Value, 0.001);
+
+            volume.SetValueFromString("1 cuin");
+            Assert.AreEqual(1.6387e-5, volume.Value, 0.001);
+
+
+            volume.SetValueFromString("1 ft³");
+            Assert.AreEqual(0.0283168, volume.Value, 0.001);
+
+            volume.SetValueFromString("1ft³");
+            Assert.AreEqual(0.0283168, volume.Value, 0.001);
+
+            volume.SetValueFromString("1 ft3");
+            Assert.AreEqual(0.0283168, volume.Value, 0.001);
+
+            volume.SetValueFromString("1 cuft");
+            Assert.AreEqual(0.0283168, volume.Value, 0.001);
+        }
+
+        [Test]
+        [Category("UnitTests")]
+        public void ToFractonialInchRepresentation()
+        {
+            var length = Length.FromDouble(0.03175); //1.25"
+
+            SIUnit.LengthUnit = LengthUnit.FractionalInch;
+            Assert.AreEqual("1 1/4\"", length.ToString());
+
+            length.Value = -0.03175;
+            Assert.AreEqual("-1 1/4\"", length.ToString());
+
+            //test just the fractional case
+            length.Value = 0.00635; //1/4"
+            Assert.AreEqual("1/4\"", length.ToString());
+
+            length.Value = -0.00635; //-1/4"
+            Assert.AreEqual("-1/4\"", length.ToString());
+
+            //test just the whole case
+            length.Value = 0.0254; //1"
+            Assert.AreEqual("1\"", length.ToString());
+
+            length.Value = -0.0254;
+            Assert.AreEqual("-1\"", length.ToString());
+
+            //test some edge cases
+            length.Value = 0.0;
+            Assert.AreEqual("0\"", length.ToString());
+
+            length.Value = 0.000396875; //1/64"
+            Assert.AreEqual("1/64\"", length.ToString());
+
+            length.Value = 0.025146; //.99"
+            Assert.AreEqual("1\"", length.ToString());
+        }
+
+        [Test]
+        [Category("UnitTests")]
+        public void ToFractionalFootRepresentations()
+        {
+            //test just the fractional case
+            var length = Length.FromDouble(0.0762); //.25"
+            SIUnit.LengthUnit = LengthUnit.FractionalFoot;
+
+            Assert.AreEqual("3\"", length.ToString());
+
+            length.Value = -0.0762;
+            Assert.AreEqual("-3\"", length.ToString());
+
+            length.Value = 0.3048; //1ft.
+            Assert.AreEqual("1' 0\"", length.ToString());
+
+            length.Value = -0.3048;
+            Assert.AreEqual("-1' 0\"", length.ToString());
+
+            //test some edge cases
+            length.Value = 0.0;
+            Assert.AreEqual("0' 0\"", length.ToString());
+
+            length.Value = 0.003175; //1/8"
+            Assert.AreEqual("1/8\"", length.ToString());
+
+            length.Value = 0.301752; //.99ft
+            Assert.AreEqual("11 29/32\"", length.ToString());
+
+            length.Value = 0.3044952; //.999ft
+            Assert.AreEqual("1'", length.ToString());
+
+            length.Value = 0.35560000000142239; //1'2"
+            Assert.AreEqual("1' 2\"", length.ToString());
+
+            length.Value = -0.35560000000142239; //-1'2"
+            Assert.AreEqual("-1' 2\"", length.ToString());
+        }
+
+        [Test]
+        [Category("UnitTests")]
+        public void FromFeetAndFractionalInches()
+        {
+            Assert.AreEqual(1.0, Utils.FromFeetAndFractionalInches("1'"));
+            Assert.AreEqual(1.0, Utils.FromFeetAndFractionalInches("1' 0\""));
+            Assert.AreEqual(1.25, Utils.FromFeetAndFractionalInches("1' 3\""));
+            Assert.AreEqual(-1.25, Utils.FromFeetAndFractionalInches("-1' 3\""));
+            Assert.AreEqual(1.0, Utils.FromFeetAndFractionalInches("12\""));
+            Assert.AreEqual(1.3177, Utils.FromFeetAndFractionalInches("1' 3 13/16\""), 0.001);
+        }
+
+        [Test]
+        [Category("UnitTests")]
+        public void ParseLengthFromString()
+        {
+            double feet = 0;
+            double inch = 0;
+            double m = 0;
+            double cm = 0;
+            double mm = 0;
+            double numerator = 0;
+            double denominator = 0;
+
+            string length = "-8' 3/32\"";
+            Utils.ParseLengthFromString(length, out feet, out inch, out m, out cm, out mm, out numerator,
+                                        out denominator);
+            Assert.AreEqual(-8, feet);
+            Assert.AreEqual(0, inch);
+            Assert.AreEqual(3, numerator);
+            Assert.AreEqual(32, denominator);
+
+            length = "8'";
+            Utils.ParseLengthFromString(length, out feet, out inch, out m, out cm, out mm, out numerator,
+                                        out denominator);
+            Assert.AreEqual(8, feet);
+            Assert.AreEqual(0, inch);
+            Assert.AreEqual(0, numerator);
+            Assert.AreEqual(0, denominator);
+
+            length = "-8.25' -3.25\"";
+            Utils.ParseLengthFromString(length, out feet, out inch, out m, out cm, out mm, out numerator,
+                                        out denominator);
+            Assert.AreEqual(-8.25, feet);
+            Assert.AreEqual(-3.25, inch);
+            Assert.AreEqual(0, numerator);
+            Assert.AreEqual(0, denominator);
+
+            length = "hello";
+            Utils.ParseLengthFromString(length, out feet, out inch, out m, out cm, out mm, out numerator,
+                                        out denominator);
+            Assert.AreEqual(0, feet);
+            Assert.AreEqual(0, inch);
+            Assert.AreEqual(0, numerator);
+            Assert.AreEqual(0, denominator);
+
+            length = "-12.2' 3-3/32\"";
+            Utils.ParseLengthFromString(length, out feet, out inch, out m, out cm, out mm, out numerator,
+                                        out denominator);
+            Assert.AreEqual(-12.2, feet);
+            Assert.AreEqual(3, inch);
+            Assert.AreEqual(3, numerator);
+            Assert.AreEqual(32, denominator);
+
+            length = "2 3/32\"";
+            Utils.ParseLengthFromString(length, out feet, out inch, out m, out cm, out mm, out numerator,
+                                        out denominator);
+            Assert.AreEqual(0, feet);
+            Assert.AreEqual(2, inch);
+            Assert.AreEqual(3, numerator);
+            Assert.AreEqual(32, denominator);
+
+            length = "8ft 12in";
+            Utils.ParseLengthFromString(length, out feet, out inch, out m, out cm, out mm, out numerator,
+                                        out denominator);
+            Assert.AreEqual(8, feet);
+            Assert.AreEqual(12, inch);
+            Assert.AreEqual(0, numerator);
+            Assert.AreEqual(0, denominator);
+
+            length = "1m 100cm 5mm";
+            Utils.ParseLengthFromString(length, out feet, out inch, out m, out cm, out mm, out numerator,
+                                        out denominator);
+            Assert.AreEqual(1, m);
+            Assert.AreEqual(100, cm);
+            Assert.AreEqual(5, mm);
+
+            length = "-1m -100cm -5mm";
+            Utils.ParseLengthFromString(length, out feet, out inch, out m, out cm, out mm, out numerator,
+                                        out denominator);
+            Assert.AreEqual(-1, m);
+            Assert.AreEqual(-100, cm);
+            Assert.AreEqual(-5, mm);
+
+            //test for some spaces between values and units
+            length = "1 m";
+            Utils.ParseLengthFromString(length, out feet, out inch, out m, out cm, out mm, out numerator,
+                                        out denominator);
+            Assert.AreEqual(1, m);
+
+            length = "1 cm";
+            Utils.ParseLengthFromString(length, out feet, out inch, out m, out cm, out mm, out numerator,
+                                        out denominator);
+            Assert.AreEqual(1, cm);
+
+            length = "1 mm";
+            Utils.ParseLengthFromString(length, out feet, out inch, out m, out cm, out mm, out numerator,
+                                        out denominator);
+            Assert.AreEqual(1, mm);
+
+            length = "1 ft";
+            Utils.ParseLengthFromString(length, out feet, out inch, out m, out cm, out mm, out numerator,
+                                        out denominator);
+            Assert.AreEqual(1, feet);
+
+            length = "1 in";
+            Utils.ParseLengthFromString(length, out feet, out inch, out m, out cm, out mm, out numerator,
+                                        out denominator);
+            Assert.AreEqual(1, inch);
+        }
+
+        [Test]
+        [Category("UnitTests")]
+        public void CreateFraction()
+        {
+            Assert.AreEqual("", Utils.ParsePartialInchesToString(0.0, 0.015625));
+            Assert.AreEqual("1/2", Utils.ParsePartialInchesToString(0.5, 0.015625));
+            Assert.AreEqual("3/8", Utils.ParsePartialInchesToString(0.375, 0.015625));
+            Assert.AreEqual("3/4", Utils.ParsePartialInchesToString(0.75, 0.015625));
+            Assert.AreEqual("7/64", Utils.ParsePartialInchesToString(0.109375, 0.015625));
+            Assert.AreEqual("3/32", Utils.ParsePartialInchesToString(0.09375, 0.015625));
+            Assert.AreEqual("17/32", Utils.ParsePartialInchesToString(0.53125, 0.015625));
+            Assert.AreEqual("1/64", Utils.ParsePartialInchesToString(.015625, 0.015625)); //1/64"
+            Assert.AreEqual("63/64", Utils.ParsePartialInchesToString(.984375, 0.015625)); //63/64"
+            Assert.AreEqual("1", Utils.ParsePartialInchesToString(.99, 0.015625));
+        }
+
+        [Test]
+        [Category("UnitTests")]
+        public void FeetAndFractionalInchesInvalidInput()
+        {
+            Assert.AreEqual(0.0, Utils.FromFeetAndFractionalInches("--1'"));
+            Assert.AreEqual(0.0, Utils.FromFeetAndFractionalInches("turtles"));
+            Assert.AreEqual(0.0, Utils.FromFeetAndFractionalInches("isn't this nice!"));
+            Assert.AreEqual(0.0, Utils.FromFeetAndFractionalInches("ft"));
+            Assert.AreEqual(0.0, Utils.FromFeetAndFractionalInches("\""));
+            Assert.AreEqual(0.0, Utils.FromFeetAndFractionalInches("6.5"));
+        }
+
+        [Test]
+        [Category("UnitTests")]
+        public void UnitsMath()
+        {
+            var length = Length.FromDouble(2.0);
+            var area = Area.FromDouble(2.0);
+            var volume = Volume.FromDouble(2.0);
+
+            //addition
+            var length_add = length + length;
+            Assert.AreEqual(4, length_add.Value);
+            var area_add = area + area;
+            Assert.AreEqual(4, area_add.Value);
+            var volume_add = volume + volume;
+            Assert.AreEqual(4, volume_add.Value);
+
+            Assert.Throws<UnitsException>(() => { var test = length + area; });
+            Assert.Throws<UnitsException>(() => { var test = area + volume; });
+            Assert.Throws<UnitsException>(() => { var test = length + volume; });
+
+            //subtraction
+            var length_sub = length - length;
+            Assert.AreEqual(0, length_sub.Value);
+            var area_sub = area - area;
+            Assert.AreEqual(0, area_sub.Value);
+            var volume_sub = volume - volume;
+            Assert.AreEqual(0, volume_sub.Value);
+
+            Assert.Throws<UnitsException>(() => { var test = length - area; });
+            Assert.Throws<UnitsException>(() => { var test = area - volume; });
+            Assert.Throws<UnitsException>(() => { var test = length - volume; });
+            Assert.Throws<UnitsException>(() => { var test = area - length; });
+            Assert.Throws<UnitsException>(() => { var test = volume - area; });
+            Assert.Throws<UnitsException>(() => { var test = volume - length; });
+
+            //multiplication
+            Assert.AreEqual(4, (length * length).Value);
+            Assert.IsInstanceOf<Area>(length * length);
+            Assert.AreEqual(4, (length * area).Value);
+            Assert.IsInstanceOf<Volume>(length * area);
+            Assert.Throws<UnitsException>(() => { var test = area * area; });
+            Assert.Throws<UnitsException>(() => { var test = volume * area; });
+            Assert.Throws<UnitsException>(() => { var test = length * volume; });
+            Assert.Throws<UnitsException>(() => { var test = volume * volume; });
+
+            //division
+            Assert.AreEqual(1, length / length);
+            Assert.AreEqual(1, area / area);
+            Assert.AreEqual(1, volume / volume);
+            Assert.Throws<UnitsException>(() => { var test = length / area; });
+            Assert.Throws<UnitsException>(() => { var test = area / volume; });
+            Assert.Throws<UnitsException>(() => { var test = length / volume; });
+
+            //modulo
+            var length_mod = length % length;
+            Assert.AreEqual(0, length_mod.Value);
+            var area_mode = area % area;
+            Assert.AreEqual(0, area_mode.Value);
+            var volume_mod = volume % volume;
+            Assert.AreEqual(0, volume_mod.Value);
+            Assert.Throws<UnitsException>(() => { var test = length % area; });
+            Assert.Throws<UnitsException>(() => { var test = area % volume; });
+            Assert.Throws<UnitsException>(() => { var test = length % volume; });
+            Assert.Throws<UnitsException>(() => { var test = area % length; });
+            Assert.Throws<UnitsException>(() => { var test = volume % area; });
+            Assert.Throws<UnitsException>(() => { var test = volume % length; });
+
+            //ensure that when a formula is unit + double it returns a unit
+            //and when it is double + unit, it returns a double
+
+            Assert.AreEqual(Length.FromDouble(length.Value + 2.0), length + 2.0);
+            Assert.AreEqual(4.0, 2.0 + length);
+
+            Assert.AreEqual(Area.FromDouble(area.Value + 2.0), area + 2.0);
+            Assert.AreEqual(4.0, 2.0 + area);
+
+            Assert.AreEqual(Volume.FromDouble(volume.Value + 2.0), volume + 2.0);
+            Assert.AreEqual(4.0, 2.0 + volume);
+        }
+
+        [Test]
+        [Category("UnitTests")]
+        public void UnitsNegatives()
+        {
+            var length = Length.FromDouble(-2.0);
+            var area = Area.FromDouble(-2.0);
+            var volume = Volume.FromDouble(-2.0);
+
+            Assert.AreEqual(-2.0, length.Value);
+            Assert.AreEqual(-2.0, area.Value);
+            Assert.AreEqual(-2.0, volume.Value);
+
+            Assert.AreEqual(Length.FromDouble(-2.0), Length.FromDouble(10.0) - Length.FromDouble(12.0));
+            Assert.AreEqual(Area.FromDouble(-2.0), Area.FromDouble(10.0) - Area.FromDouble(12.0));
+            Assert.AreEqual(Volume.FromDouble(-2.0), Volume.FromDouble(10.0) - Volume.FromDouble(12.0));
+        }
+
+        [Test]
+        [Category("UnitTests")]
+        public void Extensions()
+        {
+            const double x = 5.0;
+
+            var length = x.ToLength();
+            SIUnit.LengthUnit = LengthUnit.Meter;
+            Assert.AreEqual("5.0000m", length.ToString());
+
+            var area = x.ToArea();
+            SIUnit.AreaUnit = AreaUnit.SquareMeter;
+            Assert.AreEqual("5.0000m²", area.ToString());
+
+            var volume = x.ToVolume();
+            SIUnit.VolumeUnit = VolumeUnit.CubicMeter;
+            Assert.AreEqual("5.0000m³", volume.ToString());
+
+        }
+
+        [Test]
+        [Category("UnitTests")]
+        public void UiRounding()
+        {
+            SIUnit.LengthUnit = LengthUnit.FractionalFoot;
+
+            var length = Length.FromFeet(1.5);
+            SIUnit.LengthUnit = LengthUnit.FractionalFoot;
+            Assert.AreEqual("2' 0\"", ((Length)length.Round()).ToString());
+            Assert.AreEqual("2' 0\"", ((Length)length.Ceiling()).ToString());
+            Assert.AreEqual("1' 0\"", ((Length)length.Floor()).ToString());
+
+            length = Length.FromFeet(1.2);
+            Assert.AreEqual("1' 0\"", ((Length)length.Round()).ToString());
+            Assert.AreEqual("2' 0\"", ((Length)length.Ceiling()).ToString());
+            Assert.AreEqual("1' 0\"", ((Length)length.Floor()).ToString());
+
+            length = Length.FromFeet(-1.5);
+            Assert.AreEqual("-2' 0\"", ((Length)length.Round()).ToString());
+            Assert.AreEqual("-1' 0\"", ((Length)length.Ceiling()).ToString());
+            Assert.AreEqual("-2' 0\"", ((Length)length.Floor()).ToString());
+
+            length = Length.FromFeet(-1.2);
+            Assert.AreEqual("-1' 0\"", ((Length)length.Round()).ToString());
+            Assert.AreEqual("-1' 0\"", ((Length)length.Ceiling()).ToString());
+            Assert.AreEqual("-2' 0\"", ((Length)length.Floor()).ToString());
+
+            //this fails as explained here:
+            //http://msdn.microsoft.com/en-us/library/wyk4d9cy(v=vs.110).aspx
+            //length = Units.Length.FromFeet(.5);
+            //Assert.AreEqual("1' 0\"", ((Units.Length)length.Round()).ToString(LengthUnit.FractionalFoot));
+        }
+
+        [Test]
+        [Category("UnitTests")]
+        public void Sorting()
+        {
+            //tests of units IComparability
+            var l1 = Length.FromDouble(-13.0);
+            var l2 = Length.FromDouble(27.0);
+            var l3 = Length.FromDouble(0.0);
+            var l4 = Length.FromDouble(.0000001);
+
+            var lengths = new List<Length> { l4, l3, l1, l2 };
+            lengths.Sort();
+
+            Assert.AreEqual(l1.Value, lengths[0].Value);
+            Assert.AreEqual(l2.Value, lengths[3].Value);
+            Assert.AreEqual(l3.Value, lengths[1].Value);
+            Assert.AreEqual(l4.Value, lengths[2].Value);
+
+            var a2 = Area.FromDouble(27.0);
+            var a3 = Area.FromDouble(0.0);
+            var a4 = Area.FromDouble(.0000001);
+
+            var areas = new List<Area> { a4, a3, a2 };
+            areas.Sort();
+
+            Assert.AreEqual(a2.Value, areas[2].Value);
+            Assert.AreEqual(a3.Value, areas[0].Value);
+            Assert.AreEqual(a4.Value, areas[1].Value);
+
+            var v2 = Volume.FromDouble(27.0);
+            var v3 = Volume.FromDouble(0.0);
+            var v4 = Volume.FromDouble(.0000001);
+
+            var volumes = new List<Volume> { v4, v3, v2 };
+            volumes.Sort();
+
+            Assert.AreEqual(v2.Value, volumes[2].Value);
+            Assert.AreEqual(v3.Value, volumes[0].Value);
+            Assert.AreEqual(v4.Value, volumes[1].Value);
+
+            //test that we're not comparing units 
+            //that can't be compared
+            var mixedList = new List<SIUnit> { l2, a4, v4 };
+            Assert.Throws<InvalidOperationException>(mixedList.Sort);
+
+        }
+
+        [Test, Category("UnitTests")]
+        public void LengthConversions()
+        {
+            Assert.AreEqual(1.0, Length.Conversions[Length.METERS]);
+            Assert.AreEqual(Length.ToMillimeter, Length.Conversions[Length.MILLIMETERS]);
+            Assert.AreEqual(Length.ToCentimeter, Length.Conversions[Length.CENTIMETERS]);
+            Assert.AreEqual(Length.ToInch, Length.Conversions[Length.INCHES]);
+            Assert.AreEqual(Length.ToFoot, Length.Conversions[Length.FEET]);
+        }
+
+        [Test, Category("UnitTests")]
+        public void AreaConversions()
+        {
+            Assert.AreEqual(1.0, Area.Conversions[Area.SQUARE_METERS]);
+            Assert.AreEqual(Area.ToSquareMillimeters, Area.Conversions[Area.SQUARE_MILLIMETERS]);
+            Assert.AreEqual(Area.ToSquareCentimeters, Area.Conversions[Area.SQUARE_CENTIMETERS]);
+            Assert.AreEqual(Area.ToSquareInch, Area.Conversions[Area.SQUARE_INCHES]);
+            Assert.AreEqual(Area.ToSquareFoot, Area.Conversions[Area.SQUARE_FEET]);
+        }
+
+        [Test, Category("UnitTests")]
+        public void VolumeConversions()
+        {
+            Assert.AreEqual(1.0, Volume.Conversions[Volume.CUBIC_METERS]);
+            Assert.AreEqual(Volume.ToCubicMillimeter, Volume.Conversions[Volume.CUBIC_MILLIMETERS]);
+            Assert.AreEqual(Volume.ToCubicCentimeter, Volume.Conversions[Volume.CUBIC_CENTIMETERS]);
+            Assert.AreEqual(Volume.ToCubicInch, Volume.Conversions[Volume.CUBIC_INCHES]);
+            Assert.AreEqual(Volume.ToCubicFoot, Volume.Conversions[Volume.CUBIC_FEET]);
+        }
+
+        [Test, Category("UnitTests")]
+        public void InsolationConversions()
+        {
+            Assert.AreEqual(1.0, Insolation.Conversions[Insolation.WATT_HOURS_PER_SQUARE_METER]);
+            Assert.AreEqual(Insolation.ToKwhMeter2, Insolation.Conversions[Insolation.KILLOWATT_HOURS_PER_SQUARE_METER]);
+            Assert.AreEqual(Insolation.ToBTUFoot2, Insolation.Conversions[Insolation.BTU_PER_SQUARE_FOOT]);
+        }
+
+        [Test, Category("UnitTests")]
+        public void Location_ValidArgs()
+        {
+            var loc = Location.ByLatitudeAndLongitude(20.0, -20.0);
+            Assert.NotNull(loc);
+            Assert.AreEqual(loc.Latitude, 20.0);
+            Assert.AreEqual(loc.Longitude, -20.0);
+        }
+
+        [Test, Category("UnitTests")]
+        public void Location_InvalidArgs()
+        {
+            Assert.Throws<Exception>(() => Location.ByLatitudeAndLongitude(500.0, 10.0));
+            Assert.Throws<Exception>(() => Location.ByLatitudeAndLongitude(10.0, 500.0));
+        }
+    }
+
+    internal class ViewModelUnitsOfMeasureDynTests : DSEvaluationViewModelUnitTest
+    {
+        [Test]
+        public void CanMapOverUnits()
+        {
+            var length = Enumerable.Range(1, 5).Select(x => Length.FromDouble(x)).ToList();
+            var area = Enumerable.Range(1, 5).Select(x => Area.FromDouble(x)).ToList();
+            var volume = Enumerable.Range(1, 5).Select(x => Volume.FromDouble(x)).ToList();
+
+            RunModel(@"core\units\map-numbers-to-units.dyn");
+
+            AssertPreviewValue("97fdd4df-e9dd-4f7f-9494-b2adabfdbdeb", length);
+            AssertPreviewValue("4e830faa-d358-4086-ba4c-9b7e70f96681", area);
+            AssertPreviewValue("e6ae471f-9cd8-4cbb-bb83-ecdf1785c35f", volume);
+            AssertPreviewValue("178b5d28-fbbd-459c-9340-0739fa4946b6", length);
+            AssertPreviewValue("6c321ba2-754d-4165-bc9d-59fc27d34014", area);
+            AssertPreviewValue("4aa8240b-29cd-420d-8e3f-9d699e6bedd0", volume);
+        }
+    }
 }