﻿<?xml version="1.0" encoding="utf-8"?>
<Project ToolsVersion="4.0" DefaultTargets="Build" xmlns="http://schemas.microsoft.com/developer/msbuild/2003">
  <ImportGroup Label="PropertySheets">
    <Import Project="$(SolutionDir)Config/CS.props" />
  </ImportGroup>
  <PropertyGroup>
    <Configuration Condition=" '$(Configuration)' == '' ">Debug</Configuration>
    <Platform Condition=" '$(Platform)' == '' ">AnyCPU</Platform>
    <ProductVersion>8.0.30703</ProductVersion>
    <SchemaVersion>2.0</SchemaVersion>
    <ProjectGuid>{472084ED-1067-4B2C-8737-3839A6143EB2}</ProjectGuid>
    <OutputType>Library</OutputType>
    <AppDesignerFolder>Properties</AppDesignerFolder>
    <RootNamespace>Dynamo.Tests</RootNamespace>
    <AssemblyName>DynamoCoreTests</AssemblyName>
    <TargetFrameworkVersion>v4.0</TargetFrameworkVersion>
    <FileAlignment>512</FileAlignment>
    <ResolveAssemblyWarnOrErrorOnTargetArchitectureMismatch>None</ResolveAssemblyWarnOrErrorOnTargetArchitectureMismatch>
  </PropertyGroup>
  <PropertyGroup Condition=" '$(Configuration)|$(Platform)' == 'Debug|AnyCPU' ">
    <DebugSymbols>true</DebugSymbols>
    <DebugType>full</DebugType>
    <Optimize>false</Optimize>
    <OutputPath>$(OutputPath)</OutputPath>
    <DefineConstants>DEBUG;TRACE</DefineConstants>
    <ErrorReport>prompt</ErrorReport>
    <WarningLevel>4</WarningLevel>
    <TreatWarningsAsErrors>false</TreatWarningsAsErrors>
    <ResolveAssemblyWarnOrErrorOnTargetArchitectureMismatch>None</ResolveAssemblyWarnOrErrorOnTargetArchitectureMismatch>
  </PropertyGroup>
  <PropertyGroup Condition=" '$(Configuration)|$(Platform)' == 'Release|AnyCPU' ">
    <DebugType>none</DebugType>
    <Optimize>true</Optimize>
    <OutputPath>$(OutputPath)</OutputPath>
    <DefineConstants>TRACE</DefineConstants>
    <ErrorReport>prompt</ErrorReport>
    <WarningLevel>4</WarningLevel>
    <ResolveAssemblyWarnOrErrorOnTargetArchitectureMismatch>None</ResolveAssemblyWarnOrErrorOnTargetArchitectureMismatch>
  </PropertyGroup>
  <ItemGroup>
    <Reference Include="Greg, Version=1.0.0.0, Culture=neutral, processorArchitecture=MSIL">
      <SpecificVersion>False</SpecificVersion>
      <HintPath>..\..\extern\greg\Greg.dll</HintPath>
      <Private>False</Private>
    </Reference>
    <Reference Include="Microsoft.CSharp" />
    <Reference Include="Microsoft.Practices.Prism, Version=4.1.0.0, Culture=neutral, PublicKeyToken=31bf3856ad364e35, processorArchitecture=MSIL">
      <SpecificVersion>False</SpecificVersion>
      <HintPath>..\..\extern\prism\Microsoft.Practices.Prism.dll</HintPath>
    </Reference>
    <Reference Include="Moq, Version=4.2.1312.1622, Culture=neutral, PublicKeyToken=69f491c39445e920, processorArchitecture=MSIL">
      <SpecificVersion>False</SpecificVersion>
      <HintPath>..\..\extern\Moq\Moq.dll</HintPath>
    </Reference>
    <Reference Include="nunit.framework, Version=2.6.2.12296, Culture=neutral, PublicKeyToken=96d09a1eb7f44a77, processorArchitecture=MSIL">
      <SpecificVersion>False</SpecificVersion>
      <HintPath>$(NunitPath)\nunit.framework.dll</HintPath>
    </Reference>
    <Reference Include="PresentationCore" />
    <Reference Include="PresentationFramework" />
    <Reference Include="System" />
    <Reference Include="System.Core" />
    <Reference Include="System.Xaml" />
    <Reference Include="System.XML" />
    <Reference Include="System.Xml.Linq" />
    <Reference Include="WindowsBase" />
  </ItemGroup>
  <ItemGroup>
    <Compile Include="AnnotationModelTest.cs" />
    <Compile Include="AstBuilderTest.cs" />
    <Compile Include="CallsiteTests.cs" />
    <Compile Include="ConverterTests.cs" />
    <Compile Include="CrashProtectionTests.cs" />
    <Compile Include="DynamoModelTestBase.cs" />
    <Compile Include="MessageLogTests.cs" />
    <Compile Include="IconsTests.cs" />
    <Compile Include="NodeConstructionTests.cs" />
    <Compile Include="PackageManager\MockMaker.cs" />
    <Compile Include="PackageManager\PackageDirectoryBuilderTests.cs" />
    <Compile Include="NodeToCodeTest.cs" />
    <Compile Include="PackageManager\PackageTests.cs" />
    <Compile Include="PackageManager\RecordedFileSystem.cs" />
<<<<<<< HEAD
    <Compile Include="PeriodicEvaluationTests.cs" />
=======
    <Compile Include="PackageValidationTest.cs" />
>>>>>>> c945f152
    <Compile Include="SearchMemberGroupTests.cs" />
    <Compile Include="TestZeroTouchClass.cs" />
    <Compile Include="TypedParametersToStringTests.cs" />
    <Compile Include="CodeBlockNodeTests.cs" />
    <Compile Include="CustomNodeWorkspaceOpening.cs" />
    <Compile Include="DSEvaluationViewModelTest.cs" />
    <Compile Include="DSFunctionNodeTest.cs" />
    <Compile Include="DSLibraryTest.cs" />
    <Compile Include="DynamoDefects.cs" />
    <Compile Include="ExecutionIntervalTests.cs" />
    <Compile Include="LibraryCustomizationTests.cs" />
    <Compile Include="LibraryTests.cs" />
    <Compile Include="MigrationManagerTests.cs" />
    <Compile Include="MigrationTestFramework.cs" />
    <Compile Include="NodeMigrationTests.cs" />
    <Compile Include="Nodes\FormulaTests.cs" />
    <Compile Include="Nodes\HigherOrder.cs" />
    <Compile Include="Nodes\IfTest.cs" />
    <Compile Include="AstBuildFailTest.cs" />
    <Compile Include="PackageManager\PackageLoaderTests.cs" />
    <Compile Include="PackageManager\PackageManagerClientTests.cs" />
    <Compile Include="ScopedNodeTest.cs" />
    <Compile Include="PackageManager\PackageUtilitiesTests.cs" />
    <Compile Include="SchedulerTests.cs" />
    <Compile Include="SearchSideEffects.cs" />
    <Compile Include="SearchViewModelTests.cs" />
    <Compile Include="Setup.cs" />
    <Compile Include="UnicodeTest.cs" />
    <Compile Include="UnitTestBase.cs" />
    <Compile Include="UpdateManagerTests.cs" />
    <Compile Include="UserDataMigrationTests.cs" />
    <Compile Include="VersionUtilitiesTests.cs" />
    <Compile Include="WatchNodeTests.cs" />
    <Compile Include="WorkspaceHeaderTests.cs" />
    <Compile Include="WorkspaceOpeningTests.cs" />
    <Compile Include="WorkspaceSaving.cs" />
    <Compile Include="CoreTests.cs" />
    <Compile Include="CoreDynTests.cs" />
    <Compile Include="CustomNodes.cs" />
    <Compile Include="FileReading.cs" />
    <Compile Include="Nodes\ListTests.cs" />
    <Compile Include="DynamoViewModelUnitTest.cs" />
    <Compile Include="Nodes\LogicTests.cs" />
    <Compile Include="Nodes\StringTests.cs" />
    <Compile Include="PackageManager\PackageDependencyTests.cs" />
    <Compile Include="PackageManager\PackageUploadBuilderTests.cs" />
    <Compile Include="SearchModelTests.cs" />
    <Compile Include="Properties\AssemblyInfo.cs" />
    <Compile Include="Settings.cs" />
    <Compile Include="UndoRedoRecorderTests.cs" />
    <Compile Include="UnitsOfMeasureTests.cs" />
    <Compile Include="UtilityTests.cs" />
    <Compile Include="XmlDocumentationTests.cs" />
    <Compile Include="XmlHelperTests.cs" />
  </ItemGroup>
  <ItemGroup>
    <ProjectReference Include="..\..\src\DynamoCoreWpf\DynamoCoreWpf.csproj">
      <Project>{51bb6014-43f7-4f31-b8d3-e3c37ebedaf4}</Project>
      <Name>DynamoCoreWpf</Name>
      <Private>False</Private>
    </ProjectReference>
    <ProjectReference Include="..\..\src\DynamoCore\DynamoCore.csproj">
      <Project>{7858FA8C-475F-4B8E-B468-1F8200778CF8}</Project>
      <Name>DynamoCore</Name>
      <Private>False</Private>
    </ProjectReference>
    <ProjectReference Include="..\..\src\Engine\ProtoAssociative\ProtoAssociative.csproj">
      <Project>{7318d5e5-9d15-4abe-8a51-92f58d4f0b85}</Project>
      <Name>ProtoAssociative</Name>
      <Private>False</Private>
    </ProjectReference>
    <ProjectReference Include="..\..\src\Engine\ProtoCore\ProtoCore.csproj">
      <Project>{7a9e0314-966f-4584-baa3-7339cbb849d1}</Project>
      <Name>ProtoCore</Name>
      <Private>False</Private>
    </ProjectReference>
    <ProjectReference Include="..\..\src\Engine\ProtoImperative\ProtoImperative.csproj">
      <Project>{0d3d43dc-bd7e-46f0-93f7-1c6a6cc79948}</Project>
      <Name>ProtoImperative</Name>
      <Private>False</Private>
    </ProjectReference>
    <ProjectReference Include="..\..\src\Libraries\CoreNodeModels\CoreNodeModels.csproj">
      <Project>{d8262d40-4880-41e4-91e4-af8f480c8637}</Project>
      <Name>CoreNodeModels</Name>
      <Private>False</Private>
    </ProjectReference>
    <ProjectReference Include="..\..\src\Libraries\DynamoUnits\Units.csproj">
      <Project>{6e0a079e-85f1-45a1-ad5b-9855e4344809}</Project>
      <Name>Units</Name>
      <Private>False</Private>
    </ProjectReference>
    <ProjectReference Include="..\..\src\DynamoUtilities\DynamoUtilities.csproj">
      <Project>{B5F435CB-0D8A-40B1-A4F7-5ECB3CE792A9}</Project>
      <Name>DynamoUtilities</Name>
      <Private>False</Private>
    </ProjectReference>
    <ProjectReference Include="..\..\src\Libraries\DynamoWatch3D\Watch3D.csproj">
      <Project>{b9e338ca-6677-4772-b01d-1fceabcdaaab}</Project>
      <Name>Watch3D</Name>
      <Private>False</Private>
    </ProjectReference>
    <ProjectReference Include="..\..\src\Libraries\IronPython\IronPythonUI.csproj">
      <Project>{01de9b06-0bcb-4d8a-862e-e8170f5d6b4f}</Project>
      <Name>IronPythonUI</Name>
      <Private>False</Private>
    </ProjectReference>
    <ProjectReference Include="..\..\src\Tools\DynamoShapeManager\DynamoShapeManager.csproj">
      <Project>{263fa9c1-f81e-4a8e-95e0-8cdae20f177b}</Project>
      <Name>DynamoShapeManager</Name>
    </ProjectReference>
    <ProjectReference Include="..\Libraries\SystemTestServices\SystemTestServices.csproj">
      <Project>{89563cd0-509b-40a5-8728-9d3ec6fe8410}</Project>
      <Name>SystemTestServices</Name>
    </ProjectReference>
    <ProjectReference Include="..\Libraries\TestServices\TestServices.csproj">
      <Project>{6cd0f0cf-8199-49f9-b0ea-0b9598b44419}</Project>
      <Name>TestServices</Name>
    </ProjectReference>
  </ItemGroup>
  <Import Project="$(MSBuildToolsPath)\Microsoft.CSharp.targets" />
  <!-- To modify your build process, add your task inside one of the targets below and uncomment it. 
       Other similar extension points exist, see Microsoft.Common.targets.
  <Target Name="BeforeBuild">
  </Target>
  <Target Name="AfterBuild">
  </Target>
  -->
</Project><|MERGE_RESOLUTION|>--- conflicted
+++ resolved
@@ -80,11 +80,8 @@
     <Compile Include="NodeToCodeTest.cs" />
     <Compile Include="PackageManager\PackageTests.cs" />
     <Compile Include="PackageManager\RecordedFileSystem.cs" />
-<<<<<<< HEAD
     <Compile Include="PeriodicEvaluationTests.cs" />
-=======
     <Compile Include="PackageValidationTest.cs" />
->>>>>>> c945f152
     <Compile Include="SearchMemberGroupTests.cs" />
     <Compile Include="TestZeroTouchClass.cs" />
     <Compile Include="TypedParametersToStringTests.cs" />
