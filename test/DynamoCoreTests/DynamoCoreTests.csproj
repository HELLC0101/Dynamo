--- conflicted
+++ resolved
@@ -73,11 +73,8 @@
     <Compile Include="MessageLogTests.cs" />
     <Compile Include="IconsTests.cs" />
     <Compile Include="NodeConstructionTests.cs" />
-<<<<<<< HEAD
     <Compile Include="PackageManager\PackageDirectoryBuilderTests.cs" />
-=======
     <Compile Include="NodeToCodeTest.cs" />
->>>>>>> 5a37b1b3
     <Compile Include="PackageManager\PackageTests.cs" />
     <Compile Include="SearchMemberGroupTests.cs" />
     <Compile Include="TestZeroTouchClass.cs" />
