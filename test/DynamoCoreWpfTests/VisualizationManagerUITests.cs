--- conflicted
+++ resolved
@@ -613,29 +613,6 @@
 
         [Test]
         public void ViewSettings_ShowEdges_Toggled_GeometryIsCorrect()
-<<<<<<< HEAD
-        {
-            string openPath = Path.Combine(
-                GetTestDirectory(ExecutingDirectory),
-                @"core\visualization\ASM_cuboid.dyn");
-            Open(openPath);
-
-            var ws = ViewModel.Model.CurrentWorkspace as HomeWorkspaceModel;
-            ws.RunSettings.RunType = RunType.Automatic;
-
-            ViewModel.VisualizationSettings.ShowEdges = false;
-            Assert.True(BackgroundPreview.HasNumberOfLines(0));
-
-            ViewModel.VisualizationSettings.ShowEdges = true;
-            Assert.True(BackgroundPreview.HasNumberOfLines(12));
-
-            ViewModel.VisualizationSettings.ShowEdges = false;
-            Assert.True(BackgroundPreview.HasNumberOfLines(0));
-        }
-
-        private int GetTotalDrawablesInModel()
-=======
->>>>>>> 90d40d2a
         {
             string openPath = Path.Combine(
                 GetTestDirectory(ExecutingDirectory),
@@ -716,14 +693,6 @@
 
         public static bool HasMeshVerticesAllOfColor(this WorkspaceModel workspace, Color4 color)
         {
-<<<<<<< HEAD
-            if (numberOfLines == 0 && view.Lines == null)
-            {
-                return true;
-            }
-
-            return view.Lines.Positions.Count == numberOfLines*2;
-=======
             return workspace.Nodes.SelectMany(n => n.RenderPackages)
                 .All(rp => rp.MeshVertexColors.IsArrayOfColor(color));
         }
@@ -731,7 +700,6 @@
         public static int TotalMeshVerticesToRender(this WorkspaceModel workspace)
         {
             return workspace.Nodes.SelectMany(n => n.RenderPackages).Sum(rp => rp.MeshVertexCount);
->>>>>>> 90d40d2a
         }
 
         public static int TotalLinesToRender(this WorkspaceModel workspace)
