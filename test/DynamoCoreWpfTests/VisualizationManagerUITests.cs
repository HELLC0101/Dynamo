﻿using System;
using System.Collections.Generic;
using System.IO;
using System.Linq;
using System.Windows.Media.Media3D;
using System.Xml;
using SystemTestServices;
using Autodesk.DesignScript.Interfaces;
using Dynamo;
using Dynamo.Controls;
using Dynamo.Models;
using Dynamo.Nodes;
using Dynamo.Selection;
using Dynamo.UI;
using DynamoCoreWpfTests.Utility;
using HelixToolkit.Wpf.SharpDX;
using NUnit.Framework;
using SharpDX;
using Color = System.Windows.Media.Color;

namespace DynamoCoreWpfTests
{
    [TestFixture]
    public class VisualizationManagerUITests : SystemTestBase
    {
        protected override void GetLibrariesToPreload(List<string> libraries)
        {
            libraries.Add("ProtoGeometry.dll");
            libraries.Add("DSIronPython.dll");
            base.GetLibrariesToPreload(libraries);
        }

        private Watch3DView BackgroundPreview
        {
            get { return (Watch3DView)View.background_grid.FindName("background_preview"); }
        }

        [Test]
        public void VisualizationManager_EmptyGraph_NothingRenders()
        {
            var ws = ViewModel.Model.CurrentWorkspace as HomeWorkspaceModel;
            ws.RunSettings.RunType = RunType.Automatic;

            Assert.False(ws.HasSomethingToRender());
        }

        [Test]
        public void VisualizationManager_NodePreviewToggled_RenderingUpToDate()
        {
            var model = ViewModel.Model;
            var viz = ViewModel.VisualizationManager;

            string openPath = Path.Combine(
                GetTestDirectory(ExecutingDirectory),
                @"core\visualization\ASM_points_line.dyn");
            Open(openPath);

            var ws = ViewModel.Model.CurrentWorkspace as HomeWorkspaceModel;
            ws.RunSettings.RunType = RunType.Automatic;

            //we start with all previews disabled
            //the graph is two points feeding into a line

            Assert.AreEqual(7, ws.TotalPointsToRender());
            Assert.AreEqual(6, ws.TotalLinesToRender());
            Assert.AreEqual(0, ws.TotalMeshesToRender());

            //now flip off the preview on one of the points
            //and ensure that the visualization updates without re-running
            var p1 = model.CurrentWorkspace.Nodes.First(x => x.GUID.ToString() == "a7c70c13-cc62-41a6-85ed-dc42e788181d");
            p1.UpdateValue(new UpdateValueParams("IsVisible", "false"));

            Assert.AreEqual(1, ws.TotalPointsToRender());
            Assert.AreEqual(6, ws.TotalLinesToRender());
            Assert.AreEqual(0, ws.TotalMeshesToRender());

            //flip off the lines node
            var l1 = model.CurrentWorkspace.Nodes.First(x => x.GUID.ToString() == "7c1cecee-43ed-43b5-a4bb-5f71c50341b2");
            l1.UpdateValue(new UpdateValueParams("IsVisible", "false"));

            Assert.AreEqual(1, ws.TotalPointsToRender());
            Assert.AreEqual(0, ws.TotalLinesToRender());
            Assert.AreEqual(0, ws.TotalMeshesToRender());

            //flip those back on and ensure the visualization returns
            p1.UpdateValue(new UpdateValueParams("IsVisible", "true"));
            l1.UpdateValue(new UpdateValueParams("IsVisible", "true"));

            Assert.AreEqual(7, ws.TotalPointsToRender());
            Assert.AreEqual(6, ws.TotalLinesToRender());
            Assert.AreEqual(0, ws.TotalMeshesToRender());
        }

        [Test, Category("Failure")]
        public void VisualizationManager_PreviewUpstreamToggled_RenderingUpToDate()
        {
            var model = ViewModel.Model;

            string openPath = Path.Combine(
                GetTestDirectory(ExecutingDirectory),
                @"core\visualization\ASM_points_line.dyn");
            Open(openPath);

            var ws = ViewModel.Model.CurrentWorkspace as HomeWorkspaceModel;
            ws.RunSettings.RunType = RunType.Automatic;

            //we start with all previews disabled
            //the graph is two points feeding into a line

            //ensure that visulations match our expectations
            Assert.AreEqual(7, ws.TotalPointsToRender());
            Assert.AreEqual(6, ws.TotalLinesToRender());
            Assert.AreEqual(0, ws.TotalMeshesToRender());

            // listen for the render complete event so
            // we can inspect the packages sent to the watch3d node
            var viz = ViewModel.VisualizationManager;
            viz.ResultsReadyToVisualize += viz_ResultsReadyToVisualize;

            //flip off the line node's preview upstream
            var l1 = model.CurrentWorkspace.Nodes.First(x => x.GUID.ToString() == "7c1cecee-43ed-43b5-a4bb-5f71c50341b2");
            l1.UpdateValue(new UpdateValueParams("IsUpstreamVisible", "false"));

            viz.ResultsReadyToVisualize -= viz_ResultsReadyToVisualize;
        }

        void viz_ResultsReadyToVisualize(VisualizationEventArgs args)
        {
            if (args.Id == Guid.Empty)
            {
                return;
            }

            Assert.AreEqual(0, args.Packages.Sum(rp=>rp.PointVertexCount));
        }

        [Test]
        public void VisualizationManager_NodeDisconnected_NodeRendersAreCleared()
        {
            //test to ensure that when nodes are disconnected 
            //their associated geometry is removed
            var model = ViewModel.Model;

            string openPath = Path.Combine(
                GetTestDirectory(ExecutingDirectory),
                @"core\visualization\ASM_points_line.dyn");
            Open(openPath);

            var ws = ViewModel.Model.CurrentWorkspace as HomeWorkspaceModel;
            ws.RunSettings.RunType = RunType.Automatic;

            //ensure the correct representations

            //look at the data in the visualization manager
            //ensure that the number of Drawable nodes
            Assert.AreEqual(7, ws.TotalPointsToRender());
            Assert.AreEqual(6, ws.TotalLinesToRender());

            //delete a conector coming into the lines node
            var lineNode =
                model.CurrentWorkspace.Nodes.FirstOrDefault(
                    x => x.GUID.ToString() == "7c1cecee-43ed-43b5-a4bb-5f71c50341b2");
            var port = lineNode.InPorts.First();
            port.Connectors.First().Delete();

            //ensure that the visualization no longer contains
            //the renderables for the line node
            Assert.AreEqual(7, ws.TotalPointsToRender());
            Assert.AreEqual(0, ws.TotalLinesToRender());
        }

        [Test]
        public void VisualizationManager_Python_CreatesVisualizations()
        {
            string openPath = Path.Combine(
                GetTestDirectory(ExecutingDirectory),
                @"core\visualization\ASM_python.dyn");
            Open(openPath);

            var ws = ViewModel.Model.CurrentWorkspace as HomeWorkspaceModel;
            ws.RunSettings.RunType = RunType.Automatic;

            //total points are the two strips of points at the top and
            //bottom of the mesh, duplicated 11x2x2 plus the one mesh
            Assert.AreEqual(1000, ws.TotalPointsToRender());
            Assert.AreEqual(1000, ws.TotalMeshesToRender());
        }

        [Test]
        public void VisualizationManager_NodeRemoved_VisualizationsDeleted()
        {
            var model = ViewModel.Model;

            string openPath = Path.Combine(
                GetTestDirectory(ExecutingDirectory),
                @"core\visualization\ASM_points.dyn");
            Open(openPath);

            // check all the nodes and connectors are loaded
            Assert.AreEqual(4, model.CurrentWorkspace.Nodes.Count());
            Assert.AreEqual(4, model.CurrentWorkspace.Connectors.Count());

            var ws = ViewModel.Model.CurrentWorkspace as HomeWorkspaceModel;
            ws.RunSettings.RunType = RunType.Automatic;

            Assert.AreEqual(6, ws.TotalPointsToRender());

            //delete a node and ensure that the renderables are cleaned up
            var pointNode =
                model.CurrentWorkspace.Nodes.FirstOrDefault(
                    x => x.GUID.ToString() == "0b472626-e18f-404a-bec4-d84ad7f33011");
            var modelsToDelete = new List<ModelBase> { pointNode };
            model.DeleteModelInternal(modelsToDelete);

            ViewModel.HomeSpace.HasUnsavedChanges = false;

            Assert.AreEqual(0, ws.TotalPointsToRender());
        }

        [Test]
        public void VisualizationManager_WorkspaceCleared_RenderingCleared()
        {
            var model = ViewModel.Model;

            string openPath = Path.Combine(
                GetTestDirectory(ExecutingDirectory),
                @"core\visualization\ASM_points.dyn");
            Open(openPath);

            var ws = ViewModel.Model.CurrentWorkspace as HomeWorkspaceModel;
            ws.RunSettings.RunType = RunType.Automatic;

            //ensure that we have some visualizations
            Assert.Greater(ws.TotalPointsToRender(), 0);

            //now clear the workspace
            model.ClearCurrentWorkspace();

            //ensure that we have no visualizations
            Assert.AreEqual(0, ws.TotalPointsToRender());
        }

        [Test]
        public void VisualizationManager_WorkspaceOpened_RenderingCleared()
        {
            var model = ViewModel.Model;
            var openPath = Path.Combine(GetTestDirectory(ExecutingDirectory), @"core\visualization\ASM_points.dyn");
            Open(openPath);

            // Make sure the workspace is running automatically.
            // Flipping the mode here will cause it to run.
            var ws = model.CurrentWorkspace as HomeWorkspaceModel;
            ws.RunSettings.RunType = RunType.Automatic;

            // Ensure we have some geometry
            Assert.Greater(ws.TotalPointsToRender(),0);

            // Open a new file. It doesn't matter if the new file
            // is saved in Manual or Automatic, the act of clearing
            // the home workspace should cause the visualization manager
            // to request all views to clear themselves.

            openPath = Path.Combine(GetTestDirectory(ExecutingDirectory), @"core\visualization\ASM_thicken.dyn");
            Open(openPath);

            ws = model.CurrentWorkspace as HomeWorkspaceModel;

            Assert.AreEqual(0, ws.TotalPointsToRender());
        }

        [Test]
        public void VisualizationManager_CustomNodes_Render()
        {
            CustomNodeInfo info;
            Assert.IsTrue(
                ViewModel.Model.CustomNodeManager.AddUninitializedCustomNode(
                    Path.Combine(
                        GetTestDirectory(ExecutingDirectory),
                        @"core\visualization\Points.dyf"),
                    true,
                    out info));
            string openPath = Path.Combine(
                GetTestDirectory(ExecutingDirectory),
                @"core\visualization\ASM_customNode.dyn");
            Open(openPath);

            var ws = ViewModel.Model.CurrentWorkspace as HomeWorkspaceModel;
            ws.RunSettings.RunType = RunType.Automatic;

            //ensure that we have some visualizations
            Assert.Greater(ws.TotalPointsToRender(), 0);
        }

        [Test]
        public void VisualizationManager_Open_RemembersPreviewSaveState()
        {
            string openPath = Path.Combine(
                GetTestDirectory(ExecutingDirectory),
                @"core\visualization\ASM_points_line_noPreview.dyn");
            Open(openPath);

            var ws = ViewModel.Model.CurrentWorkspace as HomeWorkspaceModel;
            ws.RunSettings.RunType = RunType.Automatic;

            //all nodes are set to not preview in the file
            //ensure that we have no visualizations
            Assert.AreEqual(0, ws.TotalLinesToRender());
        }

        [Test]
        public void VisualizationManager_Labels_Render()
        {
            var model = ViewModel.Model;

            string openPath = Path.Combine(
                GetTestDirectory(ExecutingDirectory),
                @"core\visualization\Labels.dyn");
            Open(openPath);

            var ws = ViewModel.Model.CurrentWorkspace as HomeWorkspaceModel;
            ws.RunSettings.RunType = RunType.Automatic;

            // check all the nodes and connectors are loaded
            Assert.AreEqual(2, model.CurrentWorkspace.Nodes.Count());

            //before we run the expression, confirm that all nodes
            //have label display set to false - the default
            Assert.IsTrue(ViewModel.HomeSpace.Nodes.All(x => x.DisplayLabels != true));

            var cbn =
                model.CurrentWorkspace.Nodes.FirstOrDefault(
                    x => x.GUID.ToString() == "fdec3b9b-56ae-4d01-85c2-47b8425e3130") as
                    CodeBlockNodeModel;
            Assert.IsNotNull(cbn);

            var elementResolver = model.CurrentWorkspace.ElementResolver;
            cbn.SetCodeContent("Autodesk.Point.ByCoordinates(a<1>,a<1>,a<1>);", elementResolver);

            // run the expression
            Assert.AreEqual(4, ws.TotalPointsToRender());

            //label displayed should be possible now because
            //some nodes have values. toggle on label display
            cbn.DisplayLabels = true;
            Assert.AreEqual(4, ws.TotalTextObjectsToRender());

            cbn.SetCodeContent("Autodesk.Point.ByCoordinates(a<1>,a<2>,a<3>);", elementResolver);

            Assert.DoesNotThrow(() => ViewModel.HomeSpace.Run());
            Assert.AreEqual(64, ws.TotalPointsToRender());
            Assert.AreEqual(64, ws.TotalTextObjectsToRender());

            cbn.DisplayLabels = false;
            Assert.AreEqual(0, ws.TotalTextObjectsToRender());
        }

        [Test]
        public void VisualizationManager_LabelsOnCurves_Render()
        {
            var model = ViewModel.Model;

            string openPath = Path.Combine(
                GetTestDirectory(ExecutingDirectory),
                @"core\visualization\ASM_points_line.dyn");
            Open(openPath);

            // check all the nodes and connectors are loaded
            Assert.AreEqual(7, model.CurrentWorkspace.Nodes.Count());

            //before we run the expression, confirm that all nodes
            //have label display set to false - the default
            Assert.IsTrue(ViewModel.HomeSpace.Nodes.All(x => x.DisplayLabels != true));

            // run the expression
            var ws = ViewModel.Model.CurrentWorkspace as HomeWorkspaceModel;
            ws.RunSettings.RunType = RunType.Automatic;

            Assert.AreEqual(6, ws.TotalLinesToRender());

            //label displayed should be possible now because
            //some nodes have values. toggle on label display
            var crvNode =
                model.CurrentWorkspace.Nodes.FirstOrDefault(
                    x => x.GUID.ToString() == "7c1cecee-43ed-43b5-a4bb-5f71c50341b2");
            Assert.IsNotNull(crvNode);
            crvNode.DisplayLabels = true;

            Assert.AreEqual(6, ws.TotalTextObjectsToRender());
        }

        [Test]
        public void VisualizationManager_CustomNode_DoesNotRender()
        {
            // Regression test for defect http://adsk-oss.myjetbrains.com/youtrack/issue/MAGN-5165
            // To verify when some geometry nodes are converted to custom node,
            // their render packages shouldn't be carried over to custom work
            // space.
            var model = ViewModel.Model;
            var examplePath = Path.Combine(
                GetTestDirectory(ExecutingDirectory),
                @"core\visualization\");
            Open(Path.Combine(examplePath, "visualize_line_incustom.dyn"));

            var ws = ViewModel.Model.CurrentWorkspace as HomeWorkspaceModel;
            ws.RunSettings.RunType = RunType.Automatic;

            Assert.AreEqual(1, ws.TotalLinesToRender());

            // Convert a DSFunction node Line.ByPointDirectionLength to custom node.
            var workspace = model.CurrentWorkspace;
            var node = workspace.Nodes.OfType<DSFunction>().First();

            List<NodeModel> selectionSet = new List<NodeModel>() { node };
            var customWorkspace = model.CustomNodeManager.Collapse(
                selectionSet.AsEnumerable(),
                model.CurrentWorkspace,
                true,
                new FunctionNamePromptEventArgs
                {
                    Category = "Testing",
                    Description = "",
                    Name = "__VisualizationTest__",
                    Success = true
                }) as CustomNodeWorkspaceModel;
            ViewModel.HomeSpace.Run();

            // Switch to custom workspace
            model.OpenCustomNodeWorkspace(customWorkspace.CustomNodeId);
            var customSpace = Model.CurrentWorkspace;

            // Select that node
            DynamoSelection.Instance.Selection.Add(node);

            // No preview in the background
            Assert.AreEqual(0, customSpace.TotalPointsToRender());
            Assert.AreEqual(0, customSpace.TotalLinesToRender());
            Assert.AreEqual(0, customSpace.TotalMeshesToRender());
        }

        [Test]
        public void VisualizationManager_Solids_Render()
        {
            string openPath = Path.Combine(
                GetTestDirectory(ExecutingDirectory),
                @"core\visualization\ASM_thicken.dyn");
            Open(openPath);

            var ws = ViewModel.Model.CurrentWorkspace as HomeWorkspaceModel;
            ws.RunSettings.RunType = RunType.Automatic;

            Assert.True(ws.HasAnyMeshes());

            ViewModel.HomeSpace.HasUnsavedChanges = false;
        }

        [Test]
        public void VisualizationManager_Surfaces_Render()
        {
            string openPath = Path.Combine(
                GetTestDirectory(ExecutingDirectory),
                @"core\visualization\ASM_cuboid.dyn");
            Open(openPath);

            var ws = ViewModel.Model.CurrentWorkspace as HomeWorkspaceModel;
            ws.RunSettings.RunType = RunType.Automatic;

            Assert.AreEqual(36, ws.TotalMeshVerticesToRender());
        }

        [Test]
        public void VisualizationManager_CoordinateSystems_Render()
        {
            var openPath = Path.Combine(
                GetTestDirectory(ExecutingDirectory),
                @"core\visualization\ASM_coordinateSystem.dyn");
            Open(openPath);

            var ws = ViewModel.Model.CurrentWorkspace as HomeWorkspaceModel;
            ws.RunSettings.RunType = RunType.Automatic;

            Assert.AreEqual(1, ws.TotalLinesOfColorToRender(new Color4(1f, 0f, 0f, 1f)));
            Assert.AreEqual(1, ws.TotalLinesOfColorToRender(new Color4(0f, 1f, 0f, 1f)));
            Assert.AreEqual(1, ws.TotalLinesOfColorToRender(new Color4(0f, 0f, 1f, 1f)));
        }

        [Test]
        public void VisualizationManager_Planes_Render()
        {
            var openPath = Path.Combine(
                GetTestDirectory(ExecutingDirectory),
                @"core\visualization\Planes.dyn");
            Open(openPath);

            var ws = ViewModel.Model.CurrentWorkspace as HomeWorkspaceModel;
            ws.RunSettings.RunType = RunType.Automatic;

            var numberOfPlanesNode = ws.Nodes.FirstOrDefault(n => n.NickName == "Number of Planes") as DoubleInput;
            Assert.NotNull(numberOfPlanesNode);

            var numberOfPlanes = int.Parse(numberOfPlanesNode.Value);
            var numberOfTrisPerPlane = 2;
            var numberOfVertsPerTri = 3;

            // 5 planes, each with two triangles:
            // 30 mesh vertices
            //ensure that the number of visualizations matches the 
            //number of pieces of geometry in the collection
            Assert.AreEqual(numberOfPlanes * numberOfVertsPerTri * numberOfTrisPerPlane, ws.TotalMeshVerticesToRender());

            var testColor = new Color4(0, 0, 0, 10.0f/255.0f);
            Assert.True(ws.HasMeshVerticesAllOfColor(testColor));

            // Increase the number of planes
            numberOfPlanes = numberOfPlanes + 5;
            numberOfPlanesNode.Value = numberOfPlanes.ToString();
<<<<<<< HEAD
            Assert.AreEqual(numberOfPlanes * numberOfVertsPerTri * numberOfTrisPerPlane, ws.TotalMeshVerticesToRender());
=======
            Assert.AreEqual(numberOfPlanes * numberOfVertsPerTri * numberOfTrisPerPlane, BackgroundPreview.PerVertexMesh.Positions.Count);
        }

        [Test]
        public void VisualizationManager_Points_Render()
        {
            var model = ViewModel.Model;
            var viz = ViewModel.VisualizationManager;

            string openPath = Path.Combine(
                GetTestDirectory(ExecutingDirectory),
                @"core\visualization\ASM_points.dyn");
            Open(openPath);

            // check all the nodes and connectors are loaded
            Assert.AreEqual(4, model.CurrentWorkspace.Nodes.Count());
            Assert.AreEqual(4, model.CurrentWorkspace.Connectors.Count());

            var ws = ViewModel.Model.CurrentWorkspace as HomeWorkspaceModel;
            ws.RunSettings.RunType = RunType.Automatic;

            //ensure that the number of visualizations matches the 
            //number of pieces of geometry in the collection
            Assert.AreEqual(GetTotalDrawablesInModel(), BackgroundPreview.Points.Positions.Count);

            //adjust the number node's value - currently set to 0..5 (6 elements)
            var numNode = (DoubleInput)model.CurrentWorkspace.Nodes.First(x => x is DoubleInput);
            numNode.Value = "0..10";
            ViewModel.HomeSpace.Run();

            Assert.AreEqual(GetTotalDrawablesInModel(), BackgroundPreview.Points.Positions.Count);
>>>>>>> 4dbbc092
        }

        [Test]
        [Category("UnitTests")]
        public void Watch3D_Reopened_SizeRemainsTheSame()
        {
            var random = new Random();
            var original = new Watch3D();

            // Update the original node instance.
            var width = original.Width * (1.0 + random.NextDouble());
            var height = original.Height * (1.0 + random.NextDouble());
            original.SetSize(Math.Floor(width), Math.Floor(height));

            original.CameraPosition = new Point3D(10, 20, 30);
            original.LookDirection = new Vector3D(15, 25, 35);

            // Ensure the serialization survives through file, undo, and copy.
            var document = new XmlDocument();
            var fileElement = original.Serialize(document, SaveContext.File);
            var undoElement = original.Serialize(document, SaveContext.Undo);
            var copyElement = original.Serialize(document, SaveContext.Copy);

            // Duplicate the node in various save context.
            var nodeFromFile = new Watch3D();
            var nodeFromUndo = new Watch3D();
            var nodeFromCopy = new Watch3D();
            nodeFromFile.Deserialize(fileElement, SaveContext.File);
            nodeFromUndo.Deserialize(undoElement, SaveContext.Undo);
            nodeFromCopy.Deserialize(copyElement, SaveContext.Copy);

            // Making sure we have properties preserved through file operation.
            Assert.AreEqual(original.WatchWidth, nodeFromFile.WatchWidth);
            Assert.AreEqual(original.WatchHeight, nodeFromFile.WatchHeight);
            Assert.AreEqual(original.CameraPosition.X, nodeFromFile.CameraPosition.X);
            Assert.AreEqual(original.CameraPosition.Y, nodeFromFile.CameraPosition.Y);
            Assert.AreEqual(original.CameraPosition.Z, nodeFromFile.CameraPosition.Z);
            Assert.AreEqual(original.LookDirection.X, nodeFromFile.LookDirection.X);
            Assert.AreEqual(original.LookDirection.Y, nodeFromFile.LookDirection.Y);
            Assert.AreEqual(original.LookDirection.Z, nodeFromFile.LookDirection.Z);

            // Making sure we have properties preserved through undo operation.
            Assert.AreEqual(original.WatchWidth, nodeFromUndo.WatchWidth);
            Assert.AreEqual(original.WatchHeight, nodeFromUndo.WatchHeight);
            Assert.AreEqual(original.CameraPosition.X, nodeFromUndo.CameraPosition.X);
            Assert.AreEqual(original.CameraPosition.Y, nodeFromUndo.CameraPosition.Y);
            Assert.AreEqual(original.CameraPosition.Z, nodeFromUndo.CameraPosition.Z);
            Assert.AreEqual(original.LookDirection.X, nodeFromUndo.LookDirection.X);
            Assert.AreEqual(original.LookDirection.Y, nodeFromUndo.LookDirection.Y);
            Assert.AreEqual(original.LookDirection.Z, nodeFromUndo.LookDirection.Z);

            // Making sure we have properties preserved through copy operation.
            Assert.AreEqual(original.WatchWidth, nodeFromCopy.WatchWidth);
            Assert.AreEqual(original.WatchHeight, nodeFromCopy.WatchHeight);
            Assert.AreEqual(original.CameraPosition.X, nodeFromCopy.CameraPosition.X);
            Assert.AreEqual(original.CameraPosition.Y, nodeFromCopy.CameraPosition.Y);
            Assert.AreEqual(original.CameraPosition.Z, nodeFromCopy.CameraPosition.Z);
            Assert.AreEqual(original.LookDirection.X, nodeFromCopy.LookDirection.X);
            Assert.AreEqual(original.LookDirection.Y, nodeFromCopy.LookDirection.Y);
            Assert.AreEqual(original.LookDirection.Z, nodeFromCopy.LookDirection.Z);
        }

        [Test]
        public void Watch3D_SwitchWorkspaceType_BackgroundColorIsCorrect()
        {
            CustomNodeInfo info;

            var customNodePath = Path.Combine(
                GetTestDirectory(ExecutingDirectory),
                @"core\visualization\Points.dyf");

            Assert.IsTrue(
                ViewModel.Model.CustomNodeManager.AddUninitializedCustomNode(
                    customNodePath,
                    true,
                    out info));

            string openPath = Path.Combine(
                GetTestDirectory(ExecutingDirectory),
                @"core\visualization\ASM_customNode.dyn");

            Open(openPath);

            var ws = ViewModel.Model.CurrentWorkspace as HomeWorkspaceModel;
            ws.RunSettings.RunType = RunType.Automatic;

            var homeColor = (Color) SharedDictionaryManager.DynamoColorsAndBrushesDictionary["WorkspaceBackgroundHome"];

            Assert.AreEqual(BackgroundPreview.watch_view.BackgroundColor, homeColor.ToColor4());

            Open(customNodePath);

            var customColor = (Color)SharedDictionaryManager.DynamoColorsAndBrushesDictionary["WorkspaceBackgroundCustom"];

            Assert.AreEqual(BackgroundPreview.watch_view.BackgroundColor, customColor.ToColor4());
        }

        [Test]
        public void ViewSettings_ShowEdges_Toggled_GeometryIsCorrect()
        {
            string openPath = Path.Combine(
                GetTestDirectory(ExecutingDirectory),
                @"core\visualization\ASM_cuboid.dyn");
            Open(openPath);

            var ws = ViewModel.Model.CurrentWorkspace as HomeWorkspaceModel;
            ws.RunSettings.RunType = RunType.Automatic;

            ViewModel.RenderPackageFactoryViewModel.ShowEdges = false;
            Assert.AreEqual(0, ws.TotalLinesToRender());

            ViewModel.RenderPackageFactoryViewModel.ShowEdges = true;
            Assert.AreEqual(12, ws.TotalLinesToRender());

            ViewModel.RenderPackageFactoryViewModel.ShowEdges = false;
            Assert.AreEqual(0, ws.TotalLinesToRender());
        }

        private void Open(string relativePath)
        {
            OpenDynamoDefinition(relativePath);
            DispatcherUtil.DoEvents();
        }
    }

    internal static class WorkspaceExtensions
    {
        public static int TotalLinesOfColorToRender(this WorkspaceModel workspace, Color4 color)
        {
            var colorLineCount = workspace.Nodes.
                SelectMany(n=>n.RenderPackages).
                Where(rp=>rp.LineVertexCount > 0).
                Sum(rp => rp.TotalCurvesOfColor(color));

            return colorLineCount;
        }

        public static int TotalPointsToRender(this WorkspaceModel workspace)
        {
            var vertexCount = workspace.Nodes.
                SelectMany(n => n.RenderPackages).
                Sum(rp => rp.PointVertexCount);

            return vertexCount;
        }

        public static int TotalTextObjectsToRender(this WorkspaceModel workspace)
        {
            var labelledPackages = workspace.Nodes.
                SelectMany(n => n.RenderPackages).
                Where(rp=>rp.DisplayLabels).ToArray();

            int total = 0;

            total += labelledPackages.
                Where(rp=>rp.PointVertexCount > 0).
                Sum(rp => rp.PointVertexCount);

            total += labelledPackages.
                Where(rp=>rp.LineVertexCount > 0).
                Sum(rp => rp.LineStripVertexCounts.Count(c => c >0));

            total += labelledPackages.Count(rp => rp.MeshVertexCount > 0);

            return total;
        }

        public static int TotalMeshesToRender(this WorkspaceModel workspace)
        {
            return workspace.Nodes.SelectMany(n => n.RenderPackages).Count(rp => rp.MeshVertexCount > 0);
        }

        public static bool HasAnyMeshes(this WorkspaceModel workspace)
        {
            return workspace.Nodes.SelectMany(n => n.RenderPackages).Any(rp => rp.MeshVertexCount > 0);
        }

        public static bool HasMeshVerticesAllOfColor(this WorkspaceModel workspace, Color4 color)
        {
            return workspace.Nodes.SelectMany(n => n.RenderPackages)
                .All(rp => rp.MeshVertexColors.IsArrayOfColor(color));
        }

        public static int TotalMeshVerticesToRender(this WorkspaceModel workspace)
        {
            return workspace.Nodes.SelectMany(n => n.RenderPackages).Sum(rp => rp.MeshVertexCount);
        }

        public static int TotalLinesToRender(this WorkspaceModel workspace)
        {
            return workspace.Nodes.
                SelectMany(n => n.RenderPackages).
                Where(rp=>rp.LineStripVertexCounts.Any()).
                Sum(rp => rp.LineStripVertexCounts.Count(c => c > 0));
        }

        public static bool HasSomethingToRender(this WorkspaceModel workspace)
        {
            var allPackages = workspace.Nodes.
                SelectMany(n => n.RenderPackages);

            return allPackages.Any();
        }

        private static int TotalCurvesOfColor(this IRenderPackage package, Color4 color)
        {
            var count = 0;
            var idx = 0;
            for (var i = 0; i < package.LineStripVertexCounts.Count(); i++)
            {
                var currCount = package.LineStripVertexCounts.ElementAt(i);
                if (currCount == 0) continue;

                var colorBytes = package.LineStripVertexColors.Skip(idx).Take(currCount*4);
                if (colorBytes.IsArrayOfColor(color))
                {
                    count++;
                }
                idx += currCount*4;
            }

            return count;
        }

        private static bool IsArrayOfColor(this IEnumerable<byte> colorBytes, Color4 color)
        {
            var colorArr = colorBytes.ToArray();

            for (var i = 0; i < colorArr.Count(); i += 4)
            {
                var r = colorArr[i] == (byte)(color.Red * 255);
                var g = colorArr[i+1] == (byte)(color.Green * 255);
                var b = colorArr[i+2] == (byte)(color.Blue * 255);
                var a = colorArr[i+3] == (byte)(color.Alpha * 255);
                if (!a || !r || !g || !b)
                {
                    return false;
                }
            }
            
            return true;
        }
    }
}<|MERGE_RESOLUTION|>--- conflicted
+++ resolved
@@ -2,21 +2,32 @@
 using System.Collections.Generic;
 using System.IO;
 using System.Linq;
+using System.Security.Permissions;
 using System.Windows.Media.Media3D;
+using System.Windows.Threading;
 using System.Xml;
+
 using SystemTestServices;
-using Autodesk.DesignScript.Interfaces;
+
 using Dynamo;
 using Dynamo.Controls;
+using Dynamo.DSEngine;
 using Dynamo.Models;
 using Dynamo.Nodes;
 using Dynamo.Selection;
 using Dynamo.UI;
+using Dynamo.Utilities;
+using Dynamo.Wpf;
+using Dynamo.Wpf.Rendering;
 using DynamoCoreWpfTests.Utility;
+
+using NUnit.Framework;
+
 using HelixToolkit.Wpf.SharpDX;
-using NUnit.Framework;
+
+using ProtoCore.AST.AssociativeAST;
+
 using SharpDX;
-using Color = System.Windows.Media.Color;
 
 namespace DynamoCoreWpfTests
 {
@@ -38,10 +49,16 @@
         [Test]
         public void VisualizationManager_EmptyGraph_NothingRenders()
         {
-            var ws = ViewModel.Model.CurrentWorkspace as HomeWorkspaceModel;
-            ws.RunSettings.RunType = RunType.Automatic;
-
-            Assert.False(ws.HasSomethingToRender());
+            var viz = ViewModel.VisualizationManager;
+
+            var ws = ViewModel.Model.CurrentWorkspace as HomeWorkspaceModel;
+            ws.RunSettings.RunType = RunType.Automatic;
+
+            // All collections will be null if there
+            // is nothing to visualize
+            Assert.Null(BackgroundPreview.Points);
+            Assert.Null(BackgroundPreview.Lines);
+            Assert.Null(BackgroundPreview.Mesh);
         }
 
         [Test]
@@ -61,37 +78,38 @@
             //we start with all previews disabled
             //the graph is two points feeding into a line
 
-            Assert.AreEqual(7, ws.TotalPointsToRender());
-            Assert.AreEqual(6, ws.TotalLinesToRender());
-            Assert.AreEqual(0, ws.TotalMeshesToRender());
+            //ensure that visulations match our expectations
+            Assert.AreEqual(7, BackgroundPreview.Points.Positions.Count);
+            Assert.AreEqual(12, BackgroundPreview.Lines.Positions.Count);
+            Assert.AreEqual(0, BackgroundPreview.MeshCount);
 
             //now flip off the preview on one of the points
             //and ensure that the visualization updates without re-running
             var p1 = model.CurrentWorkspace.Nodes.First(x => x.GUID.ToString() == "a7c70c13-cc62-41a6-85ed-dc42e788181d");
             p1.UpdateValue(new UpdateValueParams("IsVisible", "false"));
 
-            Assert.AreEqual(1, ws.TotalPointsToRender());
-            Assert.AreEqual(6, ws.TotalLinesToRender());
-            Assert.AreEqual(0, ws.TotalMeshesToRender());
+            Assert.AreEqual(1, BackgroundPreview.Points.Positions.Count);
+            Assert.AreEqual(12, BackgroundPreview.Lines.Positions.Count);
+            Assert.AreEqual(0, BackgroundPreview.MeshCount);
 
             //flip off the lines node
             var l1 = model.CurrentWorkspace.Nodes.First(x => x.GUID.ToString() == "7c1cecee-43ed-43b5-a4bb-5f71c50341b2");
             l1.UpdateValue(new UpdateValueParams("IsVisible", "false"));
 
-            Assert.AreEqual(1, ws.TotalPointsToRender());
-            Assert.AreEqual(0, ws.TotalLinesToRender());
-            Assert.AreEqual(0, ws.TotalMeshesToRender());
+            Assert.AreEqual(1, BackgroundPreview.Points.Positions.Count);
+            Assert.Null(BackgroundPreview.Lines);
+            Assert.Null(BackgroundPreview.Mesh);
 
             //flip those back on and ensure the visualization returns
             p1.UpdateValue(new UpdateValueParams("IsVisible", "true"));
             l1.UpdateValue(new UpdateValueParams("IsVisible", "true"));
 
-            Assert.AreEqual(7, ws.TotalPointsToRender());
-            Assert.AreEqual(6, ws.TotalLinesToRender());
-            Assert.AreEqual(0, ws.TotalMeshesToRender());
-        }
-
-        [Test, Category("Failure")]
+            Assert.AreEqual(7, BackgroundPreview.Points.Positions.Count);
+            Assert.AreEqual(12, BackgroundPreview.Lines.Positions.Count);
+            Assert.Null(BackgroundPreview.Mesh);
+        }
+
+        [Test]
         public void VisualizationManager_PreviewUpstreamToggled_RenderingUpToDate()
         {
             var model = ViewModel.Model;
@@ -108,30 +126,33 @@
             //the graph is two points feeding into a line
 
             //ensure that visulations match our expectations
-            Assert.AreEqual(7, ws.TotalPointsToRender());
-            Assert.AreEqual(6, ws.TotalLinesToRender());
-            Assert.AreEqual(0, ws.TotalMeshesToRender());
-
-            // listen for the render complete event so
-            // we can inspect the packages sent to the watch3d node
-            var viz = ViewModel.VisualizationManager;
-            viz.ResultsReadyToVisualize += viz_ResultsReadyToVisualize;
+            Assert.AreEqual(7, BackgroundPreview.Points.Positions.Count);
+            Assert.AreEqual(12, BackgroundPreview.Lines.Positions.Count);
+            Assert.Null(BackgroundPreview.Mesh);
 
             //flip off the line node's preview upstream
             var l1 = model.CurrentWorkspace.Nodes.First(x => x.GUID.ToString() == "7c1cecee-43ed-43b5-a4bb-5f71c50341b2");
             l1.UpdateValue(new UpdateValueParams("IsUpstreamVisible", "false"));
 
-            viz.ResultsReadyToVisualize -= viz_ResultsReadyToVisualize;
-        }
-
-        void viz_ResultsReadyToVisualize(VisualizationEventArgs args)
-        {
-            if (args.Id == Guid.Empty)
+            Assert.NotNull(model);
+            Assert.NotNull(model.CurrentWorkspace);
+
+            //ensure that the watch 3d is not showing the upstream
+            //the render descriptions will still be around for those
+            //nodes, but watch 3D will not be showing them
+            var nodeViews = View.NodeViewsInFirstWorkspace();
+            var watchNodes = nodeViews.OfNodeModelType<Watch3D>().ToList();
+            Assert.AreEqual(1, watchNodes.Count());
+
+            var watch3DNodeView = watchNodes.First();
+            if (!watch3DNodeView.PresentationGrid.Children().Any())
             {
-                return;
+                // Watch3D views on nodes are disabled on CI without GPUs.
+                Assert.Inconclusive();
             }
 
-            Assert.AreEqual(0, args.Packages.Sum(rp=>rp.PointVertexCount));
+            var watchView = watch3DNodeView.PresentationGrid.Children().First(c => c is Watch3DView) as Watch3DView;
+            Assert.Null(watchView.Points);
         }
 
         [Test]
@@ -153,8 +174,9 @@
 
             //look at the data in the visualization manager
             //ensure that the number of Drawable nodes
-            Assert.AreEqual(7, ws.TotalPointsToRender());
-            Assert.AreEqual(6, ws.TotalLinesToRender());
+            //and the number of entries in the Dictionary match
+            Assert.AreEqual(7, BackgroundPreview.Points.Positions.Count);
+            Assert.AreEqual(6, BackgroundPreview.Lines.Positions.Count/2);
 
             //delete a conector coming into the lines node
             var lineNode =
@@ -165,13 +187,15 @@
 
             //ensure that the visualization no longer contains
             //the renderables for the line node
-            Assert.AreEqual(7, ws.TotalPointsToRender());
-            Assert.AreEqual(0, ws.TotalLinesToRender());
+            Assert.AreEqual(7, BackgroundPreview.Points.Positions.Count);
+            Assert.Null(BackgroundPreview.Lines);
         }
 
         [Test]
         public void VisualizationManager_Python_CreatesVisualizations()
         {
+            var viz = ViewModel.VisualizationManager;
+
             string openPath = Path.Combine(
                 GetTestDirectory(ExecutingDirectory),
                 @"core\visualization\ASM_python.dyn");
@@ -182,8 +206,9 @@
 
             //total points are the two strips of points at the top and
             //bottom of the mesh, duplicated 11x2x2 plus the one mesh
-            Assert.AreEqual(1000, ws.TotalPointsToRender());
-            Assert.AreEqual(1000, ws.TotalMeshesToRender());
+            Assert.AreEqual(1000, BackgroundPreview.Points.Positions.Count);
+            Assert.AreEqual(1000, BackgroundPreview.MeshCount);
+
         }
 
         [Test]
@@ -203,7 +228,7 @@
             var ws = ViewModel.Model.CurrentWorkspace as HomeWorkspaceModel;
             ws.RunSettings.RunType = RunType.Automatic;
 
-            Assert.AreEqual(6, ws.TotalPointsToRender());
+            Assert.AreEqual(6, BackgroundPreview.Points.Positions.Count);
 
             //delete a node and ensure that the renderables are cleaned up
             var pointNode =
@@ -214,7 +239,7 @@
 
             ViewModel.HomeSpace.HasUnsavedChanges = false;
 
-            Assert.AreEqual(0, ws.TotalPointsToRender());
+            Assert.Null(BackgroundPreview.Points);
         }
 
         [Test]
@@ -231,13 +256,13 @@
             ws.RunSettings.RunType = RunType.Automatic;
 
             //ensure that we have some visualizations
-            Assert.Greater(ws.TotalPointsToRender(), 0);
+            Assert.Greater(BackgroundPreview.Points.Positions.Count, 0);
 
             //now clear the workspace
             model.ClearCurrentWorkspace();
 
             //ensure that we have no visualizations
-            Assert.AreEqual(0, ws.TotalPointsToRender());
+            Assert.Null(BackgroundPreview.Points);
         }
 
         [Test]
@@ -249,11 +274,11 @@
 
             // Make sure the workspace is running automatically.
             // Flipping the mode here will cause it to run.
-            var ws = model.CurrentWorkspace as HomeWorkspaceModel;
-            ws.RunSettings.RunType = RunType.Automatic;
+            var hws = model.CurrentWorkspace as HomeWorkspaceModel;
+            hws.RunSettings.RunType = RunType.Automatic;
 
             // Ensure we have some geometry
-            Assert.Greater(ws.TotalPointsToRender(),0);
+            Assert.Greater(BackgroundPreview.Points.Points.Count(), 0);
 
             // Open a new file. It doesn't matter if the new file
             // is saved in Manual or Automatic, the act of clearing
@@ -263,9 +288,7 @@
             openPath = Path.Combine(GetTestDirectory(ExecutingDirectory), @"core\visualization\ASM_thicken.dyn");
             Open(openPath);
 
-            ws = model.CurrentWorkspace as HomeWorkspaceModel;
-
-            Assert.AreEqual(0, ws.TotalPointsToRender());
+            Assert.Null(BackgroundPreview.Points);
         }
 
         [Test]
@@ -288,7 +311,7 @@
             ws.RunSettings.RunType = RunType.Automatic;
 
             //ensure that we have some visualizations
-            Assert.Greater(ws.TotalPointsToRender(), 0);
+            Assert.Greater(BackgroundPreview.Points.Positions.Count, 0);
         }
 
         [Test]
@@ -304,7 +327,7 @@
 
             //all nodes are set to not preview in the file
             //ensure that we have no visualizations
-            Assert.AreEqual(0, ws.TotalLinesToRender());
+            Assert.Null(BackgroundPreview.Lines);
         }
 
         [Test]
@@ -337,21 +360,21 @@
             cbn.SetCodeContent("Autodesk.Point.ByCoordinates(a<1>,a<1>,a<1>);", elementResolver);
 
             // run the expression
-            Assert.AreEqual(4, ws.TotalPointsToRender());
+            Assert.True(BackgroundPreview.HasNumberOfPointVertices(4));
 
             //label displayed should be possible now because
             //some nodes have values. toggle on label display
             cbn.DisplayLabels = true;
-            Assert.AreEqual(4, ws.TotalTextObjectsToRender());
+            Assert.True(BackgroundPreview.HasNumberOfTextObjects(4));
 
             cbn.SetCodeContent("Autodesk.Point.ByCoordinates(a<1>,a<2>,a<3>);", elementResolver);
 
             Assert.DoesNotThrow(() => ViewModel.HomeSpace.Run());
-            Assert.AreEqual(64, ws.TotalPointsToRender());
-            Assert.AreEqual(64, ws.TotalTextObjectsToRender());
+            Assert.True(BackgroundPreview.HasNumberOfPointVertices(64));
+            Assert.True(BackgroundPreview.HasNumberOfTextObjects(64));
 
             cbn.DisplayLabels = false;
-            Assert.AreEqual(0, ws.TotalTextObjectsToRender());
+            Assert.Null(BackgroundPreview.Text);
         }
 
         [Test]
@@ -375,7 +398,7 @@
             var ws = ViewModel.Model.CurrentWorkspace as HomeWorkspaceModel;
             ws.RunSettings.RunType = RunType.Automatic;
 
-            Assert.AreEqual(6, ws.TotalLinesToRender());
+            Assert.True(BackgroundPreview.HasNumberOfLines(6));
 
             //label displayed should be possible now because
             //some nodes have values. toggle on label display
@@ -385,7 +408,7 @@
             Assert.IsNotNull(crvNode);
             crvNode.DisplayLabels = true;
 
-            Assert.AreEqual(6, ws.TotalTextObjectsToRender());
+            Assert.True(BackgroundPreview.HasNumberOfTextObjects(6));
         }
 
         [Test]
@@ -404,7 +427,7 @@
             var ws = ViewModel.Model.CurrentWorkspace as HomeWorkspaceModel;
             ws.RunSettings.RunType = RunType.Automatic;
 
-            Assert.AreEqual(1, ws.TotalLinesToRender());
+            Assert.AreEqual(1, BackgroundPreview.Lines.Positions.Count / 2);
 
             // Convert a DSFunction node Line.ByPointDirectionLength to custom node.
             var workspace = model.CurrentWorkspace;
@@ -426,15 +449,14 @@
 
             // Switch to custom workspace
             model.OpenCustomNodeWorkspace(customWorkspace.CustomNodeId);
-            var customSpace = Model.CurrentWorkspace;
 
             // Select that node
             DynamoSelection.Instance.Selection.Add(node);
 
             // No preview in the background
-            Assert.AreEqual(0, customSpace.TotalPointsToRender());
-            Assert.AreEqual(0, customSpace.TotalLinesToRender());
-            Assert.AreEqual(0, customSpace.TotalMeshesToRender());
+            Assert.Null(BackgroundPreview.Points);
+            Assert.Null(BackgroundPreview.Lines);
+            Assert.Null(BackgroundPreview.Mesh);
         }
 
         [Test]
@@ -448,7 +470,7 @@
             var ws = ViewModel.Model.CurrentWorkspace as HomeWorkspaceModel;
             ws.RunSettings.RunType = RunType.Automatic;
 
-            Assert.True(ws.HasAnyMeshes());
+            Assert.True(BackgroundPreview.HasMeshes());
 
             ViewModel.HomeSpace.HasUnsavedChanges = false;
         }
@@ -464,7 +486,7 @@
             var ws = ViewModel.Model.CurrentWorkspace as HomeWorkspaceModel;
             ws.RunSettings.RunType = RunType.Automatic;
 
-            Assert.AreEqual(36, ws.TotalMeshVerticesToRender());
+            Assert.True(BackgroundPreview.HasNumberOfMeshVertices(36));
         }
 
         [Test]
@@ -478,9 +500,9 @@
             var ws = ViewModel.Model.CurrentWorkspace as HomeWorkspaceModel;
             ws.RunSettings.RunType = RunType.Automatic;
 
-            Assert.AreEqual(1, ws.TotalLinesOfColorToRender(new Color4(1f, 0f, 0f, 1f)));
-            Assert.AreEqual(1, ws.TotalLinesOfColorToRender(new Color4(0f, 1f, 0f, 1f)));
-            Assert.AreEqual(1, ws.TotalLinesOfColorToRender(new Color4(0f, 0f, 1f, 1f)));
+            Assert.True(BackgroundPreview.HasNumberOfLinesOfColor(1, new SharpDX.Color4(1f,0f,0f,1f)));
+            Assert.True(BackgroundPreview.HasNumberOfLinesOfColor(1, new SharpDX.Color4(0f,1f,0f,1f)));
+            Assert.True(BackgroundPreview.HasNumberOfLinesOfColor(1, new SharpDX.Color4(0f,0f,1f,1f)));
         }
 
         [Test]
@@ -505,17 +527,13 @@
             // 30 mesh vertices
             //ensure that the number of visualizations matches the 
             //number of pieces of geometry in the collection
-            Assert.AreEqual(numberOfPlanes * numberOfVertsPerTri * numberOfTrisPerPlane, ws.TotalMeshVerticesToRender());
-
-            var testColor = new Color4(0, 0, 0, 10.0f/255.0f);
-            Assert.True(ws.HasMeshVerticesAllOfColor(testColor));
+            Assert.AreEqual(numberOfPlanes * numberOfVertsPerTri * numberOfTrisPerPlane, BackgroundPreview.PerVertexMesh.Positions.Count);
+            var testColor = new SharpDX.Color4(0, 0, 0, 10.0f/255.0f);
+            Assert.True(BackgroundPreview.PerVertexMesh.Colors.All(c => c == testColor));
 
             // Increase the number of planes
             numberOfPlanes = numberOfPlanes + 5;
             numberOfPlanesNode.Value = numberOfPlanes.ToString();
-<<<<<<< HEAD
-            Assert.AreEqual(numberOfPlanes * numberOfVertsPerTri * numberOfTrisPerPlane, ws.TotalMeshVerticesToRender());
-=======
             Assert.AreEqual(numberOfPlanes * numberOfVertsPerTri * numberOfTrisPerPlane, BackgroundPreview.PerVertexMesh.Positions.Count);
         }
 
@@ -547,7 +565,6 @@
             ViewModel.HomeSpace.Run();
 
             Assert.AreEqual(GetTotalDrawablesInModel(), BackgroundPreview.Points.Positions.Count);
->>>>>>> 4dbbc092
         }
 
         [Test]
@@ -634,13 +651,13 @@
             var ws = ViewModel.Model.CurrentWorkspace as HomeWorkspaceModel;
             ws.RunSettings.RunType = RunType.Automatic;
 
-            var homeColor = (Color) SharedDictionaryManager.DynamoColorsAndBrushesDictionary["WorkspaceBackgroundHome"];
+            var homeColor = (System.Windows.Media.Color) SharedDictionaryManager.DynamoColorsAndBrushesDictionary["WorkspaceBackgroundHome"];
 
             Assert.AreEqual(BackgroundPreview.watch_view.BackgroundColor, homeColor.ToColor4());
 
             Open(customNodePath);
 
-            var customColor = (Color)SharedDictionaryManager.DynamoColorsAndBrushesDictionary["WorkspaceBackgroundCustom"];
+            var customColor = (System.Windows.Media.Color)SharedDictionaryManager.DynamoColorsAndBrushesDictionary["WorkspaceBackgroundCustom"];
 
             Assert.AreEqual(BackgroundPreview.watch_view.BackgroundColor, customColor.ToColor4());
         }
@@ -656,14 +673,22 @@
             var ws = ViewModel.Model.CurrentWorkspace as HomeWorkspaceModel;
             ws.RunSettings.RunType = RunType.Automatic;
 
-            ViewModel.RenderPackageFactoryViewModel.ShowEdges = false;
-            Assert.AreEqual(0, ws.TotalLinesToRender());
-
-            ViewModel.RenderPackageFactoryViewModel.ShowEdges = true;
-            Assert.AreEqual(12, ws.TotalLinesToRender());
-
-            ViewModel.RenderPackageFactoryViewModel.ShowEdges = false;
-            Assert.AreEqual(0, ws.TotalLinesToRender());
+            ViewModel.VisualizationSettings.ShowEdges = false;
+            Assert.True(BackgroundPreview.HasNumberOfLines(0));
+
+            ViewModel.VisualizationSettings.ShowEdges = true;
+            Assert.True(BackgroundPreview.HasNumberOfLines(12));
+
+            ViewModel.VisualizationSettings.ShowEdges = false;
+            Assert.True(BackgroundPreview.HasNumberOfLines(0));
+        }
+
+        private int GetTotalDrawablesInModel()
+        {
+            return
+                ViewModel.Model.CurrentWorkspace.Nodes.SelectMany(x => x.RenderPackages)
+                    .Where(x => x.HasRenderingData).Cast<HelixRenderPackage>()
+                    .Aggregate(0, (a, b) => a + b.Points.Points.Count() + (b.Mesh.Positions.Any() ? 1 : 0) + (b.Lines.Positions.Any() ? 1 : 0));
         }
 
         private void Open(string relativePath)
@@ -673,122 +698,43 @@
         }
     }
 
-    internal static class WorkspaceExtensions
+    internal static class Watch3DViewExtensions
     {
-        public static int TotalLinesOfColorToRender(this WorkspaceModel workspace, Color4 color)
-        {
-            var colorLineCount = workspace.Nodes.
-                SelectMany(n=>n.RenderPackages).
-                Where(rp=>rp.LineVertexCount > 0).
-                Sum(rp => rp.TotalCurvesOfColor(color));
-
-            return colorLineCount;
-        }
-
-        public static int TotalPointsToRender(this WorkspaceModel workspace)
-        {
-            var vertexCount = workspace.Nodes.
-                SelectMany(n => n.RenderPackages).
-                Sum(rp => rp.PointVertexCount);
-
-            return vertexCount;
-        }
-
-        public static int TotalTextObjectsToRender(this WorkspaceModel workspace)
-        {
-            var labelledPackages = workspace.Nodes.
-                SelectMany(n => n.RenderPackages).
-                Where(rp=>rp.DisplayLabels).ToArray();
-
-            int total = 0;
-
-            total += labelledPackages.
-                Where(rp=>rp.PointVertexCount > 0).
-                Sum(rp => rp.PointVertexCount);
-
-            total += labelledPackages.
-                Where(rp=>rp.LineVertexCount > 0).
-                Sum(rp => rp.LineStripVertexCounts.Count(c => c >0));
-
-            total += labelledPackages.Count(rp => rp.MeshVertexCount > 0);
-
-            return total;
-        }
-
-        public static int TotalMeshesToRender(this WorkspaceModel workspace)
-        {
-            return workspace.Nodes.SelectMany(n => n.RenderPackages).Count(rp => rp.MeshVertexCount > 0);
-        }
-
-        public static bool HasAnyMeshes(this WorkspaceModel workspace)
-        {
-            return workspace.Nodes.SelectMany(n => n.RenderPackages).Any(rp => rp.MeshVertexCount > 0);
-        }
-
-        public static bool HasMeshVerticesAllOfColor(this WorkspaceModel workspace, Color4 color)
-        {
-            return workspace.Nodes.SelectMany(n => n.RenderPackages)
-                .All(rp => rp.MeshVertexColors.IsArrayOfColor(color));
-        }
-
-        public static int TotalMeshVerticesToRender(this WorkspaceModel workspace)
-        {
-            return workspace.Nodes.SelectMany(n => n.RenderPackages).Sum(rp => rp.MeshVertexCount);
-        }
-
-        public static int TotalLinesToRender(this WorkspaceModel workspace)
-        {
-            return workspace.Nodes.
-                SelectMany(n => n.RenderPackages).
-                Where(rp=>rp.LineStripVertexCounts.Any()).
-                Sum(rp => rp.LineStripVertexCounts.Count(c => c > 0));
-        }
-
-        public static bool HasSomethingToRender(this WorkspaceModel workspace)
-        {
-            var allPackages = workspace.Nodes.
-                SelectMany(n => n.RenderPackages);
-
-            return allPackages.Any();
-        }
-
-        private static int TotalCurvesOfColor(this IRenderPackage package, Color4 color)
-        {
-            var count = 0;
-            var idx = 0;
-            for (var i = 0; i < package.LineStripVertexCounts.Count(); i++)
+        public static bool HasNumberOfLinesOfColor(this Watch3DView view, int lineCount, Color4 color)
+        {
+            var ptsOfColor = view.Lines.Colors.Where(c => c == color);
+            return ptsOfColor.Count() == lineCount * 2;
+        }
+
+        public static bool HasNumberOfPointVertices(this Watch3DView view, int numberOfPoints)
+        {
+            return view.Points.Positions.Count == numberOfPoints;
+        }
+
+        public static bool HasNumberOfTextObjects(this Watch3DView view, int numberOfTextObjects)
+        {
+            return view.Text.TextInfo.Count == numberOfTextObjects;
+        }
+
+        public static bool HasMeshes(this Watch3DView view)
+        {
+            return view.Mesh.Positions.Count > 0;
+        }
+
+        public static bool HasNumberOfMeshVertices(this Watch3DView view, int numberOfVertices)
+        {
+            return view.Mesh.Positions.Count == numberOfVertices;
+        }
+
+        public static bool HasNumberOfLines(this Watch3DView view, int numberOfLines)
+        {
+            if (numberOfLines == 0 && view.Lines == null)
             {
-                var currCount = package.LineStripVertexCounts.ElementAt(i);
-                if (currCount == 0) continue;
-
-                var colorBytes = package.LineStripVertexColors.Skip(idx).Take(currCount*4);
-                if (colorBytes.IsArrayOfColor(color))
-                {
-                    count++;
-                }
-                idx += currCount*4;
+                return true;
             }
 
-            return count;
-        }
-
-        private static bool IsArrayOfColor(this IEnumerable<byte> colorBytes, Color4 color)
-        {
-            var colorArr = colorBytes.ToArray();
-
-            for (var i = 0; i < colorArr.Count(); i += 4)
-            {
-                var r = colorArr[i] == (byte)(color.Red * 255);
-                var g = colorArr[i+1] == (byte)(color.Green * 255);
-                var b = colorArr[i+2] == (byte)(color.Blue * 255);
-                var a = colorArr[i+3] == (byte)(color.Alpha * 255);
-                if (!a || !r || !g || !b)
-                {
-                    return false;
-                }
-            }
-            
-            return true;
+            return view.Lines.Positions.Count == numberOfLines*2;
         }
     }
+
 }