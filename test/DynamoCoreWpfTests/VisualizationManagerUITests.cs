﻿using System;
using System.Collections.Generic;
using System.IO;
using System.Linq;
using System.Windows.Media.Media3D;
using System.Xml;
using SystemTestServices;
using Autodesk.DesignScript.Interfaces;
using Dynamo;
using Dynamo.Controls;
using Dynamo.Models;
using Dynamo.Nodes;
using Dynamo.Selection;
using Dynamo.UI;
using DynamoCoreWpfTests.Utility;
using HelixToolkit.Wpf.SharpDX;
using NUnit.Framework;
using SharpDX;
using Color = System.Windows.Media.Color;

namespace DynamoCoreWpfTests
{
    [TestFixture]
    public class VisualizationManagerUITests : SystemTestBase
    {
        protected override void GetLibrariesToPreload(List<string> libraries)
        {
            libraries.Add("ProtoGeometry.dll");
            libraries.Add("DSIronPython.dll");
            base.GetLibrariesToPreload(libraries);
        }

        private Watch3DView BackgroundPreview
        {
            get { return (Watch3DView)View.background_grid.FindName("background_preview"); }
        }

        [Test]
        public void VisualizationManager_EmptyGraph_NothingRenders()
        {
            var ws = ViewModel.Model.CurrentWorkspace as HomeWorkspaceModel;
            ws.RunSettings.RunType = RunType.Automatic;

<<<<<<< HEAD
            // All collections will be null if there
            // is nothing to visualize
            //Assert.Null(BackgroundPreview.Points);
            //Assert.Null(BackgroundPreview.Lines);
            //Assert.Null(BackgroundPreview.Mesh);
=======
            Assert.False(ws.HasSomethingToRender());
>>>>>>> 90d40d2a
        }

        [Test]
        public void VisualizationManager_NodePreviewToggled_RenderingUpToDate()
        {
            var model = ViewModel.Model;
            var viz = ViewModel.VisualizationManager;

            string openPath = Path.Combine(
                GetTestDirectory(ExecutingDirectory),
                @"core\visualization\ASM_points_line.dyn");
            Open(openPath);

            var ws = ViewModel.Model.CurrentWorkspace as HomeWorkspaceModel;
            ws.RunSettings.RunType = RunType.Automatic;

            //we start with all previews disabled
            //the graph is two points feeding into a line

<<<<<<< HEAD
            //ensure that visulations match our expectations
            //Assert.AreEqual(7, BackgroundPreview.Points.Positions.Count);
            //Assert.AreEqual(12, BackgroundPreview.Lines.Positions.Count);
            Assert.AreEqual(0, BackgroundPreview.MeshCount);
=======
            Assert.AreEqual(7, ws.TotalPointsToRender());
            Assert.AreEqual(6, ws.TotalLinesToRender());
            Assert.AreEqual(0, ws.TotalMeshesToRender());
>>>>>>> 90d40d2a

            //now flip off the preview on one of the points
            //and ensure that the visualization updates without re-running
            var p1 = model.CurrentWorkspace.Nodes.First(x => x.GUID.ToString() == "a7c70c13-cc62-41a6-85ed-dc42e788181d");
            p1.UpdateValue(new UpdateValueParams("IsVisible", "false"));

<<<<<<< HEAD
            //Assert.AreEqual(1, BackgroundPreview.Points.Positions.Count);
            //Assert.AreEqual(12, BackgroundPreview.Lines.Positions.Count);
            Assert.AreEqual(0, BackgroundPreview.MeshCount);
=======
            Assert.AreEqual(1, ws.TotalPointsToRender());
            Assert.AreEqual(6, ws.TotalLinesToRender());
            Assert.AreEqual(0, ws.TotalMeshesToRender());
>>>>>>> 90d40d2a

            //flip off the lines node
            var l1 = model.CurrentWorkspace.Nodes.First(x => x.GUID.ToString() == "7c1cecee-43ed-43b5-a4bb-5f71c50341b2");
            l1.UpdateValue(new UpdateValueParams("IsVisible", "false"));

<<<<<<< HEAD
            //Assert.AreEqual(1, BackgroundPreview.Points.Positions.Count);
            //Assert.Null(BackgroundPreview.Lines);
            //Assert.Null(BackgroundPreview.Mesh);
=======
            Assert.AreEqual(1, ws.TotalPointsToRender());
            Assert.AreEqual(0, ws.TotalLinesToRender());
            Assert.AreEqual(0, ws.TotalMeshesToRender());
>>>>>>> 90d40d2a

            //flip those back on and ensure the visualization returns
            p1.UpdateValue(new UpdateValueParams("IsVisible", "true"));
            l1.UpdateValue(new UpdateValueParams("IsVisible", "true"));

<<<<<<< HEAD
            //Assert.AreEqual(7, BackgroundPreview.Points.Positions.Count);
            //Assert.AreEqual(12, BackgroundPreview.Lines.Positions.Count);
            //Assert.Null(BackgroundPreview.Mesh);
=======
            Assert.AreEqual(7, ws.TotalPointsToRender());
            Assert.AreEqual(6, ws.TotalLinesToRender());
            Assert.AreEqual(0, ws.TotalMeshesToRender());
>>>>>>> 90d40d2a
        }

        [Test, Category("Failure")]
        public void VisualizationManager_PreviewUpstreamToggled_RenderingUpToDate()
        {
            var model = ViewModel.Model;

            string openPath = Path.Combine(
                GetTestDirectory(ExecutingDirectory),
                @"core\visualization\ASM_points_line.dyn");
            Open(openPath);

            var ws = ViewModel.Model.CurrentWorkspace as HomeWorkspaceModel;
            ws.RunSettings.RunType = RunType.Automatic;

            //we start with all previews disabled
            //the graph is two points feeding into a line

            //ensure that visulations match our expectations
<<<<<<< HEAD
            //Assert.AreEqual(7, BackgroundPreview.Points.Positions.Count);
            //Assert.AreEqual(12, BackgroundPreview.Lines.Positions.Count);
            //Assert.Null(BackgroundPreview.Mesh);
=======
            Assert.AreEqual(7, ws.TotalPointsToRender());
            Assert.AreEqual(6, ws.TotalLinesToRender());
            Assert.AreEqual(0, ws.TotalMeshesToRender());

            // listen for the render complete event so
            // we can inspect the packages sent to the watch3d node
            var viz = ViewModel.VisualizationManager;
            viz.ResultsReadyToVisualize += viz_ResultsReadyToVisualize;
>>>>>>> 90d40d2a

            //flip off the line node's preview upstream
            var l1 = model.CurrentWorkspace.Nodes.First(x => x.GUID.ToString() == "7c1cecee-43ed-43b5-a4bb-5f71c50341b2");
            l1.UpdateValue(new UpdateValueParams("IsUpstreamVisible", "false"));

            viz.ResultsReadyToVisualize -= viz_ResultsReadyToVisualize;
        }

        void viz_ResultsReadyToVisualize(VisualizationEventArgs args)
        {
            if (args.Id == Guid.Empty)
            {
                return;
            }

<<<<<<< HEAD
            var watchView = watch3DNodeView.PresentationGrid.Children().First(c => c is Watch3DView) as Watch3DView;
            //Assert.Null(watchView.Points);
=======
            Assert.AreEqual(0, args.Packages.Sum(rp=>rp.PointVertexCount));
>>>>>>> 90d40d2a
        }

        [Test]
        public void VisualizationManager_NodeDisconnected_NodeRendersAreCleared()
        {
            //test to ensure that when nodes are disconnected 
            //their associated geometry is removed
            var model = ViewModel.Model;

            string openPath = Path.Combine(
                GetTestDirectory(ExecutingDirectory),
                @"core\visualization\ASM_points_line.dyn");
            Open(openPath);

            var ws = ViewModel.Model.CurrentWorkspace as HomeWorkspaceModel;
            ws.RunSettings.RunType = RunType.Automatic;

            //ensure the correct representations

            //look at the data in the visualization manager
            //ensure that the number of Drawable nodes
<<<<<<< HEAD
            //and the number of entries in the Dictionary match
            //Assert.AreEqual(7, BackgroundPreview.Points.Positions.Count);
            //Assert.AreEqual(6, BackgroundPreview.Lines.Positions.Count/2);
=======
            Assert.AreEqual(7, ws.TotalPointsToRender());
            Assert.AreEqual(6, ws.TotalLinesToRender());
>>>>>>> 90d40d2a

            //delete a conector coming into the lines node
            var lineNode =
                model.CurrentWorkspace.Nodes.FirstOrDefault(
                    x => x.GUID.ToString() == "7c1cecee-43ed-43b5-a4bb-5f71c50341b2");
            var port = lineNode.InPorts.First();
            port.Connectors.First().Delete();

            //ensure that the visualization no longer contains
            //the renderables for the line node
<<<<<<< HEAD
            //Assert.AreEqual(7, BackgroundPreview.Points.Positions.Count);
            //Assert.Null(BackgroundPreview.Lines);
=======
            Assert.AreEqual(7, ws.TotalPointsToRender());
            Assert.AreEqual(0, ws.TotalLinesToRender());
>>>>>>> 90d40d2a
        }

        [Test]
        public void VisualizationManager_Python_CreatesVisualizations()
        {
            string openPath = Path.Combine(
                GetTestDirectory(ExecutingDirectory),
                @"core\visualization\ASM_python.dyn");
            Open(openPath);

            var ws = ViewModel.Model.CurrentWorkspace as HomeWorkspaceModel;
            ws.RunSettings.RunType = RunType.Automatic;

            //total points are the two strips of points at the top and
            //bottom of the mesh, duplicated 11x2x2 plus the one mesh
<<<<<<< HEAD
            //Assert.AreEqual(1000, BackgroundPreview.Points.Positions.Count);
            Assert.AreEqual(1000, BackgroundPreview.MeshCount);

=======
            Assert.AreEqual(1000, ws.TotalPointsToRender());
            Assert.AreEqual(1000, ws.TotalMeshesToRender());
>>>>>>> 90d40d2a
        }

        [Test]
        public void VisualizationManager_NodeRemoved_VisualizationsDeleted()
        {
            var model = ViewModel.Model;

            string openPath = Path.Combine(
                GetTestDirectory(ExecutingDirectory),
                @"core\visualization\ASM_points.dyn");
            Open(openPath);

            // check all the nodes and connectors are loaded
            Assert.AreEqual(4, model.CurrentWorkspace.Nodes.Count);
            Assert.AreEqual(4, model.CurrentWorkspace.Connectors.Count());

            var ws = ViewModel.Model.CurrentWorkspace as HomeWorkspaceModel;
            ws.RunSettings.RunType = RunType.Automatic;

<<<<<<< HEAD
            //Assert.AreEqual(6, BackgroundPreview.Points.Positions.Count);
=======
            Assert.AreEqual(6, ws.TotalPointsToRender());
>>>>>>> 90d40d2a

            //delete a node and ensure that the renderables are cleaned up
            var pointNode =
                model.CurrentWorkspace.Nodes.FirstOrDefault(
                    x => x.GUID.ToString() == "0b472626-e18f-404a-bec4-d84ad7f33011");
            var modelsToDelete = new List<ModelBase> { pointNode };
            model.DeleteModelInternal(modelsToDelete);

            ViewModel.HomeSpace.HasUnsavedChanges = false;

<<<<<<< HEAD
            //Assert.Null(BackgroundPreview.Points);
=======
            Assert.AreEqual(0, ws.TotalPointsToRender());
>>>>>>> 90d40d2a
        }

        [Test]
        public void VisualizationManager_WorkspaceCleared_RenderingCleared()
        {
            var model = ViewModel.Model;

            string openPath = Path.Combine(
                GetTestDirectory(ExecutingDirectory),
                @"core\visualization\ASM_points.dyn");
            Open(openPath);

            var ws = ViewModel.Model.CurrentWorkspace as HomeWorkspaceModel;
            ws.RunSettings.RunType = RunType.Automatic;

            //ensure that we have some visualizations
<<<<<<< HEAD
            //Assert.Greater(BackgroundPreview.Points.Positions.Count, 0);
=======
            Assert.Greater(ws.TotalPointsToRender(), 0);
>>>>>>> 90d40d2a

            //now clear the workspace
            model.ClearCurrentWorkspace();

            //ensure that we have no visualizations
<<<<<<< HEAD
            //Assert.Null(BackgroundPreview.Points);
=======
            Assert.AreEqual(0, ws.TotalPointsToRender());
>>>>>>> 90d40d2a
        }

        [Test]
        public void VisualizationManager_WorkspaceOpened_RenderingCleared()
        {
            var model = ViewModel.Model;
            var openPath = Path.Combine(GetTestDirectory(ExecutingDirectory), @"core\visualization\ASM_points.dyn");
            Open(openPath);

            // Make sure the workspace is running automatically.
            // Flipping the mode here will cause it to run.
            var ws = model.CurrentWorkspace as HomeWorkspaceModel;
            ws.RunSettings.RunType = RunType.Automatic;

            // Ensure we have some geometry
<<<<<<< HEAD
            //Assert.Greater(BackgroundPreview.Points.Points.Count(), 0);
=======
            Assert.Greater(ws.TotalPointsToRender(),0);
>>>>>>> 90d40d2a

            // Open a new file. It doesn't matter if the new file
            // is saved in Manual or Automatic, the act of clearing
            // the home workspace should cause the visualization manager
            // to request all views to clear themselves.

            openPath = Path.Combine(GetTestDirectory(ExecutingDirectory), @"core\visualization\ASM_thicken.dyn");
            Open(openPath);

<<<<<<< HEAD
            //Assert.Null(BackgroundPreview.Points);
=======
            ws = model.CurrentWorkspace as HomeWorkspaceModel;

            Assert.AreEqual(0, ws.TotalPointsToRender());
>>>>>>> 90d40d2a
        }

        [Test]
        public void VisualizationManager_CustomNodes_Render()
        {
            CustomNodeInfo info;
            Assert.IsTrue(
                ViewModel.Model.CustomNodeManager.AddUninitializedCustomNode(
                    Path.Combine(
                        GetTestDirectory(ExecutingDirectory),
                        @"core\visualization\Points.dyf"),
                    true,
                    out info));
            string openPath = Path.Combine(
                GetTestDirectory(ExecutingDirectory),
                @"core\visualization\ASM_customNode.dyn");
            Open(openPath);

            var ws = ViewModel.Model.CurrentWorkspace as HomeWorkspaceModel;
            ws.RunSettings.RunType = RunType.Automatic;

            //ensure that we have some visualizations
<<<<<<< HEAD
            //Assert.Greater(BackgroundPreview.Points.Positions.Count, 0);
=======
            Assert.Greater(ws.TotalPointsToRender(), 0);
>>>>>>> 90d40d2a
        }

        [Test]
        public void VisualizationManager_Open_RemembersPreviewSaveState()
        {
            string openPath = Path.Combine(
                GetTestDirectory(ExecutingDirectory),
                @"core\visualization\ASM_points_line_noPreview.dyn");
            Open(openPath);

            var ws = ViewModel.Model.CurrentWorkspace as HomeWorkspaceModel;
            ws.RunSettings.RunType = RunType.Automatic;

            //all nodes are set to not preview in the file
            //ensure that we have no visualizations
<<<<<<< HEAD
            //Assert.Null(BackgroundPreview.Lines);
=======
            Assert.AreEqual(0, ws.TotalLinesToRender());
>>>>>>> 90d40d2a
        }

        [Test]
        public void VisualizationManager_Labels_Render()
        {
            var model = ViewModel.Model;

            string openPath = Path.Combine(
                GetTestDirectory(ExecutingDirectory),
                @"core\visualization\Labels.dyn");
            Open(openPath);

            var ws = ViewModel.Model.CurrentWorkspace as HomeWorkspaceModel;
            ws.RunSettings.RunType = RunType.Automatic;

            // check all the nodes and connectors are loaded
            Assert.AreEqual(2, model.CurrentWorkspace.Nodes.Count);

            //before we run the expression, confirm that all nodes
            //have label display set to false - the default
            Assert.IsTrue(ViewModel.HomeSpace.Nodes.All(x => x.DisplayLabels != true));

            var cbn =
                model.CurrentWorkspace.Nodes.FirstOrDefault(
                    x => x.GUID.ToString() == "fdec3b9b-56ae-4d01-85c2-47b8425e3130") as
                    CodeBlockNodeModel;
            Assert.IsNotNull(cbn);

            var elementResolver = model.CurrentWorkspace.ElementResolver;
            cbn.SetCodeContent("Autodesk.Point.ByCoordinates(a<1>,a<1>,a<1>);", elementResolver);

            // run the expression
            Assert.AreEqual(4, ws.TotalPointsToRender());

            //label displayed should be possible now because
            //some nodes have values. toggle on label display
            cbn.DisplayLabels = true;
            Assert.AreEqual(4, ws.TotalTextObjectsToRender());

            cbn.SetCodeContent("Autodesk.Point.ByCoordinates(a<1>,a<2>,a<3>);", elementResolver);

            Assert.DoesNotThrow(() => ViewModel.HomeSpace.Run());
            Assert.AreEqual(64, ws.TotalPointsToRender());
            Assert.AreEqual(64, ws.TotalTextObjectsToRender());

            cbn.DisplayLabels = false;
            Assert.AreEqual(0, ws.TotalTextObjectsToRender());
        }

        [Test]
        public void VisualizationManager_LabelsOnCurves_Render()
        {
            var model = ViewModel.Model;

            string openPath = Path.Combine(
                GetTestDirectory(ExecutingDirectory),
                @"core\visualization\ASM_points_line.dyn");
            Open(openPath);

            // check all the nodes and connectors are loaded
            Assert.AreEqual(7, model.CurrentWorkspace.Nodes.Count);

            //before we run the expression, confirm that all nodes
            //have label display set to false - the default
            Assert.IsTrue(ViewModel.HomeSpace.Nodes.All(x => x.DisplayLabels != true));

            // run the expression
            var ws = ViewModel.Model.CurrentWorkspace as HomeWorkspaceModel;
            ws.RunSettings.RunType = RunType.Automatic;

            Assert.AreEqual(6, ws.TotalLinesToRender());

            //label displayed should be possible now because
            //some nodes have values. toggle on label display
            var crvNode =
                model.CurrentWorkspace.Nodes.FirstOrDefault(
                    x => x.GUID.ToString() == "7c1cecee-43ed-43b5-a4bb-5f71c50341b2");
            Assert.IsNotNull(crvNode);
            crvNode.DisplayLabels = true;

            Assert.AreEqual(6, ws.TotalTextObjectsToRender());
        }

        [Test]
        public void VisualizationManager_CustomNode_DoesNotRender()
        {
            // Regression test for defect http://adsk-oss.myjetbrains.com/youtrack/issue/MAGN-5165
            // To verify when some geometry nodes are converted to custom node,
            // their render packages shouldn't be carried over to custom work
            // space.
            var model = ViewModel.Model;
            var examplePath = Path.Combine(
                GetTestDirectory(ExecutingDirectory),
                @"core\visualization\");
            Open(Path.Combine(examplePath, "visualize_line_incustom.dyn"));

            var ws = ViewModel.Model.CurrentWorkspace as HomeWorkspaceModel;
            ws.RunSettings.RunType = RunType.Automatic;

<<<<<<< HEAD
            //Assert.AreEqual(1, BackgroundPreview.Lines.Positions.Count / 2);
=======
            Assert.AreEqual(1, ws.TotalLinesToRender());
>>>>>>> 90d40d2a

            // Convert a DSFunction node Line.ByPointDirectionLength to custom node.
            var workspace = model.CurrentWorkspace;
            var node = workspace.Nodes.OfType<DSFunction>().First();

            List<NodeModel> selectionSet = new List<NodeModel>() { node };
            var customWorkspace = model.CustomNodeManager.Collapse(
                selectionSet.AsEnumerable(),
                model.CurrentWorkspace,
                true,
                new FunctionNamePromptEventArgs
                {
                    Category = "Testing",
                    Description = "",
                    Name = "__VisualizationTest__",
                    Success = true
                }) as CustomNodeWorkspaceModel;
            ViewModel.HomeSpace.Run();

            // Switch to custom workspace
            model.OpenCustomNodeWorkspace(customWorkspace.CustomNodeId);
            var customSpace = Model.CurrentWorkspace;

            // Select that node
            DynamoSelection.Instance.Selection.Add(node);

            // No preview in the background
<<<<<<< HEAD
            //Assert.Null(BackgroundPreview.Points);
            //Assert.Null(BackgroundPreview.Lines);
            //Assert.Null(BackgroundPreview.Mesh);
=======
            Assert.AreEqual(0, customSpace.TotalPointsToRender());
            Assert.AreEqual(0, customSpace.TotalLinesToRender());
            Assert.AreEqual(0, customSpace.TotalMeshesToRender());
>>>>>>> 90d40d2a
        }

        [Test]
        public void VisualizationManager_Solids_Render()
        {
            string openPath = Path.Combine(
                GetTestDirectory(ExecutingDirectory),
                @"core\visualization\ASM_thicken.dyn");
            Open(openPath);

            var ws = ViewModel.Model.CurrentWorkspace as HomeWorkspaceModel;
            ws.RunSettings.RunType = RunType.Automatic;

            Assert.True(ws.HasAnyMeshes());

            ViewModel.HomeSpace.HasUnsavedChanges = false;
        }

        [Test]
        public void VisualizationManager_Surfaces_Render()
        {
            string openPath = Path.Combine(
                GetTestDirectory(ExecutingDirectory),
                @"core\visualization\ASM_cuboid.dyn");
            Open(openPath);

            var ws = ViewModel.Model.CurrentWorkspace as HomeWorkspaceModel;
            ws.RunSettings.RunType = RunType.Automatic;

            Assert.AreEqual(36, ws.TotalMeshVerticesToRender());
        }

        [Test]
        public void VisualizationManager_CoordinateSystems_Render()
        {
            var openPath = Path.Combine(
                GetTestDirectory(ExecutingDirectory),
                @"core\visualization\ASM_coordinateSystem.dyn");
            Open(openPath);

            var ws = ViewModel.Model.CurrentWorkspace as HomeWorkspaceModel;
            ws.RunSettings.RunType = RunType.Automatic;

            Assert.AreEqual(1, ws.TotalLinesOfColorToRender(new Color4(1f, 0f, 0f, 1f)));
            Assert.AreEqual(1, ws.TotalLinesOfColorToRender(new Color4(0f, 1f, 0f, 1f)));
            Assert.AreEqual(1, ws.TotalLinesOfColorToRender(new Color4(0f, 0f, 1f, 1f)));
        }

        [Test]
        public void VisualizationManager_Planes_Render()
        {
            var openPath = Path.Combine(
                GetTestDirectory(ExecutingDirectory),
                @"core\visualization\Planes.dyn");
            Open(openPath);

            var ws = ViewModel.Model.CurrentWorkspace as HomeWorkspaceModel;
            ws.RunSettings.RunType = RunType.Automatic;

            var numberOfPlanesNode = ws.Nodes.FirstOrDefault(n => n.NickName == "Number of Planes") as DoubleInput;
            Assert.NotNull(numberOfPlanesNode);

            var numberOfPlanes = int.Parse(numberOfPlanesNode.Value);
            var numberOfTrisPerPlane = 2;
            var numberOfVertsPerTri = 3;

            // 5 planes, each with two triangles:
            // 30 mesh vertices
            //ensure that the number of visualizations matches the 
            //number of pieces of geometry in the collection
<<<<<<< HEAD
            //Assert.AreEqual(numberOfPlanes * numberOfVertsPerTri * numberOfTrisPerPlane, BackgroundPreview.PerVertexMesh.Positions.Count);
            var testColor = new SharpDX.Color4(0, 0, 0, 10.0f/255.0f);
            //Assert.True(BackgroundPreview.PerVertexMesh.Colors.All(c => c == testColor));
=======
            Assert.AreEqual(numberOfPlanes * numberOfVertsPerTri * numberOfTrisPerPlane, ws.TotalMeshVerticesToRender());

            var testColor = new Color4(0, 0, 0, 10.0f/255.0f);
            Assert.True(ws.HasMeshVerticesAllOfColor(testColor));
>>>>>>> 90d40d2a

            // Increase the number of planes
            numberOfPlanes = numberOfPlanes + 5;
            numberOfPlanesNode.Value = numberOfPlanes.ToString();
<<<<<<< HEAD
            //Assert.AreEqual(numberOfPlanes * numberOfVertsPerTri * numberOfTrisPerPlane, BackgroundPreview.PerVertexMesh.Positions.Count);
        }

        [Test]
        public void VisualizationManager_Points_Render()
        {
            var model = ViewModel.Model;
            var viz = ViewModel.VisualizationManager;

            string openPath = Path.Combine(
                GetTestDirectory(ExecutingDirectory),
                @"core\visualization\ASM_points.dyn");
            Open(openPath);

            // check all the nodes and connectors are loaded
            Assert.AreEqual(4, model.CurrentWorkspace.Nodes.Count);
            Assert.AreEqual(4, model.CurrentWorkspace.Connectors.Count());

            var ws = ViewModel.Model.CurrentWorkspace as HomeWorkspaceModel;
            ws.RunSettings.RunType = RunType.Automatic;

            //ensure that the number of visualizations matches the 
            //number of pieces of geometry in the collection
            //Assert.AreEqual(GetTotalDrawablesInModel(), BackgroundPreview.Points.Positions.Count);

            //adjust the number node's value - currently set to 0..5 (6 elements)
            var numNode = (DoubleInput)model.CurrentWorkspace.Nodes.First(x => x is DoubleInput);
            numNode.Value = "0..10";
            ViewModel.HomeSpace.Run();

            //Assert.AreEqual(GetTotalDrawablesInModel(), BackgroundPreview.Points.Positions.Count);
=======
            Assert.AreEqual(numberOfPlanes * numberOfVertsPerTri * numberOfTrisPerPlane, ws.TotalMeshVerticesToRender());
>>>>>>> 90d40d2a
        }

        [Test]
        [Category("UnitTests")]
        public void Watch3D_Reopened_SizeRemainsTheSame()
        {
            var random = new Random();
            var original = new Watch3D();

            // Update the original node instance.
            var width = original.Width * (1.0 + random.NextDouble());
            var height = original.Height * (1.0 + random.NextDouble());
            original.SetSize(Math.Floor(width), Math.Floor(height));

            original.CameraPosition = new Point3D(10, 20, 30);
            original.LookDirection = new Vector3D(15, 25, 35);

            // Ensure the serialization survives through file, undo, and copy.
            var document = new XmlDocument();
            var fileElement = original.Serialize(document, SaveContext.File);
            var undoElement = original.Serialize(document, SaveContext.Undo);
            var copyElement = original.Serialize(document, SaveContext.Copy);

            // Duplicate the node in various save context.
            var nodeFromFile = new Watch3D();
            var nodeFromUndo = new Watch3D();
            var nodeFromCopy = new Watch3D();
            nodeFromFile.Deserialize(fileElement, SaveContext.File);
            nodeFromUndo.Deserialize(undoElement, SaveContext.Undo);
            nodeFromCopy.Deserialize(copyElement, SaveContext.Copy);

            // Making sure we have properties preserved through file operation.
            Assert.AreEqual(original.WatchWidth, nodeFromFile.WatchWidth);
            Assert.AreEqual(original.WatchHeight, nodeFromFile.WatchHeight);
            Assert.AreEqual(original.CameraPosition.X, nodeFromFile.CameraPosition.X);
            Assert.AreEqual(original.CameraPosition.Y, nodeFromFile.CameraPosition.Y);
            Assert.AreEqual(original.CameraPosition.Z, nodeFromFile.CameraPosition.Z);
            Assert.AreEqual(original.LookDirection.X, nodeFromFile.LookDirection.X);
            Assert.AreEqual(original.LookDirection.Y, nodeFromFile.LookDirection.Y);
            Assert.AreEqual(original.LookDirection.Z, nodeFromFile.LookDirection.Z);

            // Making sure we have properties preserved through undo operation.
            Assert.AreEqual(original.WatchWidth, nodeFromUndo.WatchWidth);
            Assert.AreEqual(original.WatchHeight, nodeFromUndo.WatchHeight);
            Assert.AreEqual(original.CameraPosition.X, nodeFromUndo.CameraPosition.X);
            Assert.AreEqual(original.CameraPosition.Y, nodeFromUndo.CameraPosition.Y);
            Assert.AreEqual(original.CameraPosition.Z, nodeFromUndo.CameraPosition.Z);
            Assert.AreEqual(original.LookDirection.X, nodeFromUndo.LookDirection.X);
            Assert.AreEqual(original.LookDirection.Y, nodeFromUndo.LookDirection.Y);
            Assert.AreEqual(original.LookDirection.Z, nodeFromUndo.LookDirection.Z);

            // Making sure we have properties preserved through copy operation.
            Assert.AreEqual(original.WatchWidth, nodeFromCopy.WatchWidth);
            Assert.AreEqual(original.WatchHeight, nodeFromCopy.WatchHeight);
            Assert.AreEqual(original.CameraPosition.X, nodeFromCopy.CameraPosition.X);
            Assert.AreEqual(original.CameraPosition.Y, nodeFromCopy.CameraPosition.Y);
            Assert.AreEqual(original.CameraPosition.Z, nodeFromCopy.CameraPosition.Z);
            Assert.AreEqual(original.LookDirection.X, nodeFromCopy.LookDirection.X);
            Assert.AreEqual(original.LookDirection.Y, nodeFromCopy.LookDirection.Y);
            Assert.AreEqual(original.LookDirection.Z, nodeFromCopy.LookDirection.Z);
        }

        [Test]
        public void Watch3D_SwitchWorkspaceType_BackgroundColorIsCorrect()
        {
            CustomNodeInfo info;

            var customNodePath = Path.Combine(
                GetTestDirectory(ExecutingDirectory),
                @"core\visualization\Points.dyf");

            Assert.IsTrue(
                ViewModel.Model.CustomNodeManager.AddUninitializedCustomNode(
                    customNodePath,
                    true,
                    out info));

            string openPath = Path.Combine(
                GetTestDirectory(ExecutingDirectory),
                @"core\visualization\ASM_customNode.dyn");

            Open(openPath);

            var ws = ViewModel.Model.CurrentWorkspace as HomeWorkspaceModel;
            ws.RunSettings.RunType = RunType.Automatic;

            var homeColor = (Color) SharedDictionaryManager.DynamoColorsAndBrushesDictionary["WorkspaceBackgroundHome"];

            Assert.AreEqual(BackgroundPreview.watch_view.BackgroundColor, homeColor.ToColor4());

            Open(customNodePath);

            var customColor = (Color)SharedDictionaryManager.DynamoColorsAndBrushesDictionary["WorkspaceBackgroundCustom"];

            Assert.AreEqual(BackgroundPreview.watch_view.BackgroundColor, customColor.ToColor4());
        }

        [Test]
        public void ViewSettings_ShowEdges_Toggled_GeometryIsCorrect()
        {
            string openPath = Path.Combine(
                GetTestDirectory(ExecutingDirectory),
                @"core\visualization\ASM_cuboid.dyn");
            Open(openPath);

            var ws = ViewModel.Model.CurrentWorkspace as HomeWorkspaceModel;
            ws.RunSettings.RunType = RunType.Automatic;

            ViewModel.RenderPackageFactoryViewModel.ShowEdges = false;
            Assert.AreEqual(0, ws.TotalLinesToRender());

            ViewModel.RenderPackageFactoryViewModel.ShowEdges = true;
            Assert.AreEqual(12, ws.TotalLinesToRender());

            ViewModel.RenderPackageFactoryViewModel.ShowEdges = false;
            Assert.AreEqual(0, ws.TotalLinesToRender());
        }

        private void Open(string relativePath)
        {
            OpenDynamoDefinition(relativePath);
            DispatcherUtil.DoEvents();
        }
    }

    internal static class WorkspaceExtensions
    {
        public static int TotalLinesOfColorToRender(this WorkspaceModel workspace, Color4 color)
        {
            var colorLineCount = workspace.Nodes.
                SelectMany(n=>n.RenderPackages).
                Where(rp=>rp.LineVertexCount > 0).
                Sum(rp => rp.TotalCurvesOfColor(color));

            return colorLineCount;
        }

        public static int TotalPointsToRender(this WorkspaceModel workspace)
        {
            var vertexCount = workspace.Nodes.
                SelectMany(n => n.RenderPackages).
                Sum(rp => rp.PointVertexCount);

            return vertexCount;
        }

        public static int TotalTextObjectsToRender(this WorkspaceModel workspace)
        {
            var labelledPackages = workspace.Nodes.
                SelectMany(n => n.RenderPackages).
                Where(rp=>rp.DisplayLabels).ToArray();

            int total = 0;

            total += labelledPackages.
                Where(rp=>rp.PointVertexCount > 0).
                Sum(rp => rp.PointVertexCount);

            total += labelledPackages.
                Where(rp=>rp.LineVertexCount > 0).
                Sum(rp => rp.LineStripVertexCounts.Count(c => c >0));

            total += labelledPackages.Count(rp => rp.MeshVertexCount > 0);

            return total;
        }

        public static int TotalMeshesToRender(this WorkspaceModel workspace)
        {
<<<<<<< HEAD
            throw new Exception("Update required after MAGN-7381!");
            //var ptsOfColor = view.Lines.Colors.Where(c => c == color);
            //return ptsOfColor.Count() == lineCount * 2;
=======
            return workspace.Nodes.SelectMany(n => n.RenderPackages).Count(rp => rp.MeshVertexCount > 0);
>>>>>>> 90d40d2a
        }

        public static bool HasAnyMeshes(this WorkspaceModel workspace)
        {
<<<<<<< HEAD
            throw new Exception("Update required after MAGN-7381!");
            //return view.Points.Positions.Count == numberOfPoints;
=======
            return workspace.Nodes.SelectMany(n => n.RenderPackages).Any(rp => rp.MeshVertexCount > 0);
>>>>>>> 90d40d2a
        }

        public static bool HasMeshVerticesAllOfColor(this WorkspaceModel workspace, Color4 color)
        {
            return workspace.Nodes.SelectMany(n => n.RenderPackages)
                .All(rp => rp.MeshVertexColors.IsArrayOfColor(color));
        }

        public static int TotalMeshVerticesToRender(this WorkspaceModel workspace)
        {
<<<<<<< HEAD
            throw new Exception("Update required after MAGN-7381!");
            //return view.Mesh.Positions.Count > 0;
=======
            return workspace.Nodes.SelectMany(n => n.RenderPackages).Sum(rp => rp.MeshVertexCount);
>>>>>>> 90d40d2a
        }

        public static int TotalLinesToRender(this WorkspaceModel workspace)
        {
<<<<<<< HEAD
            throw new Exception("Update required after MAGN-7381.");
            //return view.Mesh.Positions.Count == numberOfVertices;
=======
            return workspace.Nodes.
                SelectMany(n => n.RenderPackages).
                Where(rp=>rp.LineStripVertexCounts.Any()).
                Sum(rp => rp.LineStripVertexCounts.Count(c => c > 0));
        }

        public static bool HasSomethingToRender(this WorkspaceModel workspace)
        {
            var allPackages = workspace.Nodes.
                SelectMany(n => n.RenderPackages);

            return allPackages.Any();
>>>>>>> 90d40d2a
        }

        private static int TotalCurvesOfColor(this IRenderPackage package, Color4 color)
        {
<<<<<<< HEAD
            throw new Exception("Update required after MAGN-7381!");
            //return view.Lines.Positions.Count == numberOfLines*2;
=======
            var count = 0;
            var idx = 0;
            for (var i = 0; i < package.LineStripVertexCounts.Count(); i++)
            {
                var currCount = package.LineStripVertexCounts.ElementAt(i);
                if (currCount == 0) continue;

                var colorBytes = package.LineStripVertexColors.Skip(idx).Take(currCount*4);
                if (colorBytes.IsArrayOfColor(color))
                {
                    count++;
                }
                idx += currCount*4;
            }

            return count;
>>>>>>> 90d40d2a
        }

        private static bool IsArrayOfColor(this IEnumerable<byte> colorBytes, Color4 color)
        {
            var colorArr = colorBytes.ToArray();

            for (var i = 0; i < colorArr.Count(); i += 4)
            {
                var r = colorArr[i] == (byte)(color.Red * 255);
                var g = colorArr[i+1] == (byte)(color.Green * 255);
                var b = colorArr[i+2] == (byte)(color.Blue * 255);
                var a = colorArr[i+3] == (byte)(color.Alpha * 255);
                if (!a || !r || !g || !b)
                {
                    return false;
                }
            }
            
            return true;
        }
    }
}<|MERGE_RESOLUTION|>--- conflicted
+++ resolved
@@ -41,15 +41,7 @@
             var ws = ViewModel.Model.CurrentWorkspace as HomeWorkspaceModel;
             ws.RunSettings.RunType = RunType.Automatic;
 
-<<<<<<< HEAD
-            // All collections will be null if there
-            // is nothing to visualize
-            //Assert.Null(BackgroundPreview.Points);
-            //Assert.Null(BackgroundPreview.Lines);
-            //Assert.Null(BackgroundPreview.Mesh);
-=======
             Assert.False(ws.HasSomethingToRender());
->>>>>>> 90d40d2a
         }
 
         [Test]
@@ -69,59 +61,34 @@
             //we start with all previews disabled
             //the graph is two points feeding into a line
 
-<<<<<<< HEAD
-            //ensure that visulations match our expectations
-            //Assert.AreEqual(7, BackgroundPreview.Points.Positions.Count);
-            //Assert.AreEqual(12, BackgroundPreview.Lines.Positions.Count);
-            Assert.AreEqual(0, BackgroundPreview.MeshCount);
-=======
             Assert.AreEqual(7, ws.TotalPointsToRender());
             Assert.AreEqual(6, ws.TotalLinesToRender());
             Assert.AreEqual(0, ws.TotalMeshesToRender());
->>>>>>> 90d40d2a
 
             //now flip off the preview on one of the points
             //and ensure that the visualization updates without re-running
             var p1 = model.CurrentWorkspace.Nodes.First(x => x.GUID.ToString() == "a7c70c13-cc62-41a6-85ed-dc42e788181d");
             p1.UpdateValue(new UpdateValueParams("IsVisible", "false"));
 
-<<<<<<< HEAD
-            //Assert.AreEqual(1, BackgroundPreview.Points.Positions.Count);
-            //Assert.AreEqual(12, BackgroundPreview.Lines.Positions.Count);
-            Assert.AreEqual(0, BackgroundPreview.MeshCount);
-=======
             Assert.AreEqual(1, ws.TotalPointsToRender());
             Assert.AreEqual(6, ws.TotalLinesToRender());
             Assert.AreEqual(0, ws.TotalMeshesToRender());
->>>>>>> 90d40d2a
 
             //flip off the lines node
             var l1 = model.CurrentWorkspace.Nodes.First(x => x.GUID.ToString() == "7c1cecee-43ed-43b5-a4bb-5f71c50341b2");
             l1.UpdateValue(new UpdateValueParams("IsVisible", "false"));
 
-<<<<<<< HEAD
-            //Assert.AreEqual(1, BackgroundPreview.Points.Positions.Count);
-            //Assert.Null(BackgroundPreview.Lines);
-            //Assert.Null(BackgroundPreview.Mesh);
-=======
             Assert.AreEqual(1, ws.TotalPointsToRender());
             Assert.AreEqual(0, ws.TotalLinesToRender());
             Assert.AreEqual(0, ws.TotalMeshesToRender());
->>>>>>> 90d40d2a
 
             //flip those back on and ensure the visualization returns
             p1.UpdateValue(new UpdateValueParams("IsVisible", "true"));
             l1.UpdateValue(new UpdateValueParams("IsVisible", "true"));
 
-<<<<<<< HEAD
-            //Assert.AreEqual(7, BackgroundPreview.Points.Positions.Count);
-            //Assert.AreEqual(12, BackgroundPreview.Lines.Positions.Count);
-            //Assert.Null(BackgroundPreview.Mesh);
-=======
             Assert.AreEqual(7, ws.TotalPointsToRender());
             Assert.AreEqual(6, ws.TotalLinesToRender());
             Assert.AreEqual(0, ws.TotalMeshesToRender());
->>>>>>> 90d40d2a
         }
 
         [Test, Category("Failure")]
@@ -141,11 +108,6 @@
             //the graph is two points feeding into a line
 
             //ensure that visulations match our expectations
-<<<<<<< HEAD
-            //Assert.AreEqual(7, BackgroundPreview.Points.Positions.Count);
-            //Assert.AreEqual(12, BackgroundPreview.Lines.Positions.Count);
-            //Assert.Null(BackgroundPreview.Mesh);
-=======
             Assert.AreEqual(7, ws.TotalPointsToRender());
             Assert.AreEqual(6, ws.TotalLinesToRender());
             Assert.AreEqual(0, ws.TotalMeshesToRender());
@@ -154,7 +116,6 @@
             // we can inspect the packages sent to the watch3d node
             var viz = ViewModel.VisualizationManager;
             viz.ResultsReadyToVisualize += viz_ResultsReadyToVisualize;
->>>>>>> 90d40d2a
 
             //flip off the line node's preview upstream
             var l1 = model.CurrentWorkspace.Nodes.First(x => x.GUID.ToString() == "7c1cecee-43ed-43b5-a4bb-5f71c50341b2");
@@ -170,12 +131,7 @@
                 return;
             }
 
-<<<<<<< HEAD
-            var watchView = watch3DNodeView.PresentationGrid.Children().First(c => c is Watch3DView) as Watch3DView;
-            //Assert.Null(watchView.Points);
-=======
             Assert.AreEqual(0, args.Packages.Sum(rp=>rp.PointVertexCount));
->>>>>>> 90d40d2a
         }
 
         [Test]
@@ -197,14 +153,8 @@
 
             //look at the data in the visualization manager
             //ensure that the number of Drawable nodes
-<<<<<<< HEAD
-            //and the number of entries in the Dictionary match
-            //Assert.AreEqual(7, BackgroundPreview.Points.Positions.Count);
-            //Assert.AreEqual(6, BackgroundPreview.Lines.Positions.Count/2);
-=======
             Assert.AreEqual(7, ws.TotalPointsToRender());
             Assert.AreEqual(6, ws.TotalLinesToRender());
->>>>>>> 90d40d2a
 
             //delete a conector coming into the lines node
             var lineNode =
@@ -215,13 +165,8 @@
 
             //ensure that the visualization no longer contains
             //the renderables for the line node
-<<<<<<< HEAD
-            //Assert.AreEqual(7, BackgroundPreview.Points.Positions.Count);
-            //Assert.Null(BackgroundPreview.Lines);
-=======
             Assert.AreEqual(7, ws.TotalPointsToRender());
             Assert.AreEqual(0, ws.TotalLinesToRender());
->>>>>>> 90d40d2a
         }
 
         [Test]
@@ -237,14 +182,8 @@
 
             //total points are the two strips of points at the top and
             //bottom of the mesh, duplicated 11x2x2 plus the one mesh
-<<<<<<< HEAD
-            //Assert.AreEqual(1000, BackgroundPreview.Points.Positions.Count);
-            Assert.AreEqual(1000, BackgroundPreview.MeshCount);
-
-=======
             Assert.AreEqual(1000, ws.TotalPointsToRender());
             Assert.AreEqual(1000, ws.TotalMeshesToRender());
->>>>>>> 90d40d2a
         }
 
         [Test]
@@ -264,11 +203,7 @@
             var ws = ViewModel.Model.CurrentWorkspace as HomeWorkspaceModel;
             ws.RunSettings.RunType = RunType.Automatic;
 
-<<<<<<< HEAD
-            //Assert.AreEqual(6, BackgroundPreview.Points.Positions.Count);
-=======
             Assert.AreEqual(6, ws.TotalPointsToRender());
->>>>>>> 90d40d2a
 
             //delete a node and ensure that the renderables are cleaned up
             var pointNode =
@@ -279,11 +214,7 @@
 
             ViewModel.HomeSpace.HasUnsavedChanges = false;
 
-<<<<<<< HEAD
-            //Assert.Null(BackgroundPreview.Points);
-=======
             Assert.AreEqual(0, ws.TotalPointsToRender());
->>>>>>> 90d40d2a
         }
 
         [Test]
@@ -300,21 +231,13 @@
             ws.RunSettings.RunType = RunType.Automatic;
 
             //ensure that we have some visualizations
-<<<<<<< HEAD
-            //Assert.Greater(BackgroundPreview.Points.Positions.Count, 0);
-=======
             Assert.Greater(ws.TotalPointsToRender(), 0);
->>>>>>> 90d40d2a
 
             //now clear the workspace
             model.ClearCurrentWorkspace();
 
             //ensure that we have no visualizations
-<<<<<<< HEAD
-            //Assert.Null(BackgroundPreview.Points);
-=======
             Assert.AreEqual(0, ws.TotalPointsToRender());
->>>>>>> 90d40d2a
         }
 
         [Test]
@@ -330,11 +253,7 @@
             ws.RunSettings.RunType = RunType.Automatic;
 
             // Ensure we have some geometry
-<<<<<<< HEAD
-            //Assert.Greater(BackgroundPreview.Points.Points.Count(), 0);
-=======
             Assert.Greater(ws.TotalPointsToRender(),0);
->>>>>>> 90d40d2a
 
             // Open a new file. It doesn't matter if the new file
             // is saved in Manual or Automatic, the act of clearing
@@ -344,13 +263,9 @@
             openPath = Path.Combine(GetTestDirectory(ExecutingDirectory), @"core\visualization\ASM_thicken.dyn");
             Open(openPath);
 
-<<<<<<< HEAD
-            //Assert.Null(BackgroundPreview.Points);
-=======
             ws = model.CurrentWorkspace as HomeWorkspaceModel;
 
             Assert.AreEqual(0, ws.TotalPointsToRender());
->>>>>>> 90d40d2a
         }
 
         [Test]
@@ -373,11 +288,7 @@
             ws.RunSettings.RunType = RunType.Automatic;
 
             //ensure that we have some visualizations
-<<<<<<< HEAD
-            //Assert.Greater(BackgroundPreview.Points.Positions.Count, 0);
-=======
             Assert.Greater(ws.TotalPointsToRender(), 0);
->>>>>>> 90d40d2a
         }
 
         [Test]
@@ -393,11 +304,7 @@
 
             //all nodes are set to not preview in the file
             //ensure that we have no visualizations
-<<<<<<< HEAD
-            //Assert.Null(BackgroundPreview.Lines);
-=======
             Assert.AreEqual(0, ws.TotalLinesToRender());
->>>>>>> 90d40d2a
         }
 
         [Test]
@@ -497,11 +404,7 @@
             var ws = ViewModel.Model.CurrentWorkspace as HomeWorkspaceModel;
             ws.RunSettings.RunType = RunType.Automatic;
 
-<<<<<<< HEAD
-            //Assert.AreEqual(1, BackgroundPreview.Lines.Positions.Count / 2);
-=======
             Assert.AreEqual(1, ws.TotalLinesToRender());
->>>>>>> 90d40d2a
 
             // Convert a DSFunction node Line.ByPointDirectionLength to custom node.
             var workspace = model.CurrentWorkspace;
@@ -529,15 +432,9 @@
             DynamoSelection.Instance.Selection.Add(node);
 
             // No preview in the background
-<<<<<<< HEAD
-            //Assert.Null(BackgroundPreview.Points);
-            //Assert.Null(BackgroundPreview.Lines);
-            //Assert.Null(BackgroundPreview.Mesh);
-=======
             Assert.AreEqual(0, customSpace.TotalPointsToRender());
             Assert.AreEqual(0, customSpace.TotalLinesToRender());
             Assert.AreEqual(0, customSpace.TotalMeshesToRender());
->>>>>>> 90d40d2a
         }
 
         [Test]
@@ -608,55 +505,15 @@
             // 30 mesh vertices
             //ensure that the number of visualizations matches the 
             //number of pieces of geometry in the collection
-<<<<<<< HEAD
-            //Assert.AreEqual(numberOfPlanes * numberOfVertsPerTri * numberOfTrisPerPlane, BackgroundPreview.PerVertexMesh.Positions.Count);
-            var testColor = new SharpDX.Color4(0, 0, 0, 10.0f/255.0f);
-            //Assert.True(BackgroundPreview.PerVertexMesh.Colors.All(c => c == testColor));
-=======
             Assert.AreEqual(numberOfPlanes * numberOfVertsPerTri * numberOfTrisPerPlane, ws.TotalMeshVerticesToRender());
 
             var testColor = new Color4(0, 0, 0, 10.0f/255.0f);
             Assert.True(ws.HasMeshVerticesAllOfColor(testColor));
->>>>>>> 90d40d2a
 
             // Increase the number of planes
             numberOfPlanes = numberOfPlanes + 5;
             numberOfPlanesNode.Value = numberOfPlanes.ToString();
-<<<<<<< HEAD
-            //Assert.AreEqual(numberOfPlanes * numberOfVertsPerTri * numberOfTrisPerPlane, BackgroundPreview.PerVertexMesh.Positions.Count);
-        }
-
-        [Test]
-        public void VisualizationManager_Points_Render()
-        {
-            var model = ViewModel.Model;
-            var viz = ViewModel.VisualizationManager;
-
-            string openPath = Path.Combine(
-                GetTestDirectory(ExecutingDirectory),
-                @"core\visualization\ASM_points.dyn");
-            Open(openPath);
-
-            // check all the nodes and connectors are loaded
-            Assert.AreEqual(4, model.CurrentWorkspace.Nodes.Count);
-            Assert.AreEqual(4, model.CurrentWorkspace.Connectors.Count());
-
-            var ws = ViewModel.Model.CurrentWorkspace as HomeWorkspaceModel;
-            ws.RunSettings.RunType = RunType.Automatic;
-
-            //ensure that the number of visualizations matches the 
-            //number of pieces of geometry in the collection
-            //Assert.AreEqual(GetTotalDrawablesInModel(), BackgroundPreview.Points.Positions.Count);
-
-            //adjust the number node's value - currently set to 0..5 (6 elements)
-            var numNode = (DoubleInput)model.CurrentWorkspace.Nodes.First(x => x is DoubleInput);
-            numNode.Value = "0..10";
-            ViewModel.HomeSpace.Run();
-
-            //Assert.AreEqual(GetTotalDrawablesInModel(), BackgroundPreview.Points.Positions.Count);
-=======
             Assert.AreEqual(numberOfPlanes * numberOfVertsPerTri * numberOfTrisPerPlane, ws.TotalMeshVerticesToRender());
->>>>>>> 90d40d2a
         }
 
         [Test]
@@ -826,23 +683,12 @@
 
         public static int TotalMeshesToRender(this WorkspaceModel workspace)
         {
-<<<<<<< HEAD
-            throw new Exception("Update required after MAGN-7381!");
-            //var ptsOfColor = view.Lines.Colors.Where(c => c == color);
-            //return ptsOfColor.Count() == lineCount * 2;
-=======
             return workspace.Nodes.SelectMany(n => n.RenderPackages).Count(rp => rp.MeshVertexCount > 0);
->>>>>>> 90d40d2a
         }
 
         public static bool HasAnyMeshes(this WorkspaceModel workspace)
         {
-<<<<<<< HEAD
-            throw new Exception("Update required after MAGN-7381!");
-            //return view.Points.Positions.Count == numberOfPoints;
-=======
             return workspace.Nodes.SelectMany(n => n.RenderPackages).Any(rp => rp.MeshVertexCount > 0);
->>>>>>> 90d40d2a
         }
 
         public static bool HasMeshVerticesAllOfColor(this WorkspaceModel workspace, Color4 color)
@@ -853,20 +699,11 @@
 
         public static int TotalMeshVerticesToRender(this WorkspaceModel workspace)
         {
-<<<<<<< HEAD
-            throw new Exception("Update required after MAGN-7381!");
-            //return view.Mesh.Positions.Count > 0;
-=======
             return workspace.Nodes.SelectMany(n => n.RenderPackages).Sum(rp => rp.MeshVertexCount);
->>>>>>> 90d40d2a
         }
 
         public static int TotalLinesToRender(this WorkspaceModel workspace)
         {
-<<<<<<< HEAD
-            throw new Exception("Update required after MAGN-7381.");
-            //return view.Mesh.Positions.Count == numberOfVertices;
-=======
             return workspace.Nodes.
                 SelectMany(n => n.RenderPackages).
                 Where(rp=>rp.LineStripVertexCounts.Any()).
@@ -879,15 +716,10 @@
                 SelectMany(n => n.RenderPackages);
 
             return allPackages.Any();
->>>>>>> 90d40d2a
         }
 
         private static int TotalCurvesOfColor(this IRenderPackage package, Color4 color)
         {
-<<<<<<< HEAD
-            throw new Exception("Update required after MAGN-7381!");
-            //return view.Lines.Positions.Count == numberOfLines*2;
-=======
             var count = 0;
             var idx = 0;
             for (var i = 0; i < package.LineStripVertexCounts.Count(); i++)
@@ -904,7 +736,6 @@
             }
 
             return count;
->>>>>>> 90d40d2a
         }
 
         private static bool IsArrayOfColor(this IEnumerable<byte> colorBytes, Color4 color)
