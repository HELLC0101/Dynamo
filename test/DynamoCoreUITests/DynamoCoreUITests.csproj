--- conflicted
+++ resolved
@@ -110,9 +110,7 @@
       <Name>DynamoCore</Name>
       <Private>False</Private>
     </ProjectReference>
-<<<<<<< HEAD
     <ProjectReference Include="..\..\src\Libraries\CoreNodesUI\CoreNodesUI.csproj">
-=======
     <ProjectReference Include="..\..\src\Engine\ProtoImperative\ProtoImperative.csproj">
       <Project>{0d3d43dc-bd7e-46f0-93f7-1c6a6cc79948}</Project>
       <Name>ProtoImperative</Name>
@@ -124,7 +122,6 @@
       <Private>False</Private>
     </ProjectReference>
     <ProjectReference Include="..\..\src\Libraries\CoreNodeModels\CoreNodeModels.csproj">
->>>>>>> a7940ff2
       <Project>{d8262d40-4880-41e4-91e4-af8f480c8637}</Project>
       <Name>CoreNodeModels</Name>
       <Private>False</Private>
