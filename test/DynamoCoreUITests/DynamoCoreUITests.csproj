﻿<?xml version="1.0" encoding="utf-8"?>
<Project ToolsVersion="4.0" DefaultTargets="Build" xmlns="http://schemas.microsoft.com/developer/msbuild/2003">
  <ImportGroup Label="PropertySheets">
    <Import Project="$(SolutionDir)Config/CS.props" />
  </ImportGroup>
  <PropertyGroup>
    <Configuration Condition=" '$(Configuration)' == '' ">Debug</Configuration>
    <Platform Condition=" '$(Platform)' == '' ">AnyCPU</Platform>
    <ProductVersion>8.0.30703</ProductVersion>
    <SchemaVersion>2.0</SchemaVersion>
    <ProjectGuid>{7DD8077A-201E-4C56-96C5-3C901A51BDF3}</ProjectGuid>
    <OutputType>Library</OutputType>
    <AppDesignerFolder>Properties</AppDesignerFolder>
    <RootNamespace>DynamoCoreUITests</RootNamespace>
    <AssemblyName>DynamoCoreUITests</AssemblyName>
    <TargetFrameworkVersion>v4.0</TargetFrameworkVersion>
    <FileAlignment>512</FileAlignment>
  </PropertyGroup>
  <PropertyGroup Condition=" '$(Configuration)|$(Platform)' == 'Debug|AnyCPU' ">
    <DebugSymbols>true</DebugSymbols>
    <DebugType>full</DebugType>
    <Optimize>false</Optimize>
    <OutputPath>$(OutputPath)</OutputPath>
    <DefineConstants>TRACE;DEBUG;USE_DSENGINE</DefineConstants>
    <ErrorReport>prompt</ErrorReport>
    <WarningLevel>4</WarningLevel>
  </PropertyGroup>
  <PropertyGroup Condition=" '$(Configuration)|$(Platform)' == 'Release|AnyCPU' ">
    <DebugType>pdbonly</DebugType>
    <Optimize>true</Optimize>
    <OutputPath>$(OutputPath)</OutputPath>
    <DefineConstants>TRACE;USE_DSENGINE</DefineConstants>
    <ErrorReport>prompt</ErrorReport>
    <WarningLevel>4</WarningLevel>
  </PropertyGroup>
  <PropertyGroup>
    <ResolveAssemblyWarnOrErrorOnTargetArchitectureMismatch>None</ResolveAssemblyWarnOrErrorOnTargetArchitectureMismatch>
  </PropertyGroup>
  <ItemGroup>
    <Reference Include="HelixToolkit.Wpf.SharpDX, Version=2014.2.1.1, Culture=neutral, PublicKeyToken=52aa3500039caf0d, processorArchitecture=MSIL">
      <SpecificVersion>False</SpecificVersion>
      <HintPath>..\..\extern\Helix3D\NET40\Helix3D_SharpDX\HelixToolkit.Wpf.SharpDX.dll</HintPath>
    </Reference>
    <Reference Include="ICSharpCode.AvalonEdit, Version=4.3.1.9429, Culture=neutral, PublicKeyToken=9cc39be672370310, processorArchitecture=MSIL">
      <SpecificVersion>False</SpecificVersion>
      <HintPath>..\..\extern\avalonEdit\ICSharpCode.AvalonEdit.dll</HintPath>
      <Private>False</Private>
    </Reference>
    <Reference Include="Microsoft.Practices.Prism">
      <HintPath>..\..\extern\prism\Microsoft.Practices.Prism.dll</HintPath>
      <Private>False</Private>
    </Reference>
    <Reference Include="Moq, Version=4.2.1312.1622, Culture=neutral, PublicKeyToken=69f491c39445e920, processorArchitecture=MSIL">
      <SpecificVersion>False</SpecificVersion>
      <HintPath>..\..\extern\Moq\Moq.dll</HintPath>
    </Reference>
    <Reference Include="nunit.framework, Version=2.6.2.12296, Culture=neutral, PublicKeyToken=96d09a1eb7f44a77, processorArchitecture=MSIL">
      <SpecificVersion>False</SpecificVersion>
      <HintPath>$(NunitPath)\nunit.framework.dll</HintPath>
    </Reference>
    <Reference Include="PresentationCore" />
    <Reference Include="PresentationFramework" />
    <Reference Include="ProtoInterface, Version=0.0.0.0, Culture=neutral, processorArchitecture=MSIL">
      <SpecificVersion>False</SpecificVersion>
      <HintPath>..\..\extern\ProtoGeometry\ProtoInterface.dll</HintPath>
      <Private>False</Private>
    </Reference>
    <Reference Include="SharpDX, Version=2.5.0.0, Culture=neutral, PublicKeyToken=627a3d6d1956f55a, processorArchitecture=MSIL">
      <SpecificVersion>False</SpecificVersion>
      <HintPath>..\..\extern\Helix3D\NET40\Helix3D_SharpDX\SharpDX.dll</HintPath>
    </Reference>
    <Reference Include="System" />
    <Reference Include="System.Core" />
    <Reference Include="System.Xaml" />
    <Reference Include="System.Xml" />
    <Reference Include="WindowsBase" />
  </ItemGroup>
  <ItemGroup>
    <Compile Include="..\..\src\AssemblySharedInfoGenerator\AssemblySharedInfo.cs">
      <Link>AssemblySharedInfo.cs</Link>
    </Compile>
    <Compile Include="CodeBlockNodeTests.cs" />
    <Compile Include="CoreUITests.cs" />
    <Compile Include="DropDownTests.cs" />
    <Compile Include="DynamoTestUIBase.cs" />
    <Compile Include="NodeViewCustomizationTests.cs" />
    <Compile Include="PackageManagerUITests.cs" />
    <Compile Include="Properties\AssemblyInfo.cs" />
    <Compile Include="RecordedTests.cs" />
    <Compile Include="RunSettingsTests.cs" />
    <Compile Include="SliderTests.cs" />
    <Compile Include="Utility\ViewExtensions.cs" />
    <Compile Include="UpdateManagerUITests.cs" />
    <Compile Include="VisualizationManagerUITests.cs" />
  </ItemGroup>
  <ItemGroup>
    <ProjectReference Include="..\..\src\DynamoCoreWpf\DynamoCoreWpf.csproj">
      <Project>{51bb6014-43f7-4f31-b8d3-e3c37ebedaf4}</Project>
      <Name>DynamoCoreWpf</Name>
      <Private>False</Private>
    </ProjectReference>
    <ProjectReference Include="..\..\src\Engine\ProtoCore\ProtoCore.csproj">
      <Project>{7a9e0314-966f-4584-baa3-7339cbb849d1}</Project>
      <Name>ProtoCore</Name>
      <Private>False</Private>
    </ProjectReference>
    <ProjectReference Include="..\..\src\DynamoCore\DynamoCore.csproj">
      <Project>{7858FA8C-475F-4B8E-B468-1F8200778CF8}</Project>
      <Name>DynamoCore</Name>
      <Private>False</Private>
    </ProjectReference>
    <ProjectReference Include="..\..\src\Engine\ProtoImperative\ProtoImperative.csproj">
      <Project>{0d3d43dc-bd7e-46f0-93f7-1c6a6cc79948}</Project>
      <Name>ProtoImperative</Name>
      <Private>False</Private>
    </ProjectReference>
    <ProjectReference Include="..\..\src\Libraries\CoreNodeModelsWpf\CoreNodeModelsWpf.csproj">
      <Project>{f5932f7d-8e34-4787-80b8-e7f9d996edff}</Project>
      <Name>CoreNodeModelsWpf</Name>
      <Private>False</Private>
    </ProjectReference>
    <ProjectReference Include="..\..\src\Libraries\CoreNodeModels\CoreNodeModels.csproj">
      <Project>{d8262d40-4880-41e4-91e4-af8f480c8637}</Project>
      <Name>CoreNodeModels</Name>
      <Private>False</Private>
    </ProjectReference>
    <ProjectReference Include="..\..\src\Libraries\IronPython\IronPythonUI.csproj">
      <Project>{01de9b06-0bcb-4d8a-862e-e8170f5d6b4f}</Project>
      <Name>IronPythonUI</Name>
      <Private>False</Private>
    </ProjectReference>
<<<<<<< HEAD
=======
    <ProjectReference Include="..\..\src\Libraries\UnitsUI\UnitsUI.csproj">
      <Project>{c67a7e80-73e6-4bbf-9d3f-dcd86ce306be}</Project>
      <Name>UnitsUI</Name>
      <Private>False</Private>
    </ProjectReference>
    <ProjectReference Include="..\..\src\Tools\DynamoShapeManager\DynamoShapeManager.csproj">
      <Project>{263fa9c1-f81e-4a8e-95e0-8cdae20f177b}</Project>
      <Name>DynamoShapeManager</Name>
    </ProjectReference>
>>>>>>> e0e33022
    <ProjectReference Include="..\DynamoCoreTests\DynamoCoreTests.csproj">
      <Project>{472084ed-1067-4b2c-8737-3839a6143eb2}</Project>
      <Name>DynamoCoreTests</Name>
      <Private>False</Private>
    </ProjectReference>
    <ProjectReference Include="..\DynamoCoreTests\DynamoCoreTests.csproj">
      <Project>{472084ed-1067-4b2c-8737-3839a6143eb2}</Project>
      <Name>DynamoCoreTests</Name>
    </ProjectReference>
    <ProjectReference Include="..\..\src\DynamoUtilities\DynamoUtilities.csproj">
      <Project>{B5F435CB-0D8A-40B1-A4F7-5ECB3CE792A9}</Project>
      <Name>DynamoUtilities</Name>
      <Private>False</Private>
    </ProjectReference>
    <ProjectReference Include="..\..\src\Libraries\DynamoWatch3D\Watch3D.csproj">
      <Project>{B9E338CA-6677-4772-B01D-1FCEABCDAAAB}</Project>
      <Name>Watch3D</Name>
      <Private>False</Private>
    </ProjectReference>
    <ProjectReference Include="..\Libraries\SystemTestServices\SystemTestServices.csproj">
      <Project>{89563cd0-509b-40a5-8728-9d3ec6fe8410}</Project>
      <Name>SystemTestServices</Name>
      <Private>False</Private>
    </ProjectReference>
  </ItemGroup>
  <Import Project="$(MSBuildToolsPath)\Microsoft.CSharp.targets" />
  <!-- To modify your build process, add your task inside one of the targets below and uncomment it. 
       Other similar extension points exist, see Microsoft.Common.targets.
  <Target Name="BeforeBuild">
  </Target>
  <Target Name="AfterBuild">
  </Target>
  -->
</Project><|MERGE_RESOLUTION|>--- conflicted
+++ resolved
@@ -129,8 +129,6 @@
       <Name>IronPythonUI</Name>
       <Private>False</Private>
     </ProjectReference>
-<<<<<<< HEAD
-=======
     <ProjectReference Include="..\..\src\Libraries\UnitsUI\UnitsUI.csproj">
       <Project>{c67a7e80-73e6-4bbf-9d3f-dcd86ce306be}</Project>
       <Name>UnitsUI</Name>
@@ -140,7 +138,6 @@
       <Project>{263fa9c1-f81e-4a8e-95e0-8cdae20f177b}</Project>
       <Name>DynamoShapeManager</Name>
     </ProjectReference>
->>>>>>> e0e33022
     <ProjectReference Include="..\DynamoCoreTests\DynamoCoreTests.csproj">
       <Project>{472084ed-1067-4b2c-8737-3839a6143eb2}</Project>
       <Name>DynamoCoreTests</Name>
