﻿using System.Collections.Generic;
using System.IO;
using System.Linq;

using Dynamo.Controls;
using Dynamo.DSEngine;
using Dynamo.Models;
using Dynamo.Nodes;
using Dynamo.Tests;

using NUnit.Framework;

namespace DynamoCoreUITests
{
    [TestFixture]
    public class VisualizationManagerUITests : DynamoTestUIBase
    {
        private Watch3DView BackgroundPreview
        {
            get
            {
                return (Watch3DView)View.background_grid.FindName("background_preview");
            }
        }

        [Test]
        public void NothingIsVisualizedWhenThereIsNothingToVisualize()
        {
            var viz = ViewModel.VisualizationManager;

            // run the expression
            ViewModel.Model.RunExpression();

            Assert.AreEqual(0, BackgroundPreview.Points.Positions.Count);
            Assert.AreEqual(0, BackgroundPreview.Lines.Positions.Count);
            //Assert.AreEqual(0, BackgroundPreview.Mesh.Positions.Count);
            Assert.AreEqual(0, BackgroundPreview.XAxes.Positions.Count);
            Assert.AreEqual(0, BackgroundPreview.YAxes.Positions.Count);
            Assert.AreEqual(0, BackgroundPreview.ZAxes.Positions.Count);
        }

        [Test, Category("Failure")]
        public void BackgroundPreviewDrawsOnOpen()
        {
            //var model = ViewModel.Model;
            //var viz = ViewModel.VisualizationManager;

            //string openPath = Path.Combine(GetTestDirectory(), @"core\visualization\ASM_points.dyn");
            //model.Open(openPath);

            //// run the expression
            //ViewModel.Model.RunExpression();

            ////graphics will have been updated at this point
            ////enabled the background preview and ensure that it 

            Assert.Inconclusive("Finish me!");
        }

        [Test, Category("Failure")]
        public void CleansUpGeometryWhenNodeFails()
        {
            Assert.Inconclusive("Can not test post-failure visualization state as we need to " +
                                "throwing testing exception which avoid OnEvaluationComplete being called.");

            //var model = ViewModel.Model;
            //var viz = ViewModel.VisualizationManager;

            //string openPath = Path.Combine(GetTestDirectory(), @"core\visualization\ASM_points.dyn");
            //model.Open(openPath);

            //// check all the nodes and connectors are loaded
            //Assert.AreEqual(3, model.CurrentWorkspace.Nodes.Count);
            //Assert.AreEqual(4, model.CurrentWorkspace.Connectors.Count);

            //// run the expression
            //ViewModel.Model.RunExpression();

            ////adjust the number node's value - currently set to 0..5 to something that makes the XYZ error
            //var numNode = (DoubleInput)model.Nodes.First(x => x is DoubleInput);
            //numNode.Value = "blah";

            //// run the expression
            //// it will fail
            //Assert.Throws(typeof(NUnit.Framework.AssertionException), () => ViewModel.Model.RunExpression());
            //var renderables = viz.Visualizations.SelectMany(x => x.Value.Points);
            //Assert.AreEqual(0, renderables.Count());
        }

        [Test]
        public void VisualizationInSyncWithPreview()
        {
            var model = ViewModel.Model;
            var viz = ViewModel.VisualizationManager;

            string openPath = Path.Combine(GetTestDirectory(ExecutingDirectory), @"core\visualization\ASM_points_line.dyn");
            ViewModel.OpenCommand.Execute(openPath);

            // run the expression
            ViewModel.Model.RunExpression();

            //we start with all previews disabled
            //the graph is two points feeding into a line

            //ensure that visulations match our expectations
            Assert.AreEqual(7, BackgroundPreview.Points.Positions.Count);
            Assert.AreEqual(12, BackgroundPreview.Lines.Positions.Count);
            Assert.AreEqual(0, BackgroundPreview.MeshCount);

            //now flip off the preview on one of the points
            //and ensure that the visualization updates without re-running
            var p1 = model.Nodes.First(x => x.GUID.ToString() == "a7c70c13-cc62-41a6-85ed-dc42e788181d");
            p1.IsVisible = false;

            Assert.AreEqual(1, BackgroundPreview.Points.Positions.Count);
            Assert.AreEqual(12, BackgroundPreview.Lines.Positions.Count);
            Assert.AreEqual(0, BackgroundPreview.MeshCount);

            //flip off the lines node
            var l1 = model.Nodes.First(x => x.GUID.ToString() == "7c1cecee-43ed-43b5-a4bb-5f71c50341b2");
            l1.IsVisible = false;

            Assert.AreEqual(1, BackgroundPreview.Points.Positions.Count);
            Assert.AreEqual(0, BackgroundPreview.Lines.Positions.Count);
            Assert.AreEqual(0, BackgroundPreview.MeshCount);

            //flip those back on and ensure the visualization returns
            p1.IsVisible = true;
            l1.IsVisible = true;

            Assert.AreEqual(7, BackgroundPreview.Points.Positions.Count);
            Assert.AreEqual(12, BackgroundPreview.Lines.Positions.Count);
            Assert.AreEqual(0, BackgroundPreview.MeshCount);
        }

        [Test]
        public void VisualizationInSyncWithPreviewUpstream()
        {
            var model = ViewModel.Model;
            var viz = ViewModel.VisualizationManager;

            string openPath = Path.Combine(GetTestDirectory(ExecutingDirectory), @"core\visualization\ASM_points_line.dyn");
            ViewModel.OpenCommand.Execute(openPath);

            // run the expression
            ViewModel.Model.RunExpression();

            //we start with all previews disabled
            //the graph is two points feeding into a line

            //ensure that visulations match our expectations
            Assert.AreEqual(7, BackgroundPreview.Points.Positions.Count);
            Assert.AreEqual(12, BackgroundPreview.Lines.Positions.Count);
            Assert.AreEqual(0, BackgroundPreview.MeshCount);

            //flip off the line node's preview upstream
            var l1 = model.Nodes.First(x => x.GUID.ToString() == "7c1cecee-43ed-43b5-a4bb-5f71c50341b2");
            l1.IsUpstreamVisible = false;

            Assert.NotNull(model);
            Assert.NotNull(model.CurrentWorkspace);
            
            //ensure that the watch 3d is not showing the upstream
            //the render descriptions will still be around for those
            //nodes, but watch 3D will not be showing them
            var watch3D = model.CurrentWorkspace.FirstNodeFromWorkspace<Watch3D>();
            Assert.NotNull(watch3D);
            var watchView = watch3D.View;
<<<<<<< HEAD
            Assert.AreEqual(0, watchView.Points.Positions.Count);
=======
            Assert.NotNull(watchView);
            Assert.AreEqual(0, watchView.Points.Count);
>>>>>>> b6829794
        }

        [Test]
        public void CanVisualizePoints()
        {
            var model = ViewModel.Model;
            var viz = ViewModel.VisualizationManager;

            string openPath = Path.Combine(GetTestDirectory(ExecutingDirectory), @"core\visualization\ASM_points.dyn");
            ViewModel.OpenCommand.Execute(openPath);
            
            // check all the nodes and connectors are loaded
            Assert.AreEqual(4, model.CurrentWorkspace.Nodes.Count);
            Assert.AreEqual(4, model.CurrentWorkspace.Connectors.Count);

            // run the expression
            ViewModel.Model.RunExpression();

            //ensure that the number of visualizations matches the 
            //number of pieces of geometry in the collection
            Assert.AreEqual(GetTotalDrawablesInModel(), BackgroundPreview.Points.Positions.Count);

            //adjust the number node's value - currently set to 0..5 (6 elements)
            var numNode = (DoubleInput)model.Nodes.First(x => x is DoubleInput);
            numNode.Value = "0..10";
            ViewModel.Model.RunExpression();

            Assert.AreEqual(GetTotalDrawablesInModel(), BackgroundPreview.Points.Positions.Count);
        }

        [Test, Category("Failure")]
        public void CleansUpGeometryWhenNodesAreDisconnected()
        {
            //test to ensure that when nodes are disconnected 
            //their associated geometry is removed
            var model = ViewModel.Model;
            var viz = ViewModel.VisualizationManager;

            string openPath = Path.Combine(GetTestDirectory(ExecutingDirectory), @"core\visualization\ASM_points_line.dyn");
            ViewModel.OpenCommand.Execute(openPath);

            // run the expression
            ViewModel.Model.RunExpression();

            //ensure the correct representations

            //look at the data in the visualization manager
            //ensure that the number of Drawable nodes
            //and the number of entries in the Dictionary match
            Assert.AreEqual(7, BackgroundPreview.Points.Positions.Count);
            Assert.AreEqual(6, BackgroundPreview.Lines.Positions.Count / 2);
            
            //delete a conector coming into the lines node
            var lineNode = model.Nodes.FirstOrDefault(x => x.GUID.ToString() == "7c1cecee-43ed-43b5-a4bb-5f71c50341b2");
            var port = lineNode.InPorts.First();
            port.Disconnect(port.Connectors.First());

            //ensure that the visualization no longer contains
            //the renderables for the line node
            Assert.AreEqual(7, BackgroundPreview.Points.Positions.Count);
            Assert.AreEqual(0, BackgroundPreview.Lines.Positions.Count);
        }

        [Test]
        public void CanVisualizeASMSolids()
        {
            var model = ViewModel.Model;

            string openPath = Path.Combine(GetTestDirectory(ExecutingDirectory), @"core\visualization\ASM_thicken.dyn");
            ViewModel.OpenCommand.Execute(openPath);

            // run the expression
            ViewModel.Model.RunExpression();

            Assert.IsTrue(BackgroundPreview.Mesh.Indices.Count > 0);

            model.HomeSpace.HasUnsavedChanges = false;
        }

        [Test]
        public void CanVisualizeASMSurfaces()
        {
            var viz = ViewModel.VisualizationManager;

            string openPath = Path.Combine(GetTestDirectory(ExecutingDirectory), @"core\visualization\ASM_cuboid.dyn");
            ViewModel.OpenCommand.Execute(openPath);

            // run the expression
            ViewModel.Model.RunExpression();

            //var meshes = viz.Visualizations.SelectMany(x => x.Value.Meshes);
            Assert.AreEqual(36, BackgroundPreview.Mesh.Positions.Count);
        }

        [Test]
        public void CanVisualizeCoordinateSystems()
        {
            var viz = ViewModel.VisualizationManager;

            string openPath = Path.Combine(GetTestDirectory(ExecutingDirectory), @"core\visualization\ASM_coordinateSystem.dyn");
            ViewModel.OpenCommand.Execute(openPath);

            // run the expression
            ViewModel.Model.RunExpression();

            Assert.AreEqual(2, BackgroundPreview.XAxes.Positions.Count);
            Assert.AreEqual(2, BackgroundPreview.YAxes.Positions.Count);
            Assert.AreEqual(2, BackgroundPreview.ZAxes.Positions.Count);
        }

        [Test]
        public void CanVisualizeGeometryFromPython()
        {
            var viz = ViewModel.VisualizationManager;

            string openPath = Path.Combine(GetTestDirectory(ExecutingDirectory), @"core\visualization\ASM_python.dyn");
            ViewModel.OpenCommand.Execute(openPath);

            // run the expression
            ViewModel.Model.RunExpression();

            //total points are the two strips of points at the top and
            //bottom of the mesh, duplicated 11x2x2 plus the one mesh
            Assert.AreEqual(1000, BackgroundPreview.Points.Positions.Count);
            Assert.AreEqual(1000, BackgroundPreview.MeshCount);

        }

        [Test]
        public void VisualizationIsDeletedWhenNodeIsRemoved()
        {
            var model = ViewModel.Model;

            string openPath = Path.Combine(GetTestDirectory(ExecutingDirectory), @"core\visualization\ASM_points.dyn");
            ViewModel.OpenCommand.Execute(openPath);

            // check all the nodes and connectors are loaded
            Assert.AreEqual(4, model.CurrentWorkspace.Nodes.Count);
            Assert.AreEqual(4, model.CurrentWorkspace.Connectors.Count);

            // run the expression
            ViewModel.Model.RunExpression();

            Assert.AreEqual(6, BackgroundPreview.Points.Positions.Count);

            //delete a node and ensure that the renderables are cleaned up
            var pointNode = model.Nodes.FirstOrDefault(x => x.GUID.ToString() == "0b472626-e18f-404a-bec4-d84ad7f33011");
            var modelsToDelete = new List<ModelBase> {pointNode};
            model.DeleteModelInternal(modelsToDelete);

            model.HomeSpace.HasUnsavedChanges = false;

            Assert.AreEqual(0, BackgroundPreview.Points.Positions.Count);
        }

        [Test]
        public void VisualizationsAreClearedWhenWorkspaceIsCleared()
        {
            var model = ViewModel.Model;

            string openPath = Path.Combine(GetTestDirectory(ExecutingDirectory), @"core\visualization\ASM_points.dyn");
            ViewModel.OpenCommand.Execute(openPath);

            // run the expression
            ViewModel.Model.RunExpression();

            //ensure that we have some visualizations
            Assert.Greater(BackgroundPreview.Points.Positions.Count, 0);

            //now clear the workspace
            model.Clear(null);

            //ensure that we have no visualizations
            Assert.AreEqual(0, BackgroundPreview.Points.Positions.Count);
        }

        [Test]
        public void VisualizationsAreCreatedForCustomNodes()
        {
            Assert.IsTrue(
                ViewModel.Model.CustomNodeManager.AddFileToPath(Path.Combine(GetTestDirectory(ExecutingDirectory), @"core\visualization\Points.dyf"))
                != null);
            string openPath = Path.Combine(GetTestDirectory(ExecutingDirectory), @"core\visualization\ASM_customNode.dyn");
            ViewModel.OpenCommand.Execute(openPath);

            // run the expression
            ViewModel.Model.RunExpression();

            //ensure that we have some visualizations
            Assert.Greater(BackgroundPreview.Points.Positions.Count, 0);
        }

        [Test]
        public void HonorsPreviewSaveState()
        {
            string openPath = Path.Combine(GetTestDirectory(ExecutingDirectory), @"core\visualization\ASM_points_line_noPreview.dyn");
            ViewModel.OpenCommand.Execute(openPath);

            // run the expression
            ViewModel.Model.RunExpression();

            //all nodes are set to not preview in the file
            //ensure that we have no visualizations
            Assert.AreEqual(0, BackgroundPreview.Lines.Positions.Count);
        }

        [Test]
        public void CanDrawNodeLabels()
        {
            var model = ViewModel.Model;

            string openPath = Path.Combine(GetTestDirectory(ExecutingDirectory), @"core\visualization\Labels.dyn");
            ViewModel.OpenCommand.Execute(openPath);

            // check all the nodes and connectors are loaded
            Assert.AreEqual(2, model.CurrentWorkspace.Nodes.Count);

            //before we run the expression, confirm that all nodes
            //have label display set to false - the default
            Assert.IsTrue(model.AllNodes.All(x => x.DisplayLabels != true));

            var cbn = model.Nodes.FirstOrDefault(x => x.GUID.ToString() == "fdec3b9b-56ae-4d01-85c2-47b8425e3130") as CodeBlockNodeModel;
            Assert.IsNotNull(cbn);
            cbn.Code = "Point.ByCoordinates(a<1>,a<1>,a<1>);";
            
            // run the expression
            Assert.DoesNotThrow(() => ViewModel.Model.RunExpression());
            Assert.AreEqual(4, BackgroundPreview.Points.Positions.Count());

            //label displayed should be possible now because
            //some nodes have values. toggle on label display
            cbn.DisplayLabels = true;
            //Assert.AreEqual(BackgroundPreview.Text.Count(), 4);

            cbn.Code = "Point.ByCoordinates(a<1>,a<2>,a<3>);";

            //change the lacing to cross product 
            //ensure that the labels update to match
            //ptNode.ArgumentLacing = LacingStrategy.CrossProduct;
            Assert.DoesNotThrow(() => ViewModel.Model.RunExpression());
            Assert.AreEqual(64, BackgroundPreview.Points.Positions.Count());
            //Assert.AreEqual(64, BackgroundPreview.Text.Count());

            cbn.DisplayLabels = false;
            //Assert.AreEqual(0, BackgroundPreview.Text.Count());
        }

        [Test]
        public void CanDrawNodeLabelsOnCurves()
        {
            var model = ViewModel.Model;

            string openPath = Path.Combine(GetTestDirectory(ExecutingDirectory), @"core\visualization\ASM_points_line.dyn");
            ViewModel.OpenCommand.Execute(openPath);

            // check all the nodes and connectors are loaded
            Assert.AreEqual(7, model.CurrentWorkspace.Nodes.Count);

            //before we run the expression, confirm that all nodes
            //have label display set to false - the default
            Assert.IsTrue(model.AllNodes.All(x => x.DisplayLabels != true));

            // run the expression
            Assert.DoesNotThrow(() => ViewModel.Model.RunExpression());

            Assert.AreEqual(6, BackgroundPreview.Lines.Positions.Count() / 2);

            //label displayed should be possible now because
            //some nodes have values. toggle on label display
            var crvNode = model.Nodes.FirstOrDefault(x => x.GUID.ToString() == "7c1cecee-43ed-43b5-a4bb-5f71c50341b2");
            Assert.IsNotNull(crvNode);
            crvNode.DisplayLabels = true;

            //Assert.AreEqual(6,BackgroundPreview.Text.Count());
        }

        private int GetTotalDrawablesInModel()
        {
            return ViewModel.Model.Nodes
                .SelectMany(x=>x.RenderPackages)
                .Cast<RenderPackage>()
                .Where(x=>x.IsNotEmpty())
                .Aggregate(0,(a, b) => a + b.ItemsCount);
        }
    }
}<|MERGE_RESOLUTION|>--- conflicted
+++ resolved
@@ -166,12 +166,8 @@
             var watch3D = model.CurrentWorkspace.FirstNodeFromWorkspace<Watch3D>();
             Assert.NotNull(watch3D);
             var watchView = watch3D.View;
-<<<<<<< HEAD
             Assert.AreEqual(0, watchView.Points.Positions.Count);
-=======
             Assert.NotNull(watchView);
-            Assert.AreEqual(0, watchView.Points.Count);
->>>>>>> b6829794
         }
 
         [Test]
