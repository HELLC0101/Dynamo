﻿using System;
using System.Collections.Generic;
using System.IO;
using System.Linq;
using System.Reflection;

using Autodesk.Revit.DB;
using Autodesk.Revit.UI;

using Dynamo.Applications;
using Dynamo.Applications.Models;
using Dynamo.Core.Threading;
using Dynamo.Interfaces;
using Dynamo.ViewModels;
using Dynamo.Tests;

using NUnit.Framework;

using ProtoCore.Mirror;

using RevitNodesTests;

using RevitServices.Persistence;
using RevitServices.Threading;
using RevitServices.Transactions;

namespace RevitTestServices
{
    public class TestSchedulerThread : ISchedulerThread
    {
        public void Initialize(DynamoScheduler owningScheduler)
        {

        }

        public void Shutdown()
        {

        }
    }

    [TestFixture]
    public abstract class SystemTestBase
    {
        protected DynamoViewModel ViewModel;
        protected string workingDirectory;

        [SetUp]
        public void Setup()
        {
            AssemblyResolver.Setup();

            SetupCore();

            if (string.IsNullOrEmpty(workingDirectory))
            {
                workingDirectory = Path.GetDirectoryName(Assembly.GetExecutingAssembly().Location);
            }

            StartDynamo();

            DocumentManager.Instance.CurrentUIApplication.ViewActivating += CurrentUIApplication_ViewActivating;
        }

        /// <summary>
        /// Implement this method to do any setup neceessary for your tests.
        /// </summary>
        protected virtual void SetupCore()
        {
            
        }

        [TearDown]
        public void TearDown()
        {
            // Automatic transaction strategy requires that we 
            // close the transaction if it hasn't been closed by 
            // by the end of an evaluation. It is possible to 
            // run the test framework without running Dynamo, so
            // we ensure that the transaction is closed here.
            TransactionManager.Instance.ForceCloseTransaction();
        }

        protected void CurrentUIApplication_ViewActivating(object sender, Autodesk.Revit.UI.Events.ViewActivatingEventArgs e)
        {
            ((RevitDynamoModel)this.ViewModel.Model).SetRunEnabledBasedOnContext(e.NewActiveView);
        }

        protected void StartDynamo()
        {
            try
            {
                // create the transaction manager object
                TransactionManager.SetupManager(new AutomaticTransactionStrategy());

                DynamoRevit.InitializeUnits();

                DynamoRevit.RevitDynamoModel = RevitDynamoModel.Start(
                    new RevitDynamoModel.StartConfiguration()
                    {
                        StartInTestMode = true,
                        DynamoCorePath = Path.GetFullPath(Path.GetDirectoryName(Assembly.GetExecutingAssembly().Location) + @"\..\"),
                        Context = "Revit 2015",
                        SchedulerThread = new TestSchedulerThread()
                    });

                this.ViewModel = DynamoViewModel.Start(
                    new DynamoViewModel.StartConfiguration()
                    {
                        DynamoModel = DynamoRevit.RevitDynamoModel,
                    });

                // Because the test framework does not work in the idle thread. 
                // We need to trick Dynamo into believing that it's in the idle
                // thread already.
                IdlePromise.InIdleThread = true;
            }
            catch (Exception ex)
            {
                Console.WriteLine(ex.StackTrace);
            }
        }

        /// <summary>
        /// Creates two model curves separated in Z.
        /// </summary>
        /// <param name="mc1"></param>
        /// <param name="mc2"></param>
        protected void CreateTwoModelCurves(out ModelCurve mc1, out ModelCurve mc2)
        {
            //create two model curves 
            using (var trans = new Transaction(DocumentManager.Instance.CurrentUIDocument.Document, "CreateTwoModelCurves"))
            {
                trans.Start();

                var p1 = new Plane(XYZ.BasisZ, XYZ.Zero);
                var p2 = new Plane(XYZ.BasisZ, new XYZ(0, 0, 5));

<<<<<<< HEAD
                //TODO" 2014->2015
                //SketchPlane sp1 = DocumentManager.Instance.CurrentUIDocument.Document.FamilyCreate.NewSketchPlane(p1);
                //SketchPlane sp2 = DocumentManager.Instance.CurrentUIDocument.Document.FamilyCreate.NewSketchPlane(p2);
                //Curve c1 = DocumentManager.Instance.CurrentUIApplication.Application.Create.NewLineBound(XYZ.Zero, new XYZ(1, 0, 0));
                //Curve c2 = DocumentManager.Instance.CurrentUIApplication.Application.Create.NewLineBound(new XYZ(0, 0, 5), new XYZ(1, 0, 5));

                var sp1 = Autodesk.Revit.DB.SketchPlane.Create(DocumentManager.Instance.CurrentDBDocument, p1);
                var sp2 = Autodesk.Revit.DB.SketchPlane.Create(DocumentManager.Instance.CurrentDBDocument, p2);
                var c1 = Autodesk.Revit.DB.Line.CreateBound(XYZ.Zero, new XYZ(1, 0, 0));
                var c2 = Autodesk.Revit.DB.Line.CreateBound(new XYZ(0, 0, 5), new XYZ(1, 0, 5));

=======
                SketchPlane sp1 = SketchPlane.Create(DocumentManager.Instance.CurrentDBDocument, p1);
                SketchPlane sp2 = SketchPlane.Create(DocumentManager.Instance.CurrentDBDocument, p2);
                Curve c1 = Line.CreateBound(XYZ.Zero, new XYZ(1, 0, 0));
                Curve c2 = Line.CreateBound(new XYZ(0, 0, 5), new XYZ(1, 0, 5));
>>>>>>> d0a23ae0
                mc1 = DocumentManager.Instance.CurrentUIDocument.Document.FamilyCreate.NewModelCurve(c1, sp1);
                mc2 = DocumentManager.Instance.CurrentUIDocument.Document.FamilyCreate.NewModelCurve(c2, sp2);

                trans.Commit();
            }
        }

        /// <summary>
        /// Creates one model curve on a plane with an origin at 0,0,0
        /// </summary>
        /// <param name="mc1"></param>
        protected void CreateOneModelCurve(out ModelCurve mc1)
        {
            //create two model curves 
            using (var trans = new Transaction(DocumentManager.Instance.CurrentUIDocument.Document, "CreateTwoModelCurves"))
            {
                trans.Start();

                var p1 = new Plane(XYZ.BasisZ, XYZ.Zero);

<<<<<<< HEAD
                //TODO: 2014->2015
                //SketchPlane sp1 = DocumentManager.Instance.CurrentUIDocument.Document.FamilyCreate.NewSketchPlane(p1);
                //Curve c1 = DocumentManager.Instance.CurrentUIApplication.Application.Create.NewLineBound(XYZ.Zero, new XYZ(1, 0, 0));

                SketchPlane sp1 = Autodesk.Revit.DB.SketchPlane.Create(DocumentManager.Instance.CurrentDBDocument, p1);
                Curve c1 = Autodesk.Revit.DB.Line.CreateBound(XYZ.Zero, new XYZ(1, 0, 0));

=======
                SketchPlane sp1 = SketchPlane.Create(DocumentManager.Instance.CurrentDBDocument, p1);
                Curve c1 = Line.CreateBound(XYZ.Zero, new XYZ(1, 0, 0));
>>>>>>> d0a23ae0
                mc1 = DocumentManager.Instance.CurrentUIDocument.Document.FamilyCreate.NewModelCurve(c1, sp1);

                trans.Commit();
            }
        }

        /// <summary>
        /// Opens and activates a new model.
        /// </summary>
        /// <param name="modelPath"></param>
        protected UIDocument OpenAndActivateNewModel(string modelPath)
        {
            DocumentManager.Instance.CurrentUIApplication.OpenAndActivateDocument(modelPath);
            return DocumentManager.Instance.CurrentUIApplication.ActiveUIDocument;
        }

        /// <summary>
        /// Opens and activates a new model, and closes the old model.
        /// </summary>
        protected void SwapCurrentModel(string modelPath)
        {
            Document initialDoc = DocumentManager.Instance.CurrentUIApplication.ActiveUIDocument.Document;
            DocumentManager.Instance.CurrentUIApplication.OpenAndActivateDocument(modelPath);
            initialDoc.Close(false);
        }

        protected void OpenAndRun(string subPath)
        {
            string samplePath = Path.Combine(workingDirectory, subPath);
            string testPath = Path.GetFullPath(samplePath);

            Assert.IsTrue(File.Exists(testPath), string.Format("Could not find file: {0} for testing.", testPath));

            ViewModel.OpenCommand.Execute(testPath);

            Assert.DoesNotThrow(() => ViewModel.Model.RunExpression());
        }

        #region Revit unit test helper methods

        public void RunCurrentModel()
        {
            Assert.DoesNotThrow(() => ViewModel.Model.RunExpression());
        }

        public void AssertNoDummyNodes()
        {
            var nodes = ViewModel.Model.Nodes;

            double dummyNodesCount = nodes.OfType<DSCoreNodesUI.DummyNode>().Count();
            if (dummyNodesCount >= 1)
            {
                Assert.Fail("Number of dummy nodes found in Sample: " + dummyNodesCount);
            }
        }

        public void AssertPreviewCount(string guid, int count)
        {
            string varname = GetVarName(guid);
            var mirror = GetRuntimeMirror(varname);
            Assert.IsNotNull(mirror);

            var data = mirror.GetData();
            Assert.IsTrue(data.IsCollection);
            Assert.AreEqual(count, data.GetElements().Count);
        }

        public object GetPreviewValue(string guid)
        {
            string varname = GetVarName(guid);
            var mirror = GetRuntimeMirror(varname);
            Assert.IsNotNull(mirror);

            return mirror.GetData().Data;
        }

        /// <summary>
        /// Get a collection from a node's mirror data.
        /// </summary>
        /// <param name="guid"></param>
        /// <returns>A list of objects if the data is a collection, else null.</returns>
        public List<object> GetPreviewCollection(string guid)
        {
            string varname = GetVarName(guid);
            var mirror = GetRuntimeMirror(varname);
            Assert.IsNotNull(mirror);
            var data = mirror.GetData();
            if (data == null)
            {
                Assert.Fail("The mirror has no data.");
            }

            var dataColl = mirror.GetData().GetElements();
            if (dataColl == null)
            {
                return null;
            }

            var elements = dataColl.Select(x => x.Data).ToList();

            return elements;
        }

        public object GetPreviewValueAtIndex(string guid, int index)
        {
            string varname = GetVarName(guid);
            var mirror = GetRuntimeMirror(varname);
            Assert.IsNotNull(mirror);
            var data = mirror.GetData();
            if (data == null) return null;
            if (!data.IsCollection) return null;
            var elements = data.GetElements();
            return elements[index].Data;
        }

        public List<object> GetFlattenedPreviewValues(string guid)
        {
            string varname = GetVarName(guid);
            var mirror = GetRuntimeMirror(varname);
            Assert.IsNotNull(mirror);
            var data = mirror.GetData();
            if (data == null) return null;
            if (!data.IsCollection)
            {
                return data.Data == null ? new List<object>() : new List<object>(){data.Data};
            }
            var elements = data.GetElements();

            var objects = GetSublistItems(elements);

            return objects;
        }

        private static List<object> GetSublistItems(IEnumerable<MirrorData> datas)
        {
            var objects = new List<object>();
            foreach (var data in datas)
            {
                if (!data.IsCollection)
                {
                    objects.Add(data.Data);
                }
                else
                {
                    objects.AddRange(GetSublistItems(data.GetElements()));
                }
            }
            return objects;
        } 

        public void AssertClassName(string guid, string className)
        {
            string varname = GetVarName(guid);
            var mirror = GetRuntimeMirror(varname);
            Assert.IsNotNull(mirror);
            var classInfo = mirror.GetData().Class;
            Assert.AreEqual(classInfo.ClassName, className);
        }

        protected static bool IsFuzzyEqual(double d0, double d1, double tol)
        {
            return System.Math.Abs(d0 - d1) < tol;
        }

        private string GetVarName(string guid)
        {
            var model = ViewModel.Model;
            var node = model.CurrentWorkspace.NodeFromWorkspace(guid);
            Assert.IsNotNull(node);
            return node.AstIdentifierBase;
        }

        private RuntimeMirror GetRuntimeMirror(string varName)
        {
            RuntimeMirror mirror = null;
            Assert.DoesNotThrow(() => mirror = ViewModel.Model.EngineController.GetMirror(varName));
            return mirror;
        }

        #endregion

    }
}<|MERGE_RESOLUTION|>--- conflicted
+++ resolved
@@ -136,24 +136,11 @@
                 var p1 = new Plane(XYZ.BasisZ, XYZ.Zero);
                 var p2 = new Plane(XYZ.BasisZ, new XYZ(0, 0, 5));
 
-<<<<<<< HEAD
-                //TODO" 2014->2015
-                //SketchPlane sp1 = DocumentManager.Instance.CurrentUIDocument.Document.FamilyCreate.NewSketchPlane(p1);
-                //SketchPlane sp2 = DocumentManager.Instance.CurrentUIDocument.Document.FamilyCreate.NewSketchPlane(p2);
-                //Curve c1 = DocumentManager.Instance.CurrentUIApplication.Application.Create.NewLineBound(XYZ.Zero, new XYZ(1, 0, 0));
-                //Curve c2 = DocumentManager.Instance.CurrentUIApplication.Application.Create.NewLineBound(new XYZ(0, 0, 5), new XYZ(1, 0, 5));
-
-                var sp1 = Autodesk.Revit.DB.SketchPlane.Create(DocumentManager.Instance.CurrentDBDocument, p1);
-                var sp2 = Autodesk.Revit.DB.SketchPlane.Create(DocumentManager.Instance.CurrentDBDocument, p2);
-                var c1 = Autodesk.Revit.DB.Line.CreateBound(XYZ.Zero, new XYZ(1, 0, 0));
-                var c2 = Autodesk.Revit.DB.Line.CreateBound(new XYZ(0, 0, 5), new XYZ(1, 0, 5));
-
-=======
                 SketchPlane sp1 = SketchPlane.Create(DocumentManager.Instance.CurrentDBDocument, p1);
                 SketchPlane sp2 = SketchPlane.Create(DocumentManager.Instance.CurrentDBDocument, p2);
                 Curve c1 = Line.CreateBound(XYZ.Zero, new XYZ(1, 0, 0));
                 Curve c2 = Line.CreateBound(new XYZ(0, 0, 5), new XYZ(1, 0, 5));
->>>>>>> d0a23ae0
+
                 mc1 = DocumentManager.Instance.CurrentUIDocument.Document.FamilyCreate.NewModelCurve(c1, sp1);
                 mc2 = DocumentManager.Instance.CurrentUIDocument.Document.FamilyCreate.NewModelCurve(c2, sp2);
 
@@ -174,18 +161,9 @@
 
                 var p1 = new Plane(XYZ.BasisZ, XYZ.Zero);
 
-<<<<<<< HEAD
-                //TODO: 2014->2015
-                //SketchPlane sp1 = DocumentManager.Instance.CurrentUIDocument.Document.FamilyCreate.NewSketchPlane(p1);
-                //Curve c1 = DocumentManager.Instance.CurrentUIApplication.Application.Create.NewLineBound(XYZ.Zero, new XYZ(1, 0, 0));
-
-                SketchPlane sp1 = Autodesk.Revit.DB.SketchPlane.Create(DocumentManager.Instance.CurrentDBDocument, p1);
-                Curve c1 = Autodesk.Revit.DB.Line.CreateBound(XYZ.Zero, new XYZ(1, 0, 0));
-
-=======
                 SketchPlane sp1 = SketchPlane.Create(DocumentManager.Instance.CurrentDBDocument, p1);
                 Curve c1 = Line.CreateBound(XYZ.Zero, new XYZ(1, 0, 0));
->>>>>>> d0a23ae0
+
                 mc1 = DocumentManager.Instance.CurrentUIDocument.Document.FamilyCreate.NewModelCurve(c1, sp1);
 
                 trans.Commit();
