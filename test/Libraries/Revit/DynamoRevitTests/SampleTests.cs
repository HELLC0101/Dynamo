--- conflicted
+++ resolved
@@ -9,10 +9,6 @@
 using DSCore.File;
 using Revit.Elements;
 using RTF.Framework;
-<<<<<<< HEAD
-using RTF.Framework;
-=======
->>>>>>> a5ae34f2
 
 namespace Dynamo.Tests
 {
