--- conflicted
+++ resolved
@@ -6,10 +6,6 @@
 using ProtoCore.Mirror;
 using System.IO;
 using System.Linq;
-<<<<<<< HEAD
-using System.Text;
-=======
->>>>>>> a5ae34f2
 using RTF.Framework;
 
 
