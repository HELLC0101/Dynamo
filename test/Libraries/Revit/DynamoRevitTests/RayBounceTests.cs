--- conflicted
+++ resolved
@@ -15,13 +15,10 @@
         [TestModel(@".\RayBounce\RayBounce.rvt")]
         public void RayBounce()
         {
-<<<<<<< HEAD
-=======
             string samplePath = Path.Combine(_testPath, @".\RayBounce\RayBounce.dyn");
             string testPath = Path.GetFullPath(samplePath);
 
             Controller.DynamoViewModel.OpenCommand.Execute(testPath);
->>>>>>> b96fd872
             Assert.DoesNotThrow(() => dynSettings.Controller.RunExpression());
 
             //ensure that the bounce curve count is the same
