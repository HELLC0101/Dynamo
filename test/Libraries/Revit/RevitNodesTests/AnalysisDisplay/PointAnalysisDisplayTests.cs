﻿using System.Collections.Generic;

using Analysis.DataTypes;

using Autodesk.DesignScript.Geometry;

using NUnit.Framework;

using Revit.AnalysisDisplay;
using Revit.Application;

using RevitNodesTests;

using RevitTestServices;

using RTF.Framework;

namespace RevitNodesTests.AnalysisDisplay
{
    [TestFixture]
<<<<<<< HEAD
    public class PointAnalysisDisplayTests : RevitNodeTestBase
=======
    public class PointAnalysisDisplayTests : GeometricNodeTestBase
>>>>>>> f9ec5cda
    {
        [Test]
        [TestModel(@".\Empty.rvt"), Category(ANALYSIS_DISPLAY_TESTS)]
        public void ByViewPointsAndValues_ValidArgs()
        {
            var samplePoints = new[]
            {
                Point.ByCoordinates(0, 2, 4),
                Point.ByCoordinates(0, 7, 4),
                Point.ByCoordinates(0, 19, 4)
            };

            var sampleValues = new[]
            {
                1.0,
                1092,
                -1
            };

            var doc = Document.Current;
            var grid = PointAnalysisDisplay.ByViewPointsAndValues(doc.ActiveView, samplePoints, sampleValues);

            Assert.NotNull(grid);
        }

        [Test]
        [TestModel(@".\Empty.rvt"), Category(ANALYSIS_DISPLAY_TESTS)]
        public void ByViewPointsAndValues_BadArgs()
        {
            var samplePoints = new[]
            {
                Point.ByCoordinates(0, 2, 4),
                Point.ByCoordinates(0, 7, 4),
                Point.ByCoordinates(0, 19, 4)
            };

            var sampleValues = new[]
            {
                1.0,
                1092,
                -1
            };

            var doc = Document.Current;
            Assert.Throws(typeof(System.ArgumentNullException), () => PointAnalysisDisplay.ByViewPointsAndValues(null, samplePoints, sampleValues));
            Assert.Throws(typeof(System.ArgumentNullException), () => PointAnalysisDisplay.ByViewPointsAndValues(doc.ActiveView, null, sampleValues));
            Assert.Throws(typeof(System.ArgumentNullException), () => PointAnalysisDisplay.ByViewPointsAndValues(doc.ActiveView, samplePoints, null));
        }

        [Test]
        [TestModel(@".\Empty.rvt"), Category(ANALYSIS_DISPLAY_TESTS)]
        public void ByViewAndPointAnalysisData_ValidArgs()
        {
            var samplePoints = new[]
            {
                Point.ByCoordinates(0, 2, 4),
                Point.ByCoordinates(0, 7, 4),
                Point.ByCoordinates(0, 19, 4)
            };

            var sampleValues = new[]
            {
                1.0,
                1092,
                -1
            };

            var data = PointAnalysisData.ByPointsAndResults(
                samplePoints,
                new List<string>() { "Test points." },
                new IList<double>[] { sampleValues });

            var doc = Document.Current;
            var grid = PointAnalysisDisplay.ByViewAndPointAnalysisData(doc.ActiveView, new []{data});

            Assert.NotNull(grid);
        }

        [Test]
        [TestModel(@".\Empty.rvt"), Category(ANALYSIS_DISPLAY_TESTS)]
        public void ByViewAndPointAnalysisData_BadArgs()
        {
            var samplePoints = new[]
            {
                Point.ByCoordinates(0, 2, 4),
                Point.ByCoordinates(0, 7, 4),
                Point.ByCoordinates(0, 19, 4)
            };

            var sampleValues = new[]
            {
                1.0,
                1092,
                -1
            };

            var data = PointAnalysisData.ByPointsAndResults(
                samplePoints,
                new List<string>() { "Test points." },
                new IList<double>[] { sampleValues });

            var doc = Document.Current;
            Assert.Throws(typeof(System.ArgumentNullException), () => PointAnalysisDisplay.ByViewAndPointAnalysisData(null, new []{data}));
            Assert.Throws(typeof(System.ArgumentNullException), () => PointAnalysisDisplay.ByViewAndPointAnalysisData(doc.ActiveView, null));
            Assert.Throws(typeof(System.Exception), () => PointAnalysisDisplay.ByViewAndPointAnalysisData(doc.ActiveView, new PointAnalysisData[] { }));
        }
    }
}<|MERGE_RESOLUTION|>--- conflicted
+++ resolved
@@ -18,11 +18,7 @@
 namespace RevitNodesTests.AnalysisDisplay
 {
     [TestFixture]
-<<<<<<< HEAD
     public class PointAnalysisDisplayTests : RevitNodeTestBase
-=======
-    public class PointAnalysisDisplayTests : GeometricNodeTestBase
->>>>>>> f9ec5cda
     {
         [Test]
         [TestModel(@".\Empty.rvt"), Category(ANALYSIS_DISPLAY_TESTS)]
