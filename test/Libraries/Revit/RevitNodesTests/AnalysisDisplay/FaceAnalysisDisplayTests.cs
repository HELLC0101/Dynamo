--- conflicted
+++ resolved
@@ -41,11 +41,7 @@
     }
 
     [TestFixture]
-<<<<<<< HEAD
     public class FaceAnalysisDisplayTests : RevitNodeTestBase
-=======
-    public class FaceAnalysisDisplayTests : GeometricNodeTestBase
->>>>>>> f9ec5cda
     {
         [Test]
         [TestModel(@".\AnalysisDisplay\Surfaces.rvt"), Category(ANALYSIS_DISPLAY_TESTS)]
