--- conflicted
+++ resolved
@@ -15,11 +15,7 @@
 namespace RevitNodesTests.Elements
 {
     [TestFixture]
-<<<<<<< HEAD
     class DividedPathTests : RevitNodeTestBase
-=======
-    class DividedPathTests : GeometricNodeTestBase
->>>>>>> f9ec5cda
     {
         [Test]
         [TestModel(@".\empty.rfa")]
