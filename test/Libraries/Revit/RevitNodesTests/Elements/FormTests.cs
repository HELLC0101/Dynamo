﻿using System.Collections.Generic;
using System.Linq;

using Revit.Elements;
using NUnit.Framework;
using Revit.GeometryReferences;
using RevitServices.Persistence;

using RevitTestServices;

using RTF.Framework;
using Form = Revit.Elements.Form;
using ModelCurve = Revit.Elements.ModelCurve;

namespace RevitNodesTests.Elements
{
    [TestFixture]
<<<<<<< HEAD
    public class FormTests : RevitNodeTestBase
=======
    public class FormTests : GeometricNodeTestBase
>>>>>>> f9ec5cda
    {
        [Test]
        [TestModel(@".\modelLines.rfa")]
        public void ByLoftingCurveReferences_ValidArgs()
        {
            IEnumerable<ElementCurveReference> eles =
                ElementSelector.ByType<Autodesk.Revit.DB.CurveElement>(true)
                    .Cast<ModelCurve>()
                    .Select(x => x.ElementCurveReference);

            Assert.AreEqual(2, eles.Count());

            var loft = Form.ByLoftCrossSections(eles.ToArray(), false);

            Assert.NotNull(loft);
            Assert.IsTrue(DocumentManager.Instance.ElementExistsInDocument(
                 new ElementUUID( loft.InternalElement.UniqueId)));
        }

        [Test]
        [TestModel(@".\blockAlone.rfa")]
        public void FaceReferencesProperty_ValidObject()
        {
            var ele = ElementSelector.ByType<Autodesk.Revit.DB.Form>(true).FirstOrDefault();
            Assert.NotNull(ele);

            var form = ele as Form;
            var faces = form.ElementFaceReferences; 
            Assert.IsTrue(faces.All(x => x != null));
            Assert.AreEqual(6, faces.Length);
        }

        [Test]
        [TestModel(@".\blockAlone.rfa")]
        public void SolidsProperty_ValidObject()
        {
            var ele = ElementSelector.ByType<Autodesk.Revit.DB.Form>(true).FirstOrDefault();
            Assert.NotNull(ele);

            var form = ele as Form;
            var solids = form.Solids;
            Assert.IsTrue(solids.All(x => x != null));
            Assert.AreEqual(1, solids.Length);
        }
    }
}<|MERGE_RESOLUTION|>--- conflicted
+++ resolved
@@ -15,11 +15,7 @@
 namespace RevitNodesTests.Elements
 {
     [TestFixture]
-<<<<<<< HEAD
     public class FormTests : RevitNodeTestBase
-=======
-    public class FormTests : GeometricNodeTestBase
->>>>>>> f9ec5cda
     {
         [Test]
         [TestModel(@".\modelLines.rfa")]
