﻿using System;
using System.IO;
using System.Linq;
using System.Collections.Generic;
using NUnit.Framework;
using RTF.Framework;
using Autodesk.Revit.DB;

using Dynamo.Nodes;

using RevitServices.Persistence;

using Transaction = Autodesk.Revit.DB.Transaction;

namespace RevitSystemTests
{
    [TestFixture]
    internal class ElementBindingTests : SystemTest
    {
        /// <summary>
        /// This function gets all the model curves in the current Revit document
        /// </summary>
        /// <returns>the model curves</returns>
        private static IList<Autodesk.Revit.DB.ModelCurve> GetAllModelCurves()
        {
            using (var trans = new Transaction(DocumentManager.Instance.CurrentUIDocument.Document, "FilteringElements"))
            {
                trans.Start();

                ElementClassFilter ef = new ElementClassFilter(typeof(Autodesk.Revit.DB.CurveElement));
                FilteredElementCollector fec = new FilteredElementCollector(DocumentManager.Instance.CurrentUIDocument.Document);
                fec.WherePasses(ef);

                trans.Commit();
                return fec.ToElements().OfType<Autodesk.Revit.DB.ModelCurve>().ToList();
            }
        }

        /// <summary>
        /// This function gets all the reference points in the current Revit document
        /// </summary>
        /// <param name="startNewTransaction">whether do the filtering in a new transaction</param>
        /// <returns>the reference points</returns>
        private static IList<Element> GetAllReferencePointElements(bool startNewTransaction)
        {
            if (startNewTransaction)
            {
                using (var trans = new Transaction(DocumentManager.Instance.CurrentUIDocument.Document, "FilteringElements"))
                {
                    trans.Start();

                    ElementClassFilter ef = new ElementClassFilter(typeof(ReferencePoint));
                    FilteredElementCollector fec = new FilteredElementCollector(DocumentManager.Instance.CurrentUIDocument.Document);
                    fec.WherePasses(ef);

                    trans.Commit();
                    return fec.ToElements();
                }
            }
            else
            {
                ElementClassFilter ef = new ElementClassFilter(typeof(ReferencePoint));
                FilteredElementCollector fec = new FilteredElementCollector(DocumentManager.Instance.CurrentUIDocument.Document);
                fec.WherePasses(ef);
                return fec.ToElements();
            }
        }

        /// <summary>
        /// This function gets all the walls in the current Revit document
        /// </summary>
        /// <param name="startNewTransaction">whether do the filtering in a new transaction</param>
        /// <returns>the walls</returns>
        private static IList<Element> GetAllWallElements(bool startNewTransaction)
        {
            if (startNewTransaction)
            {
                using (var trans = new Transaction(DocumentManager.Instance.CurrentUIDocument.Document, "FilteringElements"))
                {
                    trans.Start();

                    ElementClassFilter ef = new ElementClassFilter(typeof(Wall));
                    FilteredElementCollector fec = new FilteredElementCollector(DocumentManager.Instance.CurrentUIDocument.Document);
                    fec.WherePasses(ef);

                    trans.Commit();
                    return fec.ToElements();
                }
            }
            else
            {
                ElementClassFilter ef = new ElementClassFilter(typeof(Wall));
                FilteredElementCollector fec = new FilteredElementCollector(DocumentManager.Instance.CurrentUIDocument.Document);
                fec.WherePasses(ef);
                return fec.ToElements();
            }
        }

        /// <summary>
<<<<<<< HEAD
        /// This function gets all the family instances in the current Revit document
        /// </summary>
        /// <param name="startNewTransaction">whether do the filtering in a new transaction</param>
        /// <returns>the family instances</returns>
        private static IList<Element> GetAllFamilyInstances(bool startNewTransaction)
        {
            if (startNewTransaction)
            {
                using (var trans = new Transaction(DocumentManager.Instance.CurrentUIDocument.Document, "FilteringElements"))
                {
                    trans.Start();

                    ElementClassFilter ef = new ElementClassFilter(typeof(FamilyInstance));
                    FilteredElementCollector fec = new FilteredElementCollector(DocumentManager.Instance.CurrentUIDocument.Document);
                    fec.WherePasses(ef);

                    trans.Commit();
                    return fec.ToElements();
                }
            }
            else
            {
                ElementClassFilter ef = new ElementClassFilter(typeof(FamilyInstance));
                FilteredElementCollector fec = new FilteredElementCollector(DocumentManager.Instance.CurrentUIDocument.Document);
                fec.WherePasses(ef);
                return fec.ToElements();
            }
        }

        /// <summary>
        /// </summary>
        /// <param name="curve">The curve element which is one arc</param>
        /// <returns></returns>
        private static Autodesk.Revit.DB.Arc GetArcFromArcCurveElement(ModelCurve curve)
        {
            Options gOptions = new Options() { ComputeReferences = true };
            var gElement = curve.get_Geometry(gOptions);

            if (null == gElement)
                return null;

            foreach (GeometryObject geob in gElement)
            {
                var arc = geob as Autodesk.Revit.DB.Arc;
                if (null != arc)
                    return arc;
            }

            return null;
        }

        /// <summary>
=======
>>>>>>> 86b21491
        /// Given a node guid, this function will return the ElementId of the binding element.
        /// This function will work if only one element is created by the node.
        /// </summary>
        /// <param name="guid">the node guid</param>
        /// <returns>the element id</returns>
        private ElementId GetBindingElementIdForNode(Guid guid)
        {
            ProtoCore.Core core = ViewModel.Model.EngineController.LiveRunnerCore;
            var guidToCallSites = core.GetCallsitesForNodes(new []{guid});
            var callSites = guidToCallSites[guid];
            if (!callSites.Any())
                return null;
            var callSite = callSites[0];
            var traceDataList = callSite.TraceData;
            if (!traceDataList.Any())
                return null;
            var data = traceDataList[0].GetLeftMostData();
            var id = data as SerializableId;
            return new ElementId(id.IntID);
        }

        [Test]
        [TestModel(@".\ElementBinding\CreateWallInDynamo.rvt")]
        public void CreateInDynamoModifyInRevitToCauseFailure()
        {
            //Create a wall in Dynamo
            string dynFilePath = Path.Combine(workingDirectory, @".\ElementBinding\CreateWallInDynamo.dyn");
            string testPath = Path.GetFullPath(dynFilePath);

            ViewModel.OpenCommand.Execute(testPath);
            Assert.DoesNotThrow(() => ViewModel.Model.RunExpression());

            //Modify the wall in Revit
            using (var trans = new Transaction(DocumentManager.Instance.CurrentUIDocument.Document, "ModifyInRevit"))
            {
                bool hasError = false;
                trans.Start();

                try
                {
                    IList<Element> rps = GetAllWallElements(false);
                    Assert.AreEqual(1, rps.Count);
                    Wall wall = rps.First() as Wall;
                    List<XYZ> ctrlPnts = new List<XYZ>();
                    ctrlPnts.Add(new XYZ(0.0, 1.0, 0.0));
                    ctrlPnts.Add(new XYZ(1.0, 0.0, 0.0));
                    ctrlPnts.Add(new XYZ(2.0, 0.0, 0.0));
                    ctrlPnts.Add(new XYZ(3.0, 1.0, 0.0));
                    List<double> weights = new List<double>();
                    weights.Add(1.0);
                    weights.Add(1.0);
                    weights.Add(1.0);
                    weights.Add(1.0);
                    var spline = NurbSpline.Create(ctrlPnts, weights);
                    var wallLocation = wall.Location as LocationCurve;
                    wallLocation.Curve = spline;
                }
                catch (Exception e)
                {
                    hasError = true;
                    trans.RollBack();
                }

                if (!hasError)
                    trans.Commit();
            }

            Assert.DoesNotThrow(() => ViewModel.Model.RunExpression());
            IList<Element> rps2 = GetAllWallElements(false);
            Assert.AreEqual(1, rps2.Count);
        }

        [Test]
        [TestModel(@".\empty.rfa")]
        public void CreateInDynamoModifyInRevitReRun()
        {
            //Create a reference point at (0.0, 0.0, 0.0);
            string dynFilePath = Path.Combine(workingDirectory, @".\ElementBinding\CreateOneReferencePoint.dyn");
            string testPath = Path.GetFullPath(dynFilePath);

            ViewModel.OpenCommand.Execute(testPath);
            Assert.DoesNotThrow(() => ViewModel.Model.RunExpression());

            //Change the position of the reference point
            var points = GetAllReferencePointElements(true);
            Assert.AreEqual(1, points.Count);
            ReferencePoint pnt = points[0] as ReferencePoint;
            Assert.IsNotNull(pnt);
            using (var trans = new Transaction(DocumentManager.Instance.CurrentUIDocument.Document, "ModifyInRevit"))
            {
                trans.Start();
                pnt.Position = new XYZ(10.0, 0.0, 0.0);
                trans.Commit();
            }

            //Run the graph once again
            Assert.DoesNotThrow(() => ViewModel.Model.RunExpression());
            points = GetAllReferencePointElements(true);
            Assert.AreEqual(1, points.Count);
            pnt = points[0] as ReferencePoint;
            Assert.IsTrue(pnt.Position.IsAlmostEqualTo(new XYZ(0.0, 0.0, 0.0)));
        }

        [Test]
        [TestModel(@".\empty.rfa")]
        public void CreateInDynamoDeleteInRevit()
        {
            //This test case is to test that elements can be created via Dynamo.
            //After they are deleted in Revit, we can still create them via Dynamo.

            //Create a reference point in Dynamo
            string dynFilePath = Path.Combine(workingDirectory, @".\ElementBinding\CreateInDynamo.dyn");
            string testPath = Path.GetFullPath(dynFilePath);

            ViewModel.OpenCommand.Execute(testPath);
            Assert.DoesNotThrow(() =>ViewModel.Model.RunExpression());
            var model = ViewModel.Model;
            var selNodes = model.AllNodes.Where(x => string.Equals(x.GUID.ToString(), "6a79717b-7438-458a-a725-587be0ba84fd"));
            Assert.IsTrue(selNodes.Any());
            var node = selNodes.First();
            var id1 = GetBindingElementIdForNode(node.GUID);

            //Delete all reference points in Revit
            using (var trans = new Transaction(DocumentManager.Instance.CurrentUIDocument.Document, "DeleteInRevit"))
            {
                trans.Start();

                IList<Element> rps = GetAllReferencePointElements(false);
                var rpIDs = rps.Select(x => x.Id);
                DocumentManager.Instance.CurrentDBDocument.Delete(rpIDs.ToList());

                trans.Commit();
            }

            //Run the graph again
            Assert.DoesNotThrow(() =>ViewModel.Model.RunExpression());
            var id2 = GetBindingElementIdForNode(node.GUID);

            //Check the number of reference points
            //This also verifies MAGN-2317
            IList<Element> newRps = GetAllReferencePointElements(true);
            Assert.AreEqual(1, newRps.Count());

            //Ensure the binding elements are different
            Assert.IsTrue(!id1.Equals(id2));
        }

        [Test, Ignore]
        [TestModel(@".\empty.rfa")]
        public void CreateInDynamoUndoInRevit()
        {
            //Create a reference point in Dynamo
            string dynFilePath = Path.Combine(workingDirectory, @".\ElementBinding\CreateInDynamo.dyn");
            string testPath = Path.GetFullPath(dynFilePath);

            ViewModel.OpenCommand.Execute(testPath);
            Assert.DoesNotThrow(() =>ViewModel.Model.RunExpression());

            //Undo the creation of a reference point in Revit
            Assert.Inconclusive("TO DO");
        }

        [Test, Ignore]
        [TestModel(@".\ElementBinding\BindingCloseReopen.rvt")]
        public void SelectElementCloseReopenDocument()
        {
            string dynFilePath = Path.Combine(workingDirectory, @".\ElementBinding\BindingCloseReopen.dyn");
            string testPath = Path.GetFullPath(dynFilePath);

            ViewModel.OpenCommand.Execute(testPath);
            Assert.DoesNotThrow(() =>ViewModel.Model.RunExpression());

            //Select one of the walls
            var model = ViewModel.Model;
            var selNodes = model.AllNodes.Where(x => x is ElementSelection<Autodesk.Revit.DB.Element>);
            var selNode = selNodes.First() as ElementSelection<Autodesk.Revit.DB.Element>;

            var elId = new ElementId(184273);
            var el = DocumentManager.Instance.CurrentDBDocument.GetElement(elId);
            //selNode.SelectionResults.Add(el);

            Assert.DoesNotThrow(() =>ViewModel.Model.RunExpression());

            //Ensure the running result is correct
            Assert.AreEqual(true, GetPreviewValue("6e4abc3b-83fd-44fe-821b-447f1ec0a56c"));

            //Close and reopen the document
            Assert.Inconclusive("TO DO");

            //Run the graph again and ensure the result is correct
            Assert.AreEqual(true, GetPreviewValue("6e4abc3b-83fd-44fe-821b-447f1ec0a56c"));
        }

        [Test, Ignore]
        [TestModel(@".\ElementBinding\BindingCloseReopen.rvt")]
        public void SelectElementFromFamilyDocumentSwitchToProjectDocument()
        {            
            Assert.Inconclusive("TO DO");
        }

        [Test, Ignore]
        [TestModel(@".\empty.rfa")]
        public void CreateInRevitSelectInDynamoUndoInRevit()
        {
            //Create a reference point in Revit
            string rpID;
            ReferencePoint rp;
            using (var trans = new Transaction(DocumentManager.Instance.CurrentUIDocument.Document, "CreateInRevit"))
            {
                trans.Start();

                rp = DocumentManager.Instance.CurrentUIDocument.Document.FamilyCreate.NewReferencePoint(new XYZ());
                rpID = rp.UniqueId;

                trans.Commit();
            }

            //Select the reference point in Dynamo
            string dynFilePath = Path.Combine(workingDirectory, @".\ElementBinding\SelectInDynamo.dyn");
            string testPath = Path.GetFullPath(dynFilePath);

            ViewModel.OpenCommand.Execute(testPath);

            var model = ViewModel.Model;
            var selNodes = model.AllNodes.Where(x => x is ElementSelection<Autodesk.Revit.DB.Element>);
            var selNode = selNodes.First() as ElementSelection<Autodesk.Revit.DB.Element>;
            //selNode.SelectionResults.Add(rp);

            Assert.DoesNotThrow(() =>ViewModel.Model.RunExpression());

            //Undo the creation of a reference point in Revit
            Assert.Inconclusive("TO DO");
        }

        [Test]
        [TestModel(@".\empty.rfa")]
        public void CreateInRevitSelectInDynamoSelectDifferentElement()
        {
            //This is to test that when a node is binding with a new element, the information related to binding
            //has actually changed.

            //Create two reference points in Revit
            string rpID1, rpID2;
            ReferencePoint rp1, rp2;
            using (var trans = new Transaction(DocumentManager.Instance.CurrentUIDocument.Document, "CreateInRevit"))
            {
                trans.Start();

                rp1 = DocumentManager.Instance.CurrentUIDocument.Document.FamilyCreate.NewReferencePoint(new XYZ());
                rpID1 = rp1.UniqueId;
                rp2 = DocumentManager.Instance.CurrentUIDocument.Document.FamilyCreate.NewReferencePoint(new XYZ(10, 0, 0));
                rpID2 = rp2.UniqueId;

                trans.Commit();
            }

            //Select the first reference point in Dynamo
            string dynFilePath = Path.Combine(workingDirectory, @".\ElementBinding\SelectInDynamo.dyn");
            string testPath = Path.GetFullPath(dynFilePath);

            ViewModel.OpenCommand.Execute(testPath);

            var model = ViewModel.Model;
            var selNodes = model.AllNodes.Where(x => x is ElementSelection<Autodesk.Revit.DB.Element>);
            var selNode = selNodes.First() as ElementSelection<Autodesk.Revit.DB.Element>;
            IEnumerable<Element> selection1 = new[] { rp1 };
            selNode.UpdateSelection(selection1);
            Assert.DoesNotThrow(() =>ViewModel.Model.RunExpression());
            var id1 = selNode.SelectionResults.First();

            //Select the second reference point in Dynamo
            IEnumerable<Element> selection2 = new[] { rp2 };
            selNode.UpdateSelection(selection2);
            Assert.DoesNotThrow(() =>ViewModel.Model.RunExpression());
            var id2 = selNode.SelectionResults.First();

            //Ensure the element binding is not the same
            Assert.IsTrue(!id1.Equals(id2));
        }

        [Test]
        [TestModel(@".\empty.rfa")]
        public void CreateDifferentNumberOfElementsInDynamo()
        {
            //This is to test that the same node can bind with different number of elements correctly

            //Create 4x2 reference points
            string dynFilePath = Path.Combine(workingDirectory, @".\ElementBinding\CreateDifferentNumberOfPoints.dyn");
            string testPath = Path.GetFullPath(dynFilePath);

            ViewModel.OpenCommand.Execute(testPath);
            Assert.DoesNotThrow(() =>ViewModel.Model.RunExpression());

            //Check the number of the refrence points
            var points = GetAllReferencePointElements(true);
            Assert.AreEqual(8, points.Count);

            var model = ViewModel.Model;
            var selNodes = model.AllNodes.Where(x => string.Equals(x.GUID.ToString(), "a52bee11-4382-4c42-a676-443f9d7eedf2"));
            Assert.IsTrue(selNodes.Any());
            var node = selNodes.First();
            var slider = node as IntegerSlider;

            //Change the slider value from 4 to 3
            slider.Value = 3;

            //Run the graph again
            Assert.DoesNotThrow(() =>ViewModel.Model.RunExpression());

            //Check the number of the refrence points
            points = GetAllReferencePointElements(true);
            Assert.AreEqual(6, points.Count);
        }

        [Test, Ignore]
        [TestModel(@".\empty.rfa")]
        public void CreateDifferentNumberOfElementsInDynamoWithDifferentLacingStrategies()
        {
            //This is to test that the same node can bind correctly with different number of elements
            //when the lacing strategies for the node change

            Assert.Inconclusive("TO DO");

            //Create 4x2 reference points
            string dynFilePath = Path.Combine(workingDirectory, @".\ElementBinding\CreateDifferentNumberOfPoints.dyn");
            string testPath = Path.GetFullPath(dynFilePath);

            ViewModel.OpenCommand.Execute(testPath);
            Assert.DoesNotThrow(() =>ViewModel.Model.RunExpression());

            //Check the number of the refrence points
            var points = GetAllReferencePointElements(true);
            Assert.AreEqual(8, points.Count);

            var model = ViewModel.Model;
            var selNodes = model.AllNodes.Where(x => string.Equals(x.NickName, "ReferencePoint.ByCoordinates"));
            Assert.IsTrue(selNodes.Any());
            var node = selNodes.First() as DSFunction;

            //As the unit test will hang, so make it fail
            Assert.Fail("Reference points will be created at the same location!");

            //Change the slider value from 4 to 3
            node.ArgumentLacing = Dynamo.Models.LacingStrategy.Longest;

            //Run the graph again
           ViewModel.Model.RunExpression();

            //Check the number of the refrence points
            points = GetAllReferencePointElements(true);
            Assert.AreEqual(4, points.Count);
        }

        [Test]
        [Category("Failure")]
        [TestModel(@".\ElementBinding\magn-2523.rfa")]
        public void Rebinding_ExceptionIsThrown()
        {
            //This is to test that in the process of rebinding, when an exception is thrown, the related
            //Revit element will be cleaned.

            //Create 8 family instances
            string dynFilePath = Path.Combine(workingDirectory, @".\ElementBinding\magn-2523.dyn");
            string testPath = Path.GetFullPath(dynFilePath);

            ViewModel.OpenCommand.Execute(testPath);
            Assert.DoesNotThrow(() => ViewModel.Model.RunExpression());

            //Check the number of the family instances
            var instances = GetAllFamilyInstances(true);
            Assert.AreEqual(8, instances.Count);

            var model = ViewModel.Model;
            var selNodes = model.AllNodes.Where(x => string.Equals(x.GUID.ToString(), "2411be0e-abff-4d32-804c-5e5025a92257"));
            Assert.IsTrue(selNodes.Any());
            var node = selNodes.First();
            var slider = node as DoubleSlider;
            
            //Change the value of the slider from 19.89 to 18.0
            slider.Value = 18.0;
            //Run the graph again
            ViewModel.Model.RunExpression();
            //Change the value of the slider from 18.0 to 16.0
            slider.Value = 16.0;
            //Run the graph again
            ViewModel.Model.RunExpression();

            //Check the number of family instances
            instances = GetAllFamilyInstances(true);
            Assert.AreEqual(8, instances.Count);
        }

        [Test]
        [TestModel(@".\empty.rfa")]
        public void RecoveringNodesFromErrorToNormal()
        {
            string dynFilePath = Path.Combine(workingDirectory, @".\ElementBinding\ErrorToNormal.dyn");
            string testPath = Path.GetFullPath(dynFilePath);

            var model = ViewModel.Model;
            ViewModel.OpenCommand.Execute(testPath);
            Assert.DoesNotThrow(() => model.RunExpression());
            
            var selNodes = model.AllNodes.Where(x => string.Equals(x.GUID.ToString(), "7cc9bd94-7f46-4520-8a47-60baf4419087"));
            Assert.IsTrue(selNodes.Any());
            var node = selNodes.First();
            var slider = node as IntegerSlider;

            //Change the slider value to 10
            slider.Value = 10;
            Assert.DoesNotThrow(() => model.RunExpression());
            var curves = GetAllModelCurves();
            Assert.AreEqual(1, curves.Count());

            var curve = curves.ElementAt(0);
            var arc = GetArcFromArcCurveElement(curve);
            Assert.IsNotNull(arc);

            //Change the slider value to 0 to cause a warning/error
            slider.Value = 0;
            Assert.DoesNotThrow(() => model.RunExpression());

            //Check that the ModelCurve node has a warning/error
            Assert.IsTrue(IsNodeInErrorOrWarningState("bebfd220-3c77-4f06-8a8a-143ac07974a3"));

            //Change the slider value to 5
            slider.Value = 5;
            Assert.DoesNotThrow(() => model.RunExpression());

            curves = GetAllModelCurves();
            Assert.AreEqual(1, curves.Count());

            curve = curves.ElementAt(0);
            arc = GetArcFromArcCurveElement(curve);
            Assert.IsNotNull(arc);
            IsFuzzyEqual(5, arc.Radius, 1.0e-6);

            //Change the slider value to 8
            slider.Value = 8;
            Assert.DoesNotThrow(() => model.RunExpression());

            curves = GetAllModelCurves();
            Assert.AreEqual(1, curves.Count());

            curve = curves.ElementAt(0);
            arc = GetArcFromArcCurveElement(curve);
            Assert.IsNotNull(arc);
            IsFuzzyEqual(8, arc.Radius, 1.0e-6);
        }
    }
}<|MERGE_RESOLUTION|>--- conflicted
+++ resolved
@@ -97,37 +97,6 @@
         }
 
         /// <summary>
-<<<<<<< HEAD
-        /// This function gets all the family instances in the current Revit document
-        /// </summary>
-        /// <param name="startNewTransaction">whether do the filtering in a new transaction</param>
-        /// <returns>the family instances</returns>
-        private static IList<Element> GetAllFamilyInstances(bool startNewTransaction)
-        {
-            if (startNewTransaction)
-            {
-                using (var trans = new Transaction(DocumentManager.Instance.CurrentUIDocument.Document, "FilteringElements"))
-                {
-                    trans.Start();
-
-                    ElementClassFilter ef = new ElementClassFilter(typeof(FamilyInstance));
-                    FilteredElementCollector fec = new FilteredElementCollector(DocumentManager.Instance.CurrentUIDocument.Document);
-                    fec.WherePasses(ef);
-
-                    trans.Commit();
-                    return fec.ToElements();
-                }
-            }
-            else
-            {
-                ElementClassFilter ef = new ElementClassFilter(typeof(FamilyInstance));
-                FilteredElementCollector fec = new FilteredElementCollector(DocumentManager.Instance.CurrentUIDocument.Document);
-                fec.WherePasses(ef);
-                return fec.ToElements();
-            }
-        }
-
-        /// <summary>
         /// </summary>
         /// <param name="curve">The curve element which is one arc</param>
         /// <returns></returns>
@@ -150,8 +119,6 @@
         }
 
         /// <summary>
-=======
->>>>>>> 86b21491
         /// Given a node guid, this function will return the ElementId of the binding element.
         /// This function will work if only one element is created by the node.
         /// </summary>
