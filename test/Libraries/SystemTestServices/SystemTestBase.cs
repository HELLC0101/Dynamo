--- conflicted
+++ resolved
@@ -70,13 +70,59 @@
             StartDynamo();
         }
 
-<<<<<<< HEAD
-        public virtual void SetupCore()
-        {
-
-        }
-
-        public virtual void StartDynamo()
+        [TearDown]
+        public virtual void TearDown()
+        {
+            //Ensure that we leave the workspace marked as
+            //not having changes.
+            ViewModel.HomeSpace.HasUnsavedChanges = false;
+
+            if (View.IsLoaded)
+                View.Close();
+
+            if (ViewModel != null)
+            {
+                var shutdownParams = new DynamoViewModel.ShutdownParams(false, false);
+
+                ViewModel.PerformShutdownSequence(shutdownParams);
+                ViewModel = null;
+            }
+
+            View = null;
+            Model = null;
+            preloader = null;
+
+            GC.Collect();
+
+            try
+            {
+                var directory = new DirectoryInfo(TempFolder);
+                directory.Delete(true);
+            }
+            catch (Exception ex)
+            {
+                Console.WriteLine(ex.StackTrace);
+            }
+        }
+
+        [TestFixtureTearDown]
+        public virtual void FinalTearDown()
+        {
+            // Fix for COM exception on close
+            // See: http://stackoverflow.com/questions/6232867/com-exceptions-on-exit-with-wpf 
+            //Dispatcher.CurrentDispatcher.InvokeShutdown();
+        }
+
+        #endregion
+
+        #region protected methods
+
+        /// <summary>
+        /// SetupCore allows inheritors to provide custom setup logic.
+        /// </summary>
+        protected virtual void SetupCore(){}
+
+        protected virtual void StartDynamo()
         {
             var exePath = Assembly.GetExecutingAssembly().Location;
             preloader = new Preloader(Path.GetDirectoryName(exePath));
@@ -86,82 +132,6 @@
                 {
                     StartInTestMode = true,
                     GeometryFactoryPath = preloader.GeometryFactoryPath,
-                    DynamoCorePath = DynamoPathManager.Instance.MainExecPath
-                });
-
-            ViewModel = DynamoViewModel.Start(
-                new DynamoViewModel.StartConfiguration()
-                {
-                    DynamoModel = Model
-                });
-
-            //create the view
-            View = new DynamoView(ViewModel);
-            View.Show();
-
-            SynchronizationContext.SetSynchronizationContext(new SynchronizationContext());
-        }
-
-=======
->>>>>>> 8895e9fd
-        [TearDown]
-        public virtual void TearDown()
-        {
-            //Ensure that we leave the workspace marked as
-            //not having changes.
-            ViewModel.HomeSpace.HasUnsavedChanges = false;
-
-            if (View.IsLoaded)
-                View.Close();
-
-            if (ViewModel != null)
-            {
-                var shutdownParams = new DynamoViewModel.ShutdownParams(false, false);
-
-                ViewModel.PerformShutdownSequence(shutdownParams);
-                ViewModel = null;
-            }
-
-            View = null;
-            Model = null;
-            preloader = null;
-
-            GC.Collect();
-
-            try
-            {
-                var directory = new DirectoryInfo(TempFolder);
-                directory.Delete(true);
-            }
-            catch (Exception ex)
-            {
-                Console.WriteLine(ex.StackTrace);
-            }
-        }
-
-        [TestFixtureTearDown]
-        public virtual void FinalTearDown()
-        {
-            // Fix for COM exception on close
-            // See: http://stackoverflow.com/questions/6232867/com-exceptions-on-exit-with-wpf 
-            //Dispatcher.CurrentDispatcher.InvokeShutdown();
-        }
-
-        #endregion
-
-        #region protected methods
-
-        /// <summary>
-        /// SetupCore allows inheritors to provide custom setup logic.
-        /// </summary>
-        protected virtual void SetupCore(){}
-
-        protected virtual void StartDynamo()
-        {
-            Model = DynamoModel.Start(
-                new DynamoModel.StartConfiguration()
-                {
-                    StartInTestMode = true,
                     DynamoCorePath = DynamoPathManager.Instance.MainExecPath
                 });
 
