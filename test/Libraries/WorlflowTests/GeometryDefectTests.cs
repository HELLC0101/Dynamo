﻿using System.IO;
using NUnit.Framework;
using Dynamo.Models;
using Autodesk.DesignScript.Geometry;

namespace Dynamo.Tests
{
    [TestFixture]
    class GeometryDefectTests : DSEvaluationViewModelUnitTest
    {
        // Note: This will contain purely ASM Geometry based test cases generated from Defects.

        [Test]
        public void MAGN_3996_InputAsPolyCurvetoJoinCurves()
        {
            // Details are available in defect
            // http://adsk-oss.myjetbrains.com/youtrack/issue/MAGN-3996
            // PolyCurve.ByJoinedCurves should be able to accept PolyCurves as an input
            
            DynamoModel model = ViewModel.Model;

            string openPath = Path.Combine(GetTestDirectory(),
        @"core\WorkflowTestFiles\\GeometryDefects\MAGN_3996_InputAsPolyCurvetoJoinCurves.dyn");

            RunModel(openPath);

            AssertNoDummyNodes();

            // check all the nodes and connectors are loaded
            Assert.AreEqual(10, model.CurrentWorkspace.Nodes.Count);
            Assert.AreEqual(14, model.CurrentWorkspace.Connectors.Count);

            var polyCurveNodeID = GetPreviewValue("0d02fdfe-adda-404e-958e-e950742a8f1c") as PolyCurve;
            Assert.IsNotNull(polyCurveNodeID);

            var polyCurveNodeID1 = GetPreviewValue("61930ace-bb7c-4687-9873-d64cfbd6e2f1") as PolyCurve;
            Assert.IsNotNull(polyCurveNodeID1);

            Assert.AreEqual(polyCurveNodeID.NumberOfCurves, 3);
            Assert.AreEqual(polyCurveNodeID1.NumberOfCurves, 3);
        }

        [Test]
        public void MAGN_4578_CCSForTransformedCuboid()
        {
            // Details are available in defect
            // http://adsk-oss.myjetbrains.com/youtrack/issue/MAGN-4578
            // Context CoordinateSystem is incorrect for Cuboids after a transform

            DynamoModel model = ViewModel.Model;

            string openPath = Path.Combine(GetTestDirectory(),
        @"core\WorkflowTestFiles\\GeometryDefects\MAGN_4578_CCSForTransformedCuboid.dyn");

            RunModel(openPath);

            AssertNoDummyNodes();

            // check all the nodes and connectors are loaded
            Assert.AreEqual(8, model.CurrentWorkspace.Nodes.Count);
            Assert.AreEqual(9, model.CurrentWorkspace.Connectors.Count);

            var cCsNodeID = GetPreviewValue("5991cebf-b559-44a9-8d93-de0800386f89") as CoordinateSystem;
            Assert.IsNotNull(cCsNodeID);

            var cCsNodeID1 = GetPreviewValue("5d162a32-026c-4ae5-9c5d-1b81d437fe49") as CoordinateSystem;
            Assert.IsNotNull(cCsNodeID1);

            Assert.AreEqual(cCsNodeID.Origin.X, 0);
            Assert.AreEqual(cCsNodeID1.Origin.X, 5);
            Assert.AreEqual(cCsNodeID1.Origin.Y, 5);
        }

        [Test]
        public void MAGN_4924_CurveExtractionFromSurface()
        {
            // Details are available in defect 
            // http://adsk-oss.myjetbrains.com/youtrack/issue/MAGN-4924
            // Curves cannot be extracted from many surfaces

            DynamoModel model = ViewModel.Model;

            string openPath = Path.Combine(GetTestDirectory(),
        @"core\WorkflowTestFiles\\GeometryDefects\MAGN_4924_CurveExtractionFromSurface.dyn");

            RunModel(openPath);

            AssertNoDummyNodes();

            // check all the nodes and connectors are loaded
            Assert.AreEqual(46, model.CurrentWorkspace.Nodes.Count);
            Assert.AreEqual(56, model.CurrentWorkspace.Connectors.Count);

            var curvesFromSurface = "754f9095-08dc-4cde-aa68-a0605c441d9e";
            AssertPreviewCount(curvesFromSurface, 48);

            // output will be 47 Curves, so putting verification 
            // for all Extracted Curve to make sure there is no missing Curves or Null
            for (int i = 0; i <= 47; i++)
            {
                var extractedCurves = GetPreviewValueAtIndex(curvesFromSurface, i) as Curve;
                Assert.IsNotNull(extractedCurves);
            }
        }

        [Test]
        public void MAGN_5029_CopyPasteWarning()
        {
            // Details are available in defect 
            // http://adsk-oss.myjetbrains.com/youtrack/issue/MAGN-5029
            // Cutting and pasting Curve.PointAtParameter in run automatically 
            // causes "variable has not yet been defined" warning message 

            DynamoModel model = ViewModel.Model;

            string openPath = Path.Combine(GetTestDirectory(),
                @"core\WorkflowTestFiles\\GeometryDefects\MAGN_5029_CopyPasteWarning.dyn");

            RunModel(openPath);

            AssertNoDummyNodes();

            // check all the nodes and connectors are loaded
            Assert.AreEqual(4, model.CurrentWorkspace.Nodes.Count);
            Assert.AreEqual(5, model.CurrentWorkspace.Connectors.Count);

            //CGet Curve.PointAtParameter node and copy paste it.
            string nodeID = "de3e5067-d7e2-4e47-aca3-7f2531614892";
            var pointAtParameterNode = model.CurrentWorkspace.NodeFromWorkspace(nodeID);

            // Copy and paste the PointAtParameter Node
            model.AddToSelection(pointAtParameterNode);
            model.Copy(null); // Copy the selected node.
            model.Paste(null); // Paste the copied node.

            RunCurrentModel();

            // check all the nodes and connectors are updated
            Assert.AreEqual(5, model.CurrentWorkspace.Nodes.Count);
            Assert.AreEqual(7, model.CurrentWorkspace.Connectors.Count);

            // Make sure we are able to get copy pasted PointAtParameter node.
            var newPointAtPArameterNode = model.Nodes[4];
            var guid = newPointAtPArameterNode.GUID.ToString();

            // Checking there is no Warning or Error on node after copy paste.
            Assert.AreNotEqual(ElementState.Error, newPointAtPArameterNode.State);
            Assert.AreNotEqual(ElementState.Warning, newPointAtPArameterNode.State);

            AssertPreviewCount(guid, 10);

            for (int i = 0; i <= 9; i++)
            {
                var extractedCurves = GetPreviewValueAtIndex(guid, i) as Point;
                Assert.IsNotNull(extractedCurves);
            }
        }

        [Test]
        public void MAGN_5041_NurbsCurveExtend()
        {
            // Details are available in defect
            // http://adsk-oss.myjetbrains.com/youtrack/issue/MAGN-5041
            // Curve.Extend, Curve.ExtendEnd, Curve.ExtendStart returns null for 
            // distance = 0 on NurbsCurves

            DynamoModel model = ViewModel.Model;

            string openPath = Path.Combine(GetTestDirectory(),
                @"core\WorkflowTestFiles\\GeometryDefects\MAGN_5041_NurbsCurveExtend.dyn");

            RunModel(openPath);

            AssertNoDummyNodes();

            // check all the nodes and connectors are loaded
            Assert.AreEqual(9, model.CurrentWorkspace.Nodes.Count);
            Assert.AreEqual(13, model.CurrentWorkspace.Connectors.Count);

            var nurbsCurve = GetPreviewValue("0cd25749-5f49-4e2c-82f7-ac278e35ac7f") as NurbsCurve;
            Assert.IsNotNull(nurbsCurve);

            var curveExtend = GetPreviewValue("be028256-7186-4e96-9977-38981feed66b") as Curve;
            Assert.IsNotNull(curveExtend);

            var curveExtendEnd = GetPreviewValue("e09faec4-65c4-4d1f-b769-ceb5e10c47a0") as Curve;
            Assert.IsNotNull(curveExtendEnd);

            var curveExtendStart = GetPreviewValue("1da11460-3a04-4d1a-beb8-a434c0fd206c") as Curve;
            Assert.IsNotNull(curveExtendStart);

            // Checking length of Extended Curve is same as 
            // original Nurbs Curve as extend distance is 0 

            Assert.AreEqual(curveExtend.Length, nurbsCurve.Length);
            Assert.AreEqual(curveExtendEnd.Length, nurbsCurve.Length);
            Assert.AreEqual(curveExtendStart.Length, nurbsCurve.Length);
        }
<<<<<<< HEAD
        [Test]
        public void IndexOutsideBounds_3399()
        {
            // This will test user workflow which contains many nodes.
            // Crash with "Index was outside the bounds of the array"

            string openPath = Path.Combine(GetTestDirectory(), @"core\WorkflowTestFiles\20140418_buildingSetback_standalone.dyn");

            var FARId = "c03065ec-fe54-40de-8c27-8089c7fe1b73";
            Assert.DoesNotThrow(() => RunModel(openPath));

=======

        [Test]
        public void MAGN_5155_CrashCurveDivideByLengthFromParameter()
        {
            // Details are available in defect 
            // http://adsk-oss.myjetbrains.com/youtrack/issue/MAGN-5155
            // Crash passing polycurve to Curve.DivideByLengthFromParameter

            DynamoModel model = ViewModel.Model;

            string openPath = Path.Combine(GetTestDirectory(),
    @"core\WorkflowTestFiles\GeometryDefects\MAGN_5155_CrashCurveDivideByLengthFromParameter.dyn");

            RunModel(openPath);

            AssertNoDummyNodes();

            // check all the nodes and connectors are loaded
            Assert.AreEqual(14, model.CurrentWorkspace.Nodes.Count);
            Assert.AreEqual(17, model.CurrentWorkspace.Connectors.Count);

            var curves = "0503d40e-812b-47ae-8198-d4ed0ee91c91";
            AssertPreviewCount(curves, 41);

            // output will be 41 Curves, so putting verification 
            // for all Extracted Curve to make sure there is no missing Curves or Null
            for (int i = 0; i <= 40; i++)
            {
                var allCurves = GetPreviewValueAtIndex(curves, i) as Curve;
                Assert.IsNotNull(allCurves);
            }
        }

        [Test]
        public void MAGN_5177_LofByGuideCurvesForSurfaceAndSolid()
        {
            // Details are available in defect
            // http://adsk-oss.myjetbrains.com/youtrack/issue/MAGN-5177
            // Surface and Solid.byLoft ignores guide curve

            DynamoModel model = ViewModel.Model;

            string openPath = Path.Combine(GetTestDirectory(),
        @"core\WorkflowTestFiles\GeometryDefects\MAGN_5177_LofByGuideCurvesForSurfaceAndSolid.dyn");

            RunModel(openPath);

            AssertNoDummyNodes();

            // check all the nodes and connectors are loaded
            Assert.AreEqual(25, model.CurrentWorkspace.Nodes.Count);
            Assert.AreEqual(31, model.CurrentWorkspace.Connectors.Count);

            var surface = GetPreviewValue("3d0b5d5b-4100-442f-b94d-b33184e4829d") as Surface;
            Assert.IsNotNull(surface);

            var polySurface = GetPreviewValue("ddaf06ec-8db4-48f1-b7a0-e44322aaeafa") as PolySurface;
            Assert.IsNotNull(polySurface);

            var solid = GetPreviewValue("7b3339c2-9de7-4330-ae0a-de23b3891524") as Solid;
            Assert.IsNotNull(solid);

            // Surface and Poly Surface area should be same as they are generating same Surface
            // after lofting.

            Assert.AreEqual(surface.Area, polySurface.Area, 0.000001);
        }

        [Test]
        public void MAGN_5323_ListUniqueNotWorkingWithNull()
        {
            // Details are available in defect
            // http://adsk-oss.myjetbrains.com/youtrack/issue/MAGN-5323
            // List.UniqueItems will not work on lists with null values

            DynamoModel model = ViewModel.Model;

            string openPath = Path.Combine(GetTestDirectory(),
            @"core\WorkflowTestFiles\GeometryDefects\MAGN_5323_ListUniqueNotWorkingWithNull.dyn");

            RunModel(openPath);

            AssertNoDummyNodes();

            // check all the nodes and connectors are loaded
            Assert.AreEqual(2, model.CurrentWorkspace.Nodes.Count);
            Assert.AreEqual(1, model.CurrentWorkspace.Connectors.Count);

            var point = GetPreviewValueAtIndex("7f3fe860-9f4b-4bbf-848f-1a18606eb5f8", 0) as Point;
            // below count will confirm that List.Unique performed and returnd correct number.
            AssertPreviewCount("7f3fe860-9f4b-4bbf-848f-1a18606eb5f8", 5);
            Assert.IsNotNull(point);
            Assert.AreEqual(0, point.X, 0.000001);
        }

        [Test]
        public void MAGN_5365_WrongFunctionPassingToWatchCrashingDynamo()
        {
            // Details are available in defect
            // http://adsk-oss.myjetbrains.com/youtrack/issue/MAGN-5365
            // Crash with either Point.Origin or Vector.ZAxis wired to Watch node

            DynamoModel model = ViewModel.Model;

            string openPath = Path.Combine(GetTestDirectory(), 
            @"core\WorkflowTestFiles\GeometryDefects\MAGN_5365_WrongFunctionPassingToWatchCrashingDynamo.dyn");

            Assert.DoesNotThrow(() => ViewModel.Model.RunExpression());

            AssertNoDummyNodes();

            // As test cases reaches here are Asserts are validated, it means there is no
            // crash while running the graph. No more verification needed.
        }

        [Test]
        public void MAGN_5397_ListScanWithPolygon()
        {
            // Details are available in defect
            // http://adsk-oss.myjetbrains.com/youtrack/issue/MAGN-5397
            // List.Scan is not working in attached example. 
            // This is a regression from last release.

            DynamoModel model = ViewModel.Model;

            string openPath = Path.Combine(GetTestDirectory(),
                @"core\WorkflowTestFiles\GeometryDefects\MAGN_5397_ListScanWithPolygon.dyn");

            RunModel(openPath);

            AssertNoDummyNodes();

            // check all the nodes and connectors are loaded
            Assert.AreEqual(10, model.CurrentWorkspace.Nodes.Count);
            Assert.AreEqual(11, model.CurrentWorkspace.Connectors.Count);

            var finalSolid = GetPreviewValue("7ad36ecb-21f3-41f0-acb9-15017c48a19d") as Solid;
            Assert.IsNotNull(finalSolid);
        }

        [Test]
        public void MAGN_5407_GroupByKeyWithListOfPoints()
        {
            // Details are available in defect 
            // http://adsk-oss.myjetbrains.com/youtrack/issue/MAGN-5407
            // Crash passing polycurve to Curve.DivideByLengthFromParameter

            DynamoModel model = ViewModel.Model;

            string openPath = Path.Combine(GetTestDirectory(), 
            @"core\WorkflowTestFiles\GeometryDefects\MAGN_5407_GroupByKeyWithListOfPoints.dyn");

            RunModel(openPath);

            AssertNoDummyNodes();

            // check all the nodes and connectors are loaded
            Assert.AreEqual(8, model.CurrentWorkspace.Nodes.Count);
            Assert.AreEqual(8, model.CurrentWorkspace.Connectors.Count);

            var groupedObjects = "3c2f5adb-7967-47ca-962a-a4d24aaea8a9";
            AssertPreviewCount(groupedObjects, 2);

            for (int i = 0; i <= 1; i++)
            {
                var allPoints = GetPreviewValueAtIndex(groupedObjects, i) as Point;
                Assert.IsNotNull(allPoints);
            }

            var groupedObjects1 = "ca293efd-5e4d-47f4-ab70-1278876dea36";
            AssertPreviewCount(groupedObjects1, 2);

            for (int i = 0; i <= 1; i++)
            {
                var allPoints1 = GetPreviewValueAtIndex(groupedObjects1, i) as Point;
                Assert.IsNotNull(allPoints1);
            }
        }

        [Test]
        public void MAGN_5408_ListUniqueOnGeometryObjects()
        {
            // http://adsk-oss.myjetbrains.com/youtrack/issue/MAGN-5408
            // Few things from Defects are working and few are not, adding tests for Point and Line.

            DynamoModel model = ViewModel.Model;

            string openPath = Path.Combine(GetTestDirectory(),
            @"core\WorkflowTestFiles\GeometryDefects\MAGN_5408_ListUniqueOnGeometryObjects.dyn");

            RunModel(openPath);

            AssertNoDummyNodes();

            // check all the nodes and connectors are loaded
            Assert.AreEqual(4, model.CurrentWorkspace.Nodes.Count);
            Assert.AreEqual(3, model.CurrentWorkspace.Connectors.Count);

            var groupPoints = "de1cd6bd-6afd-4fc5-aefe-ecec6be87a7c";
            AssertPreviewCount(groupPoints, 2);

            for (int i = 0; i <= 1; i++)
            {
                var allPOints = GetPreviewValueAtIndex(groupPoints, i) as Point;
                Assert.IsNotNull(allPOints);
            }

            var groupLines = "ca34f933-8431-4c52-b2db-a3e096a6269e";
            AssertPreviewCount(groupLines, 2);

            for (int i = 0; i <= 1; i++)
            {
                var allLines = GetPreviewValueAtIndex(groupLines, i) as Line;
                Assert.IsNotNull(allLines);
            }
>>>>>>> fca61875
        }
    }
}<|MERGE_RESOLUTION|>--- conflicted
+++ resolved
@@ -196,7 +196,7 @@
             Assert.AreEqual(curveExtendEnd.Length, nurbsCurve.Length);
             Assert.AreEqual(curveExtendStart.Length, nurbsCurve.Length);
         }
-<<<<<<< HEAD
+
         [Test]
         public void IndexOutsideBounds_3399()
         {
@@ -208,8 +208,8 @@
             var FARId = "c03065ec-fe54-40de-8c27-8089c7fe1b73";
             Assert.DoesNotThrow(() => RunModel(openPath));
 
-=======
-
+
+        }
         [Test]
         public void MAGN_5155_CrashCurveDivideByLengthFromParameter()
         {
@@ -424,7 +424,6 @@
                 var allLines = GetPreviewValueAtIndex(groupLines, i) as Line;
                 Assert.IsNotNull(allLines);
             }
->>>>>>> fca61875
         }
     }
 }