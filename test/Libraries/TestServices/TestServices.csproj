﻿<?xml version="1.0" encoding="utf-8"?>
<Project ToolsVersion="4.0" DefaultTargets="Build" xmlns="http://schemas.microsoft.com/developer/msbuild/2003">
  <Import Project="$(MSBuildExtensionsPath)\$(MSBuildToolsVersion)\Microsoft.Common.props" Condition="Exists('$(MSBuildExtensionsPath)\$(MSBuildToolsVersion)\Microsoft.Common.props')" />
  <ImportGroup Label="PropertySheets">
    <Import Project="$(SolutionDir)Config/CS.props" />
  </ImportGroup>
  <PropertyGroup>
    <Configuration Condition=" '$(Configuration)' == '' ">Debug</Configuration>
    <Platform Condition=" '$(Platform)' == '' ">AnyCPU</Platform>
    <ProjectGuid>{6CD0F0CF-8199-49F9-B0EA-0B9598B44419}</ProjectGuid>
    <OutputType>Library</OutputType>
    <AppDesignerFolder>Properties</AppDesignerFolder>
    <RootNamespace>TestServices</RootNamespace>
    <AssemblyName>TestServices</AssemblyName>
    <TargetFrameworkVersion>v4.0</TargetFrameworkVersion>
    <FileAlignment>512</FileAlignment>
    <TargetFrameworkProfile />
  </PropertyGroup>
  <PropertyGroup Condition=" '$(Configuration)|$(Platform)' == 'Debug|AnyCPU' ">
    <DebugSymbols>true</DebugSymbols>
    <DebugType>full</DebugType>
    <Optimize>false</Optimize>
    <OutputPath>$(OutputPath)</OutputPath>
    <DefineConstants>DEBUG;TRACE</DefineConstants>
    <ErrorReport>prompt</ErrorReport>
    <WarningLevel>4</WarningLevel>
  </PropertyGroup>
  <PropertyGroup Condition=" '$(Configuration)|$(Platform)' == 'Release|AnyCPU' ">
    <DebugType>pdbonly</DebugType>
    <Optimize>true</Optimize>
    <OutputPath>$(OutputPath)</OutputPath>
    <DefineConstants>TRACE</DefineConstants>
    <ErrorReport>prompt</ErrorReport>
    <WarningLevel>4</WarningLevel>
  </PropertyGroup>
  <ItemGroup>
    <Reference Include="Microsoft.Practices.Prism, Version=4.1.0.0, Culture=neutral, PublicKeyToken=31bf3856ad364e35, processorArchitecture=MSIL">
      <SpecificVersion>False</SpecificVersion>
      <HintPath>..\..\..\extern\prism\Microsoft.Practices.Prism.dll</HintPath>
      <Private>False</Private>
    </Reference>
    <Reference Include="nunit.framework, Version=2.6.3.13283, Culture=neutral, PublicKeyToken=96d09a1eb7f44a77, processorArchitecture=MSIL">
      <SpecificVersion>False</SpecificVersion>
      <HintPath>..\..\..\extern\NUnit\nunit.framework.dll</HintPath>
      <Private>False</Private>
    </Reference>
    <Reference Include="ProtoGeometry">
      <HintPath>..\..\..\extern\ProtoGeometry\ProtoGeometry.dll</HintPath>
      <Private>False</Private>
    </Reference>
    <Reference Include="ProtoInterface">
      <HintPath>..\..\..\extern\ProtoGeometry\ProtoInterface.dll</HintPath>
      <Private>False</Private>
    </Reference>
    <Reference Include="System" />
    <Reference Include="System.configuration" />
    <Reference Include="System.Core" />
  </ItemGroup>
  <ItemGroup>
    <Compile Include="..\..\..\src\AssemblySharedInfoGenerator\AssemblySharedInfo.cs">
      <Link>AssemblySharedInfo.cs</Link>
    </Compile>
    <Compile Include="AssemblyResolver.cs" />
    <Compile Include="GeometricTestBase.cs" />
    <Compile Include="Properties\AssemblyInfo.cs" />
<<<<<<< HEAD
    <Compile Include="TestPathResolver.cs" />
=======
    <Compile Include="RemoteTestSessionConfig.cs" />
>>>>>>> 15f9c4c2
  </ItemGroup>
  <ItemGroup>
    <ProjectReference Include="..\..\..\src\DynamoCore\DynamoCore.csproj">
      <Project>{7858fa8c-475f-4b8e-b468-1f8200778cf8}</Project>
      <Name>DynamoCore</Name>
    </ProjectReference>
    <ProjectReference Include="..\..\..\src\DynamoUtilities\DynamoUtilities.csproj">
      <Project>{b5f435cb-0d8a-40b1-a4f7-5ecb3ce792a9}</Project>
      <Name>DynamoUtilities</Name>
      <Private>False</Private>
    </ProjectReference>
    <ProjectReference Include="..\..\..\src\Tools\DynamoShapeManager\DynamoShapeManager.csproj">
      <Project>{263fa9c1-f81e-4a8e-95e0-8cdae20f177b}</Project>
      <Name>DynamoShapeManager</Name>
    </ProjectReference>
  </ItemGroup>
  <Import Project="$(MSBuildToolsPath)\Microsoft.CSharp.targets" />
  <!-- To modify your build process, add your task inside one of the targets below and uncomment it. 
       Other similar extension points exist, see Microsoft.Common.targets.
  <Target Name="BeforeBuild">
  </Target>
  <Target Name="AfterBuild">
  </Target>
  -->
</Project><|MERGE_RESOLUTION|>--- conflicted
+++ resolved
@@ -63,11 +63,8 @@
     <Compile Include="AssemblyResolver.cs" />
     <Compile Include="GeometricTestBase.cs" />
     <Compile Include="Properties\AssemblyInfo.cs" />
-<<<<<<< HEAD
     <Compile Include="TestPathResolver.cs" />
-=======
     <Compile Include="RemoteTestSessionConfig.cs" />
->>>>>>> 15f9c4c2
   </ItemGroup>
   <ItemGroup>
     <ProjectReference Include="..\..\..\src\DynamoCore\DynamoCore.csproj">
