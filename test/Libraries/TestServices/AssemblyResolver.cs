﻿using System;
using System.Configuration;
using System.IO;
using System.Reflection;

using Dynamo.Utilities;

using DynamoUtilities;

namespace TestServices
{
    public class AssemblyResolver
    {
        private AssemblyHelper assemblyHelper;

        /// <summary>
        /// Setup the assembly resolver using the base path 
        /// specified in the config file.
        /// </summary>
        public void Setup()
        {
            if (assemblyHelper != null) return;

<<<<<<< HEAD
            var basePath = OpenAndReadDynamoBasePath();
            assemblyHelper = new AssemblyHelper(basePath, null);
            AppDomain.CurrentDomain.AssemblyResolve += assemblyHelper.ResolveAssembly;
=======
            var remoteConfig = new RemoteTestSessionConfig();
            DynamoPathManager.Instance.InitializeCore(remoteConfig.DynamoCorePath);
            AppDomain.CurrentDomain.AssemblyResolve += AssemblyHelper.ResolveAssembly;

            resolverSetup = true;
>>>>>>> 15f9c4c2
        }

        public void TearDown()
        {
            if (assemblyHelper == null)
                return;

            AppDomain.CurrentDomain.AssemblyResolve -= assemblyHelper.ResolveAssembly;
            assemblyHelper = null;
        }

    }
    
}
 <|MERGE_RESOLUTION|>--- conflicted
+++ resolved
@@ -21,17 +21,9 @@
         {
             if (assemblyHelper != null) return;
 
-<<<<<<< HEAD
-            var basePath = OpenAndReadDynamoBasePath();
-            assemblyHelper = new AssemblyHelper(basePath, null);
+            var remoteConfig = new RemoteTestSessionConfig();
+            assemblyHelper = new AssemblyHelper(remoteConfig.DynamoCorePath, null);
             AppDomain.CurrentDomain.AssemblyResolve += assemblyHelper.ResolveAssembly;
-=======
-            var remoteConfig = new RemoteTestSessionConfig();
-            DynamoPathManager.Instance.InitializeCore(remoteConfig.DynamoCorePath);
-            AppDomain.CurrentDomain.AssemblyResolve += AssemblyHelper.ResolveAssembly;
-
-            resolverSetup = true;
->>>>>>> 15f9c4c2
         }
 
         public void TearDown()
