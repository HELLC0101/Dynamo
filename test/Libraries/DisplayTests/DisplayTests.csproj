﻿<?xml version="1.0" encoding="utf-8"?>
<Project ToolsVersion="12.0" DefaultTargets="Build" xmlns="http://schemas.microsoft.com/developer/msbuild/2003">
  <Import Project="$(MSBuildExtensionsPath)\$(MSBuildToolsVersion)\Microsoft.Common.props" Condition="Exists('$(MSBuildExtensionsPath)\$(MSBuildToolsVersion)\Microsoft.Common.props')" />
  <ImportGroup Label="PropertySheets">
    <Import Project="$(SolutionDir)Config/CS.props" />
  </ImportGroup>
  <PropertyGroup>
    <Configuration Condition=" '$(Configuration)' == '' ">Debug</Configuration>
    <Platform Condition=" '$(Platform)' == '' ">AnyCPU</Platform>
    <ProjectGuid>{F8D2E3E5-4505-4463-9367-2EB2629D7DCD}</ProjectGuid>
    <OutputType>Library</OutputType>
    <AppDesignerFolder>Properties</AppDesignerFolder>
    <RootNamespace>DisplayTests</RootNamespace>
    <AssemblyName>DisplayTests</AssemblyName>
    <TargetFrameworkVersion>v4.5</TargetFrameworkVersion>
    <FileAlignment>512</FileAlignment>
    <TargetFrameworkProfile />
  </PropertyGroup>
  <PropertyGroup Condition=" '$(Configuration)|$(Platform)' == 'Debug|AnyCPU' ">
    <DebugSymbols>true</DebugSymbols>
    <DebugType>full</DebugType>
    <Optimize>false</Optimize>
    <OutputPath>$(OutputPath)</OutputPath>
    <DefineConstants>DEBUG;TRACE</DefineConstants>
    <ErrorReport>prompt</ErrorReport>
    <WarningLevel>4</WarningLevel>
    <Prefer32Bit>false</Prefer32Bit>
  </PropertyGroup>
  <PropertyGroup Condition=" '$(Configuration)|$(Platform)' == 'Release|AnyCPU' ">
    <DebugType>pdbonly</DebugType>
    <Optimize>true</Optimize>
    <OutputPath>$(OutputPath)</OutputPath>
    <DefineConstants>TRACE</DefineConstants>
    <ErrorReport>prompt</ErrorReport>
    <WarningLevel>4</WarningLevel>
    <Prefer32Bit>false</Prefer32Bit>
  </PropertyGroup>
  <ItemGroup>
    <Reference Include="nunit.framework, Version=2.6.3.13283, Culture=neutral, PublicKeyToken=96d09a1eb7f44a77, processorArchitecture=MSIL">
      <SpecificVersion>False</SpecificVersion>
      <HintPath>..\..\..\extern\NUnit\nunit.framework.dll</HintPath>
      <Private>False</Private>
    </Reference>
    <Reference Include="ProtoGeometry, Version=1.0.0.0, Culture=neutral, processorArchitecture=MSIL">
      <SpecificVersion>False</SpecificVersion>
      <HintPath>..\..\..\extern\ProtoGeometry\ProtoGeometry.dll</HintPath>
      <Private>False</Private>
    </Reference>
    <Reference Include="System" />
    <Reference Include="System.Core" />
    <Reference Include="System.Xml.Linq" />
    <Reference Include="System.Data.DataSetExtensions" />
    <Reference Include="Microsoft.CSharp" />
    <Reference Include="System.Data" />
    <Reference Include="System.Xml" />
  </ItemGroup>
  <ItemGroup>
    <Compile Include="..\..\..\src\AssemblySharedInfoGenerator\AssemblySharedInfo.cs">
      <Link>Properties\AssemblySharedInfo.cs</Link>
    </Compile>
    <Compile Include="ByGeometryColorTests.cs" />
    <Compile Include="ByPointsColorsTests.cs" />
    <Compile Include="BySurfaceUvsColorsTests.cs" />
    <Compile Include="DisplayTest.cs" />
    <Compile Include="Properties\AssemblyInfo.cs" />
  </ItemGroup>
  <ItemGroup>
    <ProjectReference Include="..\..\..\src\DynamoCore\DynamoCore.csproj">
      <Project>{7858fa8c-475f-4b8e-b468-1f8200778cf8}</Project>
      <Name>DynamoCore</Name>
      <Private>False</Private>
    </ProjectReference>
    <ProjectReference Include="..\..\..\src\Libraries\CoreNodes\CoreNodes.csproj">
      <Project>{87550b2b-6cb8-461e-8965-dfafe3aafb5c}</Project>
      <Name>CoreNodes</Name>
      <Private>False</Private>
    </ProjectReference>
    <ProjectReference Include="..\..\..\src\Libraries\Display\Display.csproj">
      <Project>{a50c198c-da6e-4081-bc53-0f44d287f207}</Project>
      <Name>Display</Name>
      <Private>False</Private>
    </ProjectReference>
<<<<<<< HEAD
    <ProjectReference Include="..\..\DynamoCoreTests\DynamoCoreTests.csproj">
      <Project>{472084ed-1067-4b2c-8737-3839a6143eb2}</Project>
      <Name>DynamoCoreTests</Name>
=======
    <ProjectReference Include="..\..\..\src\NodeServices\DynamoServices.csproj">
      <Project>{ef879a10-041d-4c68-83e7-3192685f1bae}</Project>
      <Name>DynamoServices</Name>
>>>>>>> 69ecb8e5
    </ProjectReference>
    <ProjectReference Include="..\TestServices\TestServices.csproj">
      <Project>{6cd0f0cf-8199-49f9-b0ea-0b9598b44419}</Project>
      <Name>TestServices</Name>
      <Private>False</Private>
    </ProjectReference>
  </ItemGroup>
  <ItemGroup>
    <Service Include="{82A7F48D-3B50-4B1E-B82E-3ADA8210C358}" />
  </ItemGroup>
  <Import Project="$(MSBuildToolsPath)\Microsoft.CSharp.targets" />
  <!-- To modify your build process, add your task inside one of the targets below and uncomment it. 
       Other similar extension points exist, see Microsoft.Common.targets.
  <Target Name="BeforeBuild">
  </Target>
  <Target Name="AfterBuild">
  </Target>
  -->
</Project><|MERGE_RESOLUTION|>--- conflicted
+++ resolved
@@ -80,15 +80,12 @@
       <Name>Display</Name>
       <Private>False</Private>
     </ProjectReference>
-<<<<<<< HEAD
     <ProjectReference Include="..\..\DynamoCoreTests\DynamoCoreTests.csproj">
       <Project>{472084ed-1067-4b2c-8737-3839a6143eb2}</Project>
       <Name>DynamoCoreTests</Name>
-=======
     <ProjectReference Include="..\..\..\src\NodeServices\DynamoServices.csproj">
       <Project>{ef879a10-041d-4c68-83e7-3192685f1bae}</Project>
       <Name>DynamoServices</Name>
->>>>>>> 69ecb8e5
     </ProjectReference>
     <ProjectReference Include="..\TestServices\TestServices.csproj">
       <Project>{6cd0f0cf-8199-49f9-b0ea-0b9598b44419}</Project>
