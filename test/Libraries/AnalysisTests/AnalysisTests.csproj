--- conflicted
+++ resolved
@@ -67,7 +67,6 @@
       <Project>{76686ed6-e759-4772-81c2-768740be13fa}</Project>
       <Name>Analysis</Name>
     </ProjectReference>
-<<<<<<< HEAD
     <ProjectReference Include="..\..\..\src\Libraries\CoreNodes\CoreNodes.csproj">
       <Project>{87550b2b-6cb8-461e-8965-dfafe3aafb5c}</Project>
       <Name>CoreNodes</Name>
@@ -75,11 +74,9 @@
     <ProjectReference Include="..\TestServices\TestServices.csproj">
       <Project>{6cd0f0cf-8199-49f9-b0ea-0b9598b44419}</Project>
       <Name>TestServices</Name>
-=======
     <ProjectReference Include="..\..\..\src\Tools\DynamoShapeManager\DynamoShapeManager.csproj">
       <Project>{263fa9c1-f81e-4a8e-95e0-8cdae20f177b}</Project>
       <Name>DynamoShapeManager</Name>
->>>>>>> e0e33022
     </ProjectReference>
   </ItemGroup>
   <Import Project="$(MSBuildToolsPath)\Microsoft.CSharp.targets" />
