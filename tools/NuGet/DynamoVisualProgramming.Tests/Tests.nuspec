--- conflicted
+++ resolved
@@ -2,11 +2,7 @@
 <package >
   <metadata>
     <id>DynamoVisualProgramming.Tests</id>
-<<<<<<< HEAD
-    <version>1.0.0-beta3</version>
-=======
     <version>1.1.0</version>
->>>>>>> 8554abc8
     <authors>Autodesk</authors>
     <owners>Autodesk</owners>
     <licenseUrl>http://opensource.org/licenses/MIT</licenseUrl>
@@ -20,13 +16,9 @@
     <copyright>Copyright Autodesk 2016</copyright>
     <iconUrl>https://raw.githubusercontent.com/DynamoDS/Dynamo/master/doc/distrib/Images/logo_square_32x32.png</iconUrl>
     <dependencies>
-<<<<<<< HEAD
-        <dependency id="DynamoVisualProgramming.Core" version="1.0.0-beta2"/>
         <dependency id="Prism" version="4.1"/>
         <dependency id="NUnit" version="2.6.3"/>
-=======
         <dependency id="DynamoVisualProgramming.Core" version="1.1.0"/>
->>>>>>> 8554abc8
     </dependencies>
   </metadata>
 </package>