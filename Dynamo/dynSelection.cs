﻿using System;
using System.Collections.Generic;
using System.Linq;
using System.Text;
using Autodesk.Revit.DB;
using Dynamo.Utilities;
using Dynamo.Connectors;

using Microsoft.FSharp.Collections;
using Microsoft.FSharp.Core;
using Expression = Dynamo.FScheme.Expression;
using Dynamo.FSchemeInterop;

namespace Dynamo.Elements
{
   [ElementName("Divided Surface by Selection")]
   [ElementCategory(BuiltinElementCategories.REVIT)]
   [ElementDescription("An element which allows the user to select a divided surface.")]
   [RequiresTransaction(true)]
   public class dynDividedSurfaceBySelection : dynElement
   {
      Form f;
      DividedSurfaceData dsd;
      //DataTree seedPts = new DataTree();

      Expression data = Expression.NewList(FSharpList<Expression>.Empty);

      public dynDividedSurfaceBySelection()
      {
         this.topControl.Width = 300;

         OutPortData = new PortData("srf", "The divided surface family instance(s)", typeof(dynElement));
         //OutPortData[0].Object = this.Tree;

         //add a button to the inputGrid on the dynElement
         System.Windows.Controls.Button paramMapButt = new System.Windows.Controls.Button();
         this.inputGrid.Children.Add(paramMapButt);
         paramMapButt.Margin = new System.Windows.Thickness(0, 0, 0, 0);
         paramMapButt.HorizontalAlignment = System.Windows.HorizontalAlignment.Center;
         paramMapButt.VerticalAlignment = System.Windows.VerticalAlignment.Center;
         paramMapButt.Click += new System.Windows.RoutedEventHandler(paramMapButt_Click);
         paramMapButt.Content = "Select";
         paramMapButt.HorizontalAlignment = System.Windows.HorizontalAlignment.Stretch;
         paramMapButt.VerticalAlignment = System.Windows.VerticalAlignment.Center;

         base.RegisterInputsAndOutputs();

      }

      public override Expression Evaluate(FSharpList<Expression> args)
      {
         return data;
      }

      void paramMapButt_Click(object sender, System.Windows.RoutedEventArgs e)
      {
         //clear the existing tree and the seed pts tree
         //this.Tree.Clear();
         //seedPts.Clear();

         //foreach (Element el in this.Elements)
         //{
         //    dynElementSettings.SharedInstance.Doc.Document.Delete(el);
         //}

         data = Expression.NewList(FSharpList<Expression>.Empty);

         var result = new List<List<FamilyInstance>>();

         f = SelectionHelper.RequestFormSelection(dynElementSettings.SharedInstance.Doc, "Select a form element.", dynElementSettings.SharedInstance);
         dsd = f.GetDividedSurfaceData();
         if (dsd != null)
         {
            foreach (Reference r in dsd.GetReferencesWithDividedSurfaces())
            {
               DividedSurface ds = dsd.GetDividedSurfaceForReference(r);

               GridNode gn = new GridNode();

               int u = 0;
               while (u < ds.NumberOfUGridlines)
               {
                  //add a new tree branch for every node
                  //DataTreeBranch dtb = new DataTreeBranch();
                  //this.Tree.Trunk.Branches.Add(dtb);
                  //DataTreeBranch seedBranch = new DataTreeBranch();
                  //seedPts.Trunk.Branches.Add(seedBranch);

                  var lst = new List<FamilyInstance>();

                  gn.UIndex = u;

                  int v = 0;
                  while (v < ds.NumberOfVGridlines)
                  {
                     gn.VIndex = v;

                     if (ds.IsSeedNode(gn))
                     {
                        FamilyInstance fi
                          = ds.GetTileFamilyInstance(gn, 0);

                        //put the family instance into the tree
                        //dtb.Leaves.Add(fi);
                        lst.Add(fi);

                        ////add a reference point for the seed node
                        //Point p = ds.GetGridNodeReference(gn).GeometryObject as Point;
                        //if (p != null)
                        //{
                        //    ReferencePoint rp = dynElementSettings.SharedInstance.Doc.Document.FamilyCreate.NewReferencePoint(p.Coord);
                        //    seedBranch.Leaves.Add(rp);
                        //    Elements.Append(rp);
                        //}
                     }
                     v = v + 1;
                  }

                  result.Add(lst);

                  u = u + 1;
               }
            }

            this.data = Expression.NewList(
               Utils.convertSequence(
                  result.Select(
                     row => Expression.NewList(
                        Utils.convertSequence(
                           row.Select(Expression.NewContainer)
                        )
                     )
                  )
               )
            );
         }

         //OnDynElementReadyToBuild(EventArgs.Empty);
      }

      //public override void Update()
      //{
      //   OnDynElementReadyToBuild(EventArgs.Empty);
      //}

      //public override void Destroy()
      //{
      //   //don't call base destroy
      //   //base.Destroy();
      //}
   }

   [ElementName("Face by Selection")]
   [ElementCategory(BuiltinElementCategories.REVIT)]
   [ElementDescription("An element which allows the user to select a face.")]
   [RequiresTransaction(true)]
   public class dynFormElementBySelection : dynElement
   {
      Reference f;

      Expression data = Expression.NewList(FSharpList<Expression>.Empty);

      public dynFormElementBySelection()
      {
         this.topControl.Width = 300;

         OutPortData = new PortData("face", "The face", typeof(dynElement));
         //OutPortData[0].Object = this.Tree;

         //add a button to the inputGrid on the dynElement
         System.Windows.Controls.Button paramMapButt = new System.Windows.Controls.Button();
         this.inputGrid.Children.Add(paramMapButt);
         paramMapButt.Margin = new System.Windows.Thickness(0, 0, 0, 0);
         paramMapButt.HorizontalAlignment = System.Windows.HorizontalAlignment.Center;
         paramMapButt.VerticalAlignment = System.Windows.VerticalAlignment.Center;
         paramMapButt.Click += new System.Windows.RoutedEventHandler(paramMapButt_Click);
         paramMapButt.Content = "Select";
         paramMapButt.HorizontalAlignment = System.Windows.HorizontalAlignment.Stretch;
         paramMapButt.VerticalAlignment = System.Windows.VerticalAlignment.Center;

         base.RegisterInputsAndOutputs();

      }

      public override Expression Evaluate(FSharpList<Expression> args)
      {
         return data;
      }

      void paramMapButt_Click(object sender, System.Windows.RoutedEventArgs e)
      {


         data = Expression.NewList(FSharpList<Expression>.Empty);

         // MDJ TODO - this is really hacky. I want to just use the face but evaluating the ref fails later on in pointOnSurface, the ref just returns void, not sure why.

         f = SelectionHelper.RequestFaceReferenceSelection(this.UIDocument, "Select a face.", dynElementSettings.SharedInstance);

         this.data = Expression.NewContainer(f);

      }


   }



   [ElementName("Curve by Selection")]
   [ElementCategory(BuiltinElementCategories.REVIT)]
   [ElementDescription("An element which allows the user to select a curve.")] //or set of curves in the future
   [RequiresTransaction(true)]
   public class dynCurvesBySelection : dynElement
   {
      CurveElement mc;

      Expression data = Expression.NewList(FSharpList<Expression>.Empty);
      FSharpList<Expression> result = FSharpList<Expression>.Empty;

      public dynCurvesBySelection()
      {
         this.topControl.Width = 300;

         OutPortData = new PortData("curve", "The curve", typeof(CurveElement));
         //OutPortData[0].Object = this.Tree;

<<<<<<< HEAD
         //add a button to the inputGrid on the dynElement
         System.Windows.Controls.Button paramMapButt = new System.Windows.Controls.Button();
         this.inputGrid.Children.Add(paramMapButt);
         paramMapButt.Margin = new System.Windows.Thickness(0, 0, 0, 0);
         paramMapButt.HorizontalAlignment = System.Windows.HorizontalAlignment.Center;
         paramMapButt.VerticalAlignment = System.Windows.VerticalAlignment.Center;
         paramMapButt.Click += new System.Windows.RoutedEventHandler(paramMapButt_Click);
         paramMapButt.Content = "Select";
         paramMapButt.HorizontalAlignment = System.Windows.HorizontalAlignment.Stretch;
         paramMapButt.VerticalAlignment = System.Windows.VerticalAlignment.Center;
=======
       public override Expression Evaluate(FSharpList<Expression> args)
       {
           this.IsDirty = true;
           return data;
          
           //return Expression.NewList(result); // MDJ downstream form element breaks unless this is a list
       }
>>>>>>> 07ca8e2d

         base.RegisterInputsAndOutputs();

      }
      //public override FScheme.Expression Evaluate(FSharpList<FScheme.Expression> args)

      public override Expression Evaluate(FSharpList<Expression> args)
      {
         //return data;
         return Expression.NewList(result); // MDJ downstream form element breaks unless this is a list
      }

<<<<<<< HEAD
      void paramMapButt_Click(object sender, System.Windows.RoutedEventArgs e)
      {
         data = Expression.NewList(FSharpList<Expression>.Empty);

         mc = SelectionHelper.RequestModelCurveSelection(dynElementSettings.SharedInstance.Doc, "Select a curve.", dynElementSettings.SharedInstance);
         this.result = FSharpList<Expression>.Cons(
                   Expression.NewContainer(mc),
                   result);
=======
           mc = SelectionHelper.RequestModelCurveSelection(dynElementSettings.SharedInstance.Doc, "Select a curve.", dynElementSettings.SharedInstance);
           //this.result = FSharpList<Expression>.Cons(
           //          Expression.NewContainer(mc),
           //          result);

           dynElementSettings.SharedInstance.UserSelectedElements.Insert(mc); // MDJ HOOK remember the one we selected for comparison in DMU code. 
           this.data = Expression.NewContainer(mc);
           this.IsDirty = true;
       
           
>>>>>>> 07ca8e2d

         //dynElementSettings.SharedInstance.UserSelectedElements.Insert(mc); // MDJ HOOK remember the one we selected for comparison in DMU code. 
         this.RegisterEvalOnModified(mc.Id);
         //this.data = Expression.NewContainer(mc);
         this.IsDirty = true;
      }


   }
   [ElementName("Point by Selection")]
   [ElementCategory(BuiltinElementCategories.REVIT)]
   [ElementDescription("An element which allows the user to select a reference point.")]
   [RequiresTransaction(true)]
   public class dynPointBySelection : dynElement
   {
      ReferencePoint rp;

      Expression data = Expression.NewList(FSharpList<Expression>.Empty);
      FSharpList<Expression> result = FSharpList<Expression>.Empty;

      public dynPointBySelection()
      {
         this.topControl.Width = 300;

         OutPortData = new PortData("pt", "The point", typeof(ReferencePoint));
         //OutPortData[0].Object = this.Tree;

         //add a button to the inputGrid on the dynElement
         System.Windows.Controls.Button paramMapButt = new System.Windows.Controls.Button();
         this.inputGrid.Children.Add(paramMapButt);
         paramMapButt.Margin = new System.Windows.Thickness(0, 0, 0, 0);
         paramMapButt.HorizontalAlignment = System.Windows.HorizontalAlignment.Center;
         paramMapButt.VerticalAlignment = System.Windows.VerticalAlignment.Center;
         paramMapButt.Click += new System.Windows.RoutedEventHandler(paramMapButt_Click);
         paramMapButt.Content = "Select";
         paramMapButt.HorizontalAlignment = System.Windows.HorizontalAlignment.Stretch;
         paramMapButt.VerticalAlignment = System.Windows.VerticalAlignment.Center;

         base.RegisterInputsAndOutputs();

<<<<<<< HEAD
      }

      public override Expression Evaluate(FSharpList<Expression> args)
      {
=======
       public override Expression Evaluate(FSharpList<Expression> args)
       {
           this.IsDirty = true;
           return data;
           
           //return Expression.NewList(result);
       }
>>>>>>> 07ca8e2d

         return data;
         //return Expression.NewList(result);
      }

      void paramMapButt_Click(object sender, System.Windows.RoutedEventArgs e)
      {


         data = Expression.NewList(FSharpList<Expression>.Empty);

         rp = SelectionHelper.RequestReferencePointSelection(dynElementSettings.SharedInstance.Doc, "Select a reference point.", dynElementSettings.SharedInstance);
         // this.result = FSharpList<Expression>.Cons(
         //           Expression.NewContainer(rp),
         //           result);


<<<<<<< HEAD

         //if (dynElementSettings.SharedInstance.UserSelectedElements.IsEmpty)
         //dynElementSettings.SharedInstance.UserSelectedElements.Insert(rp); // MDJ HOOK remember the one we selected for comparison in DMU code. 
=======
           dynElementSettings.SharedInstance.UserSelectedElements.Insert(rp); // MDJ HOOK remember the one we selected for comparison in DMU code. 
           this.data = Expression.NewContainer(rp);
           this.IsDirty = true;
>>>>>>> 07ca8e2d

         this.RegisterEvalOnModified(rp.Id);

         this.data = Expression.NewContainer(rp);
         this.IsDirty = true;
      }


   }
}<|MERGE_RESOLUTION|>--- conflicted
+++ resolved
@@ -54,15 +54,6 @@
 
       void paramMapButt_Click(object sender, System.Windows.RoutedEventArgs e)
       {
-         //clear the existing tree and the seed pts tree
-         //this.Tree.Clear();
-         //seedPts.Clear();
-
-         //foreach (Element el in this.Elements)
-         //{
-         //    dynElementSettings.SharedInstance.Doc.Document.Delete(el);
-         //}
-
          data = Expression.NewList(FSharpList<Expression>.Empty);
 
          var result = new List<List<FamilyInstance>>();
@@ -80,11 +71,6 @@
                int u = 0;
                while (u < ds.NumberOfUGridlines)
                {
-                  //add a new tree branch for every node
-                  //DataTreeBranch dtb = new DataTreeBranch();
-                  //this.Tree.Trunk.Branches.Add(dtb);
-                  //DataTreeBranch seedBranch = new DataTreeBranch();
-                  //seedPts.Trunk.Branches.Add(seedBranch);
 
                   var lst = new List<FamilyInstance>();
 
@@ -101,17 +87,7 @@
                           = ds.GetTileFamilyInstance(gn, 0);
 
                         //put the family instance into the tree
-                        //dtb.Leaves.Add(fi);
                         lst.Add(fi);
-
-                        ////add a reference point for the seed node
-                        //Point p = ds.GetGridNodeReference(gn).GeometryObject as Point;
-                        //if (p != null)
-                        //{
-                        //    ReferencePoint rp = dynElementSettings.SharedInstance.Doc.Document.FamilyCreate.NewReferencePoint(p.Coord);
-                        //    seedBranch.Leaves.Add(rp);
-                        //    Elements.Append(rp);
-                        //}
                      }
                      v = v + 1;
                   }
@@ -134,20 +110,7 @@
                )
             );
          }
-
-         //OnDynElementReadyToBuild(EventArgs.Empty);
-      }
-
-      //public override void Update()
-      //{
-      //   OnDynElementReadyToBuild(EventArgs.Empty);
-      //}
-
-      //public override void Destroy()
-      //{
-      //   //don't call base destroy
-      //   //base.Destroy();
-      //}
+      }
    }
 
    [ElementName("Face by Selection")]
@@ -179,18 +142,15 @@
          paramMapButt.VerticalAlignment = System.Windows.VerticalAlignment.Center;
 
          base.RegisterInputsAndOutputs();
-
-      }
-
-      public override Expression Evaluate(FSharpList<Expression> args)
-      {
-         return data;
-      }
-
-      void paramMapButt_Click(object sender, System.Windows.RoutedEventArgs e)
-      {
-
-
+      }
+
+      public override Expression Evaluate(FSharpList<Expression> args)
+      {
+         return data;
+      }
+
+      void paramMapButt_Click(object sender, System.Windows.RoutedEventArgs e)
+      {
          data = Expression.NewList(FSharpList<Expression>.Empty);
 
          // MDJ TODO - this is really hacky. I want to just use the face but evaluating the ref fails later on in pointOnSurface, the ref just returns void, not sure why.
@@ -198,13 +158,8 @@
          f = SelectionHelper.RequestFaceReferenceSelection(this.UIDocument, "Select a face.", dynElementSettings.SharedInstance);
 
          this.data = Expression.NewContainer(f);
-
-      }
-
-
-   }
-
-
+      }
+   }
 
    [ElementName("Curve by Selection")]
    [ElementCategory(BuiltinElementCategories.REVIT)]
@@ -224,26 +179,16 @@
          OutPortData = new PortData("curve", "The curve", typeof(CurveElement));
          //OutPortData[0].Object = this.Tree;
 
-<<<<<<< HEAD
-         //add a button to the inputGrid on the dynElement
-         System.Windows.Controls.Button paramMapButt = new System.Windows.Controls.Button();
-         this.inputGrid.Children.Add(paramMapButt);
-         paramMapButt.Margin = new System.Windows.Thickness(0, 0, 0, 0);
-         paramMapButt.HorizontalAlignment = System.Windows.HorizontalAlignment.Center;
-         paramMapButt.VerticalAlignment = System.Windows.VerticalAlignment.Center;
-         paramMapButt.Click += new System.Windows.RoutedEventHandler(paramMapButt_Click);
-         paramMapButt.Content = "Select";
-         paramMapButt.HorizontalAlignment = System.Windows.HorizontalAlignment.Stretch;
-         paramMapButt.VerticalAlignment = System.Windows.VerticalAlignment.Center;
-=======
-       public override Expression Evaluate(FSharpList<Expression> args)
-       {
-           this.IsDirty = true;
-           return data;
-          
-           //return Expression.NewList(result); // MDJ downstream form element breaks unless this is a list
-       }
->>>>>>> 07ca8e2d
+         //add a button to the inputGrid on the dynElement
+         System.Windows.Controls.Button paramMapButt = new System.Windows.Controls.Button();
+         this.inputGrid.Children.Add(paramMapButt);
+         paramMapButt.Margin = new System.Windows.Thickness(0, 0, 0, 0);
+         paramMapButt.HorizontalAlignment = System.Windows.HorizontalAlignment.Center;
+         paramMapButt.VerticalAlignment = System.Windows.VerticalAlignment.Center;
+         paramMapButt.Click += new System.Windows.RoutedEventHandler(paramMapButt_Click);
+         paramMapButt.Content = "Select";
+         paramMapButt.HorizontalAlignment = System.Windows.HorizontalAlignment.Stretch;
+         paramMapButt.VerticalAlignment = System.Windows.VerticalAlignment.Center;
 
          base.RegisterInputsAndOutputs();
 
@@ -252,40 +197,29 @@
 
       public override Expression Evaluate(FSharpList<Expression> args)
       {
-         //return data;
-         return Expression.NewList(result); // MDJ downstream form element breaks unless this is a list
-      }
-
-<<<<<<< HEAD
+         this.IsDirty = true;
+         return data;
+
+         //return Expression.NewList(result); // MDJ downstream form element breaks unless this is a list
+      }
+
       void paramMapButt_Click(object sender, System.Windows.RoutedEventArgs e)
       {
          data = Expression.NewList(FSharpList<Expression>.Empty);
 
          mc = SelectionHelper.RequestModelCurveSelection(dynElementSettings.SharedInstance.Doc, "Select a curve.", dynElementSettings.SharedInstance);
-         this.result = FSharpList<Expression>.Cons(
-                   Expression.NewContainer(mc),
-                   result);
-=======
-           mc = SelectionHelper.RequestModelCurveSelection(dynElementSettings.SharedInstance.Doc, "Select a curve.", dynElementSettings.SharedInstance);
-           //this.result = FSharpList<Expression>.Cons(
-           //          Expression.NewContainer(mc),
-           //          result);
-
-           dynElementSettings.SharedInstance.UserSelectedElements.Insert(mc); // MDJ HOOK remember the one we selected for comparison in DMU code. 
-           this.data = Expression.NewContainer(mc);
-           this.IsDirty = true;
-       
-           
->>>>>>> 07ca8e2d
+         //this.result = FSharpList<Expression>.Cons(
+         //          Expression.NewContainer(mc),
+         //          result);
 
          //dynElementSettings.SharedInstance.UserSelectedElements.Insert(mc); // MDJ HOOK remember the one we selected for comparison in DMU code. 
          this.RegisterEvalOnModified(mc.Id);
-         //this.data = Expression.NewContainer(mc);
-         this.IsDirty = true;
-      }
-
-
-   }
+
+         this.data = Expression.NewContainer(mc);
+         this.IsDirty = true;
+      }
+   }
+
    [ElementName("Point by Selection")]
    [ElementCategory(BuiltinElementCategories.REVIT)]
    [ElementDescription("An element which allows the user to select a reference point.")]
@@ -317,29 +251,18 @@
 
          base.RegisterInputsAndOutputs();
 
-<<<<<<< HEAD
-      }
-
-      public override Expression Evaluate(FSharpList<Expression> args)
-      {
-=======
-       public override Expression Evaluate(FSharpList<Expression> args)
-       {
-           this.IsDirty = true;
-           return data;
-           
-           //return Expression.NewList(result);
-       }
->>>>>>> 07ca8e2d
-
-         return data;
+      }
+
+      public override Expression Evaluate(FSharpList<Expression> args)
+      {
+         this.IsDirty = true;
+         return data;
+
          //return Expression.NewList(result);
       }
 
       void paramMapButt_Click(object sender, System.Windows.RoutedEventArgs e)
       {
-
-
          data = Expression.NewList(FSharpList<Expression>.Empty);
 
          rp = SelectionHelper.RequestReferencePointSelection(dynElementSettings.SharedInstance.Doc, "Select a reference point.", dynElementSettings.SharedInstance);
@@ -347,23 +270,10 @@
          //           Expression.NewContainer(rp),
          //           result);
 
-
-<<<<<<< HEAD
-
-         //if (dynElementSettings.SharedInstance.UserSelectedElements.IsEmpty)
          //dynElementSettings.SharedInstance.UserSelectedElements.Insert(rp); // MDJ HOOK remember the one we selected for comparison in DMU code. 
-=======
-           dynElementSettings.SharedInstance.UserSelectedElements.Insert(rp); // MDJ HOOK remember the one we selected for comparison in DMU code. 
-           this.data = Expression.NewContainer(rp);
-           this.IsDirty = true;
->>>>>>> 07ca8e2d
-
          this.RegisterEvalOnModified(rp.Id);
-
          this.data = Expression.NewContainer(rp);
          this.IsDirty = true;
       }
-
-
    }
 }