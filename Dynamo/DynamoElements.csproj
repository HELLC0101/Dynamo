--- conflicted
+++ resolved
@@ -72,19 +72,12 @@
       <RequiredTargetFramework>3.0</RequiredTargetFramework>
     </Reference>
     <Reference Include="RevitAPI">
-<<<<<<< HEAD
-      <HintPath>..\..\..\..\..\..\revit\vDev\ReleaseWin32\RevitAPI.dll</HintPath>
-    </Reference>
-    <Reference Include="RevitAPIUI">
-      <HintPath>..\..\..\..\..\..\revit\r2013\ReleaseWin32\RevitAPIUI.dll</HintPath>
-=======
       <HintPath>..\..\..\..\..\..\Program Files\Autodesk\Revit Architecture 2013\Program\RevitAPI.dll</HintPath>
       <Private>False</Private>
     </Reference>
     <Reference Include="RevitAPIUI">
       <HintPath>..\..\..\..\..\..\Program Files\Autodesk\Revit Architecture 2013\Program\RevitAPIUI.dll</HintPath>
       <Private>False</Private>
->>>>>>> 20c93b74
     </Reference>
     <Reference Include="System" />
     <Reference Include="System.Core">
@@ -114,7 +107,6 @@
     </Reference>
   </ItemGroup>
   <ItemGroup>
-    <Compile Include="dynDatums.cs" />
     <Compile Include="dynArduino.cs" />
     <Compile Include="dynBaseTypes.cs" />
     <Compile Include="dynBench.xaml.cs">
